--- conflicted
+++ resolved
@@ -358,17 +358,7 @@
   // Send statistics about the world simulation
   if (common::Time::GetWallTime() - this->prevStatTime > this->statPeriod)
   {
-<<<<<<< HEAD
-    this->prevStatTime = common::Time::GetWallTime();
-    msgs::Set(this->worldStatsMsg.mutable_sim_time(), this->GetSimTime());
-    msgs::Set(this->worldStatsMsg.mutable_real_time(), this->GetRealTime());
-    msgs::Set(this->worldStatsMsg.mutable_pause_time(), this->GetPauseTime());
-    this->worldStatsMsg.set_paused(this->IsPaused());
-
-    this->statPub->Publish(this->worldStatsMsg);
-=======
     this->PublishWorldStats();
->>>>>>> 384f9000
   }
 
   // sleep here to get the correct update rate
@@ -411,21 +401,7 @@
     this->worldUpdateMutex->unlock();
   }
 
-<<<<<<< HEAD
-  if (common::Time::GetWallTime() - this->prevProcessMsgsTime >
-      this->processMsgsPeriod)
-  {
-    this->prevProcessMsgsTime = common::Time::GetWallTime();
-    this->ProcessEntityMsgs();
-    this->ProcessRequestMsgs();
-    this->ProcessFactoryMsgs();
-    this->ProcessModelMsgs();
-  }
-=======
   this->ProcessMessages();
-
-  this->worldUpdateMutex->unlock();
->>>>>>> 384f9000
 }
 
 //////////////////////////////////////////////////
@@ -1467,7 +1443,6 @@
   }
 }
 
-
 //////////////////////////////////////////////////
 void World::InsertModelFile(const std::string &_sdfFilename)
 {
