/*
 * Copyright (C) 2012 Open Source Robotics Foundation
 *
 * Licensed under the Apache License, Version 2.0 (the "License");
 * you may not use this file except in compliance with the License.
 * You may obtain a copy of the License at
 *
 *     http://www.apache.org/licenses/LICENSE-2.0
 *
 * Unless required by applicable law or agreed to in writing, software
 * distributed under the License is distributed on an "AS IS" BASIS,
 * WITHOUT WARRANTIES OR CONDITIONS OF ANY KIND, either express or implied.
 * See the License for the specific language governing permissions and
 * limitations under the License.
 *
 */

#ifdef _WIN32
  // Ensure that Winsock2.h is included before Windows.h, which can get
  // pulled in by anybody (e.g., Boost).
  #include <Winsock2.h>
#endif

#include <functional>
#include <fstream>

#include <boost/bind.hpp>
#include <boost/filesystem.hpp>
#include <boost/lexical_cast.hpp>
#include <sdf/sdf.hh>
#include <tinyxml.h>

#include "gazebo/common/SystemPaths.hh"
#include "gazebo/common/Console.hh"
#include "gazebo/common/ModelDatabase.hh"

#ifdef HAVE_IGNITION_FUEL_TOOLS
  #include "gazebo/common/FuelModelDatabase.hh"
#endif

#include "gazebo/rendering/RenderingIface.hh"
#include "gazebo/rendering/Scene.hh"
#include "gazebo/rendering/UserCamera.hh"
#include "gazebo/rendering/Visual.hh"

#include "gazebo/transport/Node.hh"
#include "gazebo/transport/Publisher.hh"

#include "gazebo/gui/GuiEvents.hh"
#include "gazebo/gui/GuiIface.hh"
#include "gazebo/gui/InsertModelWidgetPrivate.hh"
#include "gazebo/gui/InsertModelWidget.hh"

using namespace gazebo;
using namespace gui;

/////////////////////////////////////////////////
InsertModelWidget::InsertModelWidget(QWidget *_parent)
: QWidget(_parent), dataPtr(new InsertModelWidgetPrivate)
{
  this->setObjectName("insertModel");
  this->dataPtr->modelDatabaseItem = nullptr;

  QVBoxLayout *mainLayout = new QVBoxLayout;
  this->dataPtr->fileTreeWidget = new QTreeWidget();
  this->dataPtr->fileTreeWidget->setColumnCount(1);
  this->dataPtr->fileTreeWidget->setContextMenuPolicy(Qt::CustomContextMenu);
  this->dataPtr->fileTreeWidget->header()->hide();
  connect(this->dataPtr->fileTreeWidget,
      SIGNAL(itemClicked(QTreeWidgetItem *, int)),
      this, SLOT(OnModelSelection(QTreeWidgetItem *, int)));

  QFrame *frame = new QFrame;
  QVBoxLayout *frameLayout = new QVBoxLayout;
  frameLayout->addWidget(this->dataPtr->fileTreeWidget, 0);
  frameLayout->setContentsMargins(0, 0, 0, 0);
  frame->setLayout(frameLayout);

  // set name, size and location of the button add model path gui.
  QPushButton *addPathButton = new QPushButton("Add Path", this);

  addPathButton->setGeometry(QRect(QPoint(100, 0),
    QSize(200, 50)));

  mainLayout->addWidget(addPathButton);
  // Connect button signal to appropriate slot.
  connect(addPathButton, SIGNAL(released()), this,
    SLOT(HandleButton()));

  mainLayout->addWidget(frame);
  this->setLayout(mainLayout);
  this->layout()->setContentsMargins(0, 0, 0, 0);
  // Create a system path watcher
  this->dataPtr->watcher = new QFileSystemWatcher();

  // Update the list of models on the local system.
  this->UpdateAllLocalPaths();

  // Create a top-level tree item for the path
  this->dataPtr->modelDatabaseItem =
    new QTreeWidgetItem(static_cast<QTreeWidgetItem*>(0),
        QStringList(QString("Connecting to model database...")));
  this->dataPtr->fileTreeWidget->addTopLevelItem(
      this->dataPtr->modelDatabaseItem);

  this->InitializeFuelServers();

  // Also insert additional paths from gui.ini
  std::string additionalPaths =
      gui::getINIProperty<std::string>("model_paths.filenames", "");
  if (!additionalPaths.empty())
  {
    common::SystemPaths::Instance()->AddModelPaths(additionalPaths);

    // Get each path in the : separated list
    std::string delim(":");
    size_t pos1 = 0;
    size_t pos2 = additionalPaths.find(delim);
    while (pos2 != std::string::npos)
    {
      this->UpdateLocalPath(additionalPaths.substr(pos1, pos2-pos1));
      pos1 = pos2+1;
      pos2 = additionalPaths.find(delim, pos2+1);
    }
    this->UpdateLocalPath(additionalPaths.substr(pos1,
          additionalPaths.size()-pos1));
  }

  // Connect callbacks now that everything else is initialized

  // Connect a callback that is triggered whenever a directory is changed.
  connect(this->dataPtr->watcher, SIGNAL(directoryChanged(const QString &)),
          this, SLOT(OnDirectoryChanged(const QString &)));

  // Connect a callback to trigger when the model paths are updated.
  this->connections.push_back(
          common::SystemPaths::Instance()->updateModelRequest.Connect(
            boost::bind(&InsertModelWidget::OnModelUpdateRequest, this, _1)));

  // Non-blocking call to get all the models in the database.
  this->dataPtr->getModelsConnection =
    common::ModelDatabase::Instance()->GetModels(
        boost::bind(&InsertModelWidget::OnModels, this, _1));

  // Use a signal/slot to populate the Ignition Fuel servers within the QT
  // thread.
  this->connect(this, SIGNAL(UpdateFuel(const std::string &)),
      this, SLOT(OnUpdateFuel(const std::string &)));

  // Populate the list of Ignition Fuel servers.
  this->PopulateFuelServers();

  // Start a timer to check for the results from the ModelDatabase. We need
  // to do this so that the QT elements get added in the main thread.
  QTimer::singleShot(1000, this, SLOT(Update()));
}

/////////////////////////////////////////////////
void InsertModelWidget::HandleButton()
{
  QFileDialog fileDialog(this, tr("Open Directory"), QDir::homePath());
  fileDialog.setFileMode(QFileDialog::Directory);
  fileDialog.setOptions(QFileDialog::ShowDirsOnly
      | QFileDialog::DontResolveSymlinks);
  fileDialog.setWindowFlags(Qt::Window | Qt::WindowCloseButtonHint |
      Qt::WindowStaysOnTopHint | Qt::CustomizeWindowHint);

  if (fileDialog.exec() == QDialog::Accepted)
  {
    QStringList selected = fileDialog.selectedFiles();
    if (selected.empty())
      return;

    common::SystemPaths::Instance()->AddModelPaths(
      selected[0].toStdString());

    this->UpdateLocalPath(selected[0].toStdString());
  }
}

/////////////////////////////////////////////////
InsertModelWidget::~InsertModelWidget()
{
  delete this->dataPtr->watcher;
  delete this->dataPtr;
  this->dataPtr = NULL;
}

/////////////////////////////////////////////////
bool InsertModelWidget::LocalPathInFileWidget(const std::string &_path)
{
  return this->dataPtr->localFilenameCache.find(_path) !=
          this->dataPtr->localFilenameCache.end();
}

/////////////////////////////////////////////////
void InsertModelWidget::Update()
{
  boost::mutex::scoped_lock lock(this->dataPtr->mutex);

  // If the model database has call the OnModels callback function, then
  // add all the models from the database.
  if (!this->dataPtr->modelBuffer.empty())
  {
    std::string uri = common::ModelDatabase::Instance()->GetURI();
    this->dataPtr->modelDatabaseItem->setText(0,
        QString("%1").arg(QString::fromStdString(uri)));

    if (!this->dataPtr->modelBuffer.empty())
    {
      for (std::map<std::string, std::string>::const_iterator iter =
          this->dataPtr->modelBuffer.begin();
          iter != this->dataPtr->modelBuffer.end(); ++iter)
      {
        // Add a child item for the model
        QTreeWidgetItem *childItem = new QTreeWidgetItem(
            this->dataPtr->modelDatabaseItem,
            QStringList(QString("%1").arg(
                QString::fromStdString(iter->second))));
        childItem->setData(0, Qt::UserRole, QVariant(iter->first.c_str()));
        this->dataPtr->fileTreeWidget->addTopLevelItem(childItem);
      }
    }

    this->dataPtr->modelBuffer.clear();
    this->dataPtr->getModelsConnection.reset();
  }
  else
    QTimer::singleShot(1000, this, SLOT(Update()));
}

/////////////////////////////////////////////////
#ifndef HAVE_IGNITION_FUEL_TOOLS
void InsertModelWidget::OnUpdateFuel(const std::string &/*_server*/)
{
#else
void InsertModelWidget::OnUpdateFuel(const std::string &_server)
{
  this->dataPtr->fuelDetails[_server].modelFuelItem->setText(0,
      QString("%1").arg(QString::fromStdString(_server)));

  if (!this->dataPtr->fuelDetails[_server].modelBuffer.empty())
  {
    for (std::map<std::string, std::string>::const_iterator iter =
        this->dataPtr->fuelDetails[_server].modelBuffer.begin();
        iter != this->dataPtr->fuelDetails[_server].modelBuffer.end();
        ++iter)
    {
      // Add a child item for the model
      QTreeWidgetItem *childItem = new QTreeWidgetItem(
          this->dataPtr->fuelDetails[_server].modelFuelItem,
          QStringList(QString("%1").arg(
              QString::fromStdString(iter->second))));
      childItem->setData(0, Qt::UserRole, QVariant(iter->first.c_str()));
      this->dataPtr->fileTreeWidget->addTopLevelItem(childItem);
    }
  }

  this->dataPtr->fuelDetails[_server].modelBuffer.clear();
#endif
}

/////////////////////////////////////////////////
void InsertModelWidget::OnModels(
    const std::map<std::string, std::string> &_models)
{
  boost::mutex::scoped_lock lock(this->dataPtr->mutex);
  this->dataPtr->modelBuffer = _models;
}

/////////////////////////////////////////////////
void InsertModelWidget::OnModelSelection(QTreeWidgetItem *_item,
                                         int /*_column*/)
{
  if (!_item || !_item->parent())
    return;

  std::string path = _item->data(0, Qt::UserRole).toString().toStdString();
  if (!path.empty())
  {
    QApplication::setOverrideCursor(Qt::BusyCursor);

    std::string filename;
#ifndef HAVE_IGNITION_FUEL_TOOLS
    bool fuelModelSelected = false;
    // Check if this is a model from an Ignition Fuel server.
    for (auto const &serverEntry : this->dataPtr->fuelDetails)
    {
      if (serverEntry.second.modelFuelItem == _item->parent())
      {
        fuelModelSelected = true;
        break;
      }
    }

    if (fuelModelSelected)
      filename = common::FuelModelDatabase::Instance()->ModelFile(path);
    else
#endif
      filename = common::ModelDatabase::Instance()->GetModelFile(path);

    gui::Events::createEntity("model", filename);

    {
      boost::mutex::scoped_lock lock(this->dataPtr->mutex);
      this->dataPtr->fileTreeWidget->clearSelection();
    }

    QApplication::setOverrideCursor(Qt::ArrowCursor);
  }
}

/////////////////////////////////////////////////
void InsertModelWidget::UpdateLocalPath(const std::string &_path)
{
  if (_path.empty())
    return;

  boost::filesystem::path dir(_path);
  bool pathExists = this->IsPathAccessible(dir);

  QString qpath = QString::fromStdString(_path);
  QTreeWidgetItem *topItem = NULL;

  QList<QTreeWidgetItem *> matchList =
    this->dataPtr->fileTreeWidget->findItems(qpath, Qt::MatchExactly);

  // Create a top-level tree item for the path
  if (matchList.empty())
  {
    topItem = new QTreeWidgetItem(
        static_cast<QTreeWidgetItem*>(0), QStringList(qpath));
    this->dataPtr->fileTreeWidget->addTopLevelItem(topItem);
    this->dataPtr->localFilenameCache.insert(_path);

    // Add the new path to the directory watcher
    if (pathExists)
    {
      this->dataPtr->watcher->addPath(qpath);
    }
  }
  else
    topItem = matchList.first();

  // Remove current items.
  topItem->takeChildren();

  if (pathExists && boost::filesystem::is_directory(dir))
  {
    std::vector<boost::filesystem::path> paths;

    // Get all the paths in alphabetical order
    try
    {
      std::copy(boost::filesystem::directory_iterator(dir),
          boost::filesystem::directory_iterator(),
          std::back_inserter(paths));
    }
    catch(boost::filesystem::filesystem_error & e)
    {
      gzerr << "Not loading models in: " << _path << " ("
            << e.what() << ")" << std::endl;
      return;
    }

    std::sort(paths.begin(), paths.end());

    // Iterate over all the models in the current gazebo path
    for (std::vector<boost::filesystem::path>::iterator dIter = paths.begin();
        dIter != paths.end(); ++dIter)
    {
      std::string modelName;
      boost::filesystem::path fullPath = _path / dIter->filename();
      boost::filesystem::path manifest = fullPath;

      if (!boost::filesystem::is_directory(fullPath))
      {
        if (dIter->filename() != "database.config")
        {
          gzlog << "Invalid filename or directory[" << fullPath
            << "] in GAZEBO_MODEL_PATH. It's not a good idea to put extra "
            << "files in a GAZEBO_MODEL_PATH because the file structure may"
            << " be modified by Gazebo.\n";
        }
        continue;
      }

      manifest /= GZ_MODEL_MANIFEST_FILENAME;

      // Check if the manifest does not exists
      if (!this->IsPathAccessible(manifest))
      {
        gzerr << "Missing " << GZ_MODEL_MANIFEST_FILENAME << " for model "
          << (*dIter) << "\n";

        manifest = manifest / "manifest.xml";
      }

       if (!this->IsPathAccessible(manifest) || manifest == fullPath)
      {
        gzlog << "model.config file is missing in directory["
              << fullPath << "]\n";
        continue;
      }

      TiXmlDocument xmlDoc;
      if (xmlDoc.LoadFile(manifest.string()))
      {
        TiXmlElement *modelXML = xmlDoc.FirstChildElement("model");
        if (!modelXML || !modelXML->FirstChildElement("name"))
          gzerr << "No model name in manifest[" << manifest << "]\n";
        else
          modelName = modelXML->FirstChildElement("name")->GetText();
        // Add a child item for the model
        QTreeWidgetItem *childItem = new QTreeWidgetItem(topItem,
            QStringList(QString::fromStdString(modelName)));

        childItem->setData(0, Qt::UserRole,
            QVariant((std::string("file://") + fullPath.string()).c_str()));

        this->dataPtr->fileTreeWidget->addTopLevelItem(childItem);
        this->dataPtr->localFilenameCache.insert(fullPath.string());
      }
    }
  }

  // Make all top-level items expanded. Trying to reduce mouse clicks.
  this->dataPtr->fileTreeWidget->expandItem(topItem);
}

/////////////////////////////////////////////////
void InsertModelWidget::UpdateAllLocalPaths()
{
  std::list<std::string> gazeboPaths =
    common::SystemPaths::Instance()->GetModelPaths();

  // Iterate over all the gazebo paths
  for (std::list<std::string>::iterator iter = gazeboPaths.begin();
      iter != gazeboPaths.end(); ++iter)
  {
    // This is the full model path
    this->UpdateLocalPath((*iter));
  }
}

/////////////////////////////////////////////////
void InsertModelWidget::OnDirectoryChanged(const QString &_path)
{
  boost::mutex::scoped_lock lock(this->dataPtr->mutex);
  this->UpdateLocalPath(_path.toStdString());
}

/////////////////////////////////////////////////
void InsertModelWidget::OnModelUpdateRequest(const std::string &_path)
{
  boost::mutex::scoped_lock lock(this->dataPtr->mutex);
  this->UpdateLocalPath(_path);
}

/////////////////////////////////////////////////
bool InsertModelWidget::IsPathAccessible(const boost::filesystem::path &_path)
{
  try
  {
    if (!boost::filesystem::exists(_path))
      return false;

    if (boost::filesystem::is_directory(_path))
    {
      // Try to retrieve a pointer to the first entry in this directory.
      // If permission denied to the directory, will throw filesystem_error
      boost::filesystem::directory_iterator iter(_path);
      return true;
    }
    else
    {
      std::ifstream ifs(_path.string().c_str(), std::ifstream::in);
      if (ifs.fail() || ifs.bad())
      {
        gzerr << "File unreadable: " << _path << std::endl;
        return false;
      }
      return true;
    }
  }
  catch(boost::filesystem::filesystem_error & e)
  {
    gzerr << "Permission denied for directory: " << _path << std::endl;
  }
  catch(std::exception & e)
  {
    gzerr << "Unexpected error while accessing to: " << _path << "."
          << "Error reported: " << e.what() << std::endl;
  }

  return false;
}

/////////////////////////////////////////////////
void InsertModelWidget::InitializeFuelServers()
{
#ifdef HAVE_IGNITION_FUEL_TOOLS
  // Get the list of Ignition Fuel servers.
  auto servers = common::FuelModelDatabase::Instance()->Servers();
  // Populate the list of Ignition Fuel servers.
  for (auto const &server : servers)
  {
    std::string serverURL = server.URL();
    this->dataPtr->fuelDetails[serverURL];

<<<<<<< HEAD
    // Create a top-level tree item for the models hosted in this Fuel server.
    std::string label = "Connecting to " + server + "...";
    this->dataPtr->fuelDetails[server].modelFuelItem =
=======
    // Create a top-level tree item for the models hosted in this
    // Ignition Fuel server.
    std::string label = "Connecting to " + serverURL + "...";
    this->dataPtr->fuelDetails[serverURL].modelFuelItem =
>>>>>>> 28979358
        new QTreeWidgetItem(static_cast<QTreeWidgetItem*>(0),
            QStringList(QString::fromStdString(label)));

    // Add the new entry.
    this->dataPtr->fileTreeWidget->addTopLevelItem(
        this->dataPtr->fuelDetails[serverURL].modelFuelItem);
  }
#endif
}

/////////////////////////////////////////////////
void InsertModelWidget::PopulateFuelServers()
{
#ifdef  HAVE_IGNITION_FUEL_TOOLS
  // Get the list of Ignition Fuel servers.
  auto servers = common::FuelModelDatabase::Instance()->Servers();
  for (auto const &server : servers)
  {
    std::string serverURL = server.URL();

    // This lamda will be executed asynchronously when we get the list of models
    // from this Ignition Fuel Server.
    std::function<void(const std::map<std::string, std::string> &)> f =
        [serverURL, this](const std::map<std::string, std::string> &_models)
        {
          this->dataPtr->fuelDetails[serverURL].modelBuffer = _models;
          // Emit the signal that populates the models for this server.
          this->UpdateFuel(serverURL);
        };

    common::FuelModelDatabase::Instance()->Models(server, f);
  }
#endif
}<|MERGE_RESOLUTION|>--- conflicted
+++ resolved
@@ -502,22 +502,16 @@
 #ifdef HAVE_IGNITION_FUEL_TOOLS
   // Get the list of Ignition Fuel servers.
   auto servers = common::FuelModelDatabase::Instance()->Servers();
+
   // Populate the list of Ignition Fuel servers.
   for (auto const &server : servers)
   {
     std::string serverURL = server.URL();
     this->dataPtr->fuelDetails[serverURL];
 
-<<<<<<< HEAD
     // Create a top-level tree item for the models hosted in this Fuel server.
-    std::string label = "Connecting to " + server + "...";
-    this->dataPtr->fuelDetails[server].modelFuelItem =
-=======
-    // Create a top-level tree item for the models hosted in this
-    // Ignition Fuel server.
     std::string label = "Connecting to " + serverURL + "...";
     this->dataPtr->fuelDetails[serverURL].modelFuelItem =
->>>>>>> 28979358
         new QTreeWidgetItem(static_cast<QTreeWidgetItem*>(0),
             QStringList(QString::fromStdString(label)));
 
@@ -534,6 +528,7 @@
 #ifdef  HAVE_IGNITION_FUEL_TOOLS
   // Get the list of Ignition Fuel servers.
   auto servers = common::FuelModelDatabase::Instance()->Servers();
+
   for (auto const &server : servers)
   {
     std::string serverURL = server.URL();
