/*
 * Copyright (C) 2012-2016 Open Source Robotics Foundation
 *
 * Licensed under the Apache License, Version 2.0 (the "License");
 * you may not use this file except in compliance with the License.
 * You may obtain a copy of the License at
 *
 *     http://www.apache.org/licenses/LICENSE-2.0
 *
 * Unless required by applicable law or agreed to in writing, software
 * distributed under the License is distributed on an "AS IS" BASIS,
 * WITHOUT WARRANTIES OR CONDITIONS OF ANY KIND, either express or implied.
 * See the License for the specific language governing permissions and
 * limitations under the License.
 *
*/
#ifndef GAZEBO_SENSORS_IMUSENSOR_HH_
#define GAZEBO_SENSORS_IMUSENSOR_HH_

#include <memory>
#include <string>
#include <ignition/math/Quaternion.hh>
#include <ignition/math/Vector3.hh>

#include "gazebo/sensors/Sensor.hh"
#include "gazebo/util/system.hh"

namespace gazebo
{
  namespace sensors
  {
    // Forward declare private data class.
    class ImuSensorPrivate;

    /// \addtogroup gazebo_sensors
    /// \{

    /// \class ImuSensor ImuSensor.hh sensors/sensors.hh
    /// \brief An IMU sensor.
    class GAZEBO_VISIBLE ImuSensor: public Sensor
    {
      /// \brief Constructor.
      public: ImuSensor();

      /// \brief Destructor.
      public: virtual ~ImuSensor();

      // Documentation inherited.
      protected: void Load(const std::string &_worldName, sdf::ElementPtr _sdf);

      // Documentation inherited.
      protected: virtual void Load(const std::string &_worldName);

      /// \brief Initialize the IMU.
      public: virtual void Init();

      // Documentation inherited
      protected: virtual bool UpdateImpl(const bool _force);

      // Documentation inherited
      protected: virtual void Fini();

      /// \brief Returns the imu message
      /// \return Imu message.
      /// \deprecated See ImuMessage()
      public: msgs::IMU GetImuMessage() const GAZEBO_DEPRECATED(7.0);

      /// \brief Returns the imu message
      /// \return Imu message.
      public: msgs::IMU ImuMessage() const;

      /// \brief Returns the angular velocity in the IMU sensor local frame.
      /// \param[in] _noiseFree True if the returned measurement should
      /// not use noise.
      /// \return Angular velocity.
      public: ignition::math::Vector3d AngularVelocity(
                  const bool _noiseFree = false) const;

      /// \brief Returns the imu linear acceleration in the IMU sensor
      /// local frame
      /// \param[in] _noiseFree True if the returned measurement should
      /// not use noise.
      /// \return Linear acceleration.
      public: ignition::math::Vector3d LinearAcceleration(
                  const bool _noiseFree = false) const;

      /// \brief get orientation of the IMU relative to a reference pose
      /// Initially, the reference pose is the boot up pose of the IMU,
      /// but user can call either SetReferencePose to define current
<<<<<<< HEAD
      /// pose as teh reference frame, or call SetWorldToReferencePose
=======
      /// pose as the reference frame, or call SetWorldToReferencePose
>>>>>>> 85792946
      /// to define transform from world frame to reference frame.
      /// \return returns the orientation quaternion of the IMU relative to
      /// the imu reference pose.
      public: ignition::math::Quaterniond Orientation() const;

      /// \brief Sets the current IMU pose as the reference NED pose,
      /// i.e. X axis of the IMU is aligned with North,
      ///      Y axis of the IMU is aligned with East,
      ///      Z axis of the IMU is aligned with Downward (gravity) direction.
      public: void SetReferencePose();

      // Documentation inherited.
      public: virtual bool IsActive() const;

      /// \brief Sets the transform from world frame to IMU's reference frame.
      /// For example, if this IMU works with respect to NED frame, then
      /// call this function with the transform that transforms world frame
      /// to NED frame. Subsequently, ImuSensor::Orientation will return
      /// identity transform if the IMU is aligned with the NED frame.
      /// This call replaces SetReferencePose.
      /// \param _orientation current IMU orientation in NED
      public: void SetWorldToReferencePose(
        const ignition::math::Pose3d &_pose = ignition::math::Pose3d());

      /// \brief Callback when link data is received
      /// \param[in] _msg Message containing link data
      private: void OnLinkData(ConstLinkDataPtr &_msg);

      /// \internal
      /// \brief Private data pointer.
      private: std::unique_ptr<ImuSensorPrivate> dataPtr;
    };
    /// \}
  }
}
#endif<|MERGE_RESOLUTION|>--- conflicted
+++ resolved
@@ -87,11 +87,7 @@
       /// \brief get orientation of the IMU relative to a reference pose
       /// Initially, the reference pose is the boot up pose of the IMU,
       /// but user can call either SetReferencePose to define current
-<<<<<<< HEAD
-      /// pose as teh reference frame, or call SetWorldToReferencePose
-=======
       /// pose as the reference frame, or call SetWorldToReferencePose
->>>>>>> 85792946
       /// to define transform from world frame to reference frame.
       /// \return returns the orientation quaternion of the IMU relative to
       /// the imu reference pose.
