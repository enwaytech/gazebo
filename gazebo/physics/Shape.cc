/*
 * Copyright (C) 2012-2015 Open Source Robotics Foundation
 *
 * Licensed under the Apache License, Version 2.0 (the "License");
 * you may not use this file except in compliance with the License.
 * You may obtain a copy of the License at
 *
 *     http://www.apache.org/licenses/LICENSE-2.0
 *
 * Unless required by applicable law or agreed to in writing, software
 * distributed under the License is distributed on an "AS IS" BASIS,
 * WITHOUT WARRANTIES OR CONDITIONS OF ANY KIND, either express or implied.
 * See the License for the specific language governing permissions and
 * limitations under the License.
 *
*/

#ifdef _WIN32
  // Ensure that Winsock2.h is included before Windows.h, which can get
  // pulled in by anybody (e.g., Boost).
  #include <Winsock2.h>
#endif

<<<<<<< HEAD
#include <boost/thread/recursive_mutex.hpp>
=======
#include "gazebo/common/Console.hh"
>>>>>>> 3f0507e2
#include "gazebo/physics/Collision.hh"
#include "gazebo/physics/Shape.hh"

using namespace gazebo;
using namespace physics;

//////////////////////////////////////////////////
Shape::Shape(CollisionPtr _p)
  : Base(_p)
{
  this->AddType(Base::SHAPE);
  this->SetName("shape");

  if (_p)
    this->collisionParent = _p;

  this->scale = math::Vector3::One;
}

//////////////////////////////////////////////////
Shape::~Shape()
{
  if (this->collisionParent)
    this->collisionParent->SetShape(ShapePtr());
}

//////////////////////////////////////////////////
math::Vector3 Shape::GetScale() const
{
  return this->scale;
}<|MERGE_RESOLUTION|>--- conflicted
+++ resolved
@@ -21,11 +21,7 @@
   #include <Winsock2.h>
 #endif
 
-<<<<<<< HEAD
-#include <boost/thread/recursive_mutex.hpp>
-=======
 #include "gazebo/common/Console.hh"
->>>>>>> 3f0507e2
 #include "gazebo/physics/Collision.hh"
 #include "gazebo/physics/Shape.hh"
 
@@ -56,4 +52,19 @@
 math::Vector3 Shape::GetScale() const
 {
   return this->scale;
+}
+
+//////////////////////////////////////////////////
+double Shape::ComputeVolume() const
+{
+  if (!this->collisionParent)
+  {
+    gzerr << "Cannot discern shape type, returning 0 volume" << std::endl;
+    return 0;
+  }
+  gzwarn << "ComputeVolume not fully implemented for this shape type, returning"
+         << " bounding box approximation" << std::endl;
+
+  math::Vector3 size = this->collisionParent->GetBoundingBox().GetSize();
+  return size.x * size.y * size.z;
 }