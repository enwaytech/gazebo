--- conflicted
+++ resolved
@@ -26,65 +26,6 @@
 {
   namespace gui
   {
-<<<<<<< HEAD
-    extern QAction *g_newAct;
-    extern QAction *g_openAct;
-    extern QAction *g_importAct;
-    extern QAction *g_saveAct;
-    extern QAction *g_saveAsAct;
-    extern QAction *g_aboutAct;
-    extern QAction *g_quitAct;
-
-    extern QAction *g_dataLoggerAct;
-
-    extern QAction *g_newModelAct;
-    extern QAction *g_resetModelsAct;
-    extern QAction *g_resetWorldAct;
-    extern QAction *g_editBuildingAct;
-
-    extern QAction *g_playAct;
-    extern QAction *g_pauseAct;
-    extern QAction *g_stepAct;
-
-    extern QAction *g_boxCreateAct;
-    extern QAction *g_sphereCreateAct;
-    extern QAction *g_cylinderCreateAct;
-    extern QAction *g_meshCreateAct;
-    extern QAction *g_pointLghtCreateAct;
-    extern QAction *g_spotLghtCreateAct;
-    extern QAction *g_dirLghtCreateAct;
-
-    extern QAction *g_screenshotAct;
-    extern QAction *g_recordVideoAct;
-    extern QWidgetAction *g_recordVideoFormatAct;
-
-    extern QAction *g_showCollisionsAct;
-    extern QAction *g_showGridAct;
-    extern QAction *g_showContactsAct;
-    extern QAction *g_showJointsAct;
-    extern QAction *g_showCOMAct;
-    extern QAction *g_transparentAct;
-
-    extern QAction *g_resetAct;
-    extern QAction *g_fullScreenAct;
-    extern QAction *g_fpsAct;
-    extern QAction *g_orbitAct;
-
-    extern QAction *g_arrowAct;
-    extern QAction *g_translateAct;
-    extern QAction *g_rotateAct;
-
-    extern QAction *g_topicVisAct;
-
-    extern QAction *g_diagnosticsAct;
-
-    extern QAction *g_viewWireframeAct;
-
-    extern QAction *g_buildingEditorSaveAct;
-    extern QAction *g_buildingEditorDiscardAct;
-    extern QAction *g_buildingEditorDoneAct;
-    extern QAction *g_buildingEditorExitAct;
-=======
     extern GZ_GUI_VISIBLE QAction *g_newAct;
     extern GZ_GUI_VISIBLE QAction *g_openAct;
     extern GZ_GUI_VISIBLE QAction *g_saveAct;
@@ -115,6 +56,8 @@
     extern GZ_GUI_VISIBLE QAction *g_dirLghtCreateAct;
 
     extern GZ_GUI_VISIBLE QAction *g_screenshotAct;
+    extern QAction *g_recordVideoAct;
+    extern QWidgetAction *g_recordVideoFormatAct;
 
     /// \brief Action to show/hide collision visuals for all models.
     extern GZ_GUI_VISIBLE QAction *g_showCollisionsAct;
@@ -195,7 +138,6 @@
 
     /// \brief Action to open the redo history menu.
     extern GZ_GUI_VISIBLE QAction *g_redoHistoryAct;
->>>>>>> f1f5718f
 
     /// \class DeleteAction Actions.hh gui/gui.hh
     /// \brief Custom delete action.
