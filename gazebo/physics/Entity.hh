--- conflicted
+++ resolved
@@ -14,22 +14,14 @@
  * limitations under the License.
  *
 */
-<<<<<<< HEAD
-/* Desc: Base class for all physical entities
- * Author: Nate Koenig
- * Date: 03 Apr 2007
- */
-
-=======
->>>>>>> f3483544
 #ifndef GAZEBO_PHYSICS_ENTITY_HH_
 #define GAZEBO_PHYSICS_ENTITY_HH_
 
 #include <string>
 #include <vector>
 #include <ignition/math/Box.hh>
+#include <ignition/math/Pose3.hh>
 #include <ignition/math/Vector3.hh>
-#include <ignition/math/Pose3.hh>
 
 #include <boost/function.hpp>
 #include "gazebo/msgs/msgs.hh"
