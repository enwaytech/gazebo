/*
 * Copyright (C) 2012-2014 Open Source Robotics Foundation
 *
 * Licensed under the Apache License, Version 2.0 (the "License");
 * you may not use this file except in compliance with the License.
 * You may obtain a copy of the License at
 *
 *     http://www.apache.org/licenses/LICENSE-2.0
 *
 * Unless required by applicable law or agreed to in writing, software
 * distributed under the License is distributed on an "AS IS" BASIS,
 * WITHOUT WARRANTIES OR CONDITIONS OF ANY KIND, either express or implied.
 * See the License for the specific language governing permissions and
 * limitations under the License.
 *
*/

#include <dirent.h>
#include <sstream>
#include <boost/filesystem.hpp>

// Moved to top to avoid osx compilation errors
#include "gazebo/math/Rand.hh"

#include "gazebo/rendering/skyx/include/SkyX.h"

#include "gazebo/common/Assert.hh"
#include "gazebo/common/Events.hh"
#include "gazebo/common/Console.hh"
#include "gazebo/common/Exception.hh"
#include "gazebo/math/Pose.hh"

#include "gazebo/rendering/ogre_gazebo.h"
#include "gazebo/rendering/RTShaderSystem.hh"
#include "gazebo/rendering/RenderEngine.hh"
#include "gazebo/rendering/Visual.hh"
#include "gazebo/rendering/Conversions.hh"
#include "gazebo/rendering/Scene.hh"
#include "gazebo/rendering/Camera.hh"

using namespace gazebo;
using namespace rendering;


unsigned int Camera::cameraCounter = 0;

namespace gazebo
{
namespace rendering
{
// We'll create an instance of this class for each camera, to be used to inject
// random values on each render call.
class GaussianNoiseCompositorListener
  : public Ogre::CompositorInstance::Listener
{
  /// \brief Constructor, setting mean and standard deviation.
  public: GaussianNoiseCompositorListener(double _mean, double _stddev):
      mean(_mean), stddev(_stddev) {}

  /// \brief Callback that OGRE will invoke for us on each render call
  public: virtual void notifyMaterialRender(unsigned int _pass_id,
                                            Ogre::MaterialPtr & _mat)
  {
    // modify material here (wont alter the base material!), called for
    // every drawn geometry instance (i.e. compositor render_quad)

    // Sample three values within the range [0,1.0] and set them for use in
    // the fragment shader, which will interpret them as offsets from (0,0)
    // to use when computing pseudo-random values.
    Ogre::Vector3 offsets(math::Rand::GetDblUniform(0.0, 1.0),
                          math::Rand::GetDblUniform(0.0, 1.0),
                          math::Rand::GetDblUniform(0.0, 1.0));
    // These calls are setting parameters that are declared in two places:
    // 1. media/materials/scripts/gazebo.material, in
    //    fragment_program Gazebo/GaussianCameraNoiseFS
    // 2. media/materials/scripts/camera_noise_gaussian_fs.glsl
    _mat->getTechnique(0)->getPass(_pass_id)->
      getFragmentProgramParameters()->
      setNamedConstant("offsets", offsets);
    _mat->getTechnique(0)->getPass(_pass_id)->
      getFragmentProgramParameters()->
      setNamedConstant("mean", (Ogre::Real)this->mean);
    _mat->getTechnique(0)->getPass(_pass_id)->
      getFragmentProgramParameters()->
      setNamedConstant("stddev", (Ogre::Real)this->stddev);
  }

  /// \brief Mean that we'll pass down to the GLSL fragment shader.
  private: double mean;
  /// \brief Standard deviation that we'll pass down to the GLSL fragment
  /// shader.
  private: double stddev;
};
}  // namespace rendering
}  // namespace gazebo

//////////////////////////////////////////////////
Camera::Camera(const std::string &_namePrefix, ScenePtr _scene,
               bool _autoRender)
{
  this->initialized = false;
  this->sdf.reset(new sdf::Element);
  sdf::initFile("camera.sdf", this->sdf);

  this->animState = NULL;
  this->windowId = 0;
  this->scene = _scene;

  this->newData = false;

  this->textureWidth = this->textureHeight = 0;

  this->saveFrameBuffer = NULL;
  this->saveCount = 0;
  this->bayerFrameBuffer = NULL;

  std::ostringstream stream;
  stream << _namePrefix << "(" << this->cameraCounter++ << ")";
  this->name = stream.str();

  this->renderTarget = NULL;
  this->renderTexture = NULL;

  this->captureData = false;
  this->captureDataOnce = false;

  this->camera = NULL;
  this->viewport = NULL;

  this->pitchNode = NULL;
  this->sceneNode = NULL;

  this->screenshotPath = getenv("HOME");
  this->screenshotPath += "/.gazebo/pictures";

  // Connect to the render signal
  this->connections.push_back(
      event::Events::ConnectPostRender(boost::bind(&Camera::Update, this)));

  if (_autoRender)
  {
    this->connections.push_back(event::Events::ConnectRender(
          boost::bind(&Camera::Render, this, false)));
    this->connections.push_back(
        event::Events::ConnectPostRender(
          boost::bind(&Camera::PostRender, this)));
  }

  this->lastRenderWallTime = common::Time::GetWallTime();

  // Set default render rate to unlimited
  this->SetRenderRate(0.0);
}

//////////////////////////////////////////////////
Camera::~Camera()
{
  delete [] this->saveFrameBuffer;
  delete [] this->bayerFrameBuffer;

  this->pitchNode = NULL;
  this->sceneNode = NULL;

  if (this->renderTexture && this->scene->GetInitialized())
    Ogre::TextureManager::getSingleton().remove(this->renderTexture->getName());
  this->renderTexture = NULL;
  this->renderTarget = NULL;

  if (this->camera && this->scene && this->scene->GetManager())
  {
    this->scene->GetManager()->destroyCamera(this->name);
    this->camera = NULL;
  }

  this->connections.clear();

  this->sdf->Reset();
  this->imageElem.reset();
  this->sdf.reset();
}

//////////////////////////////////////////////////
void Camera::Load(sdf::ElementPtr _sdf)
{
  this->sdf->Copy(_sdf);
  this->Load();
}

//////////////////////////////////////////////////
void Camera::Load()
{
  sdf::ElementPtr imgElem = this->sdf->GetElement("image");
  if (imgElem)
  {
    this->imageWidth = imgElem->Get<int>("width");
    this->imageHeight = imgElem->Get<int>("height");
    this->imageFormat = this->GetOgrePixelFormat(
        imgElem->Get<std::string>("format"));
  }
  else
    gzthrow("Camera has no <image> tag.");

  // Create the directory to store frames
  if (this->sdf->HasElement("save") &&
      this->sdf->GetElement("save")->Get<bool>("enabled"))
  {
    sdf::ElementPtr elem = this->sdf->GetElement("save");
    std::string command;

    command = "mkdir " + elem->Get<std::string>("path")+ " 2>>/dev/null";
    if (system(command.c_str()) < 0)
      gzerr << "Error making directory\n";
  }

  if (this->sdf->HasElement("horizontal_fov"))
  {
    sdf::ElementPtr elem = this->sdf->GetElement("horizontal_fov");
    double angle = elem->Get<double>();
    if (angle < 0.01 || angle > M_PI)
    {
      gzthrow("Camera horizontal field of view invalid.");
    }
    this->SetHFOV(angle);
  }

  // Handle noise model settings.
  this->noiseActive = false;
  if (this->sdf->HasElement("noise"))
  {
    sdf::ElementPtr noiseElem = this->sdf->GetElement("noise");
    std::string type = noiseElem->Get<std::string>("type");
    if (type == "gaussian")
    {
      this->noiseType = GAUSSIAN;
      this->noiseMean = noiseElem->Get<double>("mean");
      this->noiseStdDev = noiseElem->Get<double>("stddev");
      this->noiseActive = true;
      this->gaussianNoiseCompositorListener.reset(new
        GaussianNoiseCompositorListener(this->noiseMean, this->noiseStdDev));
      gzlog << "applying Gaussian noise model with mean " << this->noiseMean <<
        " and stddev " << this->noiseStdDev << std::endl;
    }
    else
      gzwarn << "ignoring unknown noise model type \"" << type << "\"" <<
        std::endl;
  }
}

//////////////////////////////////////////////////
void Camera::Init()
{
  this->SetSceneNode(
      this->scene->GetManager()->getRootSceneNode()->createChildSceneNode(
        this->GetName() + "_SceneNode"));

  this->CreateCamera();

<<<<<<< HEAD
=======
  // Create a scene node to control pitch motion
>>>>>>> 894366d1
  this->sceneNode->attachObject(this->camera);
  this->camera->setAutoAspectRatio(true);

  this->sceneNode->setInheritScale(false);

  this->saveCount = 0;

  this->SetClipDist();
}

//////////////////////////////////////////////////
void Camera::Fini()
{
  this->initialized = false;
  this->connections.clear();

  if (this->gaussianNoiseCompositorListener)
  {
    this->gaussianNoiseInstance->removeListener(
      this->gaussianNoiseCompositorListener.get());
  }

  RTShaderSystem::DetachViewport(this->viewport, this->scene);

  if (this->renderTarget && this->scene->GetInitialized())
    this->renderTarget->removeAllViewports();

  this->viewport = NULL;
  this->renderTarget = NULL;

  this->connections.clear();
}

//////////////////////////////////////////////////
void Camera::SetWindowId(unsigned int windowId_)
{
  this->windowId = windowId_;
}

//////////////////////////////////////////////////
unsigned int Camera::GetWindowId() const
{
  return this->windowId;
}

//////////////////////////////////////////////////
void Camera::SetScene(ScenePtr _scene)
{
  this->scene = _scene;
}

//////////////////////////////////////////////////
void Camera::Update()
{
  std::list<msgs::Request>::iterator iter = this->requests.begin();
  while (iter != this->requests.end())
  {
    bool erase = false;
    if ((*iter).request() == "track_visual")
    {
      this->TrackVisualImpl((*iter).data());
      erase = true;
    }
    else if ((*iter).request() == "attach_visual")
    {
      msgs::TrackVisual msg;
      msg.ParseFromString((*iter).data());
      bool result = false;

      if (msg.id() < GZ_UINT32_MAX)
        result = this->AttachToVisualImpl(msg.id(),
            msg.inherit_orientation(), msg.min_dist(), msg.max_dist());
      else
        result = this->AttachToVisualImpl(msg.name(),
            msg.inherit_orientation(), msg.min_dist(), msg.max_dist());

      if (result)
        erase = true;
    }

    if (erase)
      iter = this->requests.erase(iter);
    else
      ++iter;
  }

  // Update animations
  if (this->animState)
  {
    this->animState->addTime(
        (common::Time::GetWallTime() - this->prevAnimTime).Double());
    this->prevAnimTime = common::Time::GetWallTime();

    if (this->animState->hasEnded())
    {
      try
      {
        this->scene->GetManager()->destroyAnimation(
            std::string(this->animState->getAnimationName()));
      } catch(Ogre::Exception &_e)
      {
      }

      this->animState = NULL;

      this->AnimationComplete();

      if (this->onAnimationComplete)
        this->onAnimationComplete();

      if (!this->moveToPositionQueue.empty())
      {
        this->MoveToPosition(this->moveToPositionQueue[0].first,
                             this->moveToPositionQueue[0].second);
        this->moveToPositionQueue.pop_front();
      }
    }
  }
  else if (this->trackedVisual)
  {
    math::Vector3 direction = this->trackedVisual->GetWorldPose().pos -
                              this->GetWorldPose().pos;

    double yaw = atan2(direction.y, direction.x);
    double pitch = atan2(-direction.z,
                         sqrt(pow(direction.x, 2) + pow(direction.y, 2)));

    Ogre::Quaternion localRotOgre = this->sceneNode->getOrientation();
    math::Quaternion localRot = math::Quaternion(
      localRotOgre.w, localRotOgre.x, localRotOgre.y, localRotOgre.z);
    double currPitch = localRot.GetAsEuler().y;
    double currYaw = localRot.GetAsEuler().z;

    double pitchError = currPitch - pitch;

    double yawError = currYaw - yaw;
    if (yawError > M_PI)
      yawError -= M_PI*2;
    if (yawError < -M_PI)
      yawError += M_PI*2;

    double pitchAdj = this->trackVisualPitchPID.Update(pitchError, 0.01);
    double yawAdj = this->trackVisualYawPID.Update(yawError, 0.01);

    this->SetWorldRotation(math::Quaternion(0, currPitch + pitchAdj,
          currYaw + yawAdj));

    double origDistance = 8.0;
    double distance = direction.GetLength();
    double error = origDistance - distance;

    double scaling = this->trackVisualPID.Update(error, 0.3);

    math::Vector3 displacement = direction;
    displacement.Normalize();
    displacement *= scaling;

<<<<<<< HEAD
    math::Vector3 pos = this->GetWorldPosition() + displacement;
=======
    math::Vector3 localPos =
      Conversions::Convert(this->sceneNode->_getDerivedPosition());
    math::Vector3 pos = localPos + displacement;
>>>>>>> 894366d1

    this->SetWorldPosition(pos);
  }
}


//////////////////////////////////////////////////
void Camera::Render()
{
  this->Render(false);
}

//////////////////////////////////////////////////
void Camera::Render(bool _force)
{
  if (this->initialized && (_force ||
       common::Time::GetWallTime() - this->lastRenderWallTime >=
        this->renderPeriod))
  {
    this->newData = true;
    this->RenderImpl();
  }
}

//////////////////////////////////////////////////
void Camera::RenderImpl()
{
  if (this->renderTarget)
  {
    // Render, but don't swap buffers.
    this->renderTarget->update(false);

    this->lastRenderWallTime = common::Time::GetWallTime();
  }
}

//////////////////////////////////////////////////
common::Time Camera::GetLastRenderWallTime()
{
  return this->lastRenderWallTime;
}

//////////////////////////////////////////////////
void Camera::PostRender()
{
  this->renderTarget->swapBuffers();

  if (this->newData && (this->captureData || this->captureDataOnce))
  {
    size_t size;
    unsigned int width = this->GetImageWidth();
    unsigned int height = this->GetImageHeight();

    // Get access to the buffer and make an image and write it to file
    size = Ogre::PixelUtil::getMemorySize(width, height, 1,
        static_cast<Ogre::PixelFormat>(this->imageFormat));

    // Allocate buffer
    if (!this->saveFrameBuffer)
      this->saveFrameBuffer = new unsigned char[size];

    memset(this->saveFrameBuffer, 128, size);

    Ogre::PixelBox box(width, height, 1,
        static_cast<Ogre::PixelFormat>(this->imageFormat),
        this->saveFrameBuffer);

    this->viewport->getTarget()->copyContentsToMemory(box);

    if (this->captureDataOnce)
    {
      this->SaveFrame(this->GetFrameFilename());
      this->captureDataOnce = false;
    }

    if (this->sdf->HasElement("save") &&
        this->sdf->GetElement("save")->Get<bool>("enabled"))
    {
      this->SaveFrame(this->GetFrameFilename());
    }

    const unsigned char *buffer = this->saveFrameBuffer;

    // do last minute conversion if Bayer pattern is requested, go from R8G8B8
    if ((this->GetImageFormat() == "BAYER_RGGB8") ||
         (this->GetImageFormat() == "BAYER_BGGR8") ||
         (this->GetImageFormat() == "BAYER_GBRG8") ||
         (this->GetImageFormat() == "BAYER_GRBG8"))
    {
      if (!this->bayerFrameBuffer)
        this->bayerFrameBuffer = new unsigned char[width * height];

      this->ConvertRGBToBAYER(this->bayerFrameBuffer,
          this->saveFrameBuffer, this->GetImageFormat(),
          width, height);

      buffer = this->bayerFrameBuffer;
    }

    this->newImageFrame(buffer, width, height, this->GetImageDepth(),
                    this->GetImageFormat());
  }

  this->newData = false;
}

//////////////////////////////////////////////////
math::Pose Camera::GetWorldPose()
{
  return math::Pose(this->GetWorldPosition(), this->GetWorldRotation());
}

//////////////////////////////////////////////////
math::Vector3 Camera::GetWorldPosition() const
{
  return Conversions::Convert(this->sceneNode->_getDerivedPosition());
}

//////////////////////////////////////////////////
math::Quaternion Camera::GetWorldRotation() const
{
<<<<<<< HEAD
  Ogre::Quaternion rot = this->sceneNode->getOrientation();
=======
  Ogre::Quaternion rot = this->sceneNode->_getDerivedOrientation();
>>>>>>> 894366d1
  return math::Quaternion(rot.w, rot.x, rot.y, rot.z);
}

//////////////////////////////////////////////////
void Camera::SetWorldPose(const math::Pose &_pose)
{
  this->SetWorldPosition(_pose.pos);
  this->SetWorldRotation(_pose.rot);
}

//////////////////////////////////////////////////
void Camera::SetWorldPosition(const math::Vector3 &_pos)
{
  if (this->animState)
    return;

<<<<<<< HEAD
  this->sceneNode->setPosition(Ogre::Vector3(_pos.x, _pos.y, _pos.z));

  // The pitch nodes needs to be told to update its transform
=======
  this->sceneNode->_setDerivedPosition(Ogre::Vector3(_pos.x, _pos.y, _pos.z));
>>>>>>> 894366d1
  this->sceneNode->needUpdate();
}

//////////////////////////////////////////////////
void Camera::SetWorldRotation(const math::Quaternion &_quant)
{
  if (this->animState)
    return;

  math::Vector3 rpy = _quant.GetAsEuler();
<<<<<<< HEAD

  // Set the roll and yaw for sceneNode
  math::Quaternion s(rpy.x, rpy.y, rpy.z);

  this->sceneNode->setOrientation(
      Ogre::Quaternion(s.w, s.x, s.y, s.z));
=======

  // Set the roll and yaw for sceneNode
  math::Quaternion s(rpy.x, rpy.y, rpy.z);

  this->sceneNode->_setDerivedOrientation(Ogre::Quaternion(s.w, s.x, s.y, s.z));

>>>>>>> 894366d1
  this->sceneNode->needUpdate();
}

//////////////////////////////////////////////////
void Camera::Translate(const math::Vector3 &direction)
{
  Ogre::Vector3 vec(direction.x, direction.y, direction.z);

  this->sceneNode->translate(this->sceneNode->getOrientation() *
      this->sceneNode->getOrientation() * vec);
}

//////////////////////////////////////////////////
void Camera::RotateYaw(math::Angle _angle)
{
  this->sceneNode->roll(Ogre::Radian(_angle.Radian()), Ogre::Node::TS_WORLD);
}

//////////////////////////////////////////////////
void Camera::RotatePitch(math::Angle _angle)
{
  this->sceneNode->yaw(Ogre::Radian(_angle.Radian()));
}


//////////////////////////////////////////////////
void Camera::SetClipDist()
{
  sdf::ElementPtr clipElem = this->sdf->GetElement("clip");
  if (!clipElem)
    gzthrow("Camera has no <clip> tag.");

  if (this->camera)
  {
    this->camera->setNearClipDistance(clipElem->Get<double>("near"));
    this->camera->setFarClipDistance(clipElem->Get<double>("far"));
    this->camera->setRenderingDistance(clipElem->Get<double>("far"));
  }
  else
    gzerr << "Setting clip distances failed -- no camera yet\n";
}

//////////////////////////////////////////////////
void Camera::SetClipDist(float _near, float _far)
{
  sdf::ElementPtr elem = this->sdf->GetElement("clip");

  elem->GetElement("near")->Set(_near);
  elem->GetElement("far")->Set(_far);

  this->SetClipDist();
}

//////////////////////////////////////////////////
void Camera::SetHFOV(math::Angle _angle)
{
  this->sdf->GetElement("horizontal_fov")->Set(_angle.Radian());
}

//////////////////////////////////////////////////
math::Angle Camera::GetHFOV() const
{
  return math::Angle(this->sdf->Get<double>("horizontal_fov"));
}

//////////////////////////////////////////////////
math::Angle Camera::GetVFOV() const
{
  return math::Angle(this->camera->getFOVy().valueRadians());
}

//////////////////////////////////////////////////
void Camera::SetImageSize(unsigned int _w, unsigned int _h)
{
  this->SetImageWidth(_w);
  this->SetImageHeight(_h);
}

//////////////////////////////////////////////////
void Camera::SetImageWidth(unsigned int _w)
{
  sdf::ElementPtr elem = this->sdf->GetElement("image");
  elem->GetElement("width")->Set(_w);
}

//////////////////////////////////////////////////
void Camera::SetImageHeight(unsigned int _h)
{
  sdf::ElementPtr elem = this->sdf->GetElement("image");
  elem->GetElement("height")->Set(_h);
}

//////////////////////////////////////////////////
unsigned int Camera::GetImageWidth() const
{
  unsigned int width = 0;
  if (this->viewport)
  {
    width = this->viewport->getActualWidth();
  }
  else
  {
    sdf::ElementPtr elem = this->sdf->GetElement("image");
    width = elem->Get<int>("width");
  }
  return width;
}

//////////////////////////////////////////////////
unsigned int Camera::GetImageHeight() const
{
  unsigned int height = 0;
  if (this->viewport)
  {
    height = this->viewport->getActualHeight();
  }
  else
  {
    sdf::ElementPtr elem = this->sdf->GetElement("image");
    height = elem->Get<int>("height");
  }
  return height;
}

//////////////////////////////////////////////////
unsigned int Camera::GetImageDepth() const
{
  sdf::ElementPtr imgElem = this->sdf->GetElement("image");
  std::string imgFmt = imgElem->Get<std::string>("format");

  if (imgFmt == "L8" || imgFmt == "L_INT8")
    return 1;
  else if (imgFmt == "R8G8B8" || imgFmt == "RGB_INT8")
    return 3;
  else if (imgFmt == "B8G8R8" || imgFmt == "BGR_INT8")
    return 3;
  else if ((imgFmt == "BAYER_RGGB8") || (imgFmt == "BAYER_BGGR8") ||
            (imgFmt == "BAYER_GBRG8") || (imgFmt == "BAYER_GRBG8"))
    return 1;
  else
  {
    gzerr << "Error parsing image format ("
          << imgFmt << "), using default Ogre::PF_R8G8B8\n";
    return 3;
  }
}

//////////////////////////////////////////////////
std::string Camera::GetImageFormat() const
{
  sdf::ElementPtr imgElem = this->sdf->GetElement("image");
  return imgElem->Get<std::string>("format");
}

//////////////////////////////////////////////////
unsigned int Camera::GetTextureWidth() const
{
  return this->renderTexture->getBuffer(0, 0)->getWidth();
}

//////////////////////////////////////////////////
unsigned int Camera::GetTextureHeight() const
{
  return this->renderTexture->getBuffer(0, 0)->getHeight();
}


//////////////////////////////////////////////////
size_t Camera::GetImageByteSize() const
{
  sdf::ElementPtr elem = this->sdf->GetElement("image");
  return this->GetImageByteSize(elem->Get<int>("width"),
                                elem->Get<int>("height"),
                                this->GetImageFormat());
}

// Get the image size in bytes
size_t Camera::GetImageByteSize(unsigned int _width, unsigned int _height,
                                const std::string &_format)
{
  Ogre::PixelFormat fmt =
    (Ogre::PixelFormat)(Camera::GetOgrePixelFormat(_format));

  return Ogre::PixelUtil::getMemorySize(_width, _height, 1, fmt);
}

int Camera::GetOgrePixelFormat(const std::string &_format)
{
  int result;

  if (_format == "L8" || _format == "L_INT8")
    result = static_cast<int>(Ogre::PF_L8);
  else if (_format == "R8G8B8" || _format == "RGB_INT8")
    result = static_cast<int>(Ogre::PF_BYTE_RGB);
  else if (_format == "B8G8R8" || _format == "BGR_INT8")
    result = static_cast<int>(Ogre::PF_BYTE_BGR);
  else if (_format == "FLOAT32")
    result = static_cast<int>(Ogre::PF_FLOAT32_R);
  else if (_format == "FLOAT16")
    result = static_cast<int>(Ogre::PF_FLOAT16_R);
  else if ((_format == "BAYER_RGGB8") ||
            (_format == "BAYER_BGGR8") ||
            (_format == "BAYER_GBRG8") ||
            (_format == "BAYER_GRBG8"))
  {
    // let ogre generate rgb8 images for all bayer format requests
    // then post process to produce actual bayer images
    result = static_cast<int>(Ogre::PF_BYTE_RGB);
  }
  else
  {
    gzerr << "Error parsing image format (" << _format
          << "), using default Ogre::PF_R8G8B8\n";
    result = static_cast<int>(Ogre::PF_R8G8B8);
  }

  return result;
}

//////////////////////////////////////////////////
void Camera::EnableSaveFrame(bool _enable)
{
  sdf::ElementPtr elem = this->sdf->GetElement("save");
  elem->GetAttribute("enabled")->Set(_enable);
  this->captureData = _enable;
}

//////////////////////////////////////////////////
bool Camera::GetCaptureData() const
{
  return this->captureData;
}

//////////////////////////////////////////////////
void Camera::SetSaveFramePathname(const std::string &_pathname)
{
  sdf::ElementPtr elem = this->sdf->GetElement("save");
  elem->GetElement("path")->Set(_pathname);

  // Create the directory to store frames
  if (elem->Get<bool>("enabled"))
  {
    std::string command;
    command = "mkdir -p " + _pathname + " 2>>/dev/null";
    if (system(command.c_str()) <0)
      gzerr << "Error making directory\n";
  }
}

//////////////////////////////////////////////////
Ogre::Camera *Camera::GetOgreCamera() const
{
  return this->camera;
}

//////////////////////////////////////////////////
Ogre::Viewport *Camera::GetViewport() const
{
  return this->viewport;
}

//////////////////////////////////////////////////
double Camera::GetNearClip()
{
  if (this->camera)
    return this->camera->getNearClipDistance();
  else
    return 0;
}

//////////////////////////////////////////////////
double Camera::GetFarClip()
{
  if (this->camera)
    return this->camera->getFarClipDistance();
  else
    return 0;
}

//////////////////////////////////////////////////
unsigned int Camera::GetViewportWidth() const
{
  if (this->renderTarget)
    return this->renderTarget->getViewport(0)->getActualWidth();
  else if (this->camera && this->camera->getViewport())
    return this->camera->getViewport()->getActualWidth();
  else
    return 0;
}

//////////////////////////////////////////////////
unsigned int Camera::GetViewportHeight() const
{
  if (this->renderTarget)
    return this->renderTarget->getViewport(0)->getActualHeight();
  else if (this->camera && this->camera->getViewport())
    return this->camera->getViewport()->getActualHeight();
  else
    return 0;
}

//////////////////////////////////////////////////
void Camera::SetAspectRatio(float ratio)
{
  this->camera->setAspectRatio(ratio);
}

//////////////////////////////////////////////////
float Camera::GetAspectRatio() const
{
  return this->camera->getAspectRatio();
}

//////////////////////////////////////////////////
math::Vector3 Camera::GetUp()
{
  Ogre::Vector3 up = this->camera->getRealUp();
  return math::Vector3(up.x, up.y, up.z);
}

//////////////////////////////////////////////////
math::Vector3 Camera::GetRight()
{
  Ogre::Vector3 right = this->camera->getRealRight();
  return math::Vector3(right.x, right.y, right.z);
}

//////////////////////////////////////////////////
void Camera::SetSceneNode(Ogre::SceneNode *node)
{
  this->sceneNode = node;
}

//////////////////////////////////////////////////
Ogre::SceneNode *Camera::GetSceneNode() const
{
  return this->sceneNode;
}

//////////////////////////////////////////////////
Ogre::SceneNode *Camera::GetPitchNode() const
{
  gzerr << "Camera::GetPitchNode() is deprecated, will return sceneNode "
        << "which contains all rotations of the Camera. "
        << "Use GetSceneNode() instead.\n";
  return this->sceneNode;
}

//////////////////////////////////////////////////
const unsigned char *Camera::GetImageData(unsigned int _i)
{
  if (_i != 0)
    gzerr << "Camera index must be zero for cam";

  // do last minute conversion if Bayer pattern is requested, go from R8G8B8
  if ((this->GetImageFormat() == "BAYER_RGGB8") ||
       (this->GetImageFormat() == "BAYER_BGGR8") ||
       (this->GetImageFormat() == "BAYER_GBRG8") ||
       (this->GetImageFormat() == "BAYER_GRBG8"))
  {
    return this->bayerFrameBuffer;
  }
  else
    return this->saveFrameBuffer;
}

//////////////////////////////////////////////////
std::string Camera::GetName() const
{
  return this->name;
}

//////////////////////////////////////////////////
bool Camera::SaveFrame(const std::string &_filename)
{
  return Camera::SaveFrame(this->saveFrameBuffer, this->GetImageWidth(),
                          this->GetImageHeight(), this->GetImageDepth(),
                          this->GetImageFormat(), _filename);
}

//////////////////////////////////////////////////
std::string Camera::GetFrameFilename()
{
  sdf::ElementPtr saveElem = this->sdf->GetElement("save");

  std::string path = saveElem->Get<std::string>("path");
  boost::filesystem::path pathToFile;

  std::string friendlyName = this->GetName();

  boost::replace_all(friendlyName, "::", "_");

  if (this->captureDataOnce)
  {
    pathToFile = this->screenshotPath;
    std::string timestamp = common::Time::GetWallTimeAsISOString();
    boost::replace_all(timestamp, ":", "_");
    pathToFile /= friendlyName + "-" + timestamp + ".jpg";
  }
  else
  {
    pathToFile = (path.empty()) ? "." : path;
    pathToFile /= str(boost::format("%s-%04d.jpg")
        % friendlyName.c_str() % this->saveCount);
    this->saveCount++;
  }

  // Create a directory if not present
  if (!boost::filesystem::exists(pathToFile.parent_path()))
    boost::filesystem::create_directories(pathToFile.parent_path());

  return pathToFile.string();
}

/////////////////////////////////////////////////
std::string Camera::GetScreenshotPath() const
{
  return this->screenshotPath;
}

/////////////////////////////////////////////////
bool Camera::SaveFrame(const unsigned char *_image,
                       unsigned int _width, unsigned int _height, int _depth,
                       const std::string &_format,
                       const std::string &_filename)
{
  if (!_image)
  {
    gzerr << "Can't save an empty image\n";
    return false;
  }

  Ogre::ImageCodec::ImageData *imgData;
  Ogre::Codec * pCodec;
  size_t size, pos;

  // Create image data structure
  imgData  = new Ogre::ImageCodec::ImageData();
  imgData->width  =  _width;
  imgData->height = _height;
  imgData->depth  = _depth;
  imgData->format = (Ogre::PixelFormat)Camera::GetOgrePixelFormat(_format);
  size = Camera::GetImageByteSize(_width, _height, _format);

  // Wrap buffer in a chunk
  Ogre::MemoryDataStreamPtr stream(
      new Ogre::MemoryDataStream(const_cast<unsigned char*>(_image),
        size, false));

  // Get codec
  Ogre::String filename = _filename;
  pos = filename.find_last_of(".");
  Ogre::String extension;

  while (pos != filename.length() - 1)
    extension += filename[++pos];

  // Get the codec
  pCodec = Ogre::Codec::getCodec(extension);

  // Write out
  Ogre::Codec::CodecDataPtr codecDataPtr(imgData);

  // OGRE 1.9 renames codeToFile to encodeToFile
  #if (OGRE_VERSION < ((1 << 16) | (9 << 8) | 0))
  pCodec->codeToFile(stream, filename, codecDataPtr);
  #else
  pCodec->encodeToFile(stream, filename, codecDataPtr);
  #endif
  return true;
}

//////////////////////////////////////////////////
void Camera::ToggleShowWireframe()
{
  if (this->camera)
  {
    if (this->camera->getPolygonMode() == Ogre::PM_WIREFRAME)
      this->camera->setPolygonMode(Ogre::PM_SOLID);
    else
      this->camera->setPolygonMode(Ogre::PM_WIREFRAME);
  }
}

//////////////////////////////////////////////////
void Camera::ShowWireframe(bool s)
{
  if (this->camera)
  {
    if (s)
    {
      this->camera->setPolygonMode(Ogre::PM_WIREFRAME);
    }
    else
    {
      this->camera->setPolygonMode(Ogre::PM_SOLID);
    }
  }
}

//////////////////////////////////////////////////
void Camera::GetCameraToViewportRay(int _screenx, int _screeny,
                                    math::Vector3 &_origin,
                                    math::Vector3 &_dir)
{
  Ogre::Ray ray = this->camera->getCameraToViewportRay(
      static_cast<float>(_screenx) / this->GetViewportWidth(),
      static_cast<float>(_screeny) / this->GetViewportHeight());

  _origin.Set(ray.getOrigin().x, ray.getOrigin().y, ray.getOrigin().z);
  _dir.Set(ray.getDirection().x, ray.getDirection().y, ray.getDirection().z);
}


//////////////////////////////////////////////////
void Camera::ConvertRGBToBAYER(unsigned char* dst, unsigned char* src,
                               std::string format, int width, int height)
{
  if (src)
  {
    // do last minute conversion if Bayer pattern is requested, go from R8G8B8
    if (format == "BAYER_RGGB8")
    {
      for (int i = 0; i < width; i++)
      {
        for (int j = 0; j < height; j++)
        {
          //
          // RG
          // GB
          //
          // determine position
          if (j%2)  // even column
            if (i%2)  // even row, red
              dst[i+j*width] = src[i*3+j*width*3+2];
            else  // odd row, green
              dst[i+j*width] = src[i*3+j*width*3+1];
          else  // odd column
            if (i%2)  // even row, green
              dst[i+j*width] = src[i*3+j*width*3+1];
            else  // odd row, blue
              dst[i+j*width] = src[i*3+j*width*3+0];
        }
      }
    }
    else if (format == "BAYER_BGGR8")
    {
      for (int i = 0; i < width; i++)
      {
        for (int j = 0; j < height; j++)
        {
          //
          // BG
          // GR
          //
          // determine position
          if (j%2)  // even column
            if (i%2)  // even row, blue
              dst[i+j*width] = src[i*3+j*width*3+0];
            else  // odd row, green
              dst[i+j*width] = src[i*3+j*width*3+1];
          else  // odd column
            if (i%2)  // even row, green
              dst[i+j*width] = src[i*3+j*width*3+1];
            else  // odd row, red
              dst[i+j*width] = src[i*3+j*width*3+2];
        }
      }
    }
    else if (format == "BAYER_GBRG8")
    {
      for (int i = 0; i < width; i++)
      {
        for (int j = 0; j < height; j++)
        {
          //
          // GB
          // RG
          //
          // determine position
          if (j%2)  // even column
            if (i%2)  // even row, green
              dst[i+j*width] = src[i*3+j*width*3+1];
            else  // odd row, blue
              dst[i+j*width] = src[i*3+j*width*3+2];
          else  // odd column
            if (i%2)  // even row, red
              dst[i+j*width] = src[i*3+j*width*3+0];
            else  // odd row, green
              dst[i+j*width] = src[i*3+j*width*3+1];
        }
      }
    }
    else if (format == "BAYER_GRBG8")
    {
      for (int i = 0; i < width; i++)
      {
        for (int j = 0; j < height; j++)
        {
          //
          // GR
          // BG
          //
          // determine position
          if (j%2)  // even column
            if (i%2)  // even row, green
              dst[i+j*width] = src[i*3+j*width*3+1];
            else  // odd row, red
              dst[i+j*width] = src[i*3+j*width*3+0];
          else  // odd column
            if (i%2)  // even row, blue
              dst[i+j*width] = src[i*3+j*width*3+2];
            else  // odd row, green
              dst[i+j*width] = src[i*3+j*width*3+1];
        }
      }
    }
  }
}

//////////////////////////////////////////////////
void Camera::SetCaptureData(bool _value)
{
  this->captureData = _value;
}

//////////////////////////////////////////////////
void Camera::SetCaptureDataOnce()
{
  this->captureDataOnce = true;
}

//////////////////////////////////////////////////
void Camera::CreateRenderTexture(const std::string &_textureName)
{
  // Create the render texture
  this->renderTexture = (Ogre::TextureManager::getSingleton().createManual(
      _textureName,
      "General",
      Ogre::TEX_TYPE_2D,
      this->GetImageWidth(),
      this->GetImageHeight(),
      0,
      (Ogre::PixelFormat)this->imageFormat,
      Ogre::TU_RENDERTARGET,
      0,
      false,
      4)).getPointer();

  this->SetRenderTarget(this->renderTexture->getBuffer()->getRenderTarget());

  this->initialized = true;
}

//////////////////////////////////////////////////
ScenePtr Camera::GetScene() const
{
  return this->scene;
}

//////////////////////////////////////////////////
void Camera::CreateCamera()
{
  this->camera = this->scene->GetManager()->createCamera(this->name);

  this->camera->setFixedYawAxis(false);
  this->camera->yaw(Ogre::Degree(-90.0));
  this->camera->roll(Ogre::Degree(-90.0));
}

//////////////////////////////////////////////////
bool Camera::GetWorldPointOnPlane(int _x, int _y,
                                  const math::Plane &_plane,
                                  math::Vector3 &_result)
{
  math::Vector3 origin, dir;
  double dist;

  // Cast two rays from the camera into the world
  this->GetCameraToViewportRay(_x, _y, origin, dir);

  dist = _plane.Distance(origin, dir);

  _result = origin + dir * dist;

  if (!math::equal(dist, -1.0))
    return true;
  else
    return false;
}

//////////////////////////////////////////////////
void Camera::SetRenderTarget(Ogre::RenderTarget *_target)
{
  this->renderTarget = _target;

  if (this->renderTarget)
  {
    // Setup the viewport to use the texture
    this->viewport = this->renderTarget->addViewport(this->camera);
    this->viewport->setClearEveryFrame(true);
    this->viewport->setShadowsEnabled(true);
    this->viewport->setOverlaysEnabled(false);

    RTShaderSystem::AttachViewport(this->viewport, this->GetScene());

    this->viewport->setBackgroundColour(
        Conversions::Convert(this->scene->GetBackgroundColor()));
    this->viewport->setVisibilityMask(GZ_VISIBILITY_ALL &
        ~(GZ_VISIBILITY_GUI | GZ_VISIBILITY_SELECTABLE));

    double ratio = static_cast<double>(this->viewport->getActualWidth()) /
                   static_cast<double>(this->viewport->getActualHeight());

    double hfov = this->GetHFOV().Radian();
    double vfov = 2.0 * atan(tan(hfov / 2.0) / ratio);
    this->camera->setAspectRatio(ratio);
    this->camera->setFOVy(Ogre::Radian(vfov));

    // Setup Deferred rendering for the camera
    if (RenderEngine::Instance()->GetRenderPathType() == RenderEngine::DEFERRED)
    {
      // Deferred shading GBuffer compositor
      this->dsGBufferInstance =
        Ogre::CompositorManager::getSingleton().addCompositor(this->viewport,
            "DeferredShading/GBuffer");

      // Deferred lighting GBuffer compositor
      this->dlGBufferInstance =
        Ogre::CompositorManager::getSingleton().addCompositor(this->viewport,
            "DeferredLighting/GBuffer");

      // Deferred shading: Merging compositor
      this->dsMergeInstance =
        Ogre::CompositorManager::getSingleton().addCompositor(this->viewport,
            "DeferredShading/ShowLit");

      // Deferred lighting: Merging compositor
      this->dlMergeInstance =
        Ogre::CompositorManager::getSingleton().addCompositor(this->viewport,
            "DeferredLighting/ShowLit");

      // Screen space ambient occlusion
      // this->ssaoInstance =
      //  Ogre::CompositorManager::getSingleton().addCompositor(this->viewport,
      //      "DeferredShading/SSAO");

      this->dsGBufferInstance->setEnabled(false);
      this->dsMergeInstance->setEnabled(false);

      this->dlGBufferInstance->setEnabled(true);
      this->dlMergeInstance->setEnabled(true);

      // this->ssaoInstance->setEnabled(false);
    }

    // Noise
    if (this->noiseActive)
    {
      switch (this->noiseType)
      {
        case GAUSSIAN:
          this->gaussianNoiseInstance =
            Ogre::CompositorManager::getSingleton().addCompositor(
              this->viewport, "CameraNoise/Gaussian");
          this->gaussianNoiseInstance->setEnabled(true);
          // gaussianNoiseCompositorListener was allocated in Load()
          this->gaussianNoiseInstance->addListener(
            this->gaussianNoiseCompositorListener.get());
          break;
        default:
          GZ_ASSERT(false, "Invalid noise model type");
      }
    }

    if (this->GetScene()->skyx != NULL)
      this->renderTarget->addListener(this->GetScene()->skyx);
  }
}

//////////////////////////////////////////////////
void Camera::AttachToVisual(uint32_t _visualId,
                            bool _inheritOrientation,
                            double _minDist, double _maxDist)
{
  msgs::Request request;
  msgs::TrackVisual track;

  track.set_name(this->GetName() + "_attach_to_visual_track");
  track.set_id(_visualId);
  track.set_min_dist(_minDist);
  track.set_max_dist(_maxDist);
  track.set_inherit_orientation(_inheritOrientation);

  std::string *serializedData = request.mutable_data();
  track.SerializeToString(serializedData);

  request.set_request("attach_visual");
  request.set_id(_visualId);
  this->requests.push_back(request);
}

//////////////////////////////////////////////////
void Camera::AttachToVisual(const std::string &_visualName,
                            bool _inheritOrientation,
                            double _minDist, double _maxDist)
{
  msgs::Request request;
  msgs::TrackVisual track;

  VisualPtr visual = this->scene->GetVisual(_visualName);

  if (visual)
    track.set_id(visual->GetId());
  else
    track.set_id(GZ_UINT32_MAX);

  track.set_name(_visualName);
  track.set_min_dist(_minDist);
  track.set_max_dist(_maxDist);
  track.set_inherit_orientation(_inheritOrientation);

  std::string *serializedData = request.mutable_data();
  track.SerializeToString(serializedData);

  request.set_request("attach_visual");
  request.set_id(0);
  this->requests.push_back(request);
}

//////////////////////////////////////////////////
void Camera::TrackVisual(const std::string &_name)
{
  msgs::Request request;
  request.set_request("track_visual");
  request.set_data(_name);
  request.set_id(0);
  this->requests.push_back(request);
}

//////////////////////////////////////////////////
bool Camera::AttachToVisualImpl(uint32_t _id,
    bool _inheritOrientation, double _minDist, double _maxDist)
{
  VisualPtr visual = this->scene->GetVisual(_id);
  return this->AttachToVisualImpl(visual, _inheritOrientation,
                                  _minDist, _maxDist);
}

//////////////////////////////////////////////////
bool Camera::AttachToVisualImpl(const std::string &_name,
    bool _inheritOrientation, double _minDist, double _maxDist)
{
  VisualPtr visual = this->scene->GetVisual(_name);
  return this->AttachToVisualImpl(visual, _inheritOrientation,
                                  _minDist, _maxDist);
}

//////////////////////////////////////////////////
bool Camera::AttachToVisualImpl(VisualPtr _visual, bool _inheritOrientation,
    double /*_minDist*/, double /*_maxDist*/)
{
  if (this->sceneNode->getParent())
      this->sceneNode->getParent()->removeChild(this->sceneNode);

  if (_visual)
  {
    _visual->GetSceneNode()->addChild(this->sceneNode);
    this->sceneNode->setInheritOrientation(_inheritOrientation);
    return true;
  }

  return false;
}

//////////////////////////////////////////////////
bool Camera::TrackVisualImpl(const std::string &_name)
{
  VisualPtr visual = this->scene->GetVisual(_name);
  if (visual)
    return this->TrackVisualImpl(visual);
  else
    this->trackedVisual.reset();

  return false;
}

//////////////////////////////////////////////////
bool Camera::TrackVisualImpl(VisualPtr _visual)
{
  // if (this->sceneNode->getParent())
  //  this->sceneNode->getParent()->removeChild(this->sceneNode);

  if (_visual)
  {
    this->trackVisualPID.Init(0.25, 0, 0, 0, 0, 1.0, 0.0);
    this->trackVisualPitchPID.Init(0.05, 0, 0, 0, 0, 1.0, 0.0);
    this->trackVisualYawPID.Init(0.05, 0, 0, 0, 0, 1.0, 0.0);

    this->trackedVisual = _visual;
  }
  else
    this->trackedVisual.reset();

  return true;
}

//////////////////////////////////////////////////
Ogre::Texture *Camera::GetRenderTexture() const
{
  return this->renderTexture;
}

/////////////////////////////////////////////////
math::Vector3 Camera::GetDirection() const
{
  return Conversions::Convert(this->camera->getDerivedDirection());
}

/////////////////////////////////////////////////
bool Camera::IsVisible(VisualPtr _visual)
{
  if (this->camera && _visual)
  {
    math::Box bbox = _visual->GetBoundingBox();
    Ogre::AxisAlignedBox box;
    box.setMinimum(bbox.min.x, bbox.min.y, bbox.min.z);
    box.setMaximum(bbox.max.x, bbox.max.y, bbox.max.z);

    return this->camera->isVisible(box);
  }

  return false;
}

/////////////////////////////////////////////////
bool Camera::IsVisible(const std::string &_visualName)
{
  return this->IsVisible(this->scene->GetVisual(_visualName));
}

/////////////////////////////////////////////////
bool Camera::IsAnimating() const
{
  return this->animState != NULL;
}

/////////////////////////////////////////////////
bool Camera::MoveToPosition(const math::Pose &_pose, double _time)
{
  if (this->animState)
  {
    this->moveToPositionQueue.push_back(std::make_pair(_pose, _time));
    return false;
  }

  Ogre::TransformKeyFrame *key;
  math::Vector3 rpy = _pose.rot.GetAsEuler();
  math::Vector3 start = this->GetWorldPose().pos;

  Ogre::Quaternion localRotOgre = this->sceneNode->getOrientation();
  math::Quaternion localRot = math::Quaternion(
    localRotOgre.w, localRotOgre.x, localRotOgre.y, localRotOgre.z);
  double dyaw =  localRot.GetAsEuler().z - rpy.z;

  if (dyaw > M_PI)
    rpy.z += 2*M_PI;
  else if (dyaw < -M_PI)
    rpy.z -= 2*M_PI;

  math::Quaternion pitchYawOnly(0, rpy.y, rpy.z);
  Ogre::Quaternion pitchYawFinal(pitchYawOnly.w, pitchYawOnly.x,
    pitchYawOnly.y, pitchYawOnly.z);

  std::string trackName = "cameratrack";
  int i = 0;
  while (this->scene->GetManager()->hasAnimation(trackName))
  {
    trackName = std::string("cameratrack_") +
      boost::lexical_cast<std::string>(i);
    i++;
  }

  Ogre::Animation *anim =
    this->scene->GetManager()->createAnimation(trackName, _time);
  anim->setInterpolationMode(Ogre::Animation::IM_SPLINE);

  Ogre::NodeAnimationTrack *strack = anim->createNodeTrack(0, this->sceneNode);

  key = strack->createNodeKeyFrame(0);
  key->setTranslate(Ogre::Vector3(start.x, start.y, start.z));
  key->setRotation(this->sceneNode->getOrientation());

  key = strack->createNodeKeyFrame(_time);
  key->setTranslate(Ogre::Vector3(_pose.pos.x, _pose.pos.y, _pose.pos.z));
  key->setRotation(pitchYawFinal);

  this->animState =
    this->scene->GetManager()->createAnimationState(trackName);

  this->animState->setTimePosition(0);
  this->animState->setEnabled(true);
  this->animState->setLoop(false);
  this->prevAnimTime = common::Time::GetWallTime();

  return true;
}

/////////////////////////////////////////////////
bool Camera::MoveToPositions(const std::vector<math::Pose> &_pts,
                             double _time, boost::function<void()> _onComplete)
{
  if (this->animState)
    return false;

  this->onAnimationComplete = _onComplete;

  Ogre::TransformKeyFrame *key;
  math::Vector3 start = this->GetWorldPose().pos;

  std::string trackName = "cameratrack";
  int i = 0;
  while (this->scene->GetManager()->hasAnimation(trackName))
  {
    trackName = std::string("cameratrack_") +
      boost::lexical_cast<std::string>(i);
    i++;
  }

  Ogre::Animation *anim =
    this->scene->GetManager()->createAnimation(trackName, _time);
  anim->setInterpolationMode(Ogre::Animation::IM_SPLINE);

  Ogre::NodeAnimationTrack *strack = anim->createNodeTrack(0, this->sceneNode);

  key = strack->createNodeKeyFrame(0);
  key->setTranslate(Ogre::Vector3(start.x, start.y, start.z));
  key->setRotation(this->sceneNode->getOrientation());

  double dt = _time / (_pts.size()-1);
  double tt = 0;

  Ogre::Quaternion localRotOgre = this->sceneNode->getOrientation();
  math::Quaternion localRot = math::Quaternion(
    localRotOgre.w, localRotOgre.x, localRotOgre.y, localRotOgre.z);
  double prevYaw = localRot.GetAsEuler().z;
  for (unsigned int j = 0; j < _pts.size(); j++)
  {
    math::Vector3 pos = _pts[j].pos;
    math::Vector3 rpy = _pts[j].rot.GetAsEuler();
    double dyaw = prevYaw - rpy.z;

    if (dyaw > M_PI)
      rpy.z += 2*M_PI;
    else if (dyaw < -M_PI)
      rpy.z -= 2*M_PI;

    prevYaw = rpy.z;

    math::Quaternion pitchYawOnly(0, rpy.y, rpy.z);
    Ogre::Quaternion pitchYawFinal(pitchYawOnly.w, pitchYawOnly.x,
      pitchYawOnly.y, pitchYawOnly.z);

    key = strack->createNodeKeyFrame(tt);
    key->setTranslate(Ogre::Vector3(pos.x, pos.y, pos.z));
    key->setRotation(pitchYawFinal);

    tt += dt;
  }

  this->animState = this->scene->GetManager()->createAnimationState(trackName);

  this->animState->setTimePosition(0);
  this->animState->setEnabled(true);
  this->animState->setLoop(false);
  this->prevAnimTime = common::Time::GetWallTime();

  return true;
}

//////////////////////////////////////////////////
void Camera::SetRenderRate(double _hz)
{
  if (_hz > 0.0)
    this->renderPeriod = 1.0 / _hz;
  else
    this->renderPeriod = 0.0;
}

//////////////////////////////////////////////////
double Camera::GetRenderRate() const
{
  return 1.0 / this->renderPeriod.Double();
}

//////////////////////////////////////////////////
void Camera::AnimationComplete()
{
}

//////////////////////////////////////////////////
bool Camera::GetInitialized() const
{
  return this->initialized && this->scene->GetInitialized() &&
    this->renderTarget && this->renderTarget->getNumViewports() > 0;
}<|MERGE_RESOLUTION|>--- conflicted
+++ resolved
@@ -255,10 +255,7 @@
 
   this->CreateCamera();
 
-<<<<<<< HEAD
-=======
   // Create a scene node to control pitch motion
->>>>>>> 894366d1
   this->sceneNode->attachObject(this->camera);
   this->camera->setAutoAspectRatio(true);
 
@@ -416,13 +413,9 @@
     displacement.Normalize();
     displacement *= scaling;
 
-<<<<<<< HEAD
-    math::Vector3 pos = this->GetWorldPosition() + displacement;
-=======
     math::Vector3 localPos =
       Conversions::Convert(this->sceneNode->_getDerivedPosition());
     math::Vector3 pos = localPos + displacement;
->>>>>>> 894366d1
 
     this->SetWorldPosition(pos);
   }
@@ -544,11 +537,7 @@
 //////////////////////////////////////////////////
 math::Quaternion Camera::GetWorldRotation() const
 {
-<<<<<<< HEAD
-  Ogre::Quaternion rot = this->sceneNode->getOrientation();
-=======
   Ogre::Quaternion rot = this->sceneNode->_getDerivedOrientation();
->>>>>>> 894366d1
   return math::Quaternion(rot.w, rot.x, rot.y, rot.z);
 }
 
@@ -565,13 +554,7 @@
   if (this->animState)
     return;
 
-<<<<<<< HEAD
-  this->sceneNode->setPosition(Ogre::Vector3(_pos.x, _pos.y, _pos.z));
-
-  // The pitch nodes needs to be told to update its transform
-=======
   this->sceneNode->_setDerivedPosition(Ogre::Vector3(_pos.x, _pos.y, _pos.z));
->>>>>>> 894366d1
   this->sceneNode->needUpdate();
 }
 
@@ -582,21 +565,12 @@
     return;
 
   math::Vector3 rpy = _quant.GetAsEuler();
-<<<<<<< HEAD
 
   // Set the roll and yaw for sceneNode
   math::Quaternion s(rpy.x, rpy.y, rpy.z);
 
-  this->sceneNode->setOrientation(
-      Ogre::Quaternion(s.w, s.x, s.y, s.z));
-=======
-
-  // Set the roll and yaw for sceneNode
-  math::Quaternion s(rpy.x, rpy.y, rpy.z);
-
   this->sceneNode->_setDerivedOrientation(Ogre::Quaternion(s.w, s.x, s.y, s.z));
 
->>>>>>> 894366d1
   this->sceneNode->needUpdate();
 }
 
