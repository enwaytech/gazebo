/*
 * Copyright (C) 2014-2016 Open Source Robotics Foundation
 *
 * Licensed under the Apache License, Version 2.0 (the "License");
 * you may not use this file except in compliance with the License.
 * You may obtain a copy of the License at
 *
 *     http://www.apache.org/licenses/LICENSE-2.0
 *
 * Unless required by applicable law or agreed to in writing, software
 * distributed under the License is distributed on an "AS IS" BASIS,
 * WITHOUT WARRANTIES OR CONDITIONS OF ANY KIND, either express or implied.
 * See the License for the specific language governing permissions and
 * limitations under the License.
 *
*/

#include "gazebo/common/Assert.hh"
#include "gazebo/common/Events.hh"
#include "gazebo/common/KeyEvent.hh"

#include "gazebo/gui/Actions.hh"
#include "gazebo/gui/GuiEvents.hh"
#include "gazebo/gui/GuiIface.hh"
#include "gazebo/gui/KeyEventHandler.hh"
#include "gazebo/gui/model/ExtrudeDialog.hh"
#include "gazebo/gui/model/ImportDialog.hh"
#include "gazebo/gui/model/ModelEditorPalette.hh"

namespace gazebo
{
  namespace gui
  {
    /// \internal
    /// \class ModelEditorPalette ModelEditorPalette.hh
    /// \brief Private data for the ModelEditorPalette class.
    class ModelEditorPalettePrivate
    {
      /// \brief Links button group.
      public: QButtonGroup *linkButtonGroup;

      /// \brief Model creator.
      public: ModelCreator *modelCreator;

      /// \brief Layout for other items in the palette.
      public: QVBoxLayout *otherItemsLayout;

      /// \brief Map of categories to their layout
      public: std::map<std::string, QGridLayout *> categories;

      /// \brief Vertical splitter between widgets.
      public: QSplitter *splitter;
    };
  }
}

using namespace gazebo;
using namespace gui;

/////////////////////////////////////////////////
ModelEditorPalette::ModelEditorPalette(QWidget *_parent)
    : QWidget(_parent), dataPtr(new ModelEditorPalettePrivate)
{
  this->setObjectName("modelEditorPalette");

  QVBoxLayout *mainLayout = new QVBoxLayout;

  // Simple Shapes
  QLabel *shapesLabel = new QLabel(tr(
       "<font size=4 color='white'>Simple Shapes</font>"));

  QHBoxLayout *shapesLayout = new QHBoxLayout;

  QSize toolButtonSize(70, 70);
  QSize iconSize(40, 40);

  // Cylinder button
  QToolButton *cylinderButton = new QToolButton(this);
  cylinderButton->setObjectName("modelEditorPaletteCylinderButton");
  cylinderButton->setFixedSize(toolButtonSize);
  cylinderButton->setToolTip(tr("Cylinder"));
  cylinderButton->setIcon(QPixmap(":/images/cylinder.png"));
  cylinderButton->setToolButtonStyle(Qt::ToolButtonIconOnly);
  cylinderButton->setIconSize(QSize(iconSize));
  cylinderButton->setCheckable(true);
  cylinderButton->setChecked(false);
  connect(cylinderButton, SIGNAL(clicked()), this, SLOT(OnCylinder()));
  shapesLayout->addWidget(cylinderButton);

  // Sphere button
  QToolButton *sphereButton = new QToolButton(this);
  sphereButton->setObjectName("modelEditorPaletteSphereButton");
  sphereButton->setFixedSize(toolButtonSize);
  sphereButton->setToolTip(tr("Sphere"));
  sphereButton->setIcon(QPixmap(":/images/sphere.png"));
  sphereButton->setToolButtonStyle(Qt::ToolButtonIconOnly);
  sphereButton->setIconSize(QSize(iconSize));
  sphereButton->setCheckable(true);
  sphereButton->setChecked(false);
  connect(sphereButton, SIGNAL(clicked()), this, SLOT(OnSphere()));
  shapesLayout->addWidget(sphereButton);

  // Box button
  QToolButton *boxButton = new QToolButton(this);
  boxButton->setObjectName("modelEditorPaletteBoxButton");
  boxButton->setFixedSize(toolButtonSize);
  boxButton->setToolTip(tr("Box"));
  boxButton->setIcon(QPixmap(":/images/box.png"));
  boxButton->setToolButtonStyle(Qt::ToolButtonIconOnly);
  boxButton->setIconSize(QSize(iconSize));
  boxButton->setCheckable(true);
  boxButton->setChecked(false);
  connect(boxButton, SIGNAL(clicked()), this, SLOT(OnBox()));
  shapesLayout->addWidget(boxButton);

  // Custom Shapes
  QLabel *customShapesLabel = new QLabel(tr(
       "<font size=4 color='white'>Custom Shapes</font>"));

  QHBoxLayout *customLayout = new QHBoxLayout;
  customLayout->setAlignment(Qt::AlignLeft);
  customLayout->addItem(new QSpacerItem(30, 30, QSizePolicy::Minimum,
      QSizePolicy::Minimum));

  QPushButton *customButton = new QPushButton(tr("Add"), this);
  customButton->setMaximumWidth(60);
  customButton->setCheckable(true);
  customButton->setChecked(false);
  connect(customButton, SIGNAL(clicked()), this, SLOT(OnCustom()));
  customLayout->addWidget(customButton, 0, 0);

  // Button group
  this->dataPtr->linkButtonGroup = new QButtonGroup;
  this->dataPtr->linkButtonGroup->addButton(cylinderButton);
  this->dataPtr->linkButtonGroup->addButton(sphereButton);
  this->dataPtr->linkButtonGroup->addButton(boxButton);
  this->dataPtr->linkButtonGroup->addButton(customButton);

  this->dataPtr->modelCreator = new gui::ModelCreator(this);
  connect(this->dataPtr->modelCreator, SIGNAL(LinkAdded()), this,
      SLOT(OnLinkAdded()));

  this->dataPtr->otherItemsLayout = new QVBoxLayout();
  this->dataPtr->otherItemsLayout->setContentsMargins(0, 0, 0, 0);

  // Palette layout
  QVBoxLayout *paletteLayout = new QVBoxLayout();
  paletteLayout->addWidget(shapesLabel);
  paletteLayout->addLayout(shapesLayout);
  paletteLayout->addWidget(customShapesLabel);
  paletteLayout->addLayout(customLayout);
  paletteLayout->addLayout(this->dataPtr->otherItemsLayout);
  paletteLayout->addItem(new QSpacerItem(30, 30, QSizePolicy::Minimum,
      QSizePolicy::Minimum));
  paletteLayout->setAlignment(Qt::AlignTop | Qt::AlignHCenter);
  QWidget *paletteWidget = new QWidget();
  paletteWidget->setLayout(paletteLayout);

  // Main layout
  QFrame *frame = new QFrame;
  QVBoxLayout *frameLayout = new QVBoxLayout;

  this->dataPtr->splitter = new QSplitter(Qt::Vertical, this);
  this->dataPtr->splitter->addWidget(paletteWidget);
  this->dataPtr->splitter->setCollapsible(0, false);

  frameLayout->addWidget(this->dataPtr->splitter);
  frameLayout->setContentsMargins(0, 0, 0, 0);
  frame->setLayout(frameLayout);

  mainLayout->addWidget(frame);

  this->setLayout(mainLayout);
  this->layout()->setContentsMargins(0, 0, 0, 0);

  KeyEventHandler::Instance()->AddPressFilter("model_editor",
    std::bind(&ModelEditorPalette::OnKeyPress, this, std::placeholders::_1));
}

/////////////////////////////////////////////////
ModelEditorPalette::~ModelEditorPalette()
{
}

/////////////////////////////////////////////////
void ModelEditorPalette::OnCylinder()
{
  event::Events::setSelectedEntity("", "normal");
  g_arrowAct->trigger();

  this->dataPtr->modelCreator->AddLink(ModelCreator::ENTITY_CYLINDER);
}

/////////////////////////////////////////////////
void ModelEditorPalette::OnSphere()
{
  event::Events::setSelectedEntity("", "normal");
  g_arrowAct->trigger();

  this->dataPtr->modelCreator->AddLink(ModelCreator::ENTITY_SPHERE);
}

/////////////////////////////////////////////////
void ModelEditorPalette::OnBox()
{
  event::Events::setSelectedEntity("", "normal");
  g_arrowAct->trigger();

  this->dataPtr->modelCreator->AddLink(ModelCreator::ENTITY_BOX);
}

/////////////////////////////////////////////////
void ModelEditorPalette::OnCustom()
{
  ImportDialog importDialog(this);
  importDialog.deleteLater();
  if (importDialog.exec() == QDialog::Accepted)
  {
    QFileInfo info(QString::fromStdString(importDialog.GetImportPath()));
    if (info.isFile())
    {
      event::Events::setSelectedEntity("", "normal");
      g_arrowAct->trigger();
      if (info.completeSuffix().toLower() == "dae" ||
          info.completeSuffix().toLower() == "stl")
      {
<<<<<<< HEAD
        this->modelCreator->AddCustomLink(ModelCreator::ENTITY_MESH,
=======
        this->dataPtr->modelCreator->AddCustomLink(ModelCreator::ENTITY_MESH,
>>>>>>> 7f0c2187
            ignition::math::Vector3d::One, ignition::math::Pose3d::Zero,
            importDialog.GetImportPath());
      }
      else if (info.completeSuffix().toLower() == "svg")
      {
        ExtrudeDialog extrudeDialog(importDialog.GetImportPath(), this);
        extrudeDialog.deleteLater();
        if (extrudeDialog.exec() == QDialog::Accepted)
        {
<<<<<<< HEAD
          this->modelCreator->AddCustomLink(ModelCreator::ENTITY_POLYLINE,
=======
          this->dataPtr->modelCreator->AddCustomLink(
              ModelCreator::ENTITY_POLYLINE,
>>>>>>> 7f0c2187
              ignition::math::Vector3d(1.0/extrudeDialog.GetResolution(),
              1.0/extrudeDialog.GetResolution(),
              extrudeDialog.GetThickness()),
              ignition::math::Pose3d::Zero, importDialog.GetImportPath(),
              extrudeDialog.GetSamples());
        }
        else
        {
          this->OnCustom();
        }
      }
    }
  }
  else
  {
    // this unchecks the custom button
    this->OnLinkAdded();
  }
}

/////////////////////////////////////////////////
void ModelEditorPalette::AddItem(QWidget *_item,
    const std::string &_category)
{
  std::string category = _category;
  if (category.empty())
    category = "Other";

  auto iter = this->dataPtr->categories.find(category);
  QGridLayout *catLayout = NULL;
  if (iter == this->dataPtr->categories.end())
  {
    catLayout = new QGridLayout();
    this->dataPtr->categories[category] = catLayout;

    std::string catStr =
        "<font size=4 color='white'>" + category + "</font>";
    QLabel *catLabel = new QLabel(tr(catStr.c_str()));
    this->dataPtr->otherItemsLayout->addWidget(catLabel);
    this->dataPtr->otherItemsLayout->addLayout(catLayout);
  }
  else
    catLayout = iter->second;

  int rowWidth = 3;
  int row = catLayout->count() / rowWidth;
  int col = catLayout->count() % rowWidth;
  catLayout->addWidget(_item, row, col);
}

/////////////////////////////////////////////////
void ModelEditorPalette::InsertWidget(unsigned int _index, QWidget *_widget)
{
  if (static_cast<int>(_index) > this->dataPtr->splitter->count())
  {
    gzerr << "Unable to add widget, index out of range " << std::endl;
    return;
  }

  // set equal size for now. There should always be at least one widget
  // (render3DFrame) in the splitter.
  GZ_ASSERT(this->dataPtr->splitter->count() > 0,
      "ModelEditorPalette splitter has no child widget");

  this->dataPtr->splitter->insertWidget(_index, _widget);
  this->dataPtr->splitter->setStretchFactor(_index, 1);
}

/////////////////////////////////////////////////
void ModelEditorPalette::RemoveWidget(QWidget *_widget)
{
  int idx = this->dataPtr->splitter->indexOf(_widget);
  if (idx > 0)
    this->dataPtr->splitter->widget(idx)->hide();
}

/////////////////////////////////////////////////
void ModelEditorPalette::CreateJoint(const std::string &_type)
{
  event::Events::setSelectedEntity("", "normal");
  this->dataPtr->modelCreator->AddJoint(_type);
}

/////////////////////////////////////////////////
void ModelEditorPalette::OnLinkAdded()
{
  this->dataPtr->linkButtonGroup->setExclusive(false);
  if (this->dataPtr->linkButtonGroup->checkedButton())
    this->dataPtr->linkButtonGroup->checkedButton()->setChecked(false);
  this->dataPtr->linkButtonGroup->setExclusive(true);
}

/////////////////////////////////////////////////
bool ModelEditorPalette::OnKeyPress(const common::KeyEvent &_event)
{
  if (_event.key == Qt::Key_Escape)
  {
    // call the slots to uncheck the buttons
    this->OnLinkAdded();
  }
  if (_event.key == Qt::Key_Delete)
  {
    event::Events::setSelectedEntity("", "normal");
    g_arrowAct->trigger();
  }
  return false;
}

/////////////////////////////////////////////////
gui::ModelCreator *ModelEditorPalette::ModelCreator()
{
  return this->dataPtr->modelCreator;
}<|MERGE_RESOLUTION|>--- conflicted
+++ resolved
@@ -224,11 +224,7 @@
       if (info.completeSuffix().toLower() == "dae" ||
           info.completeSuffix().toLower() == "stl")
       {
-<<<<<<< HEAD
-        this->modelCreator->AddCustomLink(ModelCreator::ENTITY_MESH,
-=======
         this->dataPtr->modelCreator->AddCustomLink(ModelCreator::ENTITY_MESH,
->>>>>>> 7f0c2187
             ignition::math::Vector3d::One, ignition::math::Pose3d::Zero,
             importDialog.GetImportPath());
       }
@@ -238,12 +234,8 @@
         extrudeDialog.deleteLater();
         if (extrudeDialog.exec() == QDialog::Accepted)
         {
-<<<<<<< HEAD
-          this->modelCreator->AddCustomLink(ModelCreator::ENTITY_POLYLINE,
-=======
           this->dataPtr->modelCreator->AddCustomLink(
               ModelCreator::ENTITY_POLYLINE,
->>>>>>> 7f0c2187
               ignition::math::Vector3d(1.0/extrudeDialog.GetResolution(),
               1.0/extrudeDialog.GetResolution(),
               extrudeDialog.GetThickness()),
