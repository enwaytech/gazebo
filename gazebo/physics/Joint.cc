/*
 * Copyright 2012 Open Source Robotics Foundation
 *
 * Licensed under the Apache License, Version 2.0 (the "License");
 * you may not use this file except in compliance with the License.
 * You may obtain a copy of the License at
 *
 *     http://www.apache.org/licenses/LICENSE-2.0
 *
 * Unless required by applicable law or agreed to in writing, software
 * distributed under the License is distributed on an "AS IS" BASIS,
 * WITHOUT WARRANTIES OR CONDITIONS OF ANY KIND, either express or implied.
 * See the License for the specific language governing permissions and
 * limitations under the License.
 *
*/
/* Desc: The base joint class
 * Author: Nate Koenig, Andrew Howard
 * Date: 21 May 2003
 */

#include "gazebo/transport/TransportIface.hh"
#include "gazebo/transport/Publisher.hh"

#include "gazebo/sensors/Sensor.hh"
#include "gazebo/sensors/SensorsIface.hh"

#include "gazebo/common/Assert.hh"
#include "gazebo/common/Console.hh"
#include "gazebo/common/Events.hh"
#include "gazebo/common/Exception.hh"

#include "gazebo/physics/PhysicsEngine.hh"
#include "gazebo/physics/Link.hh"
#include "gazebo/physics/Model.hh"
#include "gazebo/physics/World.hh"
#include "gazebo/physics/Joint.hh"

using namespace gazebo;
using namespace physics;

//////////////////////////////////////////////////
Joint::Joint(BasePtr _parent)
  : Base(_parent)
{
  this->AddType(Base::JOINT);
  this->effortLimit[0] = -1;
  this->effortLimit[1] = -1;
  this->velocityLimit[0] = -1;
  this->velocityLimit[1] = -1;
  this->useCFMDamping = false;
  this->lowerLimit[0] = -1e16;
  this->lowerLimit[1] = -1e16;
  this->upperLimit[0] =  1e16;
  this->upperLimit[1] =  1e16;
  this->inertiaRatio[0] = 0;
  this->inertiaRatio[1] = 0;
  this->dampingCoefficient = 0;
<<<<<<< HEAD
=======
  this->provideFeedback = false;
>>>>>>> 9745f8b8
}

//////////////////////////////////////////////////
Joint::~Joint()
{
  for (std::vector<std::string>::iterator iter = this->sensors.begin();
      iter != this->sensors.end(); ++iter)
  {
    sensors::remove_sensor(*iter);
  }
  this->sensors.clear();
}

//////////////////////////////////////////////////
void Joint::Load(LinkPtr _parent, LinkPtr _child, const math::Vector3 &_pos)
{
  this->Load(_parent, _child, math::Pose(_pos, math::Quaternion()));
}

//////////////////////////////////////////////////
void Joint::Load(LinkPtr _parent, LinkPtr _child, const math::Pose &_pose)
{
  if (_parent)
  {
    this->world = _parent->GetWorld();
    this->model = _parent->GetModel();
  }
  else if (_child)
  {
    this->world = _child->GetWorld();
    this->model = _child->GetModel();
  }
  else
    gzthrow("both parent and child link do no exist");

  this->parentLink = _parent;
  this->childLink = _child;

  // Joint is loaded without sdf from a model
  // Initialize this->sdf so it can be used for data storage
  sdf::initFile("joint.sdf", this->sdf);

  this->LoadImpl(_pose);
}

//////////////////////////////////////////////////
void Joint::Load(sdf::ElementPtr _sdf)
{
  Base::Load(_sdf);

  // Joint force and torque feedback
  if (_sdf->HasElement("physics"))
  {
    sdf::ElementPtr physicsElem = _sdf->GetElement("physics");
    if (physicsElem->HasElement("provide_feedback"))
    {
      this->SetProvideFeedback(physicsElem->Get<bool>("provide_feedback"));
    }
  }

  sdf::ElementPtr parentElem = _sdf->GetElement("parent");
  sdf::ElementPtr childElem = _sdf->GetElement("child");

  GZ_ASSERT(parentElem, "Parent element is NULL");
  GZ_ASSERT(childElem, "Child element is NULL");

  std::string parentName = parentElem->Get<std::string>();
  std::string childName = childElem->Get<std::string>();

  if (this->model)
  {
    this->childLink = this->model->GetLink(childName);
    this->parentLink = this->model->GetLink(parentName);
  }
  else
  {
    this->childLink = boost::dynamic_pointer_cast<Link>(
        this->GetWorld()->GetByName(childName));

    this->parentLink = boost::dynamic_pointer_cast<Link>(
        this->GetWorld()->GetByName(parentName));
  }

  if (!this->parentLink && parentName != std::string("world"))
    gzthrow("Couldn't Find Parent Link[" + parentName + "]");

  if (!this->childLink && childName != std::string("world"))
    gzthrow("Couldn't Find Child Link[" + childName  + "]");

  this->anchorPose = _sdf->Get<math::Pose>("pose");
  this->LoadImpl(this->anchorPose);
}

/////////////////////////////////////////////////
void Joint::LoadImpl(const math::Vector3 &_pos)
{
  this->LoadImpl(math::Pose(_pos, math::Quaternion()));
}

/////////////////////////////////////////////////
void Joint::LoadImpl(const math::Pose &_pose)
{
  BasePtr myBase = shared_from_this();

  if (this->parentLink)
    this->parentLink->AddChildJoint(boost::static_pointer_cast<Joint>(myBase));
  else if (this->childLink)
    this->childLink->AddParentJoint(boost::static_pointer_cast<Joint>(myBase));
  else
    gzthrow("both parent and child link do no exist");

  // setting anchor relative to gazebo child link frame position
  if (this->childLink)
    this->anchorPos = (_pose + this->childLink->GetWorldPose()).pos;
  // otherwise set anchor relative to world frame
  else
    this->anchorPos = _pose.pos;

  if (this->sdf->HasElement("sensor"))
  {
    sdf::ElementPtr sensorElem = this->sdf->GetElement("sensor");
    while (sensorElem)
    {
      /// \todo This if statement is a hack to prevent Joints from creating
      /// other sensors. We should make this more generic.
      if (sensorElem->Get<std::string>("type") == "force_torque")
      {
        std::string sensorName =
          sensors::create_sensor(sensorElem, this->GetWorld()->GetName(),
              this->GetScopedName());
        this->sensors.push_back(sensorName);
      }
      else
        gzerr << "A joint cannot load a [" <<
          sensorElem->Get<std::string>("type") << "] sensor.\n";
      sensorElem = sensorElem->GetNextElement("sensor");
    }
  }
}

//////////////////////////////////////////////////
void Joint::Init()
{
  try
  {
    this->Attach(this->parentLink, this->childLink);
  }
  catch(...)
  {
    gzerr << "Attach joint failed" << std::endl;
    return;
  }

  // Set the anchor vector
  this->SetAnchor(0, this->anchorPos);

  if (this->sdf->HasElement("axis"))
  {
    sdf::ElementPtr axisElem = this->sdf->GetElement("axis");
    this->SetAxis(0, axisElem->Get<math::Vector3>("xyz"));
    if (axisElem->HasElement("limit"))
    {
      sdf::ElementPtr limitElem = axisElem->GetElement("limit");

      // store upper and lower joint limits
      this->upperLimit[0] = limitElem->Get<double>("upper");
      this->lowerLimit[0] = limitElem->Get<double>("lower");

      // Perform this three step ordering to ensure the
      // parameters are set properly.
      // This is taken from the ODE wiki.
      this->SetHighStop(0, this->upperLimit[0].Radian());
      this->SetLowStop(0, this->lowerLimit[0].Radian());
      this->SetHighStop(0, this->upperLimit[0].Radian());

      this->effortLimit[0] = limitElem->Get<double>("effort");
      this->velocityLimit[0] = limitElem->Get<double>("velocity");
    }
  }

  if (this->sdf->HasElement("axis2"))
  {
    sdf::ElementPtr axisElem = this->sdf->GetElement("axis2");
    this->SetAxis(1, axisElem->Get<math::Vector3>("xyz"));
    if (axisElem->HasElement("limit"))
    {
      sdf::ElementPtr limitElem = axisElem->GetElement("limit");

      // store upper and lower joint limits
      this->upperLimit[1] = limitElem->Get<double>("upper");
      this->lowerLimit[1] = limitElem->Get<double>("lower");

      // Perform this three step ordering to ensure the
      // parameters  are set properly.
      // This is taken from the ODE wiki.
      this->SetHighStop(1, this->upperLimit[1].Radian());
      this->SetLowStop(1, this->lowerLimit[1].Radian());
      this->SetHighStop(1, this->upperLimit[1].Radian());

      this->effortLimit[1] = limitElem->Get<double>("effort");
      this->velocityLimit[1] = limitElem->Get<double>("velocity");
    }
  }

  // Set parent name: if parentLink is NULL, it's name be the world
  if (!this->parentLink)
    this->sdf->GetElement("parent")->Set("world");

  // for debugging only
  // this->ComputeInertiaRatio();
}

//////////////////////////////////////////////////
math::Vector3 Joint::GetLocalAxis(int _index) const
{
  math::Vector3 vec;

  if (_index == 0 && this->sdf->HasElement("axis"))
    vec = this->sdf->GetElement("axis")->Get<math::Vector3>("xyz");
  else if (this->sdf->HasElement("axis2"))
    vec = this->sdf->GetElement("axis2")->Get<math::Vector3>("xyz");
  // vec = this->childLink->GetWorldPose().rot.RotateVectorReverse(vec);
  // vec.Round();
  return vec;
}

//////////////////////////////////////////////////
double Joint::GetEffortLimit(int _index)
{
  if (_index >= 0 && static_cast<unsigned int>(_index) < this->GetAngleCount())
    return this->effortLimit[_index];

  gzerr << "GetEffortLimit index[" << _index << "] out of range\n";
  return 0;
}

//////////////////////////////////////////////////
double Joint::GetVelocityLimit(int _index)
{
  if (_index >= 0 && static_cast<unsigned int>(_index) < this->GetAngleCount())
    return this->velocityLimit[_index];

  gzerr << "GetVelocityLimit index[" << _index << "] out of range\n";
  return 0;
}

//////////////////////////////////////////////////
void Joint::Update()
{
  this->jointUpdate();
}

//////////////////////////////////////////////////
void Joint::UpdateParameters(sdf::ElementPtr _sdf)
{
  Base::UpdateParameters(_sdf);
}

//////////////////////////////////////////////////
void Joint::Reset()
{
  this->SetMaxForce(0, 0);
  this->SetVelocity(0, 0);
  this->staticAngle.SetFromRadian(0);
}

//////////////////////////////////////////////////
void Joint::Attach(LinkPtr _parent, LinkPtr _child)
{
  this->parentLink = _parent;
  this->childLink = _child;
}

//////////////////////////////////////////////////
void Joint::Detach()
{
  if (this->parentLink)
    this->parentLink->RemoveChildJoint(this->GetName());
  if (this->childLink)
    this->childLink->RemoveParentJoint(this->GetName());
}

//////////////////////////////////////////////////
void Joint::SetModel(ModelPtr _model)
{
  this->model = _model;
  this->SetWorld(this->model->GetWorld());
}

//////////////////////////////////////////////////
LinkPtr Joint::GetChild() const
{
  return this->childLink;
}

//////////////////////////////////////////////////
LinkPtr Joint::GetParent() const
{
  return this->parentLink;
}

//////////////////////////////////////////////////
void Joint::FillMsg(msgs::Joint &_msg)
{
  _msg.set_name(this->GetScopedName());

  msgs::Set(_msg.mutable_pose(), this->anchorPose);

  if (this->HasType(Base::HINGE_JOINT))
  {
    _msg.set_type(msgs::Joint::REVOLUTE);
    _msg.add_angle(this->GetAngle(0).Radian());
  }
  else if (this->HasType(Base::HINGE2_JOINT))
  {
    _msg.set_type(msgs::Joint::REVOLUTE2);
    _msg.add_angle(this->GetAngle(0).Radian());
    _msg.add_angle(this->GetAngle(1).Radian());
  }
  else if (this->HasType(Base::BALL_JOINT))
  {
    _msg.set_type(msgs::Joint::BALL);
  }
  else if (this->HasType(Base::SLIDER_JOINT))
  {
    _msg.set_type(msgs::Joint::PRISMATIC);
    _msg.add_angle(this->GetAngle(0).Radian());
  }
  else if (this->HasType(Base::SCREW_JOINT))
  {
    _msg.set_type(msgs::Joint::SCREW);
    _msg.add_angle(this->GetAngle(0).Radian());
  }
  else if (this->HasType(Base::UNIVERSAL_JOINT))
  {
    _msg.set_type(msgs::Joint::UNIVERSAL);
    _msg.add_angle(this->GetAngle(0).Radian());
    _msg.add_angle(this->GetAngle(1).Radian());
  }

  msgs::Set(_msg.mutable_axis1()->mutable_xyz(), this->GetLocalAxis(0));
  _msg.mutable_axis1()->set_limit_lower(0);
  _msg.mutable_axis1()->set_limit_upper(0);
  _msg.mutable_axis1()->set_limit_effort(0);
  _msg.mutable_axis1()->set_limit_velocity(0);
  _msg.mutable_axis1()->set_damping(0);
  _msg.mutable_axis1()->set_friction(0);

  if (this->GetParent())
    _msg.set_parent(this->GetParent()->GetScopedName());
  else
    _msg.set_parent("world");

  if (this->GetChild())
    _msg.set_child(this->GetChild()->GetScopedName());
  else
    _msg.set_child("world");

  for (std::vector<std::string>::iterator iter = this->sensors.begin();
       iter != this->sensors.end(); ++iter)
  {
    sensors::SensorPtr sensor = sensors::get_sensor(*iter);
    if (sensor)
    {
      msgs::Sensor *sensorMsg =_msg.add_sensor();
      sensor->FillMsg(*sensorMsg);
    }
    else
    {
      gzlog << "Joint::FillMsg: sensor [" << *iter << "] not found.\n";
    }
  }
}

//////////////////////////////////////////////////
math::Angle Joint::GetAngle(int _index) const
{
  if (this->model->IsStatic())
    return this->staticAngle;
  else
    return this->GetAngleImpl(_index);
}

//////////////////////////////////////////////////
void Joint::SetHighStop(int _index, const math::Angle &_angle)
{
  GZ_ASSERT(this->sdf != NULL, "Joint sdf member is NULL");
  if (_index == 0)
  {
    this->sdf->GetElement("axis")->GetElement("limit")
             ->GetElement("upper")->Set(_angle.Radian());
  }
  else if (_index == 1)
  {
    this->sdf->GetElement("axis2")->GetElement("limit")
             ->GetElement("upper")->Set(_angle.Radian());
  }
  else
  {
    gzerr << "Invalid joint index [" << _index
          << "] when trying to set high stop\n";
  }
}

//////////////////////////////////////////////////
void Joint::SetLowStop(int _index, const math::Angle &_angle)
{
  GZ_ASSERT(this->sdf != NULL, "Joint sdf member is NULL");
  if (_index == 0)
  {
    this->sdf->GetElement("axis")->GetElement("limit")
             ->GetElement("lower")->Set(_angle.Radian());
  }
  else if (_index == 1)
  {
    this->sdf->GetElement("axis2")->GetElement("limit")
             ->GetElement("lower")->Set(_angle.Radian());
  }
  else
  {
    gzerr << "Invalid joint index [" << _index
          << "] when trying to set low stop\n";
  }
}

//////////////////////////////////////////////////
void Joint::SetAngle(int _index, math::Angle _angle)
{
  if (this->model->IsStatic())
    this->staticAngle = _angle;
  else
    this->model->SetJointPosition(
      this->GetScopedName(), _angle.Radian(), _index);
}

//////////////////////////////////////////////////
void Joint::SetState(const JointState &_state)
{
  this->SetMaxForce(0, 0);
  this->SetVelocity(0, 0);
  for (unsigned int i = 0; i < _state.GetAngleCount(); ++i)
    this->SetAngle(i, _state.GetAngle(i));
}

//////////////////////////////////////////////////
double Joint::CheckAndTruncateForce(int _index, double _effort)
{
  if (_index < 0 || static_cast<unsigned int>(_index) >= this->GetAngleCount())
  {
    gzerr << "Calling Joint::SetForce with an index ["
          << _index << "] out of range\n";
    return _effort;
  }

  // truncating SetForce effort if velocity limit is reached and
  // effort is applied in the same direction.
  if (this->velocityLimit[_index] >= 0)
  {
    if (this->GetVelocity(_index) > this->velocityLimit[_index])
      _effort = _effort > 0 ? 0 : _effort;
    else if (this->GetVelocity(_index) < -this->velocityLimit[_index])
      _effort = _effort < 0 ? 0 : _effort;
  }

  // truncate effort if effortLimit is not negative
  if (this->effortLimit[_index] >= 0.0)
    _effort = math::clamp(_effort, -this->effortLimit[_index],
      this->effortLimit[_index]);

  return _effort;
}

//////////////////////////////////////////////////
double Joint::GetForce(unsigned int /*_index*/)
{
  gzerr << "Joint::GetForce should be overloaded by physics engines.\n";
  return 0;
}

//////////////////////////////////////////////////
double Joint::GetForce(int _index)
{
  return this->GetForce(static_cast<unsigned int>(_index));
}

//////////////////////////////////////////////////
void Joint::ApplyDamping()
{
  gzerr << "Joint::ApplyDamping should be overloaded by physics engines.\n";
}

//////////////////////////////////////////////////
void Joint::ComputeInertiaRatio()
{
  for (unsigned int i = 0; i < this->GetAngleCount(); ++i)
  {
    math::Vector3 axis = this->GetGlobalAxis(i);
    if (this->parentLink && this->childLink)
    {
      physics::InertialPtr pi = this->parentLink->GetInertial();
      physics::InertialPtr ci = this->childLink->GetInertial();
      math::Matrix3 pm(
       pi->GetIXX(), pi->GetIXY(), pi->GetIXZ(),
       pi->GetIXY(), pi->GetIYY(), pi->GetIYZ(),
       pi->GetIXZ(), pi->GetIYZ(), pi->GetIZZ());
      math::Matrix3 cm(
       ci->GetIXX(), ci->GetIXY(), ci->GetIXZ(),
       ci->GetIXY(), ci->GetIYY(), ci->GetIYZ(),
       ci->GetIXZ(), ci->GetIYZ(), ci->GetIZZ());

      // rotate pm and cm into inertia frame
      math::Pose pPose = this->parentLink->GetWorldPose();
      math::Pose cPose = this->childLink->GetWorldPose();
      for (unsigned col = 0; col < 3; ++col)
      {
        // get each column, and inverse rotate by pose
        math::Vector3 pmCol(pm[0][col], pm[1][col], pm[2][col]);
        pmCol = pPose.rot.RotateVector(pmCol);
        pm.SetCol(col, pmCol);
        math::Vector3 cmCol(cm[0][col], cm[1][col], cm[2][col]);
        cmCol = pPose.rot.RotateVector(cmCol);
        cm.SetCol(col, cmCol);
      }

      // matrix times axis
      // \todo: add operator in Matrix3 class so we can do Matrix3 * Vector3
      math::Vector3 pia(
        pm[0][0] * axis.x + pm[0][1] * axis.y + pm[0][2] * axis.z,
        pm[1][0] * axis.x + pm[1][1] * axis.y + pm[1][2] * axis.z,
        pm[2][0] * axis.x + pm[2][1] * axis.y + pm[2][2] * axis.z);
      math::Vector3 cia(
        cm[0][0] * axis.x + cm[0][1] * axis.y + cm[0][2] * axis.z,
        cm[1][0] * axis.x + cm[1][1] * axis.y + cm[1][2] * axis.z,
        cm[2][0] * axis.x + cm[2][1] * axis.y + cm[2][2] * axis.z);
      double piam = pia.GetLength();
      double ciam = cia.GetLength();

      // should we flip? sure, so the measure of ratio is between [1, +inf]
      if (piam > ciam)
        this->inertiaRatio[i] = piam/ciam;
      else
        this->inertiaRatio[i] = ciam/piam;
    }
  }
}

//////////////////////////////////////////////////
double Joint::GetInertiaRatio(unsigned int _index) const
{
  if (_index < this->GetAngleCount())
  {
    return this->inertiaRatio[_index];
  }
  else
  {
    gzerr << "Invalid joint index [" << _index
          << "] when trying to get inertia ratio across joint.\n";
    return 0;
  }
}

//////////////////////////////////////////////////
double Joint::GetDamping(int /*_index*/)
{
  return this->dampingCoefficient;
}

//////////////////////////////////////////////////
math::Angle Joint::GetLowerLimit(unsigned int _index) const
{
  if (_index < this->GetAngleCount())
    return this->lowerLimit[_index];

  gzwarn << "requesting lower limit of joint index out of bound\n";
  return math::Angle();
}

//////////////////////////////////////////////////
math::Angle Joint::GetUpperLimit(unsigned int _index) const
{
  if (_index < this->GetAngleCount())
    return this->upperLimit[_index];

  gzwarn << "requesting upper limit of joint index out of bound\n";
  return math::Angle();
}

//////////////////////////////////////////////////
void Joint::SetProvideFeedback(bool _enable)
{
  this->provideFeedback = _enable;
}<|MERGE_RESOLUTION|>--- conflicted
+++ resolved
@@ -56,10 +56,7 @@
   this->inertiaRatio[0] = 0;
   this->inertiaRatio[1] = 0;
   this->dampingCoefficient = 0;
-<<<<<<< HEAD
-=======
   this->provideFeedback = false;
->>>>>>> 9745f8b8
 }
 
 //////////////////////////////////////////////////
