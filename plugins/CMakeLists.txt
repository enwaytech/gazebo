--- conflicted
+++ resolved
@@ -130,20 +130,13 @@
 foreach (src ${GUIplugins})
   add_library(${src} SHARED ${src}.cc ${${src}_MOC})
   target_link_libraries(${src}
-<<<<<<< HEAD
-    gazebo_gui
-    libgazebo
-		${ogre_libraries}
-		${QT_LIBRARIES}
-    ${IGNITION-TRANSPORT_LIBRARIES}
-  )
-=======
                         libgazebo
                         gazebo_gui
                         ${ogre_libraries}
                         ${Qt5Core_LIBRARIES}
-                        ${Qt5Widgets_LIBRARIES})
->>>>>>> bc5bfc6c
+                        ${Qt5Widgets_LIBRARIES}
+                        ${IGNITION-TRANSPORT_LIBRARIES}
+)
   install (TARGETS ${src} DESTINATION ${GAZEBO_PLUGIN_INSTALL_DIR})
   gz_install_includes("plugins" ${src}.hh)
 endforeach ()
