/*
 * Copyright (C) 2012-2015 Open Source Robotics Foundation
 *
 * Licensed under the Apache License, Version 2.0 (the "License");
 * you may not use this file except in compliance with the License.
 * You may obtain a copy of the License at
 *
 *     http://www.apache.org/licenses/LICENSE-2.0
 *
 * Unless required by applicable law or agreed to in writing, software
 * distributed under the License is distributed on an "AS IS" BASIS,
 * WITHOUT WARRANTIES OR CONDITIONS OF ANY KIND, either express or implied.
 * See the License for the specific language governing permissions and
 * limitations under the License.
 *
 */

#ifdef _WIN32
  // Ensure that Winsock2.h is included before Windows.h, which can get
  // pulled in by anybody (e.g., Boost).
  #include <Winsock2.h>
#endif

#include <sstream>

#include <sdf/sdf.hh>

#include "gazebo/msgs/msgs.hh"

#include "gazebo/common/Console.hh"
#include "gazebo/common/Exception.hh"

#include "gazebo/rendering/RenderTypes.hh"
#include "gazebo/rendering/UserCamera.hh"
#include "gazebo/rendering/Visual.hh"
#include "gazebo/rendering/Scene.hh"

#include "gazebo/transport/Publisher.hh"
#include "gazebo/transport/Node.hh"

#include "gazebo/gui/ModelManipulator.hh"
#include "gazebo/gui/GuiIface.hh"
#include "gazebo/gui/MainWindow.hh"
#include "gazebo/gui/ModelMakerPrivate.hh"
#include "gazebo/gui/ModelMaker.hh"

using namespace gazebo;
using namespace gui;

/////////////////////////////////////////////////
ModelMaker::ModelMaker() : EntityMaker(*new ModelMakerPrivate)
{
  ModelMakerPrivate *dPtr =
      reinterpret_cast<ModelMakerPrivate *>(this->dataPtr);

  dPtr->clone = false;
  dPtr->makerPub = dPtr->node->Advertise<msgs::Factory>("~/factory");
}

/////////////////////////////////////////////////
ModelMaker::~ModelMaker()
{
  ModelMakerPrivate *dPtr =
      reinterpret_cast<ModelMakerPrivate *>(this->dataPtr);

  dPtr->makerPub.reset();
}

/////////////////////////////////////////////////
bool ModelMaker::InitFromModel(const std::string &_modelName)
{
  ModelMakerPrivate *dPtr =
      reinterpret_cast<ModelMakerPrivate *>(this->dataPtr);

  rendering::ScenePtr scene = gui::get_active_camera()->GetScene();
  if (!scene)
    return false;

  if (dPtr->modelVisual)
  {
    scene->RemoveVisual(dPtr->modelVisual);
    dPtr->modelVisual.reset();
  }

  rendering::VisualPtr vis = scene->GetVisual(_modelName);
  if (!vis)
  {
    gzerr << "Model: '" << _modelName << "' does not exist." << std::endl;
    return false;
  }

  dPtr->modelVisual = vis->Clone(
      _modelName + "_clone_tmp", scene->GetWorldVisual());

  if (!dPtr->modelVisual)
  {
    gzerr << "Unable to clone\n";
    return false;
  }
  dPtr->clone = true;
  return true;
}

/////////////////////////////////////////////////
bool ModelMaker::InitFromFile(const std::string &_filename)
{
  ModelMakerPrivate *dPtr =
      reinterpret_cast<ModelMakerPrivate *>(this->dataPtr);

  dPtr->clone = false;
  rendering::ScenePtr scene = gui::get_active_camera()->GetScene();

  if (dPtr->modelVisual)
  {
    scene->RemoveVisual(dPtr->modelVisual);
    dPtr->modelVisual.reset();
  }

  dPtr->modelSDF.reset(new sdf::SDF);
  sdf::initFile("root.sdf", dPtr->modelSDF);

  if (!sdf::readFile(_filename, dPtr->modelSDF))
  {
    gzerr << "Unable to load file[" << _filename << "]\n";
    return false;
  }

  return this->Init();
}

/////////////////////////////////////////////////
bool ModelMaker::InitSimpleShape(SimpleShapes _shape)
{
  ModelMakerPrivate *dPtr =
      reinterpret_cast<ModelMakerPrivate *>(this->dataPtr);

  dPtr->clone = false;
  rendering::ScenePtr scene = gui::get_active_camera()->GetScene();
  if (!scene)
    return false;

  if (dPtr->modelVisual)
  {
    scene->RemoveVisual(dPtr->modelVisual);
    dPtr->modelVisual.reset();
  }

  // Unique name
  std::string prefix;
  if (_shape == BOX)
    prefix = "unit_box_";
  else if (_shape == SPHERE)
    prefix = "unit_sphere_";
  else if (_shape == CYLINDER)
    prefix = "unit_cylinder_";

  int counter = 0;
  std::string modelName;
  do
  {
    modelName = prefix + std::to_string(counter++);
  } while (scene->GetVisual(modelName));

  // Model message
  msgs::Model model;
  model.set_name(modelName);
  msgs::Set(model.mutable_pose(), ignition::math::Pose3d(0, 0, 0.5, 0, 0, 0));
  if (_shape == BOX)
    msgs::AddBoxLink(model, 1.0, ignition::math::Vector3d::One);
  else if (_shape == SPHERE)
    msgs::AddSphereLink(model, 1.0, 0.5);
  else if (_shape == CYLINDER)
    msgs::AddCylinderLink(model, 1.0, 0.5, 1.0);
  model.mutable_link(0)->set_name("link");

  // Model SDF
  std::string modelString = "<sdf version='" + std::string(SDF_VERSION) + "'>"
       + msgs::ModelToSDF(model)->ToString("") + "</sdf>";

  dPtr->modelSDF.reset(new sdf::SDF);
  sdf::initFile("root.sdf", dPtr->modelSDF);

  if (!sdf::readString(modelString, dPtr->modelSDF))
  {
    gzerr << "Unable to load SDF [" << modelString << "]" << std::endl;
    return false;
  }

  return this->Init();
}

/////////////////////////////////////////////////
bool ModelMaker::Init()
{
  ModelMakerPrivate *dPtr =
      reinterpret_cast<ModelMakerPrivate *>(this->dataPtr);

  rendering::ScenePtr scene = gui::get_active_camera()->GetScene();
  if (!scene)
    return false;

  // Load the world file
  std::string modelName;
<<<<<<< HEAD
  math::Pose modelPose;
=======
  ignition::math::Pose3d modelPose, linkPose, visualPose;
>>>>>>> bd3fc551
  sdf::ElementPtr modelElem;

  if (dPtr->modelSDF->Root()->HasElement("model"))
    modelElem = dPtr->modelSDF->Root()->GetElement("model");
  else if (dPtr->modelSDF->Root()->HasElement("light"))
    modelElem = dPtr->modelSDF->Root()->GetElement("light");
  else
  {
    gzerr << "No model or light in SDF\n";
    return false;
  }

  if (modelElem->HasElement("pose"))
    modelPose = modelElem->Get<ignition::math::Pose3d>("pose");

<<<<<<< HEAD
//  modelName = this->node->GetTopicNamespace() + "::" +
//    modelElem->Get<std::string>("name");
  modelName = modelElem->Get<std::string>("name");

  this->modelVisual.reset(new rendering::Visual(
      this->node->GetTopicNamespace() + "::" + modelName,
      scene->GetWorldVisual()));
  this->modelVisual->Load();
  this->modelVisual->SetPose(modelPose);
=======
  modelName = dPtr->node->GetTopicNamespace() + "::" +
    modelElem->Get<std::string>("name");

  dPtr->modelVisual.reset(new rendering::Visual(modelName,
                          scene->GetWorldVisual()));
  dPtr->modelVisual->Load();
  dPtr->modelVisual->SetPose(modelPose);
>>>>>>> bd3fc551

  modelName = dPtr->modelVisual->GetName();
  modelElem->GetAttribute("name")->Set(modelName);

  if (modelElem->GetName() == "model")
  {
    this->CreateModelFromSDF(modelElem);
/*    sdf::ElementPtr linkElem = modelElem->GetElement("link");

    try
    {
      while (linkElem)
      {
        std::string linkName = linkElem->Get<std::string>("name");
        if (linkElem->HasElement("pose"))
          linkPose = linkElem->Get<ignition::math::Pose3d>("pose");
        else
          linkPose.Set(0, 0, 0, 0, 0, 0);

        rendering::VisualPtr linkVisual(new rendering::Visual(modelName + "::" +
              linkName, dPtr->modelVisual));
        linkVisual->Load();
        linkVisual->SetPose(linkPose);

        int visualIndex = 0;
        sdf::ElementPtr visualElem;

        if (linkElem->HasElement("visual"))
          visualElem = linkElem->GetElement("visual");

        while (visualElem)
        {
          if (visualElem->HasElement("pose"))
            visualPose = visualElem->Get<ignition::math::Pose3d>("pose");
          else
            visualPose.Set(0, 0, 0, 0, 0, 0);

          std::ostringstream visualName;
          visualName << modelName << "::" << linkName << "::Visual_"
            << visualIndex++;
          rendering::VisualPtr visVisual(new rendering::Visual(visualName.str(),
                linkVisual));

          visVisual->Load(visualElem);
          visVisual->SetPose(visualPose);

          visualElem = visualElem->GetNextElement("visual");
        }

        linkElem = linkElem->GetNextElement("link");
      }
    }
    catch(common::Exception &_e)
    {
      return false;
    }*/
  }
  else if (modelElem->GetName() == "light")
  {
    dPtr->modelVisual->AttachMesh("unit_sphere");
  }
  else
  {
    return false;
  }

  return true;
}

/////////////////////////////////////////////////
<<<<<<< HEAD
void ModelMaker::CreateModelFromSDF(sdf::ElementPtr _modelElem)
{
  math::Pose linkPose, visualPose;
  std::list<std::pair<sdf::ElementPtr, rendering::VisualPtr> > modelElemList;

  std::pair<sdf::ElementPtr, rendering::VisualPtr> pair(
      _modelElem, this->modelVisual);
  modelElemList.push_back(pair);

  while (!modelElemList.empty())
  {
    sdf::ElementPtr modelElem = modelElemList.front().first;
    rendering::VisualPtr modelVis = modelElemList.front().second;
    modelElemList.pop_front();

    std::string modelName = modelVis->GetName();

    // create model
    sdf::ElementPtr linkElem;
    if (modelElem->HasElement("link"))
      linkElem = modelElem->GetElement("link");

    try
    {
      while (linkElem)
      {
        std::string linkName = linkElem->Get<std::string>("name");
        if (linkElem->HasElement("pose"))
          linkPose = linkElem->Get<math::Pose>("pose");
        else
          linkPose.Set(0, 0, 0, 0, 0, 0);

        rendering::VisualPtr linkVisual(new rendering::Visual(modelName + "::" +
              linkName, modelVis));
        linkVisual->Load();
        linkVisual->SetPose(linkPose);
        this->visuals.push_back(linkVisual);

        int visualIndex = 0;
        sdf::ElementPtr visualElem;

        if (linkElem->HasElement("visual"))
          visualElem = linkElem->GetElement("visual");

        while (visualElem)
        {
          if (visualElem->HasElement("pose"))
            visualPose = visualElem->Get<math::Pose>("pose");
          else
            visualPose.Set(0, 0, 0, 0, 0, 0);

          std::ostringstream visualName;
          visualName << modelName << "::" << linkName << "::Visual_"
            << visualIndex++;
          rendering::VisualPtr visVisual(new rendering::Visual(visualName.str(),
                linkVisual));

          visVisual->Load(visualElem);
          visVisual->SetPose(visualPose);
          this->visuals.push_back(visVisual);

          visualElem = visualElem->GetNextElement("visual");
        }

        linkElem = linkElem->GetNextElement("link");
      }
    }
    catch(common::Exception &_e)
    {
      this->Stop();
    }

    // append other model elems to the list
    if (modelElem->HasElement("model"))
    {
      sdf::ElementPtr childElem = modelElem->GetElement("model");
      while (childElem)
      {
        rendering::VisualPtr childVis;
        std::string childName = childElem->Get<std::string>("name");
        childVis.reset(new rendering::Visual(modelName + "::" + childName,
            modelVis));
        childVis->Load();
        this->visuals.push_back(childVis);

        math::Pose childPose;
        if (childElem->HasElement("pose"))
          childPose = childElem->Get<math::Pose>("pose");
        childVis->SetPose(childPose);

//        std::string childName = modelVis->GetName() + "::" +
//            childElem->Get<std::string>("name");
//        childElem->GetAttribute("name")->Set(childName);

        std::pair<sdf::ElementPtr, rendering::VisualPtr> childPair(
            childElem, childVis);
        modelElemList.push_back(childPair);

        childElem = childElem->GetNextElement("model");
      }
    }
  }
}

/////////////////////////////////////////////////
void ModelMaker::Start(const rendering::UserCameraPtr _camera)
{
  this->camera = _camera;
  this->state = 1;
}

/////////////////////////////////////////////////
=======
>>>>>>> bd3fc551
void ModelMaker::Stop()
{
  ModelMakerPrivate *dPtr =
      reinterpret_cast<ModelMakerPrivate *>(this->dataPtr);

  // Remove the temporary visual from the scene
  rendering::ScenePtr scene = gui::get_active_camera()->GetScene();
<<<<<<< HEAD
  for (auto vis : this->visuals)
    scene->RemoveVisual(vis);
  this->modelVisual.reset();
  for (auto vis : this->visuals)
    scene->RemoveVisual(vis);
  this->visuals.clear();
  this->modelSDF.reset();

  this->state = 0;
  gui::Events::moveMode(true);
}

/////////////////////////////////////////////////
bool ModelMaker::IsActive() const
{
  return this->state > 0;
}

/////////////////////////////////////////////////
void ModelMaker::OnMousePush(const common::MouseEvent &/*_event*/)
{
}

/////////////////////////////////////////////////
void ModelMaker::OnMouseRelease(const common::MouseEvent &_event)
{
  if (_event.Button() == common::MouseEvent::LEFT)
  {
    // Place if not dragging, or if dragged for less than 50 pixels.
    // The 50 pixels is used to account for accidental mouse movement
    // when placing an object.
    if (!_event.Dragging() || _event.PressPos().Distance(_event.Pos()) < 50)
    {
      this->CreateTheEntity();
      this->Stop();
    }
  }
}
=======
  if (scene)
    scene->RemoveVisual(dPtr->modelVisual);
  dPtr->modelVisual.reset();
  dPtr->modelSDF.reset();
>>>>>>> bd3fc551

  EntityMaker::Stop();
}

/////////////////////////////////////////////////
void ModelMaker::CreateTheEntity()
{
  ModelMakerPrivate *dPtr =
      reinterpret_cast<ModelMakerPrivate *>(this->dataPtr);

  msgs::Factory msg;
  if (!dPtr->clone)
  {
    sdf::ElementPtr modelElem;
    bool isModel = false;
    bool isLight = false;
    if (dPtr->modelSDF->Root()->HasElement("model"))
    {
      modelElem = dPtr->modelSDF->Root()->GetElement("model");
      isModel = true;
    }
    else if (dPtr->modelSDF->Root()->HasElement("light"))
    {
      modelElem = dPtr->modelSDF->Root()->GetElement("light");
      isLight = true;
    }

    std::string modelName = modelElem->Get<std::string>("name");

    // Automatically create a new name if the model exists
    rendering::ScenePtr scene = gui::get_active_camera()->GetScene();
    gui::MainWindow *mainWindow = gui::get_main_window();
    if (scene && mainWindow)
    {
      int i = 0;
      while ((isModel && mainWindow->HasEntityName(modelName)) ||
          (isLight && scene->GetLight(modelName)))
      {
        modelName = modelElem->Get<std::string>("name") + "_" +
            std::to_string(i++);
      }
    }

    // Remove the topic namespace from the model name. This will get re-inserted
    // by the World automatically
    modelName.erase(0, dPtr->node->GetTopicNamespace().size()+2);

    // The the SDF model's name
    modelElem->GetAttribute("name")->Set(modelName);
    modelElem->GetElement("pose")->Set(
        dPtr->modelVisual->GetWorldPose().Ign());

    // Spawn the model in the physics server
    msg.set_sdf(dPtr->modelSDF->ToString());
  }
  else
  {
    msgs::Set(msg.mutable_pose(), dPtr->modelVisual->GetWorldPose().Ign());
    msg.set_clone_model_name(dPtr->modelVisual->GetName().substr(0,
          dPtr->modelVisual->GetName().find("_clone_tmp")));
  }

  dPtr->makerPub->Publish(msg);
}

/////////////////////////////////////////////////
ignition::math::Vector3d ModelMaker::EntityPosition() const
{
  ModelMakerPrivate *dPtr =
      reinterpret_cast<ModelMakerPrivate *>(this->dataPtr);

  return dPtr->modelVisual->GetWorldPose().pos.Ign();
}

/////////////////////////////////////////////////
void ModelMaker::SetEntityPosition(const ignition::math::Vector3d &_pos)
{
  ModelMakerPrivate *dPtr =
      reinterpret_cast<ModelMakerPrivate *>(this->dataPtr);

  dPtr->modelVisual->SetWorldPosition(_pos);
}
<|MERGE_RESOLUTION|>--- conflicted
+++ resolved
@@ -80,6 +80,7 @@
   {
     scene->RemoveVisual(dPtr->modelVisual);
     dPtr->modelVisual.reset();
+    dPtr->visuals.clear();
   }
 
   rendering::VisualPtr vis = scene->GetVisual(_modelName);
@@ -114,6 +115,7 @@
   {
     scene->RemoveVisual(dPtr->modelVisual);
     dPtr->modelVisual.reset();
+    dPtr->visuals.clear();
   }
 
   dPtr->modelSDF.reset(new sdf::SDF);
@@ -201,11 +203,7 @@
 
   // Load the world file
   std::string modelName;
-<<<<<<< HEAD
-  math::Pose modelPose;
-=======
   ignition::math::Pose3d modelPose, linkPose, visualPose;
->>>>>>> bd3fc551
   sdf::ElementPtr modelElem;
 
   if (dPtr->modelSDF->Root()->HasElement("model"))
@@ -221,25 +219,15 @@
   if (modelElem->HasElement("pose"))
     modelPose = modelElem->Get<ignition::math::Pose3d>("pose");
 
-<<<<<<< HEAD
 //  modelName = this->node->GetTopicNamespace() + "::" +
 //    modelElem->Get<std::string>("name");
   modelName = modelElem->Get<std::string>("name");
 
-  this->modelVisual.reset(new rendering::Visual(
-      this->node->GetTopicNamespace() + "::" + modelName,
+  dPtr->modelVisual.reset(new rendering::Visual(
+      dPtr->node->GetTopicNamespace() + "::" + modelName,
       scene->GetWorldVisual()));
-  this->modelVisual->Load();
-  this->modelVisual->SetPose(modelPose);
-=======
-  modelName = dPtr->node->GetTopicNamespace() + "::" +
-    modelElem->Get<std::string>("name");
-
-  dPtr->modelVisual.reset(new rendering::Visual(modelName,
-                          scene->GetWorldVisual()));
   dPtr->modelVisual->Load();
   dPtr->modelVisual->SetPose(modelPose);
->>>>>>> bd3fc551
 
   modelName = dPtr->modelVisual->GetName();
   modelElem->GetAttribute("name")->Set(modelName);
@@ -310,14 +298,16 @@
 }
 
 /////////////////////////////////////////////////
-<<<<<<< HEAD
 void ModelMaker::CreateModelFromSDF(sdf::ElementPtr _modelElem)
 {
+  ModelMakerPrivate *dPtr =
+      reinterpret_cast<ModelMakerPrivate *>(this->dataPtr);
+
   math::Pose linkPose, visualPose;
   std::list<std::pair<sdf::ElementPtr, rendering::VisualPtr> > modelElemList;
 
   std::pair<sdf::ElementPtr, rendering::VisualPtr> pair(
-      _modelElem, this->modelVisual);
+      _modelElem, dPtr->modelVisual);
   modelElemList.push_back(pair);
 
   while (!modelElemList.empty())
@@ -347,7 +337,7 @@
               linkName, modelVis));
         linkVisual->Load();
         linkVisual->SetPose(linkPose);
-        this->visuals.push_back(linkVisual);
+        dPtr->visuals.push_back(linkVisual);
 
         int visualIndex = 0;
         sdf::ElementPtr visualElem;
@@ -370,7 +360,7 @@
 
           visVisual->Load(visualElem);
           visVisual->SetPose(visualPose);
-          this->visuals.push_back(visVisual);
+          dPtr->visuals.push_back(visVisual);
 
           visualElem = visualElem->GetNextElement("visual");
         }
@@ -394,7 +384,7 @@
         childVis.reset(new rendering::Visual(modelName + "::" + childName,
             modelVis));
         childVis->Load();
-        this->visuals.push_back(childVis);
+        dPtr->visuals.push_back(childVis);
 
         math::Pose childPose;
         if (childElem->HasElement("pose"))
@@ -416,15 +406,6 @@
 }
 
 /////////////////////////////////////////////////
-void ModelMaker::Start(const rendering::UserCameraPtr _camera)
-{
-  this->camera = _camera;
-  this->state = 1;
-}
-
-/////////////////////////////////////////////////
-=======
->>>>>>> bd3fc551
 void ModelMaker::Stop()
 {
   ModelMakerPrivate *dPtr =
@@ -432,51 +413,12 @@
 
   // Remove the temporary visual from the scene
   rendering::ScenePtr scene = gui::get_active_camera()->GetScene();
-<<<<<<< HEAD
-  for (auto vis : this->visuals)
-    scene->RemoveVisual(vis);
-  this->modelVisual.reset();
-  for (auto vis : this->visuals)
-    scene->RemoveVisual(vis);
-  this->visuals.clear();
-  this->modelSDF.reset();
-
-  this->state = 0;
-  gui::Events::moveMode(true);
-}
-
-/////////////////////////////////////////////////
-bool ModelMaker::IsActive() const
-{
-  return this->state > 0;
-}
-
-/////////////////////////////////////////////////
-void ModelMaker::OnMousePush(const common::MouseEvent &/*_event*/)
-{
-}
-
-/////////////////////////////////////////////////
-void ModelMaker::OnMouseRelease(const common::MouseEvent &_event)
-{
-  if (_event.Button() == common::MouseEvent::LEFT)
-  {
-    // Place if not dragging, or if dragged for less than 50 pixels.
-    // The 50 pixels is used to account for accidental mouse movement
-    // when placing an object.
-    if (!_event.Dragging() || _event.PressPos().Distance(_event.Pos()) < 50)
-    {
-      this->CreateTheEntity();
-      this->Stop();
-    }
-  }
-}
-=======
   if (scene)
     scene->RemoveVisual(dPtr->modelVisual);
+  for (auto vis : dPtr->visuals)
+    scene->RemoveVisual(vis);
   dPtr->modelVisual.reset();
   dPtr->modelSDF.reset();
->>>>>>> bd3fc551
 
   EntityMaker::Stop();
 }
@@ -558,4 +500,4 @@
       reinterpret_cast<ModelMakerPrivate *>(this->dataPtr);
 
   dPtr->modelVisual->SetWorldPosition(_pos);
-}
+}