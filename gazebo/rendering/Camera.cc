--- conflicted
+++ resolved
@@ -73,16 +73,12 @@
   this->scopedUniqueName = this->scopedName + "(" +
     boost::lexical_cast<std::string>(++this->dataPtr->cameraCounter) + ")";
 
+  this->renderTarget = NULL;
+  this->renderTexture = NULL;
+
   this->captureData = false;
   this->captureDataOnce = false;
 
-<<<<<<< HEAD
-  this->pitchNode = NULL;
-=======
-  this->camera = NULL;
-  this->viewport = NULL;
-
->>>>>>> 73a12796
   this->sceneNode = NULL;
 
   this->screenshotPath = getenv("HOME");
@@ -105,14 +101,11 @@
 
   // Set default render rate to unlimited
   this->SetRenderRate(0.0);
-<<<<<<< HEAD
   
   this->cameraCount = 1;
-=======
 
   this->dataPtr->node = transport::NodePtr(new transport::Node());
   this->dataPtr->node->Init();
->>>>>>> 73a12796
 }
 
 //////////////////////////////////////////////////
@@ -123,12 +116,6 @@
 
   this->sceneNode = NULL;
 
-<<<<<<< HEAD
-  for (std::vector<Ogre::Camera *>::iterator iter = this->cameras.begin();
-       iter != this->cameras.end(); ++iter)
-  {
-    this->scene->GetManager()->destroyCamera((*iter)->getName());
-=======
   if (this->renderTexture && this->scene->GetInitialized())
     Ogre::TextureManager::getSingleton().remove(this->renderTexture->getName());
   this->renderTexture = NULL;
@@ -138,7 +125,6 @@
   {
     this->scene->GetManager()->destroyCamera(this->scopedUniqueName);
     this->camera = NULL;
->>>>>>> 73a12796
   }
   this->cameras.clear();
 
@@ -213,22 +199,8 @@
 
   this->CreateCameras();
 
-<<<<<<< HEAD
-  // Create a scene node to control pitch motion
-  this->pitchNode =
-    this->sceneNode->createChildSceneNode(this->name + "PitchNode");
-  this->pitchNode->pitch(Ogre::Degree(0));
-
-  for (std::vector<Ogre::Camera*>::iterator iter = this->cameras.begin();
-       iter != this->cameras.end(); ++iter)
-  {
-    this->pitchNode->attachObject(*iter);
-    (*iter)->setAutoAspectRatio(true);
-  }
-=======
   this->sceneNode->attachObject(this->camera);
   this->camera->setAutoAspectRatio(true);
->>>>>>> 73a12796
 
   this->sceneNode->setInheritScale(false);
 
@@ -271,9 +243,6 @@
 
   this->renderTextures.clear();
   this->renderTargets.clear();
-
-  this->viewport = NULL;
-  this->renderTarget = NULL;
 
   this->connections.clear();
 }
@@ -444,41 +413,26 @@
       this->renderTargets.begin(); iter != this->renderTargets.end();
       ++iter)
   {
-<<<<<<< HEAD
-    // Render, but don't swap buffers.
-    (*iter)->update(false);
-  }
-
-  if (!this->renderTargets.empty())
-    this->lastRenderWallTime = common::Time::GetWallTime();
-=======
     this->renderTarget->update();
   }
->>>>>>> 73a12796
 }
 
 //////////////////////////////////////////////////
 void Camera::ReadPixelBuffer()
 {
-<<<<<<< HEAD
-  size_t size;
-  unsigned int width = this->cameraImageWidth;
-  unsigned int height = this->cameraImageHeight;
-
-  // Get access to the buffer and make an image and write it to file
-  size = Ogre::PixelUtil::getMemorySize(width, height, 1,
-      static_cast<Ogre::PixelFormat>(this->imageFormat));
-
-  // Allocate buffer
-  if (!this->saveFrameBuffer)
-    this->saveFrameBuffer = new unsigned char[size];
-
-  int i = 0;
-  for (std::vector<Ogre::RenderTarget *>::iterator iter =
-      this->renderTargets.begin(); iter != this->renderTargets.end();
-      ++iter, ++i)
-  {
-    (*iter)->swapBuffers();
+  if (this->newData && (this->captureData || this->captureDataOnce))
+  {
+    size_t size;
+    unsigned int width = this->GetImageWidth();
+    unsigned int height = this->GetImageHeight();
+
+    // Get access to the buffer and make an image and write it to file
+    size = Ogre::PixelUtil::getMemorySize(width, height, 1,
+        static_cast<Ogre::PixelFormat>(this->imageFormat));
+
+    // Allocate buffer
+    if (!this->saveFrameBuffer)
+      this->saveFrameBuffer = new unsigned char[size];
 
     memset(this->saveFrameBuffer, 128, size);
 
@@ -486,44 +440,6 @@
         static_cast<Ogre::PixelFormat>(this->imageFormat),
         this->saveFrameBuffer);
 
-    /// \todo: Fix the line below.
-    this->viewports[i]->getTarget()->copyContentsToMemory(box);
-
-    std::string filename = str(boost::format("/tmp/camera/frame_%d_%d.jpg")
-        % this->saveCount % i);
-
-    this->SaveFrame(this->saveFrameBuffer, this->cameraImageWidth,
-        this->cameraImageHeight,this->GetImageDepth(),this->GetImageFormat(),
-        filename);
-  }
-
-  /*
-=======
->>>>>>> 73a12796
-  if (this->newData && (this->captureData || this->captureDataOnce))
-  {
-    size_t size;
-    unsigned int width = this->GetImageWidth();
-    unsigned int height = this->GetImageHeight();
-
-    // Get access to the buffer and make an image and write it to file
-    size = Ogre::PixelUtil::getMemorySize(width, height, 1,
-        static_cast<Ogre::PixelFormat>(this->imageFormat));
-
-    // Allocate buffer
-    if (!this->saveFrameBuffer)
-      this->saveFrameBuffer = new unsigned char[size];
-
-    memset(this->saveFrameBuffer, 128, size);
-
-    Ogre::PixelBox box(width, height, 1,
-        static_cast<Ogre::PixelFormat>(this->imageFormat),
-        this->saveFrameBuffer);
-
-<<<<<<< HEAD
-    /// \todo: Fix the line below.
-    this->viewports[0]->getTarget()->copyContentsToMemory(box);
-=======
 #if OGRE_VERSION_MAJOR == 1 && OGRE_VERSION_MINOR < 8
     // Case for UserCamera where there is no RenderTexture but
     // a RenderTarget (RenderWindow) exists. We can not call SetRenderTarget
@@ -569,7 +485,6 @@
 #endif
   }
 }
->>>>>>> 73a12796
 
 //////////////////////////////////////////////////
 common::Time Camera::GetLastRenderWallTime()
@@ -620,12 +535,15 @@
 
     this->newImageFrame(buffer, width, height, this->GetImageDepth(),
                     this->GetImageFormat());
-  }*/
-
-  /// \todo: Remove this line when submittin pull request for fisheye.
-  this->saveCount++;
+  }
 
   this->newData = false;
+}
+
+//////////////////////////////////////////////////
+math::Pose Camera::GetWorldPose()
+{
+  return math::Pose(this->GetWorldPosition(), this->GetWorldRotation());
 }
 
 //////////////////////////////////////////////////
@@ -646,12 +564,6 @@
 {
   this->SetWorldPosition(_pose.pos);
   this->SetWorldRotation(_pose.rot);
-}
-
-//////////////////////////////////////////////////
-math::Pose Camera::GetWorldPose() const
-{
-  return math::Pose(this->GetWorldPosition(), this->GetWorldRotation());
 }
 
 //////////////////////////////////////////////////
@@ -804,15 +716,33 @@
 //////////////////////////////////////////////////
 unsigned int Camera::GetImageWidth() const
 {
-  sdf::ElementPtr elem = this->sdf->GetElement("image");
-  return elem->Get<int>("width");
+  unsigned int width = 0;
+  if (this->viewport)
+  {
+    width = this->viewport->getActualWidth();
+  }
+  else
+  {
+    sdf::ElementPtr elem = this->sdf->GetElement("image");
+    width = elem->Get<int>("width");
+  }
+  return width;
 }
 
 //////////////////////////////////////////////////
 unsigned int Camera::GetImageHeight() const
 {
-  sdf::ElementPtr elem = this->sdf->GetElement("image");
-  return elem->Get<int>("height");
+  unsigned int height = 0;
+  if (this->viewport)
+  {
+    height = this->viewport->getActualHeight();
+  }
+  else
+  {
+    sdf::ElementPtr elem = this->sdf->GetElement("image");
+    height = elem->Get<int>("height");
+  }
+  return height;
 }
 
 //////////////////////////////////////////////////
@@ -1380,20 +1310,28 @@
 //////////////////////////////////////////////////
 void Camera::CreateRenderTexture(const std::string &_textureName)
 {
-<<<<<<< HEAD
   GZ_ASSERT(!_textureName.empty(), "Texture name cannot be empty");
+  int fsaa = 4;
+
+  // Full-screen anti-aliasing only works correctly in 1.8 and above
+#if OGRE_VERSION_MAJOR == 1 && OGRE_VERSION_MINOR < 8
+  fsaa = 0;
+#endif
 
   // Create the render texture
   this->renderTextures.push_back(
     (Ogre::TextureManager::getSingleton().createManual(
-        _textureName,
-        "General",
-        Ogre::TEX_TYPE_2D,
-        this->GetImageWidth(),
-        this->GetImageHeight(),
-        0,
-        (Ogre::PixelFormat)this->imageFormat,
-        Ogre::TU_RENDERTARGET)).getPointer());
+      _textureName,
+      "General",
+      Ogre::TEX_TYPE_2D,
+      this->GetImageWidth(),
+      this->GetImageHeight(),
+      0,
+      (Ogre::PixelFormat)this->imageFormat,
+      Ogre::TU_RENDERTARGET,
+      0,
+      false,
+      fsaa)).getPointer();
 
   std::cout << "Camera::CreateRenderTexture WH[" << 
       this->GetImageWidth() << " " << this->GetImageHeight() << "]\n";
@@ -1433,30 +1371,6 @@
         GZ_VISIBILITY_ALL & ~GZ_VISIBILITY_GUI);
         */
   }
-=======
-  int fsaa = 4;
-
-  // Full-screen anti-aliasing only works correctly in 1.8 and above
-#if OGRE_VERSION_MAJOR == 1 && OGRE_VERSION_MINOR < 8
-  fsaa = 0;
-#endif
-
-  // Create the render texture
-  this->renderTexture = (Ogre::TextureManager::getSingleton().createManual(
-      _textureName,
-      "General",
-      Ogre::TEX_TYPE_2D,
-      this->GetImageWidth(),
-      this->GetImageHeight(),
-      0,
-      (Ogre::PixelFormat)this->imageFormat,
-      Ogre::TU_RENDERTARGET,
-      0,
-      false,
-      fsaa)).getPointer();
-
-  this->SetRenderTarget(this->renderTexture->getBuffer()->getRenderTarget());
->>>>>>> 73a12796
 
   this->initialized = true;
 }
@@ -1470,7 +1384,6 @@
 //////////////////////////////////////////////////
 void Camera::CreateCamera()
 {
-<<<<<<< HEAD
   this->CreateCameras();
 }
 
@@ -1484,30 +1397,16 @@
   for (unsigned int i = 0; i < this->cameraCount; ++i)
   {
     camera = this->scene->GetManager()->createCamera(
-        this->name + boost::lexical_cast<std::string>(i));
-
-    // Use X/Y as horizon, Z up
-    camera->pitch(Ogre::Degree(90));
+        this->scopedUniqueName + boost::lexical_cast<std::string>(i));
 
     // Don't yaw along variable axis, causes leaning
-    camera->setFixedYawAxis(true, Ogre::Vector3::UNIT_Z);
-
-    camera->setDirection(1, 0, 0);
-
-    std::cout << "Camera[" << i << "] Yaw[" << yaw << "]\n";
+    camera->setFixedYawAxis(false);
     camera->yaw(Ogre::Radian(yaw.Radian()));
+    camera->roll(Ogre::Degree(-90.0));
 
     this->cameras.push_back(camera);
     yaw += this->cameraFOV.Radian();
   }
-=======
-  this->camera = this->scene->GetManager()->createCamera(
-      this->scopedUniqueName);
-
-  this->camera->setFixedYawAxis(false);
-  this->camera->yaw(Ogre::Degree(-90.0));
-  this->camera->roll(Ogre::Degree(-90.0));
->>>>>>> 73a12796
 }
 
 //////////////////////////////////////////////////
@@ -1534,27 +1433,14 @@
 //////////////////////////////////////////////////
 void Camera::SetRenderTarget(Ogre::RenderTarget *_target)
 {
-<<<<<<< HEAD
   //if (_index > this->renderTargets.size())
   //  gzerr << "Invalid render target index[" << _index << "]\n";
-=======
-  this->renderTarget = _target;
-
-  if (this->renderTarget)
-  {
-    // Setup the viewport to use the texture
-    this->viewport = this->renderTarget->addViewport(this->camera);
-    this->viewport->setClearEveryFrame(true);
-    this->viewport->setShadowsEnabled(true);
-    this->viewport->setOverlaysEnabled(false);
->>>>>>> 73a12796
 
   //if (_index == this->renderTargets.size())
     this->renderTargets.push_back(_target);
   //else
   //  this->renderTargets[_index] = _target;
 
-<<<<<<< HEAD
   if (this->renderTargets[0])
   {
     for (unsigned int i = 0; i < this->cameraCount; ++i)
@@ -1570,8 +1456,8 @@
 
       this->viewports[i]->setBackgroundColour(
           Conversions::Convert(this->scene->GetBackgroundColor()));
-      this->viewports[i]->setVisibilityMask(
-          GZ_VISIBILITY_ALL & ~GZ_VISIBILITY_GUI);
+      this->viewports[i]->setVisibilityMask(GZ_VISIBILITY_ALL & 
+          ~(GZ_VISIBILITY_GUI | GZ_VISIBILITY_SELECTABLE));
 
       double ratio =
         static_cast<double>(this->viewports[i]->getActualWidth()) /
@@ -1586,110 +1472,39 @@
       if (RenderEngine::Instance()->GetRenderPathType() == RenderEngine::DEFERRED)
       {
         // Deferred shading GBuffer compositor
-        this->dsGBufferInstance =
+        this->dataPtr->dsGBufferInstance =
           Ogre::CompositorManager::getSingleton().addCompositor(
               this->viewports[i], "DeferredShading/GBuffer");
 
         // Deferred lighting GBuffer compositor
-        this->dlGBufferInstance =
+        this->dataPtr->dlGBufferInstance =
           Ogre::CompositorManager::getSingleton().addCompositor(
               this->viewports[i], "DeferredLighting/GBuffer");
 
         // Deferred shading: Merging compositor
-        this->dsMergeInstance =
+        this->dataPtr->dsMergeInstance =
           Ogre::CompositorManager::getSingleton().addCompositor(
               this->viewports[i], "DeferredShading/ShowLit");
 
         // Deferred lighting: Merging compositor
-        this->dlMergeInstance =
+        this->dataPtr->dlMergeInstance =
           Ogre::CompositorManager::getSingleton().addCompositor(
               this->viewports[i], "DeferredLighting/ShowLit");
 
         // Screen space ambient occlusion
-        // this->ssaoInstance =
+        // this->dataPtr->ssaoInstance =
         //  Ogre::CompositorManager::getSingleton().addCompositor(this->viewport,
         //      "DeferredShading/SSAO");
 
-        this->dsGBufferInstance->setEnabled(false);
-        this->dsMergeInstance->setEnabled(false);
-
-        this->dlGBufferInstance->setEnabled(true);
-        this->dlMergeInstance->setEnabled(true);
-
-        // this->ssaoInstance->setEnabled(false);
-      }
-
-      // Noise
-      if (this->noiseActive)
-      {
-        switch (this->noiseType)
-        {
-          case GAUSSIAN:
-            this->gaussianNoiseInstance =
-              Ogre::CompositorManager::getSingleton().addCompositor(
-                  this->viewports[i], "CameraNoise/Gaussian");
-            this->gaussianNoiseInstance->setEnabled(true);
-            // gaussianNoiseCompositorListener was allocated in Load()
-            this->gaussianNoiseInstance->addListener(
-                this->gaussianNoiseCompositorListener.get());
-            break;
-          default:
-            GZ_ASSERT(false, "Invalid noise model type");
-        }
-      }
+        this->dataPtr->dsGBufferInstance->setEnabled(false);
+        this->dataPtr->dsMergeInstance->setEnabled(false);
+
+        this->dataPtr->dlGBufferInstance->setEnabled(true);
+        this->dataPtr->dlMergeInstance->setEnabled(true);
+
+        // this->dataPtr->ssaoInstance->setEnabled(false);
+      }  
     }
-=======
-    this->viewport->setBackgroundColour(
-        Conversions::Convert(this->scene->GetBackgroundColor()));
-    this->viewport->setVisibilityMask(GZ_VISIBILITY_ALL &
-        ~(GZ_VISIBILITY_GUI | GZ_VISIBILITY_SELECTABLE));
-
-    double ratio = static_cast<double>(this->viewport->getActualWidth()) /
-                   static_cast<double>(this->viewport->getActualHeight());
-
-    double hfov = this->GetHFOV().Radian();
-    double vfov = 2.0 * atan(tan(hfov / 2.0) / ratio);
-    this->camera->setAspectRatio(ratio);
-    this->camera->setFOVy(Ogre::Radian(vfov));
-
-    // Setup Deferred rendering for the camera
-    if (RenderEngine::Instance()->GetRenderPathType() == RenderEngine::DEFERRED)
-    {
-      // Deferred shading GBuffer compositor
-      this->dataPtr->dsGBufferInstance =
-        Ogre::CompositorManager::getSingleton().addCompositor(this->viewport,
-            "DeferredShading/GBuffer");
-
-      // Deferred lighting GBuffer compositor
-      this->dataPtr->dlGBufferInstance =
-        Ogre::CompositorManager::getSingleton().addCompositor(this->viewport,
-            "DeferredLighting/GBuffer");
-
-      // Deferred shading: Merging compositor
-      this->dataPtr->dsMergeInstance =
-        Ogre::CompositorManager::getSingleton().addCompositor(this->viewport,
-            "DeferredShading/ShowLit");
-
-      // Deferred lighting: Merging compositor
-      this->dataPtr->dlMergeInstance =
-        Ogre::CompositorManager::getSingleton().addCompositor(this->viewport,
-            "DeferredLighting/ShowLit");
-
-      // Screen space ambient occlusion
-      // this->dataPtr->this->ssaoInstance =
-      //  Ogre::CompositorManager::getSingleton().addCompositor(this->viewport,
-      //      "DeferredShading/SSAO");
-
-      this->dataPtr->dsGBufferInstance->setEnabled(false);
-      this->dataPtr->dsMergeInstance->setEnabled(false);
-
-      this->dataPtr->dlGBufferInstance->setEnabled(true);
-      this->dataPtr->dlMergeInstance->setEnabled(true);
-
-      // this->dataPtr->this->ssaoInstance->setEnabled(false);
-    }
-
->>>>>>> 73a12796
 
     if (this->GetScene()->skyx != NULL)
       this->renderTargets[0]->addListener(this->GetScene()->skyx);
@@ -1931,7 +1746,6 @@
   key->setTranslate(Ogre::Vector3(_pose.pos.x, _pose.pos.y, _pose.pos.z));
   key->setRotation(pitchYawFinal);
 
-
   this->animState =
     this->scene->GetManager()->createAnimationState(trackName);
 
@@ -2041,16 +1855,11 @@
 //////////////////////////////////////////////////
 void Camera::OnCmdMsg(ConstCameraCmdPtr &_msg)
 {
-<<<<<<< HEAD
-  return this->initialized && this->scene->GetInitialized();
-}
-
-//////////////////////////////////////////////////
-unsigned int Camera::GetCameraCount() const
-{
-  return this->cameraCount;
-=======
   boost::mutex::scoped_lock lock(this->dataPtr->receiveMutex);
   this->dataPtr->commandMsgs.push_back(_msg);
->>>>>>> 73a12796
+}
+//////////////////////////////////////////////////
+unsigned int Camera::GetCameraCount() const
+{
+  return this->cameraCount;
 }