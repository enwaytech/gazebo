## Gazebo 7

## Gazebo 7.x.x (2017-xx-xx)

<<<<<<< HEAD
1. Shadow improvements
    * [Pull request 2805](https://bitbucket.org/osrf/gazebo/pull-requests/2805)
=======
1. Add camera lens flare effect
    * [Pull request 2806](https://bitbucket.org/osrf/gazebo/pull-request/2806)
>>>>>>> 3b124df8


## Gazebo 7.9.0 (2017-11-22)

1. Diagnostics: enable test and don't create so many empty folders
    * [Pull request 2798](https://bitbucket.org/osrf/gazebo/pull-requests/2798)

1. Parallelize ODE physics with threaded islands parameter
    * [Pull request 2775](https://bitbucket.org/osrf/gazebo/pull-requests/2775)

1. Logical camera uses <topic>
    * [Pull request 2777](https://bitbucket.org/osrf/gazebo/pull-requests/2777)

1. Support off-diagonal inertia terms in bullet
    * [Pull request 2757](https://bitbucket.org/osrf/gazebo/pull-requests/2757)

1. Add option in gui.ini to disable the use of spacenav
    * [Pull request 2754](https://bitbucket.org/osrf/gazebo/pull-requests/2754)

1. Fix disabling mesh cast shadows
    * [Pull request 2710](https://bitbucket.org/osrf/gazebo/pull-request/2710)

1. Do not display COM or inertia visualizations for static models
    * [Pull request 2727](https://bitbucket.org/osrf/gazebo/pull-request/2727)
    * [Issue 2286](https://bitbucket.org/osrf/gazebo/issues/2286)

1. Fix Collision::GetWorldPose for non-canonical links (and friction directions)
    * [Pull request 2702](https://bitbucket.org/osrf/gazebo/pull-request/2702)
    * [Issue 2068](https://bitbucket.org/osrf/gazebo/issues/2068)

1. Fix orbiting view around heightmap
    * [Pull request 2688](https://bitbucket.org/osrf/gazebo/pull-request/2688)
    * [Issue 2049](https://bitbucket.org/osrf/gazebo/issues/2049)

1. Logical Camera sees nested models
    * [Pull request 2776](https://bitbucket.org/osrf/gazebo/pull-request/2776)
    * [Issue 2342](https://bitbucket.org/osrf/gazebo/issues/2342)

1. Aligned collision and visual geometries for friction_dir_test.world
    * [Pull request 2726](https://bitbucket.org/osrf/gazebo/pull-request/2726)

1. Test which demonstrates Simbody exception when manipulating object twice while paused
    * [Pull request 2737](https://bitbucket.org/osrf/gazebo/pull-request/2737)

1. Send message to subscribers only once per connection
    * [Pull request 2763](https://bitbucket.org/osrf/gazebo/pull-request/2763)

1. Update depth camera shaders version
    * [Pull request 2767](https://bitbucket.org/osrf/gazebo/pull-request/2767)
    * [Issue 2323](https://bitbucket.org/osrf/gazebo/issues/2323)

1. Fix gazebo7 compile error with boost 1.58 for oculus support
    * [Pull request 2788](https://bitbucket.org/osrf/gazebo/pull-request/2788)
    * [Issue 2356](https://bitbucket.org/osrf/gazebo/issues/2356)

1. Fix gui and rendering tests for gazebo7 + ogre1.9 on OSX
    * [Pull request 2793](https://bitbucket.org/osrf/gazebo/pull-request/2793)

1. Fix right-click segfault
    * [Pull request 2809](https://bitbucket.org/osrf/gazebo/pull-request/2809)
    * [Issue 2377](https://bitbucket.org/osrf/gazebo/issues/2377)

## Gazebo 7.8.1 (2017-06-08)

1. ODE slip parameter example world and test
    * [Pull request 2717](https://bitbucket.org/osrf/gazebo/pull-request/2717)

1. Fix inserted mesh scale during log playback
    * [Pull request #2723](https://bitbucket.org/osrf/gazebo/pull-request/2723)

## Gazebo 7.8.0 (2017-06-02)

1. Add log record filter options
    * [Pull request 2715](https://bitbucket.org/osrf/gazebo/pull-request/2715)

1. Backport wide angle camera VM FSAA fix
    * [Pull request 2711](https://bitbucket.org/osrf/gazebo/pull-request/2711)

1. Add function to retrieve scoped sensors name in multi-nested model
    * [Pull request #2676](https://bitbucket.org/osrf/gazebo/pull-request/2674)

## Gazebo 7.7.0 (2017-05-04)

1. Fix race condition during Detach of HarnessPlugin
    * [Pull request 2696](https://bitbucket.org/osrf/gazebo/pull-request/2696)

1. Added support for pincushion distortion model; fixed bug where
   cameras with different distortion models would have the same distortion.
    * [Pull request 2678](https://bitbucket.org/osrf/gazebo/pull-requests/2678)

1. Added <collide_bitmask> support to bullet
    * [Pull request 2649](https://bitbucket.org/osrf/gazebo/pull-request/2649)

1. Fix linking when using HDF5_INSTRUMENT for logging ODE data
    * [Pull request 2669](https://bitbucket.org/osrf/gazebo/pull-request/2669)

1. Subdivide large heightmaps to fix LOD and support global texture mapping
    * [Pull request 2655](https://bitbucket.org/osrf/gazebo/pull-request/2655)

## Gazebo 7.6.0 (2017-03-20)

1. Force / torque sensor visualization using WrenchVisual
    * [Pull request 2653](https://bitbucket.org/osrf/gazebo/pull-request/2653)

1. Cache heightmap tile data
    * [Pull request 2645](https://bitbucket.org/osrf/gazebo/pull-request/2645)

1. Add plugin for attaching lights to links in a model
    * [Pull request 2647](https://bitbucket.org/osrf/gazebo/pull-request/2647)

1. Support Heightmap LOD
    * [Pull request 2636](https://bitbucket.org/osrf/gazebo/pull-request/2636)

1. Support setting shadow texture size
    * [Pull request 2644](https://bitbucket.org/osrf/gazebo/pull-request/2644)

1. Fix deprecated sdf warnings produced by PluginToSDF
    * [Pull request 2646](https://bitbucket.org/osrf/gazebo/pull-request/2646)

1. Added TouchPlugin, which checks if a model has been in contact with another
   model exclusively for a certain time.
    * [Pull request 2651](https://bitbucket.org/osrf/gazebo/pull-request/2651)

1. Fixes -inf laser reading being displayed as +inf
    * [Pull request 2641](https://bitbucket.org/osrf/gazebo/pull-request/2641)

1. Fix memory leaks in tests
    * [Pull request 2639](https://bitbucket.org/osrf/gazebo/pull-request/2639)

1. Remove end year from copyright
    * [Pull request 2614](https://bitbucket.org/osrf/gazebo/pull-request/2614)

## Gazebo 7.5.0 (2017-01-11)

1. Remove qt4 webkit in gazebo7 (used for HotkeyDialog).
    * [Pull request 2584](https://bitbucket.org/osrf/gazebo/pull-request/2584)

1. Support configuring heightmap sampling level
    * [Pull request 2519](https://bitbucket.org/osrf/gazebo/pull-request/2519)

1. Fix `model.config` dependency support, and add ability to reference
   textures using a URI.
    * [Pull request 2517](https://bitbucket.org/osrf/gazebo/pull-request/2517)

1. Fix DEM heightmap size, collision, scale
    * [Pull request 2477](https://bitbucket.org/osrf/gazebo/pull-request/2477)

1. Create ode_quiet parameter to silence solver messages
    * [Pull request 2512](https://bitbucket.org/osrf/gazebo/pull-request/2512)

1. Update QT render loop to throttle based on UserCamera::RenderRate.
    * [Pull request 2476](https://bitbucket.org/osrf/gazebo/pull-request/2476)
    * [Issue 1560](https://bitbucket.org/osrf/gazebo/issues/1560)

1. Generate visualization on demand, instead of on load. This helps to
   reduce load time.
    * [Pull request 2457](https://bitbucket.org/osrf/gazebo/pull-request/2457)

1. Added a plugin to teleoperate joints in a model with the keyboard.
    * [Pull request 2490](https://bitbucket.org/osrf/gazebo/pull-request/2490)

1. Add GUI items to change the user camera clip distance
    * [Pull request 2470](https://bitbucket.org/osrf/gazebo/pull-request/2470)
    * [Issue 2064](https://bitbucket.org/osrf/gazebo/issues/2064)

1. Support custom material scripts for heightmaps
    * [Pull request 2473](https://bitbucket.org/osrf/gazebo/pull-request/2473)

1. Sim events plugin accepts custom topics
    * [Pull request 2535](https://bitbucket.org/osrf/gazebo/pull-request/2535)

1. Model Editor: Show / hide collisions
    * [Pull request 2503](https://bitbucket.org/osrf/gazebo/pull-request/2503)

1. Model Editor: Show / hide visuals
    * [Pull request 2516](https://bitbucket.org/osrf/gazebo/pull-request/2516)

1. Model Editor: Show / hide link frames
    * [Pull request 2521](https://bitbucket.org/osrf/gazebo/pull-request/2521)

## Gazebo 7.4.0 (2016-10-11)

1. Add test for HarnessPlugin, reduce likelihood of race condition
    * [Pull request 2431](https://bitbucket.org/osrf/gazebo/pull-request/2431)
    * [Issue 2034](https://bitbucket.org/osrf/gazebo/issues/2034)

1. Add `syntax = proto2` in proto files to fix some protobuf3 warnings
    * [Pull request 2456](https://bitbucket.org/osrf/gazebo/pull-request/2456)

1. Add support for loading wavefront obj mesh files
    * [Pull request 2454](https://bitbucket.org/osrf/gazebo/pull-request/2454)

1. Added filesystem operations to the common library. Additions include
   `cwd`, `exists`, `isDirectory`, `isFile`, `copyFile`, and `moveFile`.
    * [Pull request 2417](https://bitbucket.org/osrf/gazebo/pull-request/2417)

1. Fix loading collada files with multiple texture coordinates.
    * [Pull request 2413](https://bitbucket.org/osrf/gazebo/pull-request/2413)

1. Added visualization of minimum range to laservisual.
    * [Pull request 2412](https://bitbucket.org/osrf/gazebo/pull-request/2412)
    * [Issue 2018](https://bitbucket.org/osrf/gazebo/issues/2018)

1. Use precision 2 for FPS display in TimePanel
    * [Pull request 2405](https://bitbucket.org/osrf/gazebo/pull-request/2405)

1. Switch ImuSensor::worldToReference transform from Pose to Quaternion
    * [Pull request 2410](https://bitbucket.org/osrf/gazebo/pull-request/2410)
    * [Issue 1959](https://bitbucket.org/osrf/gazebo/issues/1959)

1. Include Boost_LIBRARIES  in the linking of gazebo_physics
    * [Pull request 2402](https://bitbucket.org/osrf/gazebo/pull-request/2402)

1. Backported KeyboardGUIPlugin and msgs::Any
    * [Pull request 2416](https://bitbucket.org/osrf/gazebo/pull-request/2416)

1. Use XML_SUCCESS enum instead of XML_NO_ERROR, which has been deleted in tinyxml2 4.0
    * [Pull request 2397](https://bitbucket.org/osrf/gazebo/pull-request/2397)

1. Ignore ffmpeg deprecation warnings to clean up CI since they are noted in #2002
    * [Pull request 2388](https://bitbucket.org/osrf/gazebo/pull-request/2388)

1. Added a visual blinking plugin
    * [Pull request 2394](https://bitbucket.org/osrf/gazebo/pull-request/2394)

1. Fix InertiaVisual for non-diagonal inertia matrices
    * [Pull request 2354](https://bitbucket.org/osrf/gazebo/pull-request/2354)

## Gazebo 7.3.1 (2016-07-13)

1. Fix homebrew test failure of UNIT_ApplyWrenchDialog_TEST
    * [Pull request 2393](https://bitbucket.org/osrf/gazebo/pull-request/2393)

1. Fix MainWindow crash when window is minimized and maximized
    * [Pull request 2392](https://bitbucket.org/osrf/gazebo/pull-request/2392)
    * [Issue 2003](https://bitbucket.org/osrf/gazebo/issues/2003)

## Gazebo 7.3.0 (2016-07-12)

1. Fix selecting ApplyWrenchVisual's force torque visuals
    * [Pull request 2377](https://bitbucket.org/osrf/gazebo/pull-request/2377)
    * [Issue 1999](https://bitbucket.org/osrf/gazebo/issues/1999)

1. Use ignition math in gazebo::msgs
    * [Pull request 2389](https://bitbucket.org/osrf/gazebo/pull-request/2389)

1. Parse command-line options for GUI plugins in Server to fix parsing of
   positional argument for world file.
   This fixes command-line parsing for `gazebo -g gui_plugin.so`.
    * [Pull request 2387](https://bitbucket.org/osrf/gazebo/pull-request/2387)

1. Added a harness plugin that supports lowering a model at a controlled rate
    * [Pull request 2346](https://bitbucket.org/osrf/gazebo/pull-request/2346)

1. Fix ogre log test on xenial+nvidia
    * [Pull request 2374](https://bitbucket.org/osrf/gazebo/pull-request/2374)

1. Redirect QT messages to Gazebo's console message handling system.
    * [Pull request 2375](https://bitbucket.org/osrf/gazebo/pull-request/2375)

1. Fix buoyancy plugin when multiple link tags are used within the plugin
    * [Pull request 2369](https://bitbucket.org/osrf/gazebo/pull-request/2369)

1. Remove contact filters with names that contain `::`
    * [Pull request 2363](https://bitbucket.org/osrf/gazebo/pull-request/2363)
    * [Issue 1805](https://bitbucket.org/osrf/gazebo/issues/1805)

1. Fix Model Manipulator switching between local and global frames
    * [Pull request 2361](https://bitbucket.org/osrf/gazebo/pull-request/2361)

1. Remove duplicate code from cmake config file caused by bad merge
    * [Pull request 2347](https://bitbucket.org/osrf/gazebo/pull-request/2347)

1. Properly cleanup pointers when destroying a world with joints.
    * [Pull request 2309](https://bitbucket.org/osrf/gazebo/pull-request/2309)

1. Fix right click view options after deleting and respawning a model.
    * [Pull request 2349](https://bitbucket.org/osrf/gazebo/pull-request/2349)
    * [Issue 1985](https://bitbucket.org/osrf/gazebo/issues/1985)

1. Implement missing function: LogicalCamera::Topic()
    * [Pull request 2343](https://bitbucket.org/osrf/gazebo/pull-request/2343)
    * [Issue 1980](https://bitbucket.org/osrf/gazebo/issues/1980)

## Gazebo 7.2.0 (2016-06-13)

1. Backport single pixel selection buffer for mouse picking
    * [Pull request 2338](https://bitbucket.org/osrf/gazebo/pull-request/2338)

1. Prevent mouse pan and orbit from deselecting entities in model editor
    * [Pull request 2333](https://bitbucket.org/osrf/gazebo/pull-request/2333)

1. Handle model manipulation tool RTS shortcuts in keyPress
    * [Pull request 2312](https://bitbucket.org/osrf/gazebo/pull-request/2312)

1. Reset ODE joint force feedback after world reset
    * [Pull request 2255](https://bitbucket.org/osrf/gazebo/pull-request/2255)

1. Update model editor snap to grid modifier key
    * [Pull request 2259](https://bitbucket.org/osrf/gazebo/pull-request/2259)
    * [Issue #1583](https://bitbucket.org/osrf/gazebo/issues/1583)

1. PIMPLize gui/model/ModelEditorPalette
    * [Pull request 2279](https://bitbucket.org/osrf/gazebo/pull-request/2279)

1. Properly cleanup pointers when destroying a blank world.
    * [Pull request 2220](https://bitbucket.org/osrf/gazebo/pull-request/2220)

1. Properly cleanup pointers when destroying a world with models and lights.
    * [Pull request 2263](https://bitbucket.org/osrf/gazebo/pull-request/2263)

1. Fix view control mouse focus in model editor
    * [Pull request 2315](https://bitbucket.org/osrf/gazebo/pull-request/2315)
    * [Issue #1791](https://bitbucket.org/osrf/gazebo/issues/1791)

1. Server generates unique model names in case of overlap
    * [Pull request 2296](https://bitbucket.org/osrf/gazebo/pull-request/2296)
    * [Issue 510](https://bitbucket.org/osrf/gazebo/issues/510)

1. Model Editor: Select and align nested models
    * [Pull request 2282](https://bitbucket.org/osrf/gazebo/pull-request/2282)

## Gazebo 7.1.0 (2016-04-07)

1. fix: remove back projection
    * [Pull request 2201](https://bitbucket.org/osrf/gazebo/pull-request/2201)
    * A contribution from Yuki Furuta

1. Fix oculus 2 camera field of view
    * [Pull request 2157](https://bitbucket.org/osrf/gazebo/pull-request/2157)

1. Added BeforePhysicsUpdate world event
    * [Pull request 2128](https://bitbucket.org/osrf/gazebo/pull-request/2128)
    * A contribution from Martin Pecka

1. Update `gz sdf -c` command line tool to use the new `sdf::convertFile` API.
    * [Pull request #2227](https://bitbucket.org/osrf/gazebo/pull-requests/2227)

1. Backport depth camera OSX fix
    * [Pull request 2233](https://bitbucket.org/osrf/gazebo/pull-request/2233)

1. Feat load collision.sdf only once
    * [Pull request 2236](https://bitbucket.org/osrf/gazebo/pull-request/2236)

1. Update gui/building/Item API
    * [Pull request 2228](https://bitbucket.org/osrf/gazebo/pull-request/2228)

1. Semantic version class to compare model versions in the model database.
    * [Pull request 2207](https://bitbucket.org/osrf/gazebo/pull-request/2207)

1. Backport issue 1834 fix to gazebo7
    * [Pull request 2222](https://bitbucket.org/osrf/gazebo/pull-request/2222)

1. Backport ImagesView_TEST changes
    * [Pull request 2217](https://bitbucket.org/osrf/gazebo/pull-request/2217)

1. Backport pull request #2189 (mutex in Transport::Conection)
    * [Pull request 2208](https://bitbucket.org/osrf/gazebo/pull-request/2208)

1. Process insertions on World::SetState
    * [Pull request #2200](https://bitbucket.org/osrf/gazebo/pull-requests/2200)

1. Process deletions on World::SetState
    * [Pull request #2204](https://bitbucket.org/osrf/gazebo/pull-requests/2204)

1. Fix ray-cylinder collision
    * [Pull request 2124](https://bitbucket.org/osrf/gazebo/pull-request/2124)

1. Fix editing physics parameters in gzclient, update test
    * [Pull request 2192](https://bitbucket.org/osrf/gazebo/pull-request/2192)

1. Fix Audio Decoder test failure
    * [Pull request 2193](https://bitbucket.org/osrf/gazebo/pull-request/2193)

1. Add layers to building levels
    * [Pull request 2180](https://bitbucket.org/osrf/gazebo/pull-request/2180)

1. Allow dynamically adding links to a model.
    * [Pull request #2185](https://bitbucket.org/osrf/gazebo/pull-requests/2185)

1. Fix editing physics parameters in gzclient, update test
    * [Pull request #2192](https://bitbucket.org/osrf/gazebo/pull-requests/2192)
    * [Issue #1876](https://bitbucket.org/osrf/gazebo/issues/1876)

1. Model database selects the latest model version.
    * [Pull request #2207](https://bitbucket.org/osrf/gazebo/pull-requests/2207)

1. Only link relevant libraries to tests
    * [Pull request 2130](https://bitbucket.org/osrf/gazebo/pull-request/2130)

1. PIMPLize gui/model/ModelCreator
    * [Pull request 2171](https://bitbucket.org/osrf/gazebo/pull-request/2171)

1. backport warning and test fixes from pull request #2177
    * [Pull request 2179](https://bitbucket.org/osrf/gazebo/pull-request/2179)

1. Prevent xml parser error from crashing LogPlay on osx -> gazebo7
    * [Pull request 2174](https://bitbucket.org/osrf/gazebo/pull-request/2174)

1. PIMPLize gui/building/ScaleWidget
    * [Pull request 2164](https://bitbucket.org/osrf/gazebo/pull-request/2164)

1. Fix using Shift key while scaling inside the model editor
    * [Pull request 2165](https://bitbucket.org/osrf/gazebo/pull-request/2165)

1. Backport fix for ign-math explicit constructors -> gazebo7
    * [Pull request 2163](https://bitbucket.org/osrf/gazebo/pull-request/2163)

1. Display physics engine type in the GUI
    * [Pull request #2155](https://bitbucket.org/osrf/gazebo/pull-requests/2155)
    * [Issue #1121](https://bitbucket.org/osrf/gazebo/issues/1121)
    * A contribution from Mohamd Ayman

1. Fix compilation against ffmpeg3 (libavcodec)
    * [Pull request #2154](https://bitbucket.org/osrf/gazebo/pull-request/2154)

1. Append a missing </gazebo_log> tag to log files when played.
    * [Pull request #2143](https://bitbucket.org/osrf/gazebo/pull-request/2143)

1. Add helper function QTestFixture::ProcessEventsAndDraw
    * [Pull request #2147](https://bitbucket.org/osrf/gazebo/pull-request/2147)

1. Add qt resources to gazebo gui library
    * [Pull request 2134](https://bitbucket.org/osrf/gazebo/pull-request/2134)

1. Undo scaling during simulation
    * [Pull request #2108](https://bitbucket.org/osrf/gazebo/pull-request/2108)

1. Fix SensorManager::SensorContainer::RunLoop sensor update time assertion
    * [Pull request #2115](https://bitbucket.org/osrf/gazebo/pull-request/2115)

1. Fix use of not initialized static attribute in Light class
    * [Pull request 2075](https://bitbucket.org/osrf/gazebo/pull-request/2075)
    * A contribution from Silvio Traversaro

1. Install GuiTypes header
    * [Pull request 2106](https://bitbucket.org/osrf/gazebo/pull-request/2106)

1. Removes one function call and replaces a manual swap with std::swap in ODE heightfield.
    * [Pull request #2114](https://bitbucket.org/osrf/gazebo/pull-request/2114)

1. New world event: BeforePhysicsUpdate
    * [Pull request #2128](https://bitbucket.org/osrf/gazebo/pull-request/2128)
    * [Issue #1851](https://bitbucket.org/osrf/gazebo/issues/1851)

1. Model editor: Fix setting relative pose after alignment during joint creation.
    * [Issue #1844](https://bitbucket.org/osrf/gazebo/issues/1844)
    * [Pull request #2150](https://bitbucket.org/osrf/gazebo/pull-request/2150)

1. Model editor: Fix saving and spawning model with its original name
    * [Pull request #2183](https://bitbucket.org/osrf/gazebo/pull-request/2183)

1. Model editor: Fix inserting custom links
    * [Pull request #2222](https://bitbucket.org/osrf/gazebo/pull-request/2222)
    * [Issue #1834](https://bitbucket.org/osrf/gazebo/issues/1834)

1. Model editor: Reset visual / collision insertion / deletion
        * [Pull request #2254](https://bitbucket.org/osrf/gazebo/pull-request/2254)
        * [Issue #1777](https://bitbucket.org/osrf/gazebo/issues/1777)
        * [Issue #1852](https://bitbucket.org/osrf/gazebo/issues/1852)

1. Building editor: Add layers to building levels
    * [Pull request #2180](https://bitbucket.org/osrf/gazebo/pull-request/2180)
    * [Issue #1806](https://bitbucket.org/osrf/gazebo/issues/1806)

1. Building editor: Update gui/building/Item API
    * [Pull request #2228](https://bitbucket.org/osrf/gazebo/pull-request/2228)

## Gazebo 7.0.0 (2016-01-25)

1. Add FollowerPlugin
    * [Pull request #2085](https://bitbucket.org/osrf/gazebo/pull-request/2085)

1. Fix circular dependency so that physics does not call the sensors API.
    * [Pull request #2089](https://bitbucket.org/osrf/gazebo/pull-request/2089)
    * [Issue #1516](https://bitbucket.org/osrf/gazebo/issues/1516)

1. Add Gravity and MagneticField API to World class to match sdformat change.
    * [SDFormat pull request 247](https://bitbucket.org/osrf/sdformat/pull-requests/247)
    * [Issue #1823](https://bitbucket.org/osrf/gazebo/issues/1823)
    * [Pull request #2090](https://bitbucket.org/osrf/gazebo/pull-request/2090)

1. Use opaque pointers and deprecate functions in the rendering library
    * [Pull request #2069](https://bitbucket.org/osrf/gazebo/pull-request/2069)
    * [Pull request #2064](https://bitbucket.org/osrf/gazebo/pull-request/2064)
    * [Pull request #2066](https://bitbucket.org/osrf/gazebo/pull-request/2066)
    * [Pull request #2069](https://bitbucket.org/osrf/gazebo/pull-request/2069)
    * [Pull request #2074](https://bitbucket.org/osrf/gazebo/pull-request/2074)
    * [Pull request #2076](https://bitbucket.org/osrf/gazebo/pull-request/2076)
    * [Pull request #2070](https://bitbucket.org/osrf/gazebo/pull-request/2070)
    * [Pull request #2071](https://bitbucket.org/osrf/gazebo/pull-request/2071)
    * [Pull request #2084](https://bitbucket.org/osrf/gazebo/pull-request/2084)
    * [Pull request #2073](https://bitbucket.org/osrf/gazebo/pull-request/2073)

1. Use opaque pointers for the Master class.
    * [Pull request #2036](https://bitbucket.org/osrf/gazebo/pull-request/2036)

1. Use opaque pointers in the gui library
    * [Pull request #2057](https://bitbucket.org/osrf/gazebo/pull-request/2057)
    * [Pull request #2037](https://bitbucket.org/osrf/gazebo/pull-request/2037)
    * [Pull request #2052](https://bitbucket.org/osrf/gazebo/pull-request/2052)
    * [Pull request #2053](https://bitbucket.org/osrf/gazebo/pull-request/2053)
    * [Pull request #2028](https://bitbucket.org/osrf/gazebo/pull-request/2028)
    * [Pull request #2051](https://bitbucket.org/osrf/gazebo/pull-request/2051)
    * [Pull request #2027](https://bitbucket.org/osrf/gazebo/pull-request/2027)
    * [Pull request #2026](https://bitbucket.org/osrf/gazebo/pull-request/2026)
    * [Pull request #2029](https://bitbucket.org/osrf/gazebo/pull-request/2029)
    * [Pull request #2042](https://bitbucket.org/osrf/gazebo/pull-request/2042)

1. Use more opaque pointers.
    * [Pull request #2022](https://bitbucket.org/osrf/gazebo/pull-request/2022)
    * [Pull request #2025](https://bitbucket.org/osrf/gazebo/pull-request/2025)
    * [Pull request #2043](https://bitbucket.org/osrf/gazebo/pull-request/2043)
    * [Pull request #2044](https://bitbucket.org/osrf/gazebo/pull-request/2044)
    * [Pull request #2065](https://bitbucket.org/osrf/gazebo/pull-request/2065)
    * [Pull request #2067](https://bitbucket.org/osrf/gazebo/pull-request/2067)
    * [Pull request #2079](https://bitbucket.org/osrf/gazebo/pull-request/2079)

1. Fix visual transparency issues
    * [Pull request #2031](https://bitbucket.org/osrf/gazebo/pull-request/2031)
    * [Issue #1726](https://bitbucket.org/osrf/gazebo/issue/1726)
    * [Issue #1790](https://bitbucket.org/osrf/gazebo/issue/1790)

1. Implemented private data pointer for the RTShaderSystem class. Minimized shader updates to once per render update.
    * [Pull request #2003](https://bitbucket.org/osrf/gazebo/pull-request/2003)

1. Updating physics library to use ignition math.
    * [Pull request #2007](https://bitbucket.org/osrf/gazebo/pull-request/2007)

1. Switching to ignition math for the rendering library.
    * [Pull request #1993](https://bitbucket.org/osrf/gazebo/pull-request/1993)
    * [Pull request #1994](https://bitbucket.org/osrf/gazebo/pull-request/1994)
    * [Pull request #1995](https://bitbucket.org/osrf/gazebo/pull-request/1995)
    * [Pull request #1996](https://bitbucket.org/osrf/gazebo/pull-request/1996)

1. Removed deprecations
    * [Pull request #1992]((https://bitbucket.org/osrf/gazebo/pull-request/1992)

1. Add ability to set the pose of a visual from a link.
    * [Pull request #1963](https://bitbucket.org/osrf/gazebo/pull-request/1963)

1. Copy visual visibility flags on clone
    * [Pull request #2008](https://bitbucket.org/osrf/gazebo/pull-request/2008)

1. Publish camera sensor image size when rendering is not enabled
    * [Pull request #1969](https://bitbucket.org/osrf/gazebo/pull-request/1969)

1. Added Poissons Ratio and Elastic Modulus for ODE.
    * [Pull request #1974](https://bitbucket.org/osrf/gazebo/pull-request/1974)

1. Update rest web plugin to publish response messages and display login user name in toolbar.
    * [Pull request #1956](https://bitbucket.org/osrf/gazebo/pull-request/1956)

1. Improve overall speed of log playback. Added new functions to LogPlay.
   Use tinyxml2 for playback.
    * [Pull request #1931](https://bitbucket.org/osrf/gazebo/pull-request/1931)

1. Improve SVG import. Added support for transforms in paths.
    * [Pull request #1981](https://bitbucket.org/osrf/gazebo/pull-request/1981)

1. Enter time during log playback
    * [Pull request #2000](https://bitbucket.org/osrf/gazebo/pull-request/2000)

1. Added Ignition Transport dependency.
    * [Pull request #1930](https://bitbucket.org/osrf/gazebo/pull-request/1930)

1. Make latched subscribers receive the message only once
    * [Issue #1789](https://bitbucket.org/osrf/gazebo/issue/1789)
    * [Pull request #2019](https://bitbucket.org/osrf/gazebo/pull-request/2019)

1. Implemented transport clear buffers
    * [Pull request #2017](https://bitbucket.org/osrf/gazebo/pull-request/2017)

1. KeyEvent constructor should be in a source file. Removed a few visibility
flags from c functions. Windows did not like `CPPTYPE_*` in
`gazebo/gui/ConfigWidget.cc`, so I replaced it with `TYPE_*`.
    * [Pull request #1943](https://bitbucket.org/osrf/gazebo/pull-request/1943)

1. Added wide angle camera sensor.
    * [Pull request #1866](https://bitbucket.org/osrf/gazebo/pull-request/1866)

1. Change the `near` and `far` members of `gazebo/msgs/logical_camera_sensors.proto` to `near_clip` and `far_clip`
    + [Pull request #1942](https://bitbucket.org/osrf/gazebo/pull-request/1942)

1. Resolve issue #1702
    * [Issue #1702](https://bitbucket.org/osrf/gazebo/issue/1702)
    * [Pull request #1905](https://bitbucket.org/osrf/gazebo/pull-request/1905)
    * [Pull request #1913](https://bitbucket.org/osrf/gazebo/pull-request/1913)
    * [Pull request #1914](https://bitbucket.org/osrf/gazebo/pull-request/1914)

1. Update physics when the world is reset
    * [Pull request #1903](https://bitbucket.org/osrf/gazebo/pull-request/1903)

1. Light and light state for the server side
    * [Pull request #1920](https://bitbucket.org/osrf/gazebo/pull-request/1920)

1. Add scale to model state so scaling works on log/playback.
    * [Pull request #2020](https://bitbucket.org/osrf/gazebo/pull-request/2020)

1. Added tests for WorldState
    * [Pull request #1968](https://bitbucket.org/osrf/gazebo/pull-request/1968)

1. Rename Reset to Reset Time in time widget
    * [Pull request #1892](https://bitbucket.org/osrf/gazebo/pull-request/1892)
    * [Issue #1730](https://bitbucket.org/osrf/gazebo/issue/1730)

1. Set QTestfFxture to verbose
    * [Pull request #1944](https://bitbucket.org/osrf/gazebo/pull-request/1944)
    * [Issue #1756](https://bitbucket.org/osrf/gazebo/issue/1756)

1. Added torsional friction
    * [Pull request #1831](https://bitbucket.org/osrf/gazebo/pull-request/1831)

1. Support loading and spawning nested models
    * [Pull request #1868](https://bitbucket.org/osrf/gazebo/pull-request/1868)
    * [Pull request #1895](https://bitbucket.org/osrf/gazebo/pull-request/1895)

1. Undo user motion commands during simulation, added physics::UserCmdManager and gui::UserCmdHistory.
    * [Pull request #1934](https://bitbucket.org/osrf/gazebo/pull-request/1934)

1. Forward user command messages for undo.
    * [Pull request #2009](https://bitbucket.org/osrf/gazebo/pull-request/2009)

1. Undo reset commands during simulation, forwarding commands
    * [Pull request #1986](https://bitbucket.org/osrf/gazebo/pull-request/1986)

1. Undo apply force / torque during simulation
    * [Pull request #2030](https://bitbucket.org/osrf/gazebo/pull-request/2030)

1. Add function to get the derived scale of a Visual
    * [Pull request #1881](https://bitbucket.org/osrf/gazebo/pull-request/1881)

1. Added EnumIface, which supports iterators over enums.
    * [Pull request #1847](https://bitbucket.org/osrf/gazebo/pull-request/1847)

1. Added RegionEventBoxPlugin - fires events when models enter / exit the region
    * [Pull request #1856](https://bitbucket.org/osrf/gazebo/pull-request/1856)

1. Added tests for checking the playback control via messages.
    * [Pull request #1885](https://bitbucket.org/osrf/gazebo/pull-request/1885)

1. Added LoadArgs() function to ServerFixture for being able to load a server
using the same arguments used in the command line.
    * [Pull request #1874](https://bitbucket.org/osrf/gazebo/pull-request/1874)

1. Added battery class, plugins and test world.
    * [Pull request #1872](https://bitbucket.org/osrf/gazebo/pull-request/1872)

1. Display gearbox and screw joint properties in property tree
    * [Pull request #1838](https://bitbucket.org/osrf/gazebo/pull-request/1838)

1. Set window flags for dialogs and file dialogs
    * [Pull request #1816](https://bitbucket.org/osrf/gazebo/pull-request/1816)

1. Fix minimum window height
   * [Pull request #1977](https://bitbucket.org/osrf/gazebo/pull-request/1977)
   * [Issue #1706](https://bitbucket.org/osrf/gazebo/issue/1706)

1. Add option to reverse alignment direction
   * [Pull request #2040](https://bitbucket.org/osrf/gazebo/pull-request/2040)
   * [Issue #1242](https://bitbucket.org/osrf/gazebo/issue/1242)

1. Fix unadvertising a publisher - only unadvertise topic if it is the last publisher.
   * [Pull request #2005](https://bitbucket.org/osrf/gazebo/pull-request/2005)
   * [Issue #1782](https://bitbucket.org/osrf/gazebo/issue/1782)

1. Log playback GUI for multistep, rewind, forward and seek
    * [Pull request #1791](https://bitbucket.org/osrf/gazebo/pull-request/1791)

1. Added Apply Force/Torque movable text
    * [Pull request #1789](https://bitbucket.org/osrf/gazebo/pull-request/1789)

1. Added cascade parameter (apply to children) for Visual SetMaterial, SetAmbient, SetEmissive, SetSpecular, SetDiffuse, SetTransparency
    * [Pull request #1851](https://bitbucket.org/osrf/gazebo/pull-request/1851)

1. Tweaks to Data Logger, such as multiline text edit for path
    * [Pull request #1800](https://bitbucket.org/osrf/gazebo/pull-request/1800)

1. Added TopToolbar and hide / disable several widgets according to WindowMode
    * [Pull request #1869](https://bitbucket.org/osrf/gazebo/pull-request/1869)

1. Added Visual::IsAncestorOf and Visual::IsDescendantOf
    * [Pull request #1850](https://bitbucket.org/osrf/gazebo/pull-request/1850)

1. Added msgs::PluginFromSDF and tests
    * [Pull request #1858](https://bitbucket.org/osrf/gazebo/pull-request/1858)

1. Added msgs::CollisionFromSDF msgs::SurfaceFromSDF and msgs::FrictionFromSDF
    * [Pull request #1900](https://bitbucket.org/osrf/gazebo/pull-request/1900)

1. Added hotkeys chart dialog
    * [Pull request #1835](https://bitbucket.org/osrf/gazebo/pull-request/1835)

1. Space bar to play / pause
   * [Pull request #2023](https://bitbucket.org/osrf/gazebo/pull-request/2023)
   * [Issue #1798](https://bitbucket.org/osrf/gazebo/issue/1798)

1. Make it possible to create custom ConfigWidgets
    * [Pull request #1861](https://bitbucket.org/osrf/gazebo/pull-request/1861)

1. AddItem / RemoveItem / Clear enum config widgets
    * [Pull request #1878](https://bitbucket.org/osrf/gazebo/pull-request/1878)

1. Make all child ConfigWidgets emit signals.
    * [Pull request #1884](https://bitbucket.org/osrf/gazebo/pull-request/1884)

1. Refactored makers
    * [Pull request #1828](https://bitbucket.org/osrf/gazebo/pull-request/1828)

1. Added gui::Conversions to convert between Gazebo and Qt
    * [Pull request #2034](https://bitbucket.org/osrf/gazebo/pull-request/2034)

1. Model editor updates
    1. Support adding model plugins in model editor
        * [Pull request #2060](https://bitbucket.org/osrf/gazebo/pull-request/2060)

    1. Added support for copying and pasting top level nested models
        * [Pull request #2006](https://bitbucket.org/osrf/gazebo/pull-request/2006)

    1. Make non-editable background models white in model editor
        * [Pull request #1950](https://bitbucket.org/osrf/gazebo/pull-request/1950)

    1. Choose / swap parent and child links in joint inspector
        * [Pull request #1887](https://bitbucket.org/osrf/gazebo/pull-request/1887)
        * [Issue #1500](https://bitbucket.org/osrf/gazebo/issue/1500)

    1. Presets combo box for Vector3 config widget
        * [Pull request #1954](https://bitbucket.org/osrf/gazebo/pull-request/1954)

    1. Added support for more joint types (gearbox and fixed joints).
        * [Pull request #1794](https://bitbucket.org/osrf/gazebo/pull-request/1794)

    1. Added support for selecting links and joints, opening context menu and inspectors in Schematic View.
        * [Pull request #1787](https://bitbucket.org/osrf/gazebo/pull-request/1787)

    1. Color-coded edges in Schematic View to match joint color.
        * [Pull request #1781](https://bitbucket.org/osrf/gazebo/pull-request/1781)

    1. Scale link mass and inertia when a link is scaled
        * [Pull request #1836](https://bitbucket.org/osrf/gazebo/pull-request/1836)

    1. Added icons for child and parent link in joint inspector
        * [Pull request #1953](https://bitbucket.org/osrf/gazebo/pull-request/1953)

    1. Load and save nested models
        * [Pull request #1894](https://bitbucket.org/osrf/gazebo/pull-request/1894)

    1. Display model plugins on the left panel and added model plugin inspector
        * [Pull request #1863](https://bitbucket.org/osrf/gazebo/pull-request/1863)

    1. Context menu and deletion for model plugins
        * [Pull request #1890](https://bitbucket.org/osrf/gazebo/pull-request/1890)

    1. Delete self from inspector
        * [Pull request #1904](https://bitbucket.org/osrf/gazebo/pull-request/1904)
        * [Issue #1543](https://bitbucket.org/osrf/gazebo/issue/1543)

    1. Apply inspector changes in real time and add reset button
        * [Pull request #1945](https://bitbucket.org/osrf/gazebo/pull-request/1945)
        * [Issue #1472](https://bitbucket.org/osrf/gazebo/issue/1472)

    1. Set physics to be paused when exiting model editor mode
        * [Pull request #1893](https://bitbucket.org/osrf/gazebo/pull-request/1893)
        * [Issue #1734](https://bitbucket.org/osrf/gazebo/issue/1734)

    1. Add Insert tab to model editor
        * [Pull request #1924](https://bitbucket.org/osrf/gazebo/pull-request/1924)

    1. Support inserting nested models from model maker
        * [Pull request #1982](https://bitbucket.org/osrf/gazebo/pull-request/1982)

    1. Added joint creation dialog
        * [Pull request #2021](https://bitbucket.org/osrf/gazebo/pull-request/2021)

    1. Added reverse checkboxes to joint creation dialog
        * [Pull request #2086](https://bitbucket.org/osrf/gazebo/pull-request/2086)

    1. Use opaque pointers in the model editor
        * [Pull request #2056](https://bitbucket.org/osrf/gazebo/pull-request/2056)
        * [Pull request #2059](https://bitbucket.org/osrf/gazebo/pull-request/2059)
        * [Pull request #2087](https://bitbucket.org/osrf/gazebo/pull-request/2087)

    1. Support joint creation between links in nested model.
        * [Pull request #2080](https://bitbucket.org/osrf/gazebo/pull-request/2080)

1. Building editor updates

    1. Use opaque pointers in the building editor
        * [Pull request #2041](https://bitbucket.org/osrf/gazebo/pull-request/2041)
        * [Pull request #2039](https://bitbucket.org/osrf/gazebo/pull-request/2039)
        * [Pull request #2055](https://bitbucket.org/osrf/gazebo/pull-request/2055)
        * [Pull request #2032](https://bitbucket.org/osrf/gazebo/pull-request/2032)
        * [Pull request #2082](https://bitbucket.org/osrf/gazebo/pull-request/2082)
        * [Pull request #2038](https://bitbucket.org/osrf/gazebo/pull-request/2038)
        * [Pull request #2033](https://bitbucket.org/osrf/gazebo/pull-request/2033)

    1. Use opaque pointers for GrabberHandle, add *LinkedGrabbers functions
        * [Pull request #2034](https://bitbucket.org/osrf/gazebo/pull-request/2034)

    1. Removed unused class: BuildingItem
        * [Pull request #2045](https://bitbucket.org/osrf/gazebo/pull-request/2045)

    1. Use opaque pointers for BuildingModelManip, move attachment logic to BuildingMaker
        * [Pull request #2046](https://bitbucket.org/osrf/gazebo/pull-request/2046)

    1. Use opaque pointers for all Dialog classes, add conversion from QPointF, move common logic to BaseInspectorDialog.
        * [Pull request #2083](https://bitbucket.org/osrf/gazebo/pull-request/2083)

## Gazebo 6.0

### Gazebo 6.7.0 (201X-01-12)

1. Add vector3 and quaternion rendering conversions
    * [Pull request 2276](https://bitbucket.org/osrf/gazebo/pull-request/2276)

1. Reverse view angle widget left and right view
    * [Pull request 2265](https://bitbucket.org/osrf/gazebo/pull-request/2265)
    * [Issue 1924](https://bitbucket.org/osrf/gazebo/issue/1924)

1. Fix race condition in ~TimePanelPrivate (#1919)
    * [Pull request 2250](https://bitbucket.org/osrf/gazebo/pull-request/2250)

1. Prevent orthographic camera from resetting zoom after animation
    * [Pull request 2267](https://bitbucket.org/osrf/gazebo/pull-request/2267)
    * [Issue #1927](https://bitbucket.org/osrf/gazebo/issues/1927)

1. Fix MeshToSDF missing scale issue
    * [Pull request 2258](https://bitbucket.org/osrf/gazebo/pull-request/2258)
    * [Issue #1925](https://bitbucket.org/osrf/gazebo/issues/1925)

1. Register Qt metatypes in gui tests
    * [Pull request 2273](https://bitbucket.org/osrf/gazebo/pull-request/2273)

1. Fix resetting model to initial pose
    * [Pull request 2307](https://bitbucket.org/osrf/gazebo/pull-request/2307)
    * [Issue #1960](https://bitbucket.org/osrf/gazebo/issues/1960)


### Gazebo 6.6.0 (2016-04-07)

1. fix: remove back projection
    * [Pull request 2201](https://bitbucket.org/osrf/gazebo/pull-request/2201)
    * A contribution from Yuki Furuta

1. Backport depth camera OSX fix and test
    * [Pull request 2230](https://bitbucket.org/osrf/gazebo/pull-request/2230)

1. Add missing tinyxml includes (gazebo6)
    * [Pull request 2218](https://bitbucket.org/osrf/gazebo/pull-request/2218)

1. Fix ray-cylinder collision in ode
    * [Pull request 2125](https://bitbucket.org/osrf/gazebo/pull-request/2125)

1. backport fixes for ffmpeg3 to gazebo6 (from pull request #2154)
    * [Pull request 2162](https://bitbucket.org/osrf/gazebo/pull-request/2162)

1. Install shapes_bitmask.world
    * [Pull request 2104](https://bitbucket.org/osrf/gazebo/pull-request/2104)

1. Add gazebo_client to gazebo.pc (gazebo6)
    * [Pull request 2102](https://bitbucket.org/osrf/gazebo/pull-request/2102)

1. Fix removing multiple camera sensors that have the same camera name
    * [Pull request 2081](https://bitbucket.org/osrf/gazebo/pull-request/2081)

1. Ensure that LINK_FRAME_VISUAL arrow components are deleted (#1812)
    * [Pull request 2078](https://bitbucket.org/osrf/gazebo/pull-request/2078)

1. add migration notes for gazebo::setupClient to gazebo::client::setup
    * [Pull request 2068](https://bitbucket.org/osrf/gazebo/pull-request/2068)

1. Update inertia properties during simulation: part 2
    * [Pull request 1984](https://bitbucket.org/osrf/gazebo/pull-request/1984)

1. Fix minimum window height
    * [Pull request 2002](https://bitbucket.org/osrf/gazebo/pull-request/2002)

1. Backport gpu laser test fix
    * [Pull request 1999](https://bitbucket.org/osrf/gazebo/pull-request/1999)

1. Relax physics tolerances for single-precision bullet (gazebo6)
    * [Pull request 1997](https://bitbucket.org/osrf/gazebo/pull-request/1997)

1. Fix minimum window height
    * [Pull request 1998](https://bitbucket.org/osrf/gazebo/pull-request/1998)

1. backport model editor fixed joint option to gazebo6
    * [Pull request 1957](https://bitbucket.org/osrf/gazebo/pull-request/1957)

1. Update shaders once per render update
    * [Pull request 1991](https://bitbucket.org/osrf/gazebo/pull-request/1991)

1. Relax physics tolerances for single-precision bullet
    * [Pull request 1976](https://bitbucket.org/osrf/gazebo/pull-request/1976)

1. Fix visual transparency issues
    * [Pull request 1967](https://bitbucket.org/osrf/gazebo/pull-request/1967)

1. fix memory corruption in transport/Publisher.cc
    * [Pull request 1951](https://bitbucket.org/osrf/gazebo/pull-request/1951)

1. Add test for SphericalCoordinates::LocalFromGlobal
    * [Pull request 1959](https://bitbucket.org/osrf/gazebo/pull-request/1959)

### Gazebo 6.5.1 (2015-10-29)

1. Fix removing multiple camera sensors that have the same camera name.
    * [Pull request #2081](https://bitbucket.org/osrf/gazebo/pull-request/2081)
    * [Issue #1811](https://bitbucket.org/osrf/gazebo/issues/1811)

1. Backport model editor toolbar fixed joint option from [pull request #1794](https://bitbucket.org/osrf/gazebo/pull-request/1794)
    * [Pull request #1957](https://bitbucket.org/osrf/gazebo/pull-request/1957)

1. Fix minimum window height
    * Backport of [pull request #1977](https://bitbucket.org/osrf/gazebo/pull-request/1977)
    * [Pull request #1998](https://bitbucket.org/osrf/gazebo/pull-request/1998)
    * [Issue #1706](https://bitbucket.org/osrf/gazebo/issue/1706)

1. Fix visual transparency issues
    * [Pull request #1967](https://bitbucket.org/osrf/gazebo/pull-request/1967)
    * [Issue #1726](https://bitbucket.org/osrf/gazebo/issue/1726)

### Gazebo 6.5.0 (2015-10-22)

1. Added ability to convert from spherical coordinates to local coordinates.
    * [Pull request #1955](https://bitbucket.org/osrf/gazebo/pull-request/1955)

### Gazebo 6.4.0 (2015-10-14)

1. Fix ABI problem. Make `Sensor::SetPose` function non virtual.
    * [Pull request #1947](https://bitbucket.org/osrf/gazebo/pull-request/1947)

1. Update inertia properties during simulation
    * [Pull request #1909](https://bitbucket.org/osrf/gazebo/pull-requests/1909)
    * [Design document](https://bitbucket.org/osrf/gazebo_design/src/default/inertia_resize/inertia_resize.md)

1. Fix transparency correction for opaque materials
    * [Pull request #1946](https://bitbucket.org/osrf/gazebo/pull-requests/1946/fix-transparency-correction-for-opaque/diff)

### Gazebo 6.3.0 (2015-10-06)

1. Added `Sensor::SetPose` function
    * [Pull request #1935](https://bitbucket.org/osrf/gazebo/pull-request/1935)

### Gazebo 6.2.0 (2015-10-02)

1. Update physics when the world is reset
    * Backport of [pull request #1903](https://bitbucket.org/osrf/gazebo/pull-request/1903)
    * [Pull request #1916](https://bitbucket.org/osrf/gazebo/pull-request/1916)
    * [Issue #101](https://bitbucket.org/osrf/gazebo/issue/101)

1. Added Copy constructor and assignment operator to MouseEvent
    * [Pull request #1855](https://bitbucket.org/osrf/gazebo/pull-request/1855)

### Gazebo 6.1.0 (2015-08-02)

1. Added logical_camera sensor.
    * [Pull request #1845](https://bitbucket.org/osrf/gazebo/pull-request/1845)

1. Added RandomVelocityPlugin, which applies a random velocity to a model's link.
    * [Pull request #1839](https://bitbucket.org/osrf/gazebo/pull-request/1839)

1. Sim events for joint position, velocity and applied force
    * [Pull request #1849](https://bitbucket.org/osrf/gazebo/pull-request/1849)

### Gazebo 6.0.0 (2015-07-27)

1. Added magnetometer sensor. A contribution from Andrew Symington.
    * [Pull request #1788](https://bitbucket.org/osrf/gazebo/pull-request/1788)

1. Added altimeter sensor. A contribution from Andrew Symington.
    * [Pull request #1792](https://bitbucket.org/osrf/gazebo/pull-request/1792)

1. Implement more control options for log playback:
  1. Rewind: The simulation starts from the beginning.
  1. Forward: The simulation jumps to the end of the log file.
  1. Seek: The simulation jumps to a specific point specified by its simulation
  time.
      * [Pull request #1737](https://bitbucket.org/osrf/gazebo/pull-request/1737)

1. Added Gazebo splash screen
    * [Pull request #1745](https://bitbucket.org/osrf/gazebo/pull-request/1745)

1. Added a transporter plugin which allows models to move from one location
   to another based on their location and the location of transporter pads.
    * [Pull request #1738](https://bitbucket.org/osrf/gazebo/pull-request/1738)

1. Implement forward/backwards multi-step for log playback. Now, the semantics
of a multi-step while playing back a log session are different from a multi-step
during a live simulation. While playback, a multi-step simulates all the
intermediate steps as before, but the client only perceives a single step.
E.g: You have a log file containing a 1 hour simulation session. You want to
jump to the minute 00H::30M::00S to check a specific aspect of the simulation.
You should not see continuous updates until minute 00H:30M:00S. Instead, you
should visualize a single jump to the specific instant of the simulation that
you are interested.
    * [Pull request #1623](https://bitbucket.org/osrf/gazebo/pull-request/1623)

1. Added browse button to log record dialog.
    * [Pull request #1719](https://bitbucket.org/osrf/gazebo/pull-request/1719)

1. Improved SVG support: arcs in paths, and contours made of multiple paths.
    * [Pull request #1608](https://bitbucket.org/osrf/gazebo/pull-request/1608)

1. Added simulation iterations to the world state.
    * [Pull request #1722](https://bitbucket.org/osrf/gazebo/pull-request/1722)

1. Added multiple LiftDrag plugins to the cessna_demo.world to allow the Cessna
C-172 model to fly.
    * [Pull request #1715](https://bitbucket.org/osrf/gazebo/pull-request/1715)

1. Added a plugin to control a Cessna C-172 via messages (CessnaPlugin), and a
GUI plugin to test this functionality with the keyboard (CessnaGUIPlugin). Added
world with the Cessna model and the two previous plugins loaded
(cessna_demo.world).
    * [Pull request #1712](https://bitbucket.org/osrf/gazebo/pull-request/1712)

1. Added world with OSRF building and an elevator
    * [Pull request #1697](https://bitbucket.org/osrf/gazebo/pull-request/1697)

1. Fixed collide bitmask by changing default value from 0x1 to 0xffff.
    * [Pull request #1696](https://bitbucket.org/osrf/gazebo/pull-request/1696)

1. Added a plugin to control an elevator (ElevatorPlugin), and an OccupiedEvent plugin that sends a message when a model is within a specified region.
    * [Pull request #1694](https://bitbucket.org/osrf/gazebo/pull-request/1694)
    * [Pull request #1775](https://bitbucket.org/osrf/gazebo/pull-request/1775)

1. Added Layers tab and meta information for visuals.
    * [Pull request #1674](https://bitbucket.org/osrf/gazebo/pull-request/1674)

1. Added countdown behavior for common::Timer and exposed the feature in TimerGUIPlugin.
    * [Pull request #1690](https://bitbucket.org/osrf/gazebo/pull-request/1690)

1. Added BuoyancyPlugin for simulating the buoyancy of an object in a column of fluid.
    * [Pull request #1622](https://bitbucket.org/osrf/gazebo/pull-request/1622)

1. Added ComputeVolume function for simple shape subclasses of Shape.hh.
    * [Pull request #1605](https://bitbucket.org/osrf/gazebo/pull-request/1605)

1. Add option to parallelize the ODE quickstep constraint solver,
which solves an LCP twice with different parameters in order
to corrected for position projection errors.
    * [Pull request #1561](https://bitbucket.org/osrf/gazebo/pull-request/1561)

1. Get/Set user camera pose in GUI.
    * [Pull request #1649](https://bitbucket.org/osrf/gazebo/pull-request/1649)
    * [Issue #1595](https://bitbucket.org/osrf/gazebo/issue/1595)

1. Added ViewAngleWidget, removed hard-coded reset view and removed MainWindow::Reset(). Also added GLWidget::GetSelectedVisuals().
    * [Pull request #1768](https://bitbucket.org/osrf/gazebo/pull-request/1768)
    * [Issue #1507](https://bitbucket.org/osrf/gazebo/issue/1507)

1. Windows support. This consists mostly of numerous small changes to support
compilation on Windows.
    * [Pull request #1616](https://bitbucket.org/osrf/gazebo/pull-request/1616)
    * [Pull request #1618](https://bitbucket.org/osrf/gazebo/pull-request/1618)
    * [Pull request #1620](https://bitbucket.org/osrf/gazebo/pull-request/1620)
    * [Pull request #1625](https://bitbucket.org/osrf/gazebo/pull-request/1625)
    * [Pull request #1626](https://bitbucket.org/osrf/gazebo/pull-request/1626)
    * [Pull request #1627](https://bitbucket.org/osrf/gazebo/pull-request/1627)
    * [Pull request #1628](https://bitbucket.org/osrf/gazebo/pull-request/1628)
    * [Pull request #1629](https://bitbucket.org/osrf/gazebo/pull-request/1629)
    * [Pull request #1630](https://bitbucket.org/osrf/gazebo/pull-request/1630)
    * [Pull request #1631](https://bitbucket.org/osrf/gazebo/pull-request/1631)
    * [Pull request #1632](https://bitbucket.org/osrf/gazebo/pull-request/1632)
    * [Pull request #1633](https://bitbucket.org/osrf/gazebo/pull-request/1633)
    * [Pull request #1635](https://bitbucket.org/osrf/gazebo/pull-request/1635)
    * [Pull request #1637](https://bitbucket.org/osrf/gazebo/pull-request/1637)
    * [Pull request #1639](https://bitbucket.org/osrf/gazebo/pull-request/1639)
    * [Pull request #1647](https://bitbucket.org/osrf/gazebo/pull-request/1647)
    * [Pull request #1650](https://bitbucket.org/osrf/gazebo/pull-request/1650)
    * [Pull request #1651](https://bitbucket.org/osrf/gazebo/pull-request/1651)
    * [Pull request #1653](https://bitbucket.org/osrf/gazebo/pull-request/1653)
    * [Pull request #1654](https://bitbucket.org/osrf/gazebo/pull-request/1654)
    * [Pull request #1657](https://bitbucket.org/osrf/gazebo/pull-request/1657)
    * [Pull request #1658](https://bitbucket.org/osrf/gazebo/pull-request/1658)
    * [Pull request #1659](https://bitbucket.org/osrf/gazebo/pull-request/1659)
    * [Pull request #1660](https://bitbucket.org/osrf/gazebo/pull-request/1660)
    * [Pull request #1661](https://bitbucket.org/osrf/gazebo/pull-request/1661)
    * [Pull request #1669](https://bitbucket.org/osrf/gazebo/pull-request/1669)
    * [Pull request #1670](https://bitbucket.org/osrf/gazebo/pull-request/1670)
    * [Pull request #1672](https://bitbucket.org/osrf/gazebo/pull-request/1672)
    * [Pull request #1682](https://bitbucket.org/osrf/gazebo/pull-request/1682)
    * [Pull request #1683](https://bitbucket.org/osrf/gazebo/pull-request/1683)

1. Install `libgazebo_server_fixture`. This will facilitate tests external to the main gazebo repository. See `examples/stand_alone/test_fixture`.
    * [Pull request #1606](https://bitbucket.org/osrf/gazebo/pull-request/1606)

1. Laser visualization renders light blue for rays that do not hit obstacles, and dark blue for other rays.
    * [Pull request #1607](https://bitbucket.org/osrf/gazebo/pull-request/1607)
    * [Issue #1576](https://bitbucket.org/osrf/gazebo/issue/1576)

1. Add VisualType enum to Visual and clean up visuals when entity is deleted.
    * [Pull request #1614](https://bitbucket.org/osrf/gazebo/pull-request/1614)

1. Alert user of connection problems when using the REST service plugin
    * [Pull request #1655](https://bitbucket.org/osrf/gazebo/pull-request/1655)
    * [Issue #1574](https://bitbucket.org/osrf/gazebo/issue/1574)

1. ignition-math is now a dependency.
    + [http://ignitionrobotics.org/libraries/math](http://ignitionrobotics.org/libraries/math)
    + [Gazebo::math migration](https://bitbucket.org/osrf/gazebo/src/583edbeb90759d43d994cc57c0797119dd6d2794/ign-math-migration.md)

1. Detect uuid library during compilation.
    * [Pull request #1655](https://bitbucket.org/osrf/gazebo/pull-request/1655)
    * [Issue #1572](https://bitbucket.org/osrf/gazebo/issue/1572)

1. New accessors in LogPlay class.
    * [Pull request #1577](https://bitbucket.org/osrf/gazebo/pull-request/1577)

1. Added a plugin to send messages to an existing website.
   Added gui::MainWindow::AddMenu and msgs/rest_error, msgs/rest_login, msgs rest/post
    * [Pull request #1524](https://bitbucket.org/osrf/gazebo/pull-request/1524)

1. Fix deprecation warnings when using SDFormat 3.0.2, 3.0.3 prereleases
    * [Pull request #1568](https://bitbucket.org/osrf/gazebo/pull-request/1568)

1. Use GAZEBO_CFLAGS or GAZEBO_CXX_FLAGS in CMakeLists.txt for example plugins
    * [Pull request #1573](https://bitbucket.org/osrf/gazebo/pull-request/1573)

1. Added Link::OnWrenchMsg subscriber with test
    * [Pull request #1582](https://bitbucket.org/osrf/gazebo/pull-request/1582)

1. Show/hide GUI overlays using the menu bar.
    * [Pull request #1555](https://bitbucket.org/osrf/gazebo/pull-request/1555)

1. Added world origin indicator rendering::OriginVisual.
    * [Pull request #1700](https://bitbucket.org/osrf/gazebo/pull-request/1700)

1. Show/hide toolbars using the menu bars and shortcut.
   Added MainWindow::CloneAction.
   Added Window menu to Model Editor.
    * [Pull request #1584](https://bitbucket.org/osrf/gazebo/pull-request/1584)

1. Added event to show/hide toolbars.
    * [Pull request #1707](https://bitbucket.org/osrf/gazebo/pull-request/1707)

1. Added optional start/stop/reset buttons to timer GUI plugin.
    * [Pull request #1576](https://bitbucket.org/osrf/gazebo/pull-request/1576)

1. Timer GUI Plugin: Treat negative positions as positions from the ends
    * [Pull request #1703](https://bitbucket.org/osrf/gazebo/pull-request/1703)

1. Added Visual::GetDepth() and Visual::GetNthAncestor()
    * [Pull request #1613](https://bitbucket.org/osrf/gazebo/pull-request/1613)

1. Added a context menu for links
    * [Pull request #1589](https://bitbucket.org/osrf/gazebo/pull-request/1589)

1. Separate TimePanel's display into TimeWidget and LogPlayWidget.
    * [Pull request #1564](https://bitbucket.org/osrf/gazebo/pull-request/1564)

1. Display confirmation message after log is saved
    * [Pull request #1646](https://bitbucket.org/osrf/gazebo/pull-request/1646)

1. Added LogPlayView to display timeline and LogPlaybackStatistics message type.
    * [Pull request #1724](https://bitbucket.org/osrf/gazebo/pull-request/1724)

1. Added Time::FormattedString and removed all other FormatTime functions.
    * [Pull request #1710](https://bitbucket.org/osrf/gazebo/pull-request/1710)

1. Added support for Oculus DK2
    * [Pull request #1526](https://bitbucket.org/osrf/gazebo/pull-request/1526)

1. Use collide_bitmask from SDF to perform collision filtering
    * [Pull request #1470](https://bitbucket.org/osrf/gazebo/pull-request/1470)

1. Pass Coulomb surface friction parameters to DART.
    * [Pull request #1420](https://bitbucket.org/osrf/gazebo/pull-request/1420)

1. Added ModelAlign::SetHighlighted
    * [Pull request #1598](https://bitbucket.org/osrf/gazebo/pull-request/1598)

1. Added various Get functions to Visual. Also added a ConvertGeometryType function to msgs.
    * [Pull request #1402](https://bitbucket.org/osrf/gazebo/pull-request/1402)

1. Get and Set visibility of SelectionObj's handles, with unit test.
    * [Pull request #1417](https://bitbucket.org/osrf/gazebo/pull-request/1417)

1. Set material of SelectionObj's handles.
    * [Pull request #1472](https://bitbucket.org/osrf/gazebo/pull-request/1472)

1. Add SelectionObj::Fini with tests and make Visual::Fini virtual
    * [Pull request #1685](https://bitbucket.org/osrf/gazebo/pull-request/1685)

1. Allow link selection with the mouse if parent model already selected.
    * [Pull request #1409](https://bitbucket.org/osrf/gazebo/pull-request/1409)

1. Added ModelRightMenu::EntityTypes.
    * [Pull request #1414](https://bitbucket.org/osrf/gazebo/pull-request/1414)

1. Scale joint visuals according to link size.
    * [Pull request #1591](https://bitbucket.org/osrf/gazebo/pull-request/1591)
    * [Issue #1563](https://bitbucket.org/osrf/gazebo/issue/1563)

1. Added Gazebo/CoM material.
    * [Pull request #1439](https://bitbucket.org/osrf/gazebo/pull-request/1439)

1. Added arc parameter to MeshManager::CreateTube
    * [Pull request #1436](https://bitbucket.org/osrf/gazebo/pull-request/1436)

1. Added View Inertia and InertiaVisual, changed COMVisual to sphere proportional to mass.
    * [Pull request #1445](https://bitbucket.org/osrf/gazebo/pull-request/1445)

1. Added View Link Frame and LinkFrameVisual. Visual::SetTransparency goes into texture_unit.
    * [Pull request #1762](https://bitbucket.org/osrf/gazebo/pull-request/1762)
    * [Issue #853](https://bitbucket.org/osrf/gazebo/issue/853)

1. Changed the position of Save and Cancel buttons on editor dialogs
    * [Pull request #1442](https://bitbucket.org/osrf/gazebo/pull-request/1442)
    * [Issue #1377](https://bitbucket.org/osrf/gazebo/issue/1377)

1. Fixed Visual material updates
    * [Pull request #1454](https://bitbucket.org/osrf/gazebo/pull-request/1454)
    * [Issue #1455](https://bitbucket.org/osrf/gazebo/issue/1455)

1. Added Matrix3::Inverse() and tests
    * [Pull request #1481](https://bitbucket.org/osrf/gazebo/pull-request/1481)

1. Implemented AddLinkForce for ODE.
    * [Pull request #1456](https://bitbucket.org/osrf/gazebo/pull-request/1456)

1. Updated ConfigWidget class to parse enum values.
    * [Pull request #1518](https://bitbucket.org/osrf/gazebo/pull-request/1518)

1. Added PresetManager to physics libraries and corresponding integration test.
    * [Pull request #1471](https://bitbucket.org/osrf/gazebo/pull-request/1471)

1. Sync name and location on SaveDialog.
    * [Pull request #1563](https://bitbucket.org/osrf/gazebo/pull-request/1563)

1. Added Apply Force/Torque dialog
    * [Pull request #1600](https://bitbucket.org/osrf/gazebo/pull-request/1600)

1. Added Apply Force/Torque visuals
    * [Pull request #1619](https://bitbucket.org/osrf/gazebo/pull-request/1619)

1. Added Apply Force/Torque OnMouseRelease and ActivateWindow
    * [Pull request #1699](https://bitbucket.org/osrf/gazebo/pull-request/1699)

1. Added Apply Force/Torque mouse interactions, modes, activation
    * [Pull request #1731](https://bitbucket.org/osrf/gazebo/pull-request/1731)

1. Added inertia pose getter for COMVisual and COMVisual_TEST
    * [Pull request #1581](https://bitbucket.org/osrf/gazebo/pull-request/1581)

1. Model editor updates
    1. Joint preview using JointVisuals.
        * [Pull request #1369](https://bitbucket.org/osrf/gazebo/pull-request/1369)

    1. Added inspector for configuring link, visual, and collision properties.
        * [Pull request #1408](https://bitbucket.org/osrf/gazebo/pull-request/1408)

    1. Saving, exiting, generalizing SaveDialog.
        * [Pull request #1401](https://bitbucket.org/osrf/gazebo/pull-request/1401)

    1. Inspectors redesign
        * [Pull request #1586](https://bitbucket.org/osrf/gazebo/pull-request/1586)

    1. Edit existing model.
        * [Pull request #1425](https://bitbucket.org/osrf/gazebo/pull-request/1425)

    1. Add joint inspector to link's context menu.
        * [Pull request #1449](https://bitbucket.org/osrf/gazebo/pull-request/1449)
        * [Issue #1443](https://bitbucket.org/osrf/gazebo/issue/1443)

    1. Added button to select mesh file on inspector.
        * [Pull request #1460](https://bitbucket.org/osrf/gazebo/pull-request/1460)
        * [Issue #1450](https://bitbucket.org/osrf/gazebo/issue/1450)

    1. Renamed Part to Link.
        * [Pull request #1478](https://bitbucket.org/osrf/gazebo/pull-request/1478)

    1. Fix snapping inside editor.
        * [Pull request #1489](https://bitbucket.org/osrf/gazebo/pull-request/1489)
        * [Issue #1457](https://bitbucket.org/osrf/gazebo/issue/1457)

    1. Moved DataLogger from Window menu to the toolbar and moved screenshot button to the right.
        * [Pull request #1665](https://bitbucket.org/osrf/gazebo/pull-request/1665)

    1. Keep loaded model's name.
        * [Pull request #1516](https://bitbucket.org/osrf/gazebo/pull-request/1516)
        * [Issue #1504](https://bitbucket.org/osrf/gazebo/issue/1504)

    1. Added ExtrudeDialog.
        * [Pull request #1483](https://bitbucket.org/osrf/gazebo/pull-request/1483)

    1. Hide time panel inside editor and keep main window's paused state.
        * [Pull request #1500](https://bitbucket.org/osrf/gazebo/pull-request/1500)

    1. Fixed pose issues and added ModelCreator_TEST.
        * [Pull request #1509](https://bitbucket.org/osrf/gazebo/pull-request/1509)
        * [Issue #1497](https://bitbucket.org/osrf/gazebo/issue/1497)
        * [Issue #1509](https://bitbucket.org/osrf/gazebo/issue/1509)

    1. Added list of links and joints.
        * [Pull request #1515](https://bitbucket.org/osrf/gazebo/pull-request/1515)
        * [Issue #1418](https://bitbucket.org/osrf/gazebo/issue/1418)

    1. Expose API to support adding items to the palette.
        * [Pull request #1565](https://bitbucket.org/osrf/gazebo/pull-request/1565)

    1. Added menu for toggling joint visualization
        * [Pull request #1551](https://bitbucket.org/osrf/gazebo/pull-request/1551)
        * [Issue #1483](https://bitbucket.org/osrf/gazebo/issue/1483)

    1. Add schematic view to model editor
        * [Pull request #1562](https://bitbucket.org/osrf/gazebo/pull-request/1562)

1. Building editor updates
    1. Make palette tips tooltip clickable to open.
        * [Pull request #1519](https://bitbucket.org/osrf/gazebo/pull-request/1519)
        * [Issue #1370](https://bitbucket.org/osrf/gazebo/issue/1370)

    1. Add measurement unit to building inspectors.
        * [Pull request #1741](https://bitbucket.org/osrf/gazebo/pull-request/1741)
        * [Issue #1363](https://bitbucket.org/osrf/gazebo/issue/1363)

    1. Add `BaseInspectorDialog` as a base class for inspectors.
        * [Pull request #1749](https://bitbucket.org/osrf/gazebo/pull-request/1749)

## Gazebo 5.0

### Gazebo 5.4.0 (2017-01-17)

1. Check FSAA support when creating camera render textures
    * [Pull request 2442](https://bitbucket.org/osrf/gazebo/pull-request/2442)
    * [Issue #1837](https://bitbucket.org/osrf/gazebo/issue/1837)

1. Fix mouse picking with transparent visuals
    * [Pull request 2305](https://bitbucket.org/osrf/gazebo/pull-request/2305)
    * [Issue #1956](https://bitbucket.org/osrf/gazebo/issue/1956)

1. Backport fix for DepthCamera visibility mask
    * [Pull request 2286](https://bitbucket.org/osrf/gazebo/pull-request/2286)
    * [Pull request 2287](https://bitbucket.org/osrf/gazebo/pull-request/2287)

1. Backport sensor reset fix
    * [Pull request 2272](https://bitbucket.org/osrf/gazebo/pull-request/2272)
    * [Issue #1917](https://bitbucket.org/osrf/gazebo/issue/1917)

1. Fix model snap tool highlighting
    * [Pull request 2293](https://bitbucket.org/osrf/gazebo/pull-request/2293)
    * [Issue #1955](https://bitbucket.org/osrf/gazebo/issue/1955)

### Gazebo 5.3.0 (2015-04-07)

1. fix: remove back projection
    * [Pull request 2201](https://bitbucket.org/osrf/gazebo/pull-request/2201)
    * A contribution from Yuki Furuta

1. Backport depth camera OSX fix and test
    * [Pull request 2230](https://bitbucket.org/osrf/gazebo/pull-request/2230)

1. Add missing tinyxml includes
    * [Pull request 2216](https://bitbucket.org/osrf/gazebo/pull-request/2216)

1. backport fixes for ffmpeg3 to gazebo5 (from pull request #2154)
    * [Pull request 2161](https://bitbucket.org/osrf/gazebo/pull-request/2161)

1. Check for valid display using xwininfo -root
    * [Pull request 2111](https://bitbucket.org/osrf/gazebo/pull-request/2111)

1. Don't search for sdformat4 on gazebo5, since gazebo5 can't handle sdformat protocol 1.6
    * [Pull request 2092](https://bitbucket.org/osrf/gazebo/pull-request/2092)

1. Fix minimum window height
    * [Pull request 2002](https://bitbucket.org/osrf/gazebo/pull-request/2002)

1. Relax physics tolerances for single-precision bullet
    * [Pull request 1976](https://bitbucket.org/osrf/gazebo/pull-request/1976)

1. Try finding sdformat 4 in gazebo5 branch
    * [Pull request 1972](https://bitbucket.org/osrf/gazebo/pull-request/1972)

1. Fix_send_message (backport of pull request #1951)
    * [Pull request 1964](https://bitbucket.org/osrf/gazebo/pull-request/1964)
    * A contribution from Samuel Lekieffre

1. Export the media path in the cmake config file.
    * [Pull request 1933](https://bitbucket.org/osrf/gazebo/pull-request/1933)

1. Shorten gearbox test since it is failing via timeout on osx
    * [Pull request 1937](https://bitbucket.org/osrf/gazebo/pull-request/1937)

### Gazebo 5.2.1 (2015-10-02)

1. Fix minimum window height
    * Backport of [pull request #1977](https://bitbucket.org/osrf/gazebo/pull-request/1977)
    * [Pull request #2002](https://bitbucket.org/osrf/gazebo/pull-request/2002)
    * [Issue #1706](https://bitbucket.org/osrf/gazebo/issue/1706)

### Gazebo 5.2.0 (2015-10-02)

1. Initialize sigact struct fields that valgrind said were being used uninitialized
    * [Pull request #1809](https://bitbucket.org/osrf/gazebo/pull-request/1809)

1. Add missing ogre includes to ensure macros are properly defined
    * [Pull request #1813](https://bitbucket.org/osrf/gazebo/pull-request/1813)

1. Use ToSDF functions to simplify physics_friction test
    * [Pull request #1808](https://bitbucket.org/osrf/gazebo/pull-request/1808)

1. Added lines to laser sensor visualization
    * [Pull request #1742](https://bitbucket.org/osrf/gazebo/pull-request/1742)
    * [Issue #935](https://bitbucket.org/osrf/gazebo/issue/935)

1. Fix BulletSliderJoint friction for bullet 2.83
    * [Pull request #1686](https://bitbucket.org/osrf/gazebo/pull-request/1686)

1. Fix heightmap model texture loading.
    * [Pull request #1592](https://bitbucket.org/osrf/gazebo/pull-request/1592)

1. Disable failing pr2 test for dart
    * [Pull request #1540](https://bitbucket.org/osrf/gazebo/pull-request/1540)
    * [Issue #1435](https://bitbucket.org/osrf/gazebo/issue/1435)

### Gazebo 5.1.0 (2015-03-20)
1. Backport pull request #1527 (FindOGRE.cmake for non-Debian systems)
  * [Pull request #1532](https://bitbucket.org/osrf/gazebo/pull-request/1532)

1. Respect system cflags when not using USE_UPSTREAM_CFLAGS
  * [Pull request #1531](https://bitbucket.org/osrf/gazebo/pull-request/1531)

1. Allow light manipulation
  * [Pull request #1529](https://bitbucket.org/osrf/gazebo/pull-request/1529)

1. Allow sdformat 2.3.1+ or 3+ and fix tests
  * [Pull request #1484](https://bitbucket.org/osrf/gazebo/pull-request/1484)

1. Add Link::GetWorldAngularMomentum function and test.
  * [Pull request #1482](https://bitbucket.org/osrf/gazebo/pull-request/1482)

1. Preserve previous GAZEBO_MODEL_PATH values when sourcing setup.sh
  * [Pull request #1430](https://bitbucket.org/osrf/gazebo/pull-request/1430)

1. Implement Coulomb joint friction for DART
  * [Pull request #1427](https://bitbucket.org/osrf/gazebo/pull-request/1427)
  * [Issue #1281](https://bitbucket.org/osrf/gazebo/issue/1281)

1. Fix simple shape normals.
    * [Pull request #1477](https://bitbucket.org/osrf/gazebo/pull-request/1477)
    * [Issue #1369](https://bitbucket.org/osrf/gazebo/issue/1369)

1. Use Msg-to-SDF conversion functions in tests, add ServerFixture::SpawnModel(msgs::Model).
    * [Pull request #1466](https://bitbucket.org/osrf/gazebo/pull-request/1466)

1. Added Model Msg-to-SDF conversion functions and test.
    * [Pull request #1429](https://bitbucket.org/osrf/gazebo/pull-request/1429)

1. Added Joint Msg-to-SDF conversion functions and test.
    * [Pull request #1419](https://bitbucket.org/osrf/gazebo/pull-request/1419)

1. Added Visual, Material Msg-to-SDF conversion functions and ShaderType to string conversion functions.
    * [Pull request #1415](https://bitbucket.org/osrf/gazebo/pull-request/1415)

1. Implement Coulomb joint friction for BulletSliderJoint
  * [Pull request #1452](https://bitbucket.org/osrf/gazebo/pull-request/1452)
  * [Issue #1348](https://bitbucket.org/osrf/gazebo/issue/1348)

### Gazebo 5.0.0 (2015-01-27)
1. Support for using [digital elevation maps](http://gazebosim.org/tutorials?tut=dem) has been added to debian packages.

1. C++11 support (C++11 compatible compiler is now required)
    * [Pull request #1340](https://bitbucket.org/osrf/gazebo/pull-request/1340)

1. Implemented private data pointer for the World class.
    * [Pull request #1383](https://bitbucket.org/osrf/gazebo/pull-request/1383)

1. Implemented private data pointer for the Scene class.
    * [Pull request #1385](https://bitbucket.org/osrf/gazebo/pull-request/1385)

1. Added a events::Event::resetWorld event that is triggered when World::Reset is called.
    * [Pull request #1332](https://bitbucket.org/osrf/gazebo/pull-request/1332)
    * [Issue #1375](https://bitbucket.org/osrf/gazebo/issue/1375)

1. Fixed `math::Box::GetCenter` functionality.
    * [Pull request #1278](https://bitbucket.org/osrf/gazebo/pull-request/1278)
    * [Issue #1327](https://bitbucket.org/osrf/gazebo/issue/1327)

1. Added a GUI timer plugin that facilitates the display and control a timer inside the Gazebo UI.
    * [Pull request #1270](https://bitbucket.org/osrf/gazebo/pull-request/1270)

1. Added ability to load plugins via SDF.
    * [Pull request #1261](https://bitbucket.org/osrf/gazebo/pull-request/1261)

1. Added GUIEvent to hide/show the left GUI pane.
    * [Pull request #1269](https://bitbucket.org/osrf/gazebo/pull-request/1269)

1. Modified KeyEventHandler and GLWidget so that hotkeys can be suppressed by custom KeyEvents set up by developers
    * [Pull request #1251](https://bitbucket.org/osrf/gazebo/pull-request/1251)

1. Added ability to read the directory where the log files are stored.
    * [Pull request #1277](https://bitbucket.org/osrf/gazebo/pull-request/1277)

1. Implemented a simulation cloner
    * [Pull request #1180](https://bitbucket.org/osrf/gazebo/pull-request/1180/clone-a-simulation)

1. Added GUI overlay plugins. Users can now write a Gazebo + QT plugin that displays widgets over the render window.
  * [Pull request #1181](https://bitbucket.org/osrf/gazebo/pull-request/1181)

1. Change behavior of Joint::SetVelocity, add Joint::SetVelocityLimit(unsigned int, double)
  * [Pull request #1218](https://bitbucket.org/osrf/gazebo/pull-request/1218)
  * [Issue #964](https://bitbucket.org/osrf/gazebo/issue/964)

1. Implement Coulomb joint friction for ODE
  * [Pull request #1221](https://bitbucket.org/osrf/gazebo/pull-request/1221)
  * [Issue #381](https://bitbucket.org/osrf/gazebo/issue/381)

1. Implement Coulomb joint friction for BulletHingeJoint
  * [Pull request #1317](https://bitbucket.org/osrf/gazebo/pull-request/1317)
  * [Issue #1348](https://bitbucket.org/osrf/gazebo/issue/1348)

1. Implemented camera lens distortion.
  * [Pull request #1213](https://bitbucket.org/osrf/gazebo/pull-request/1213)

1. Kill rogue gzservers left over from failed INTEGRATION_world_clone tests
   and improve robustness of `UNIT_gz_TEST`
  * [Pull request #1232](https://bitbucket.org/osrf/gazebo/pull-request/1232)
  * [Issue #1299](https://bitbucket.org/osrf/gazebo/issue/1299)

1. Added RenderWidget::ShowToolbar to toggle visibility of top toolbar.
  * [Pull request #1248](https://bitbucket.org/osrf/gazebo/pull-request/1248)

1. Fix joint axis visualization.
  * [Pull request #1258](https://bitbucket.org/osrf/gazebo/pull-request/1258)

1. Change UserCamera view control via joysticks. Clean up rate control vs. pose control.
   see UserCamera::OnJoyPose and UserCamera::OnJoyTwist. Added view twist control toggle
   with joystick button 1.
  * [Pull request #1249](https://bitbucket.org/osrf/gazebo/pull-request/1249)

1. Added RenderWidget::GetToolbar to get the top toolbar and change its actions on ModelEditor.
    * [Pull request #1263](https://bitbucket.org/osrf/gazebo/pull-request/1263)

1. Added accessor for MainWindow graphical widget to GuiIface.
    * [Pull request #1250](https://bitbucket.org/osrf/gazebo/pull-request/1250)

1. Added a ConfigWidget class that takes in a google protobuf message and generates widgets for configuring the fields in the message
    * [Pull request #1285](https://bitbucket.org/osrf/gazebo/pull-request/1285)

1. Added GLWidget::OnModelEditor when model editor is triggered, and MainWindow::OnEditorGroup to manually uncheck editor actions.
    * [Pull request #1283](https://bitbucket.org/osrf/gazebo/pull-request/1283)

1. Added Collision, Geometry, Inertial, Surface Msg-to-SDF conversion functions.
    * [Pull request #1315](https://bitbucket.org/osrf/gazebo/pull-request/1315)

1. Added "button modifier" fields (control, shift, and alt) to common::KeyEvent.
    * [Pull request #1325](https://bitbucket.org/osrf/gazebo/pull-request/1325)

1. Added inputs for environment variable GAZEBO_GUI_INI_FILE for reading a custom .ini file.
    * [Pull request #1252](https://bitbucket.org/osrf/gazebo/pull-request/1252)

1. Fixed crash on "permission denied" bug, added insert_model integration test.
    * [Pull request #1329](https://bitbucket.org/osrf/gazebo/pull-request/1329/)

1. Enable simbody joint tests, implement `SimbodyJoint::GetParam`, create
   `Joint::GetParam`, fix bug in `BulletHingeJoint::SetParam`.
    * [Pull request #1404](https://bitbucket.org/osrf/gazebo/pull-request/1404/)

1. Building editor updates
    1. Fixed inspector resizing.
        * [Pull request #1230](https://bitbucket.org/osrf/gazebo/pull-request/1230)
        * [Issue #395](https://bitbucket.org/osrf/gazebo/issue/395)

    1. Doors and windows move proportionally with wall.
        * [Pull request #1231](https://bitbucket.org/osrf/gazebo/pull-request/1231)
        * [Issue #368](https://bitbucket.org/osrf/gazebo/issue/368)

    1. Inspector dialogs stay on top.
        * [Pull request #1229](https://bitbucket.org/osrf/gazebo/pull-request/1229)
        * [Issue #417](https://bitbucket.org/osrf/gazebo/issue/417)

    1. Make model name editable on palette.
        * [Pull request #1239](https://bitbucket.org/osrf/gazebo/pull-request/1239)

    1. Import background image and improve add/delete levels.
        * [Pull request #1214](https://bitbucket.org/osrf/gazebo/pull-request/1214)
        * [Issue #422](https://bitbucket.org/osrf/gazebo/issue/422)
        * [Issue #361](https://bitbucket.org/osrf/gazebo/issue/361)

    1. Fix changing draw mode.
        * [Pull request #1233](https://bitbucket.org/osrf/gazebo/pull-request/1233)
        * [Issue #405](https://bitbucket.org/osrf/gazebo/issue/405)

    1. Tips on palette's top-right corner.
        * [Pull request #1241](https://bitbucket.org/osrf/gazebo/pull-request/1241)

    1. New buttons and layout for the palette.
        * [Pull request #1242](https://bitbucket.org/osrf/gazebo/pull-request/1242)

    1. Individual wall segments instead of polylines.
        * [Pull request #1246](https://bitbucket.org/osrf/gazebo/pull-request/1246)
        * [Issue #389](https://bitbucket.org/osrf/gazebo/issue/389)
        * [Issue #415](https://bitbucket.org/osrf/gazebo/issue/415)

    1. Fix exiting and saving, exiting when there's nothing drawn, fix text on popups.
        * [Pull request #1296](https://bitbucket.org/osrf/gazebo/pull-request/1296)

    1. Display measure for selected wall segment.
        * [Pull request #1291](https://bitbucket.org/osrf/gazebo/pull-request/1291)
        * [Issue #366](https://bitbucket.org/osrf/gazebo/issue/366)

    1. Highlight selected item's 3D visual.
        * [Pull request #1292](https://bitbucket.org/osrf/gazebo/pull-request/1292)

    1. Added color picker to inspector dialogs.
        * [Pull request #1298](https://bitbucket.org/osrf/gazebo/pull-request/1298)

    1. Snapping on by default, off holding Shift. Improved snapping.
        * [Pull request #1304](https://bitbucket.org/osrf/gazebo/pull-request/1304)

    1. Snap walls to length increments, moved scale to SegmentItem and added Get/SetScale, added SegmentItem::SnapAngle and SegmentItem::SnapLength.
        * [Pull request #1311](https://bitbucket.org/osrf/gazebo/pull-request/1311)

    1. Make buildings available in "Insert Models" tab, improve save flow.
        * [Pull request #1312](https://bitbucket.org/osrf/gazebo/pull-request/1312)

    1. Added EditorItem::SetHighlighted.
        * [Pull request #1308](https://bitbucket.org/osrf/gazebo/pull-request/1308)

    1. Current level is transparent, lower levels opaque, higher levels invisible.
        * [Pull request #1303](https://bitbucket.org/osrf/gazebo/pull-request/1303)

    1. Detach all child manips when item is deleted, added BuildingMaker::DetachAllChildren.
        * [Pull request #1316](https://bitbucket.org/osrf/gazebo/pull-request/1316)

    1. Added texture picker to inspector dialogs.
        * [Pull request #1306](https://bitbucket.org/osrf/gazebo/pull-request/1306)

    1. Measures for doors and windows. Added RectItem::angleOnWall and related Get/Set.
        * [Pull request #1322](https://bitbucket.org/osrf/gazebo/pull-request/1322)
        * [Issue #370](https://bitbucket.org/osrf/gazebo/issue/370)

    1. Added Gazebo/BuildingFrame material to display holes for doors and windows on walls.
        * [Pull request #1338](https://bitbucket.org/osrf/gazebo/pull-request/1338)

    1. Added Gazebo/Bricks material to be used as texture on the building editor.
        * [Pull request #1333](https://bitbucket.org/osrf/gazebo/pull-request/1333)

    1. Pick colors from the palette and assign on 3D view. Added mouse and key event handlers to BuildingMaker, and events to communicate from BuildingModelManip to EditorItem.
        * [Pull request #1336](https://bitbucket.org/osrf/gazebo/pull-request/1336)

    1. Pick textures from the palette and assign in 3D view.
        * [Pull request #1368](https://bitbucket.org/osrf/gazebo/pull-request/1368)

1. Model editor updates
    1. Fix adding/removing event filters .
        * [Pull request #1279](https://bitbucket.org/osrf/gazebo/pull-request/1279)

    1. Enabled multi-selection and align tool inside model editor.
        * [Pull request #1302](https://bitbucket.org/osrf/gazebo/pull-request/1302)
        * [Issue #1323](https://bitbucket.org/osrf/gazebo/issue/1323)

    1. Enabled snap mode inside model editor.
        * [Pull request #1331](https://bitbucket.org/osrf/gazebo/pull-request/1331)
        * [Issue #1318](https://bitbucket.org/osrf/gazebo/issue/1318)

    1. Implemented copy/pasting of links.
        * [Pull request #1330](https://bitbucket.org/osrf/gazebo/pull-request/1330)

1. GUI publishes model selection information on ~/selection topic.
    * [Pull request #1318](https://bitbucket.org/osrf/gazebo/pull-request/1318)

## Gazebo 4.0

### Gazebo 4.x.x (2015-xx-xx)

1. Fix build for Bullet 2.83, enable angle wrapping for BulletHingeJoint
    * [Pull request #1664](https://bitbucket.org/osrf/gazebo/pull-request/1664)

### Gazebo 4.1.3 (2015-05-07)

1. Fix saving visual geom SDF values
    * [Pull request #1597](https://bitbucket.org/osrf/gazebo/pull-request/1597)
1. Fix heightmap model texture loading.
    * [Pull request #1595](https://bitbucket.org/osrf/gazebo/pull-request/1595)
1. Fix visual collision scale on separate client
    * [Pull request #1585](https://bitbucket.org/osrf/gazebo/pull-request/1585)
1. Fix several clang compiler warnings
    * [Pull request #1594](https://bitbucket.org/osrf/gazebo/pull-request/1594)
1. Fix blank save / browse dialogs
    * [Pull request #1544](https://bitbucket.org/osrf/gazebo/pull-request/1544)

### Gazebo 4.1.2 (2015-03-20)

1. Fix quaternion documentation: target Gazebo_4.1
    * [Pull request #1525](https://bitbucket.org/osrf/gazebo/pull-request/1525)
1. Speed up World::Step in loops
    * [Pull request #1492](https://bitbucket.org/osrf/gazebo/pull-request/1492)
1. Reduce selection buffer updates -> 4.1
    * [Pull request #1494](https://bitbucket.org/osrf/gazebo/pull-request/1494)
1. Fix loading of SimbodyPhysics parameters
    * [Pull request #1474](https://bitbucket.org/osrf/gazebo/pull-request/1474)
1. Fix heightmap on OSX -> 4.1
    * [Pull request #1455](https://bitbucket.org/osrf/gazebo/pull-request/1455)
1. Remove extra pose tag in a world file that should not be there
    * [Pull request #1458](https://bitbucket.org/osrf/gazebo/pull-request/1458)
1. Better fix for #236 for IMU that doesn't require ABI changes
    * [Pull request #1448](https://bitbucket.org/osrf/gazebo/pull-request/1448)
1. Fix regression of #236 for ImuSensor in 4.1
    * [Pull request #1446](https://bitbucket.org/osrf/gazebo/pull-request/1446)
1. Preserve previous GAZEBO_MODEL_PATH values when sourcing setup.sh
    * [Pull request #1430](https://bitbucket.org/osrf/gazebo/pull-request/1430)
1. issue #857: fix segfault for simbody screw joint when setting limits due to uninitialized limitForce.
    * [Pull request #1423](https://bitbucket.org/osrf/gazebo/pull-request/1423)
1. Allow multiple contact sensors per link (#960)
    * [Pull request #1413](https://bitbucket.org/osrf/gazebo/pull-request/1413)
1. Fix for issue #351, ODE World Step
    * [Pull request #1406](https://bitbucket.org/osrf/gazebo/pull-request/1406)
1. Disable failing InelasticCollision/0 test (#1394)
    * [Pull request #1405](https://bitbucket.org/osrf/gazebo/pull-request/1405)
1. Prevent out of bounds array access in SkidSteerDrivePlugin (found by cppcheck 1.68)
    * [Pull request #1379](https://bitbucket.org/osrf/gazebo/pull-request/1379)

### Gazebo 4.1.1 (2015-01-15)

1. Fix BulletPlaneShape bounding box (#1265)
    * [Pull request #1367](https://bitbucket.org/osrf/gazebo/pull-request/1367)
1. Fix dart linking errors on osx
    * [Pull request #1372](https://bitbucket.org/osrf/gazebo/pull-request/1372)
1. Update to player interfaces
    * [Pull request #1324](https://bitbucket.org/osrf/gazebo/pull-request/1324)
1. Handle GpuLaser name collisions (#1403)
    * [Pull request #1360](https://bitbucket.org/osrf/gazebo/pull-request/1360)
1. Add checks for handling array's with counts of zero, and read specular values
    * [Pull request #1339](https://bitbucket.org/osrf/gazebo/pull-request/1339)
1. Fix model list widget test
    * [Pull request #1327](https://bitbucket.org/osrf/gazebo/pull-request/1327)
1. Fix ogre includes
    * [Pull request #1323](https://bitbucket.org/osrf/gazebo/pull-request/1323)

### Gazebo 4.1.0 (2014-11-20)

1. Modified GUI rendering to improve the rendering update rate.
    * [Pull request #1487](https://bitbucket.org/osrf/gazebo/pull-request/1487)
1. Add ArrangePlugin for arranging groups of models.
   Also add Model::ResetPhysicsStates to call Link::ResetPhysicsStates
   recursively on all links in model.
    * [Pull request #1208](https://bitbucket.org/osrf/gazebo/pull-request/1208)
1. The `gz model` command line tool will output model info using either `-i` for complete info, or `-p` for just the model pose.
    * [Pull request #1212](https://bitbucket.org/osrf/gazebo/pull-request/1212)
    * [DRCSim Issue #389](https://bitbucket.org/osrf/drcsim/issue/389)
1. Added SignalStats class for computing incremental signal statistics.
    * [Pull request #1198](https://bitbucket.org/osrf/gazebo/pull-request/1198)
1. Add InitialVelocityPlugin to setting the initial state of links
    * [Pull request #1237](https://bitbucket.org/osrf/gazebo/pull-request/1237)
1. Added Quaternion::Integrate function.
    * [Pull request #1255](https://bitbucket.org/osrf/gazebo/pull-request/1255)
1. Added ConvertJointType functions, display more joint info on model list.
    * [Pull request #1259](https://bitbucket.org/osrf/gazebo/pull-request/1259)
1. Added ModelListWidget::AddProperty, removed unnecessary checks on ModelListWidget.
    * [Pull request #1271](https://bitbucket.org/osrf/gazebo/pull-request/1271)
1. Fix loading collada meshes with unsupported input semantics.
    * [Pull request #1319](https://bitbucket.org/osrf/gazebo/pull-request/1319)

### Gazebo 4.0.2 (2014-09-23)

1. Fix and improve mechanism to generate pkgconfig libs
    * [Pull request #1207](https://bitbucket.org/osrf/gazebo/pull-request/1207)
    * [Issue #1284](https://bitbucket.org/osrf/gazebo/issue/1284)
1. Added arat.world
    * [Pull request #1205](https://bitbucket.org/osrf/gazebo/pull-request/1205)
1. Update gzprop to output zip files.
    * [Pull request #1197](https://bitbucket.org/osrf/gazebo/pull-request/1197)
1. Make Collision::GetShape a const function
    * [Pull requset #1189](https://bitbucket.org/osrf/gazebo/pull-request/1189)
1. Install missing physics headers
    * [Pull requset #1183](https://bitbucket.org/osrf/gazebo/pull-request/1183)
1. Remove SimbodyLink::AddTorque console message
    * [Pull requset #1185](https://bitbucket.org/osrf/gazebo/pull-request/1185)
1. Fix log xml
    * [Pull requset #1188](https://bitbucket.org/osrf/gazebo/pull-request/1188)

### Gazebo 4.0.0 (2014-08-08)

1. Added lcov support to cmake
    * [Pull request #1047](https://bitbucket.org/osrf/gazebo/pull-request/1047)
1. Fixed memory leak in image conversion
    * [Pull request #1057](https://bitbucket.org/osrf/gazebo/pull-request/1057)
1. Removed deprecated function
    * [Pull request #1067](https://bitbucket.org/osrf/gazebo/pull-request/1067)
1. Improved collada loading performance
    * [Pull request #1066](https://bitbucket.org/osrf/gazebo/pull-request/1066)
    * [Pull request #1082](https://bitbucket.org/osrf/gazebo/pull-request/1082)
    * [Issue #1134](https://bitbucket.org/osrf/gazebo/issue/1134)
1. Implemented a collada exporter
    * [Pull request #1064](https://bitbucket.org/osrf/gazebo/pull-request/1064)
1. Force torque sensor now makes use of sensor's pose.
    * [Pull request #1076](https://bitbucket.org/osrf/gazebo/pull-request/1076)
    * [Issue #940](https://bitbucket.org/osrf/gazebo/issue/940)
1. Fix Model::GetLinks segfault
    * [Pull request #1093](https://bitbucket.org/osrf/gazebo/pull-request/1093)
1. Fix deleting and saving lights in gzserver
    * [Pull request #1094](https://bitbucket.org/osrf/gazebo/pull-request/1094)
    * [Issue #1182](https://bitbucket.org/osrf/gazebo/issue/1182)
    * [Issue #346](https://bitbucket.org/osrf/gazebo/issue/346)
1. Fix Collision::GetWorldPose. The pose of a collision would not update properly.
    * [Pull request #1049](https://bitbucket.org/osrf/gazebo/pull-request/1049)
    * [Issue #1124](https://bitbucket.org/osrf/gazebo/issue/1124)
1. Fixed the animate_box and animate_joints examples
    * [Pull request #1086](https://bitbucket.org/osrf/gazebo/pull-request/1086)
1. Integrated Oculus Rift functionality
    * [Pull request #1074](https://bitbucket.org/osrf/gazebo/pull-request/1074)
    * [Pull request #1136](https://bitbucket.org/osrf/gazebo/pull-request/1136)
    * [Pull request #1139](https://bitbucket.org/osrf/gazebo/pull-request/1139)
1. Updated Base::GetScopedName
    * [Pull request #1104](https://bitbucket.org/osrf/gazebo/pull-request/1104)
1. Fix collada loader from adding duplicate materials into a Mesh
    * [Pull request #1105](https://bitbucket.org/osrf/gazebo/pull-request/1105)
    * [Issue #1180](https://bitbucket.org/osrf/gazebo/issue/1180)
1. Integrated Razer Hydra functionality
    * [Pull request #1083](https://bitbucket.org/osrf/gazebo/pull-request/1083)
    * [Pull request #1109](https://bitbucket.org/osrf/gazebo/pull-request/1109)
1. Added ability to copy and paste models in the GUI
    * [Pull request #1103](https://bitbucket.org/osrf/gazebo/pull-request/1103)
1. Removed unnecessary inclusion of gazebo.hh and common.hh in plugins
    * [Pull request #1111](https://bitbucket.org/osrf/gazebo/pull-request/1111)
1. Added ability to specify custom road textures
    * [Pull request #1027](https://bitbucket.org/osrf/gazebo/pull-request/1027)
1. Added support for DART 4.1
    * [Pull request #1113](https://bitbucket.org/osrf/gazebo/pull-request/1113)
    * [Pull request #1132](https://bitbucket.org/osrf/gazebo/pull-request/1132)
    * [Pull request #1134](https://bitbucket.org/osrf/gazebo/pull-request/1134)
    * [Pull request #1154](https://bitbucket.org/osrf/gazebo/pull-request/1154)
1. Allow position of joints to be directly set.
    * [Pull request #1097](https://bitbucket.org/osrf/gazebo/pull-request/1097)
    * [Issue #1138](https://bitbucket.org/osrf/gazebo/issue/1138)
1. Added extruded polyline geometry
    * [Pull request #1026](https://bitbucket.org/osrf/gazebo/pull-request/1026)
1. Fixed actor animation
    * [Pull request #1133](https://bitbucket.org/osrf/gazebo/pull-request/1133)
    * [Pull request #1141](https://bitbucket.org/osrf/gazebo/pull-request/1141)
1. Generate a versioned cmake config file
    * [Pull request #1153](https://bitbucket.org/osrf/gazebo/pull-request/1153)
    * [Issue #1226](https://bitbucket.org/osrf/gazebo/issue/1226)
1. Added KMeans class
    * [Pull request #1147](https://bitbucket.org/osrf/gazebo/pull-request/1147)
1. Added --summary-range feature to bitbucket pullrequest tool
    * [Pull request #1156](https://bitbucket.org/osrf/gazebo/pull-request/1156)
1. Updated web links
    * [Pull request #1159](https://bitbucket.org/osrf/gazebo/pull-request/1159)
1. Update tests
    * [Pull request #1155](https://bitbucket.org/osrf/gazebo/pull-request/1155)
    * [Pull request #1143](https://bitbucket.org/osrf/gazebo/pull-request/1143)
    * [Pull request #1138](https://bitbucket.org/osrf/gazebo/pull-request/1138)
    * [Pull request #1140](https://bitbucket.org/osrf/gazebo/pull-request/1140)
    * [Pull request #1127](https://bitbucket.org/osrf/gazebo/pull-request/1127)
    * [Pull request #1115](https://bitbucket.org/osrf/gazebo/pull-request/1115)
    * [Pull request #1102](https://bitbucket.org/osrf/gazebo/pull-request/1102)
    * [Pull request #1087](https://bitbucket.org/osrf/gazebo/pull-request/1087)
    * [Pull request #1084](https://bitbucket.org/osrf/gazebo/pull-request/1084)

## Gazebo 3.0

### Gazebo 3.x.x (yyyy-mm-dd)

1. Fixed sonar and wireless sensor visualization
    * [Pull request #1254](https://bitbucket.org/osrf/gazebo/pull-request/1254)
1. Update visual bounding box when model is selected
    * [Pull request #1280](https://bitbucket.org/osrf/gazebo/pull-request/1280)

### Gazebo 3.1.0 (2014-08-08)

1. Implemented Simbody::Link::Set*Vel
    * [Pull request #1160](https://bitbucket.org/osrf/gazebo/pull-request/1160)
    * [Issue #1012](https://bitbucket.org/osrf/gazebo/issue/1012)
1. Added World::RemoveModel function
    * [Pull request #1106](https://bitbucket.org/osrf/gazebo/pull-request/1106)
    * [Issue #1177](https://bitbucket.org/osrf/gazebo/issue/1177)
1. Fix exit from camera follow mode using the escape key
    * [Pull request #1137](https://bitbucket.org/osrf/gazebo/pull-request/1137)
    * [Issue #1220](https://bitbucket.org/osrf/gazebo/issue/1220)
1. Added support for SDF joint spring stiffness and reference positions
    * [Pull request #1117](https://bitbucket.org/osrf/gazebo/pull-request/1117)
1. Removed the gzmodel_create script
    * [Pull request #1130](https://bitbucket.org/osrf/gazebo/pull-request/1130)
1. Added Vector2 dot product
    * [Pull request #1101](https://bitbucket.org/osrf/gazebo/pull-request/1101)
1. Added SetPositionPID and SetVelocityPID to JointController
    * [Pull request #1091](https://bitbucket.org/osrf/gazebo/pull-request/1091)
1. Fix gzclient startup crash with ogre 1.9
    * [Pull request #1098](https://bitbucket.org/osrf/gazebo/pull-request/1098)
    * [Issue #996](https://bitbucket.org/osrf/gazebo/issue/996)
1. Update the bitbucket_pullrequests tool
    * [Pull request #1108](https://bitbucket.org/osrf/gazebo/pull-request/1108)
1. Light properties now remain in place after move by the user via the GUI.
    * [Pull request #1110](https://bitbucket.org/osrf/gazebo/pull-request/1110)
    * [Issue #1211](https://bitbucket.org/osrf/gazebo/issue/1211)
1. Allow position of joints to be directly set.
    * [Pull request #1096](https://bitbucket.org/osrf/gazebo/pull-request/1096)
    * [Issue #1138](https://bitbucket.org/osrf/gazebo/issue/1138)

### Gazebo 3.0.0 (2014-04-11)

1. Fix bug when deleting the sun light
    * [Pull request #1088](https://bitbucket.org/osrf/gazebo/pull-request/1088)
    * [Issue #1133](https://bitbucket.org/osrf/gazebo/issue/1133)
1. Fix ODE screw joint
    * [Pull request #1078](https://bitbucket.org/osrf/gazebo/pull-request/1078)
    * [Issue #1167](https://bitbucket.org/osrf/gazebo/issue/1167)
1. Update joint integration tests
    * [Pull request #1081](https://bitbucket.org/osrf/gazebo/pull-request/1081)
1. Fixed false positives in cppcheck.
    * [Pull request #1061](https://bitbucket.org/osrf/gazebo/pull-request/1061)
1. Made joint axis reference frame relative to child, and updated simbody and dart accordingly.
    * [Pull request #1069](https://bitbucket.org/osrf/gazebo/pull-request/1069)
    * [Issue #494](https://bitbucket.org/osrf/gazebo/issue/494)
    * [Issue #1143](https://bitbucket.org/osrf/gazebo/issue/1143)
1. Added ability to pass vector of strings to SetupClient and SetupServer
    * [Pull request #1068](https://bitbucket.org/osrf/gazebo/pull-request/1068)
    * [Issue #1132](https://bitbucket.org/osrf/gazebo/issue/1132)
1. Fix error correction in screw constraints for ODE
    * [Pull request #1070](https://bitbucket.org/osrf/gazebo/pull-request/1070)
    * [Issue #1159](https://bitbucket.org/osrf/gazebo/issue/1159)
1. Improved pkgconfig with SDF
    * [Pull request #1062](https://bitbucket.org/osrf/gazebo/pull-request/1062)
1. Added a plugin to simulate aero dynamics
    * [Pull request #905](https://bitbucket.org/osrf/gazebo/pull-request/905)
1. Updated bullet support
    * [Issue #1069](https://bitbucket.org/osrf/gazebo/issue/1069)
    * [Pull request #1011](https://bitbucket.org/osrf/gazebo/pull-request/1011)
    * [Pull request #996](https://bitbucket.org/osrf/gazebo/pull-request/966)
    * [Pull request #1024](https://bitbucket.org/osrf/gazebo/pull-request/1024)
1. Updated simbody support
    * [Pull request #995](https://bitbucket.org/osrf/gazebo/pull-request/995)
1. Updated worlds to SDF 1.5
    * [Pull request #1021](https://bitbucket.org/osrf/gazebo/pull-request/1021)
1. Improvements to ODE
    * [Pull request #1001](https://bitbucket.org/osrf/gazebo/pull-request/1001)
    * [Pull request #1014](https://bitbucket.org/osrf/gazebo/pull-request/1014)
    * [Pull request #1015](https://bitbucket.org/osrf/gazebo/pull-request/1015)
    * [Pull request #1016](https://bitbucket.org/osrf/gazebo/pull-request/1016)
1. New command line tool
    * [Pull request #972](https://bitbucket.org/osrf/gazebo/pull-request/972)
1. Graphical user interface improvements
    * [Pull request #971](https://bitbucket.org/osrf/gazebo/pull-request/971)
    * [Pull request #1013](https://bitbucket.org/osrf/gazebo/pull-request/1013)
    * [Pull request #989](https://bitbucket.org/osrf/gazebo/pull-request/989)
1. Created a friction pyramid class
    * [Pull request #935](https://bitbucket.org/osrf/gazebo/pull-request/935)
1. Added GetWorldEnergy functions to Model, Joint, and Link
    * [Pull request #1017](https://bitbucket.org/osrf/gazebo/pull-request/1017)
1. Preparing Gazebo for admission into Ubuntu
    * [Pull request #969](https://bitbucket.org/osrf/gazebo/pull-request/969)
    * [Pull request #998](https://bitbucket.org/osrf/gazebo/pull-request/998)
    * [Pull request #1002](https://bitbucket.org/osrf/gazebo/pull-request/1002)
1. Add method for querying if useImplicitStiffnessDamping flag is set for a given joint
    * [Issue #629](https://bitbucket.org/osrf/gazebo/issue/629)
    * [Pull request #1006](https://bitbucket.org/osrf/gazebo/pull-request/1006)
1. Fix joint axis frames
    * [Issue #494](https://bitbucket.org/osrf/gazebo/issue/494)
    * [Pull request #963](https://bitbucket.org/osrf/gazebo/pull-request/963)
1. Compute joint anchor pose relative to parent
    * [Issue #1029](https://bitbucket.org/osrf/gazebo/issue/1029)
    * [Pull request #982](https://bitbucket.org/osrf/gazebo/pull-request/982)
1. Cleanup the installed worlds
    * [Issue #1036](https://bitbucket.org/osrf/gazebo/issue/1036)
    * [Pull request #984](https://bitbucket.org/osrf/gazebo/pull-request/984)
1. Update to the GPS sensor
    * [Issue #1059](https://bitbucket.org/osrf/gazebo/issue/1059)
    * [Pull request #978](https://bitbucket.org/osrf/gazebo/pull-request/978)
1. Removed libtool from plugin loading
    * [Pull request #981](https://bitbucket.org/osrf/gazebo/pull-request/981)
1. Added functions to get inertial information for a link in the world frame.
    * [Pull request #1005](https://bitbucket.org/osrf/gazebo/pull-request/1005)

## Gazebo 2.0

### Gazebo 2.2.6 (2015-09-28)

1. Backport fixes to setup.sh from pull request #1430 to 2.2 branch
    * [Pull request 1889](https://bitbucket.org/osrf/gazebo/pull-request/1889)
1. Fix heightmap texture loading (2.2)
    * [Pull request 1596](https://bitbucket.org/osrf/gazebo/pull-request/1596)
1. Prevent out of bounds array access in SkidSteerDrivePlugin (found by cppcheck 1.68)
    * [Pull request 1379](https://bitbucket.org/osrf/gazebo/pull-request/1379)
1. Fix build with boost 1.57 for 2.2 branch (#1399)
    * [Pull request 1358](https://bitbucket.org/osrf/gazebo/pull-request/1358)
1. Fix manpage test failures by incrementing year to 2015
    * [Pull request 1361](https://bitbucket.org/osrf/gazebo/pull-request/1361)
1. Fix build for OS X 10.10 (#1304, #1289)
    * [Pull request 1346](https://bitbucket.org/osrf/gazebo/pull-request/1346)
1. Restore ODELink ABI, use Link variables instead (#1354)
    * [Pull request 1347](https://bitbucket.org/osrf/gazebo/pull-request/1347)
1. Fix inertia_ratio test
    * [Pull request 1344](https://bitbucket.org/osrf/gazebo/pull-request/1344)
1. backport collision visual fix -> 2.2
    * [Pull request 1343](https://bitbucket.org/osrf/gazebo/pull-request/1343)
1. Fix two code_check errors on 2.2
    * [Pull request 1314](https://bitbucket.org/osrf/gazebo/pull-request/1314)
1. issue #243 fix Link::GetWorldLinearAccel and Link::GetWorldAngularAccel for ODE
    * [Pull request 1284](https://bitbucket.org/osrf/gazebo/pull-request/1284)

### Gazebo 2.2.3 (2014-04-29)

1. Removed redundant call to World::Init
    * [Pull request #1107](https://bitbucket.org/osrf/gazebo/pull-request/1107)
    * [Issue #1208](https://bitbucket.org/osrf/gazebo/issue/1208)
1. Return proper error codes when gazebo exits
    * [Pull request #1085](https://bitbucket.org/osrf/gazebo/pull-request/1085)
    * [Issue #1178](https://bitbucket.org/osrf/gazebo/issue/1178)
1. Fixed Camera::GetWorldRotation().
    * [Pull request #1071](https://bitbucket.org/osrf/gazebo/pull-request/1071)
    * [Issue #1087](https://bitbucket.org/osrf/gazebo/issue/1087)
1. Fixed memory leak in image conversion
    * [Pull request #1073](https://bitbucket.org/osrf/gazebo/pull-request/1073)

### Gazebo 2.2.1 (xxxx-xx-xx)

1. Fix heightmap model texture loading.
    * [Pull request #1596](https://bitbucket.org/osrf/gazebo/pull-request/1596)

### Gazebo 2.2.0 (2014-01-10)

1. Fix compilation when using OGRE-1.9 (full support is being worked on)
    * [Issue #994](https://bitbucket.org/osrf/gazebo/issue/994)
    * [Issue #995](https://bitbucket.org/osrf/gazebo/issue/995)
    * [Issue #996](https://bitbucket.org/osrf/gazebo/issue/996)
    * [Pull request #883](https://bitbucket.org/osrf/gazebo/pull-request/883)
1. Added unit test for issue 624.
    * [Issue #624](https://bitbucket.org/osrf/gazebo/issue/624).
    * [Pull request #889](https://bitbucket.org/osrf/gazebo/pull-request/889)
1. Use 3x3 PCF shadows for smoother shadows.
    * [Pull request #887](https://bitbucket.org/osrf/gazebo/pull-request/887)
1. Update manpage copyright to 2014.
    * [Pull request #893](https://bitbucket.org/osrf/gazebo/pull-request/893)
1. Added friction integration test .
    * [Pull request #885](https://bitbucket.org/osrf/gazebo/pull-request/885)
1. Fix joint anchor when link pose is not specified.
    * [Issue #978](https://bitbucket.org/osrf/gazebo/issue/978)
    * [Pull request #862](https://bitbucket.org/osrf/gazebo/pull-request/862)
1. Added (ESC) tooltip for GUI Selection Mode icon.
    * [Issue #993](https://bitbucket.org/osrf/gazebo/issue/993)
    * [Pull request #888](https://bitbucket.org/osrf/gazebo/pull-request/888)
1. Removed old comment about resolved issue.
    * [Issue #837](https://bitbucket.org/osrf/gazebo/issue/837)
    * [Pull request #880](https://bitbucket.org/osrf/gazebo/pull-request/880)
1. Made SimbodyLink::Get* function thread-safe
    * [Issue #918](https://bitbucket.org/osrf/gazebo/issue/918)
    * [Pull request #872](https://bitbucket.org/osrf/gazebo/pull-request/872)
1. Suppressed spurious gzlog messages in ODE::Body
    * [Issue #983](https://bitbucket.org/osrf/gazebo/issue/983)
    * [Pull request #875](https://bitbucket.org/osrf/gazebo/pull-request/875)
1. Fixed Force Torque Sensor Test by properly initializing some values.
    * [Issue #982](https://bitbucket.org/osrf/gazebo/issue/982)
    * [Pull request #869](https://bitbucket.org/osrf/gazebo/pull-request/869)
1. Added breakable joint plugin to support breakable walls.
    * [Pull request #865](https://bitbucket.org/osrf/gazebo/pull-request/865)
1. Used different tuple syntax to fix compilation on OSX mavericks.
    * [Issue #947](https://bitbucket.org/osrf/gazebo/issue/947)
    * [Pull request #858](https://bitbucket.org/osrf/gazebo/pull-request/858)
1. Fixed sonar test and deprecation warning.
    * [Pull request #856](https://bitbucket.org/osrf/gazebo/pull-request/856)
1. Speed up test compilation.
    * Part of [Issue #955](https://bitbucket.org/osrf/gazebo/issue/955)
    * [Pull request #846](https://bitbucket.org/osrf/gazebo/pull-request/846)
1. Added Joint::SetEffortLimit API
    * [Issue #923](https://bitbucket.org/osrf/gazebo/issue/923)
    * [Pull request #808](https://bitbucket.org/osrf/gazebo/pull-request/808)
1. Made bullet output less verbose.
    * [Pull request #839](https://bitbucket.org/osrf/gazebo/pull-request/839)
1. Convergence acceleration and stability tweak to make atlas_v3 stable
    * [Issue #895](https://bitbucket.org/osrf/gazebo/issue/895)
    * [Pull request #772](https://bitbucket.org/osrf/gazebo/pull-request/772)
1. Added colors, textures and world files for the SPL RoboCup environment
    * [Pull request #838](https://bitbucket.org/osrf/gazebo/pull-request/838)
1. Fixed bitbucket_pullrequests tool to work with latest BitBucket API.
    * [Issue #933](https://bitbucket.org/osrf/gazebo/issue/933)
    * [Pull request #841](https://bitbucket.org/osrf/gazebo/pull-request/841)
1. Fixed cppcheck warnings.
    * [Pull request #842](https://bitbucket.org/osrf/gazebo/pull-request/842)

### Gazebo 2.1.0 (2013-11-08)
1. Fix mainwindow unit test
    * [Pull request #752](https://bitbucket.org/osrf/gazebo/pull-request/752)
1. Visualize moment of inertia
    * Pull request [#745](https://bitbucket.org/osrf/gazebo/pull-request/745), [#769](https://bitbucket.org/osrf/gazebo/pull-request/769), [#787](https://bitbucket.org/osrf/gazebo/pull-request/787)
    * [Issue #203](https://bitbucket.org/osrf/gazebo/issue/203)
1. Update tool to count lines of code
    * [Pull request #758](https://bitbucket.org/osrf/gazebo/pull-request/758)
1. Implement World::Clear
    * Pull request [#785](https://bitbucket.org/osrf/gazebo/pull-request/785), [#804](https://bitbucket.org/osrf/gazebo/pull-request/804)
1. Improve Bullet support
    * [Pull request #805](https://bitbucket.org/osrf/gazebo/pull-request/805)
1. Fix doxygen spacing
    * [Pull request #740](https://bitbucket.org/osrf/gazebo/pull-request/740)
1. Add tool to generate model images for thepropshop.org
    * [Pull request #734](https://bitbucket.org/osrf/gazebo/pull-request/734)
1. Added paging support for terrains
    * [Pull request #707](https://bitbucket.org/osrf/gazebo/pull-request/707)
1. Added plugin path to LID_LIBRARY_PATH in setup.sh
    * [Pull request #750](https://bitbucket.org/osrf/gazebo/pull-request/750)
1. Fix for OSX
    * [Pull request #766](https://bitbucket.org/osrf/gazebo/pull-request/766)
    * [Pull request #786](https://bitbucket.org/osrf/gazebo/pull-request/786)
    * [Issue #906](https://bitbucket.org/osrf/gazebo/issue/906)
1. Update copyright information
    * [Pull request #771](https://bitbucket.org/osrf/gazebo/pull-request/771)
1. Enable screen dependent tests
    * [Pull request #764](https://bitbucket.org/osrf/gazebo/pull-request/764)
    * [Issue #811](https://bitbucket.org/osrf/gazebo/issue/811)
1. Fix gazebo command line help message
    * [Pull request #775](https://bitbucket.org/osrf/gazebo/pull-request/775)
    * [Issue #898](https://bitbucket.org/osrf/gazebo/issue/898)
1. Fix man page test
    * [Pull request #774](https://bitbucket.org/osrf/gazebo/pull-request/774)
1. Improve load time by reducing calls to RTShader::Update
    * [Pull request #773](https://bitbucket.org/osrf/gazebo/pull-request/773)
    * [Issue #877](https://bitbucket.org/osrf/gazebo/issue/877)
1. Fix joint visualization
    * [Pull request #776](https://bitbucket.org/osrf/gazebo/pull-request/776)
    * [Pull request #802](https://bitbucket.org/osrf/gazebo/pull-request/802)
    * [Issue #464](https://bitbucket.org/osrf/gazebo/issue/464)
1. Add helpers to fix NaN
    * [Pull request #742](https://bitbucket.org/osrf/gazebo/pull-request/742)
1. Fix model resizing via the GUI
    * [Pull request #763](https://bitbucket.org/osrf/gazebo/pull-request/763)
    * [Issue #885](https://bitbucket.org/osrf/gazebo/issue/885)
1. Simplify gzlog test by using sha1
    * [Pull request #781](https://bitbucket.org/osrf/gazebo/pull-request/781)
    * [Issue #837](https://bitbucket.org/osrf/gazebo/issue/837)
1. Enable cppcheck for header files
    * [Pull request #782](https://bitbucket.org/osrf/gazebo/pull-request/782)
    * [Issue #907](https://bitbucket.org/osrf/gazebo/issue/907)
1. Fix broken regression test
    * [Pull request #784](https://bitbucket.org/osrf/gazebo/pull-request/784)
    * [Issue #884](https://bitbucket.org/osrf/gazebo/issue/884)
1. All simbody and dart to pass tests
    * [Pull request #790](https://bitbucket.org/osrf/gazebo/pull-request/790)
    * [Issue #873](https://bitbucket.org/osrf/gazebo/issue/873)
1. Fix camera rotation from SDF
    * [Pull request #789](https://bitbucket.org/osrf/gazebo/pull-request/789)
    * [Issue #920](https://bitbucket.org/osrf/gazebo/issue/920)
1. Fix bitbucket pullrequest command line tool to match new API
    * [Pull request #803](https://bitbucket.org/osrf/gazebo/pull-request/803)
1. Fix transceiver spawn errors in tests
    * [Pull request #811](https://bitbucket.org/osrf/gazebo/pull-request/811)
    * [Pull request #814](https://bitbucket.org/osrf/gazebo/pull-request/814)

### Gazebo 2.0.0 (2013-10-08)
1. Refactor code check tool.
    * [Pull Request #669](https://bitbucket.org/osrf/gazebo/pull-request/669)
1. Added pull request tool for Bitbucket.
    * [Pull Request #670](https://bitbucket.org/osrf/gazebo/pull-request/670)
    * [Pull Request #691](https://bitbucket.org/osrf/gazebo/pull-request/671)
1. New wireless receiver and transmitter sensor models.
    * [Pull Request #644](https://bitbucket.org/osrf/gazebo/pull-request/644)
    * [Pull Request #675](https://bitbucket.org/osrf/gazebo/pull-request/675)
    * [Pull Request #727](https://bitbucket.org/osrf/gazebo/pull-request/727)
1. Audio support using OpenAL.
    * [Pull Request #648](https://bitbucket.org/osrf/gazebo/pull-request/648)
    * [Pull Request #704](https://bitbucket.org/osrf/gazebo/pull-request/704)
1. Simplify command-line parsing of gztopic echo output.
    * [Pull Request #674](https://bitbucket.org/osrf/gazebo/pull-request/674)
    * Resolves: [Issue #795](https://bitbucket.org/osrf/gazebo/issue/795)
1. Use UNIX directories through the user of GNUInstallDirs cmake module.
    * [Pull Request #676](https://bitbucket.org/osrf/gazebo/pull-request/676)
    * [Pull Request #681](https://bitbucket.org/osrf/gazebo/pull-request/681)
1. New GUI interactions for object manipulation.
    * [Pull Request #634](https://bitbucket.org/osrf/gazebo/pull-request/634)
1. Fix for OSX menubar.
    * [Pull Request #677](https://bitbucket.org/osrf/gazebo/pull-request/677)
1. Remove internal SDF directories and dependencies.
    * [Pull Request #680](https://bitbucket.org/osrf/gazebo/pull-request/680)
1. Add minimum version for sdformat.
    * [Pull Request #682](https://bitbucket.org/osrf/gazebo/pull-request/682)
    * Resolves: [Issue #818](https://bitbucket.org/osrf/gazebo/issue/818)
1. Allow different gtest parameter types with ServerFixture
    * [Pull Request #686](https://bitbucket.org/osrf/gazebo/pull-request/686)
    * Resolves: [Issue #820](https://bitbucket.org/osrf/gazebo/issue/820)
1. GUI model scaling when using Bullet.
    * [Pull Request #683](https://bitbucket.org/osrf/gazebo/pull-request/683)
1. Fix typo in cmake config.
    * [Pull Request #694](https://bitbucket.org/osrf/gazebo/pull-request/694)
    * Resolves: [Issue #824](https://bitbucket.org/osrf/gazebo/issue/824)
1. Remove gazebo include subdir from pkgconfig and cmake config.
    * [Pull Request #691](https://bitbucket.org/osrf/gazebo/pull-request/691)
1. Torsional spring demo
    * [Pull Request #693](https://bitbucket.org/osrf/gazebo/pull-request/693)
1. Remove repeated call to SetAxis in Joint.cc
    * [Pull Request #695](https://bitbucket.org/osrf/gazebo/pull-request/695)
    * Resolves: [Issue #823](https://bitbucket.org/osrf/gazebo/issue/823)
1. Add test for rotational joints.
    * [Pull Request #697](https://bitbucket.org/osrf/gazebo/pull-request/697)
    * Resolves: [Issue #820](https://bitbucket.org/osrf/gazebo/issue/820)
1. Fix compilation of tests using Joint base class
    * [Pull Request #701](https://bitbucket.org/osrf/gazebo/pull-request/701)
1. Terrain paging implemented.
    * [Pull Request #687](https://bitbucket.org/osrf/gazebo/pull-request/687)
1. Improve timeout error reporting in ServerFixture
    * [Pull Request #705](https://bitbucket.org/osrf/gazebo/pull-request/705)
1. Fix mouse picking for cases where visuals overlap with the laser
    * [Pull Request #709](https://bitbucket.org/osrf/gazebo/pull-request/709)
1. Fix string literals for OSX
    * [Pull Request #712](https://bitbucket.org/osrf/gazebo/pull-request/712)
    * Resolves: [Issue #803](https://bitbucket.org/osrf/gazebo/issue/803)
1. Support for ENABLE_TESTS_COMPILATION cmake parameter
    * [Pull Request #708](https://bitbucket.org/osrf/gazebo/pull-request/708)
1. Updated system gui plugin
    * [Pull Request #702](https://bitbucket.org/osrf/gazebo/pull-request/702)
1. Fix force torque unit test issue
    * [Pull Request #673](https://bitbucket.org/osrf/gazebo/pull-request/673)
    * Resolves: [Issue #813](https://bitbucket.org/osrf/gazebo/issue/813)
1. Use variables to control auto generation of CFlags
    * [Pull Request #699](https://bitbucket.org/osrf/gazebo/pull-request/699)
1. Remove deprecated functions.
    * [Pull Request #715](https://bitbucket.org/osrf/gazebo/pull-request/715)
1. Fix typo in `Camera.cc`
    * [Pull Request #719](https://bitbucket.org/osrf/gazebo/pull-request/719)
    * Resolves: [Issue #846](https://bitbucket.org/osrf/gazebo/issue/846)
1. Performance improvements
    * [Pull Request #561](https://bitbucket.org/osrf/gazebo/pull-request/561)
1. Fix gripper model.
    * [Pull Request #713](https://bitbucket.org/osrf/gazebo/pull-request/713)
    * Resolves: [Issue #314](https://bitbucket.org/osrf/gazebo/issue/314)
1. First part of Simbody integration
    * [Pull Request #716](https://bitbucket.org/osrf/gazebo/pull-request/716)

## Gazebo 1.9

### Gazebo 1.9.6 (2014-04-29)

1. Refactored inertia ratio reduction for ODE
    * [Pull request #1114](https://bitbucket.org/osrf/gazebo/pull-request/1114)
1. Improved collada loading performance
    * [Pull request #1075](https://bitbucket.org/osrf/gazebo/pull-request/1075)

### Gazebo 1.9.3 (2014-01-10)

1. Add thickness to plane to remove shadow flickering.
    * [Pull request #886](https://bitbucket.org/osrf/gazebo/pull-request/886)
1. Temporary GUI shadow toggle fix.
    * [Issue #925](https://bitbucket.org/osrf/gazebo/issue/925)
    * [Pull request #868](https://bitbucket.org/osrf/gazebo/pull-request/868)
1. Fix memory access bugs with libc++ on mavericks.
    * [Issue #965](https://bitbucket.org/osrf/gazebo/issue/965)
    * [Pull request #857](https://bitbucket.org/osrf/gazebo/pull-request/857)
    * [Pull request #881](https://bitbucket.org/osrf/gazebo/pull-request/881)
1. Replaced printf with cout in gztopic hz.
    * [Issue #969](https://bitbucket.org/osrf/gazebo/issue/969)
    * [Pull request #854](https://bitbucket.org/osrf/gazebo/pull-request/854)
1. Add Dark grey material and fix indentation.
    * [Pull request #851](https://bitbucket.org/osrf/gazebo/pull-request/851)
1. Fixed sonar sensor unit test.
    * [Pull request #848](https://bitbucket.org/osrf/gazebo/pull-request/848)
1. Convergence acceleration and stability tweak to make atlas_v3 stable.
    * [Pull request #845](https://bitbucket.org/osrf/gazebo/pull-request/845)
1. Update gtest to 1.7.0 to resolve problems with libc++.
    * [Issue #947](https://bitbucket.org/osrf/gazebo/issue/947)
    * [Pull request #827](https://bitbucket.org/osrf/gazebo/pull-request/827)
1. Fixed LD_LIBRARY_PATH for plugins.
    * [Issue #957](https://bitbucket.org/osrf/gazebo/issue/957)
    * [Pull request #844](https://bitbucket.org/osrf/gazebo/pull-request/844)
1. Fix transceiver sporadic errors.
    * Backport of [pull request #811](https://bitbucket.org/osrf/gazebo/pull-request/811)
    * [Pull request #836](https://bitbucket.org/osrf/gazebo/pull-request/836)
1. Modified the MsgTest to be deterministic with time checks.
    * [Pull request #843](https://bitbucket.org/osrf/gazebo/pull-request/843)
1. Fixed seg fault in LaserVisual.
    * [Issue #950](https://bitbucket.org/osrf/gazebo/issue/950)
    * [Pull request #832](https://bitbucket.org/osrf/gazebo/pull-request/832)
1. Implemented the option to disable tests that need a working screen to run properly.
    * Backport of [Pull request #764](https://bitbucket.org/osrf/gazebo/pull-request/764)
    * [Pull request #837](https://bitbucket.org/osrf/gazebo/pull-request/837)
1. Cleaned up gazebo shutdown.
    * [Pull request #829](https://bitbucket.org/osrf/gazebo/pull-request/829)
1. Fixed bug associated with loading joint child links.
    * [Issue #943](https://bitbucket.org/osrf/gazebo/issue/943)
    * [Pull request #820](https://bitbucket.org/osrf/gazebo/pull-request/820)

### Gazebo 1.9.2 (2013-11-08)
1. Fix enable/disable sky and clouds from SDF
    * [Pull request #809](https://bitbucket.org/osrf/gazebo/pull-request/809])
1. Fix occasional blank GUI screen on startup
    * [Pull request #815](https://bitbucket.org/osrf/gazebo/pull-request/815])
1. Fix GPU laser when interacting with heightmaps
    * [Pull request #796](https://bitbucket.org/osrf/gazebo/pull-request/796])
1. Added API/ABI checker command line tool
    * [Pull request #765](https://bitbucket.org/osrf/gazebo/pull-request/765])
1. Added gtest version information
    * [Pull request #801](https://bitbucket.org/osrf/gazebo/pull-request/801])
1. Fix GUI world saving
    * [Pull request #806](https://bitbucket.org/osrf/gazebo/pull-request/806])
1. Enable anti-aliasing for camera sensor
    * [Pull request #800](https://bitbucket.org/osrf/gazebo/pull-request/800])
1. Make sensor noise deterministic
    * [Pull request #788](https://bitbucket.org/osrf/gazebo/pull-request/788])
1. Fix build problem
    * [Issue #901](https://bitbucket.org/osrf/gazebo/issue/901)
    * [Pull request #778](https://bitbucket.org/osrf/gazebo/pull-request/778])
1. Fix a typo in Camera.cc
    * [Pull request #720](https://bitbucket.org/osrf/gazebo/pull-request/720])
    * [Issue #846](https://bitbucket.org/osrf/gazebo/issue/846)
1. Fix OSX menu bar
    * [Pull request #688](https://bitbucket.org/osrf/gazebo/pull-request/688])
1. Fix gazebo::init by calling sdf::setFindCallback() before loading the sdf in gzfactory.
    * [Pull request #678](https://bitbucket.org/osrf/gazebo/pull-request/678])
    * [Issue #817](https://bitbucket.org/osrf/gazebo/issue/817)

### Gazebo 1.9.1 (2013-08-20)
* Deprecate header files that require case-sensitive filesystem (e.g. Common.hh, Physics.hh) [https://bitbucket.org/osrf/gazebo/pull-request/638/fix-for-775-deprecate-headers-that-require]
* Initial support for building on Mac OS X [https://bitbucket.org/osrf/gazebo/pull-request/660/osx-support-for-gazebo-19] [https://bitbucket.org/osrf/gazebo/pull-request/657/cmake-fixes-for-osx]
* Fixes for various issues [https://bitbucket.org/osrf/gazebo/pull-request/635/fix-for-issue-792/diff] [https://bitbucket.org/osrf/gazebo/pull-request/628/allow-scoped-and-non-scoped-joint-names-to/diff] [https://bitbucket.org/osrf/gazebo/pull-request/636/fix-build-dependency-in-message-generation/diff] [https://bitbucket.org/osrf/gazebo/pull-request/639/make-the-unversioned-setupsh-a-copy-of-the/diff] [https://bitbucket.org/osrf/gazebo/pull-request/650/added-missing-lib-to-player-client-library/diff] [https://bitbucket.org/osrf/gazebo/pull-request/656/install-gzmode_create-without-sh-suffix/diff]

### Gazebo 1.9.0 (2013-07-23)
* Use external package [sdformat](https://bitbucket.org/osrf/sdformat) for sdf parsing, refactor the `Element::GetValue*` function calls, and deprecate Gazebo's internal sdf parser [https://bitbucket.org/osrf/gazebo/pull-request/627]
* Improved ROS support ([[Tutorials#ROS_Integration |documentation here]]) [https://bitbucket.org/osrf/gazebo/pull-request/559]
* Added Sonar, Force-Torque, and Tactile Pressure sensors [https://bitbucket.org/osrf/gazebo/pull-request/557], [https://bitbucket.org/osrf/gazebo/pull-request/567]
* Add compile-time defaults for environment variables so that sourcing setup.sh is unnecessary in most cases [https://bitbucket.org/osrf/gazebo/pull-request/620]
* Enable user camera to follow objects in client window [https://bitbucket.org/osrf/gazebo/pull-request/603]
* Install protobuf message files for use in custom messages [https://bitbucket.org/osrf/gazebo/pull-request/614]
* Change default compilation flags to improve debugging [https://bitbucket.org/osrf/gazebo/pull-request/617]
* Change to supported relative include paths [https://bitbucket.org/osrf/gazebo/pull-request/594]
* Fix display of laser scans when sensor is rotated [https://bitbucket.org/osrf/gazebo/pull-request/599]

## Gazebo 1.8

### Gazebo 1.8.7 (2013-07-16)
* Fix bug in URDF parsing of Vector3 elements [https://bitbucket.org/osrf/gazebo/pull-request/613]
* Fix compilation errors with newest libraries [https://bitbucket.org/osrf/gazebo/pull-request/615]

### Gazebo 1.8.6 (2013-06-07)
* Fix inertia lumping in the URDF parser[https://bitbucket.org/osrf/gazebo/pull-request/554]
* Fix for ODEJoint CFM damping sign error [https://bitbucket.org/osrf/gazebo/pull-request/586]
* Fix transport memory growth[https://bitbucket.org/osrf/gazebo/pull-request/584]
* Reduce log file data in order to reduce buffer growth that results in out of memory kernel errors[https://bitbucket.org/osrf/gazebo/pull-request/587]

### Gazebo 1.8.5 (2013-06-04)
* Fix Gazebo build for machines without a valid display.[https://bitbucket.org/osrf/gazebo/commits/37f00422eea03365b839a632c1850431ee6a1d67]

### Gazebo 1.8.4 (2013-06-03)
* Fix UDRF to SDF converter so that URDF gazebo extensions are applied to all collisions in a link.[https://bitbucket.org/osrf/gazebo/pull-request/579]
* Prevent transport layer from locking when a gzclient connects to a gzserver over a connection with high latency.[https://bitbucket.org/osrf/gazebo/pull-request/572]
* Improve performance and fix uninitialized conditional jumps.[https://bitbucket.org/osrf/gazebo/pull-request/571]

### Gazebo 1.8.3 (2013-06-03)
* Fix for gzlog hanging when gzserver is not present or not responsive[https://bitbucket.org/osrf/gazebo/pull-request/577]
* Fix occasional segfault when generating log files[https://bitbucket.org/osrf/gazebo/pull-request/575]
* Performance improvement to ODE[https://bitbucket.org/osrf/gazebo/pull-request/556]
* Fix node initialization[https://bitbucket.org/osrf/gazebo/pull-request/570]
* Fix GPU laser Hz rate reduction when sensor moved away from world origin[https://bitbucket.org/osrf/gazebo/pull-request/566]
* Fix incorrect lighting in camera sensors when GPU laser is subscribe to[https://bitbucket.org/osrf/gazebo/pull-request/563]

### Gazebo 1.8.2 (2013-05-28)
* ODE performance improvements[https://bitbucket.org/osrf/gazebo/pull-request/535][https://bitbucket.org/osrf/gazebo/pull-request/537]
* Fixed tests[https://bitbucket.org/osrf/gazebo/pull-request/538][https://bitbucket.org/osrf/gazebo/pull-request/541][https://bitbucket.org/osrf/gazebo/pull-request/542]
* Fixed sinking vehicle bug[https://bitbucket.org/osrf/drcsim/issue/300] in pull-request[https://bitbucket.org/osrf/gazebo/pull-request/538]
* Fix GPU sensor throttling[https://bitbucket.org/osrf/gazebo/pull-request/536]
* Reduce string comparisons for better performance[https://bitbucket.org/osrf/gazebo/pull-request/546]
* Contact manager performance improvements[https://bitbucket.org/osrf/gazebo/pull-request/543]
* Transport performance improvements[https://bitbucket.org/osrf/gazebo/pull-request/548]
* Reduce friction noise[https://bitbucket.org/osrf/gazebo/pull-request/545]

### Gazebo 1.8.1 (2013-05-22)
* Please note that 1.8.1 contains a bug[https://bitbucket.org/osrf/drcsim/issue/300] that causes interpenetration between objects in resting contact to grow slowly.  Please update to 1.8.2 for the patch.
* Added warm starting[https://bitbucket.org/osrf/gazebo/pull-request/529]
* Reduced console output[https://bitbucket.org/osrf/gazebo/pull-request/533]
* Improved off screen rendering performance[https://bitbucket.org/osrf/gazebo/pull-request/530]
* Performance improvements [https://bitbucket.org/osrf/gazebo/pull-request/535] [https://bitbucket.org/osrf/gazebo/pull-request/537]

### Gazebo 1.8.0 (2013-05-17)
* Fixed slider axis [https://bitbucket.org/osrf/gazebo/pull-request/527]
* Fixed heightmap shadows [https://bitbucket.org/osrf/gazebo/pull-request/525]
* Fixed model and canonical link pose [https://bitbucket.org/osrf/gazebo/pull-request/519]
* Fixed OSX message header[https://bitbucket.org/osrf/gazebo/pull-request/524]
* Added zlib compression for logging [https://bitbucket.org/osrf/gazebo/pull-request/515]
* Allow clouds to be disabled in cameras [https://bitbucket.org/osrf/gazebo/pull-request/507]
* Camera rendering performance [https://bitbucket.org/osrf/gazebo/pull-request/528]


## Gazebo 1.7

### Gazebo 1.7.3 (2013-05-08)
* Fixed log cleanup (again) [https://bitbucket.org/osrf/gazebo/pull-request/511/fix-log-cleanup-logic]

### Gazebo 1.7.2 (2013-05-07)
* Fixed log cleanup [https://bitbucket.org/osrf/gazebo/pull-request/506/fix-gzlog-stop-command-line]
* Minor documentation fix [https://bitbucket.org/osrf/gazebo/pull-request/488/minor-documentation-fix]

### Gazebo 1.7.1 (2013-04-19)
* Fixed tests
* IMU sensor receives time stamped data from links
* Fix saving image frames [https://bitbucket.org/osrf/gazebo/pull-request/466/fix-saving-frames/diff]
* Wireframe rendering in GUI [https://bitbucket.org/osrf/gazebo/pull-request/414/allow-rendering-of-models-in-wireframe]
* Improved logging performance [https://bitbucket.org/osrf/gazebo/pull-request/457/improvements-to-gzlog-filter-and-logging]
* Viscous mud model [https://bitbucket.org/osrf/gazebo/pull-request/448/mud-plugin/diff]

## Gazebo 1.6

### Gazebo 1.6.3 (2013-04-15)
* Fixed a [critical SDF bug](https://bitbucket.org/osrf/gazebo/pull-request/451)
* Fixed a [laser offset bug](https://bitbucket.org/osrf/gazebo/pull-request/449)

### Gazebo 1.6.2 (2013-04-14)
* Fix for fdir1 physics property [https://bitbucket.org/osrf/gazebo/pull-request/429/fixes-to-treat-fdir1-better-1-rotate-into/diff]
* Fix for force torque sensor [https://bitbucket.org/osrf/gazebo/pull-request/447]
* SDF documentation fix [https://bitbucket.org/osrf/gazebo/issue/494/joint-axis-reference-frame-doesnt-match]

### Gazebo 1.6.1 (2013-04-05)
* Switch default build type to Release.

### Gazebo 1.6.0 (2013-04-05)
* Improvements to inertia in rubble pile
* Various Bullet integration advances.
* Noise models for ray, camera, and imu sensors.
* SDF 1.4, which accommodates more physics engine parameters and also some sensor noise models.
* Initial support for making movies from within Gazebo.
* Many performance improvements.
* Many bug fixes.
* Progress toward to building on OS X.

## Gazebo 1.5

### Gazebo 1.5.0 (2013-03-11)
* Partial integration of Bullet
  * Includes: cubes, spheres, cylinders, planes, meshes, revolute joints, ray sensors
* GUI Interface for log writing.
* Threaded sensors.
* Multi-camera sensor.

* Fixed the following issues:
 * [https://bitbucket.org/osrf/gazebo/issue/236 Issue #236]
 * [https://bitbucket.org/osrf/gazebo/issue/507 Issue #507]
 * [https://bitbucket.org/osrf/gazebo/issue/530 Issue #530]
 * [https://bitbucket.org/osrf/gazebo/issue/279 Issue #279]
 * [https://bitbucket.org/osrf/gazebo/issue/529 Issue #529]
 * [https://bitbucket.org/osrf/gazebo/issue/239 Issue #239]
 * [https://bitbucket.org/osrf/gazebo/issue/5 Issue #5]

## Gazebo 1.4

### Gazebo 1.4.0 (2013-02-01)
* New Features:
 * GUI elements to display messages from the server.
 * Multi-floor building editor and creator.
 * Improved sensor visualizations.
 * Improved mouse interactions

* Fixed the following issues:
 * [https://bitbucket.org/osrf/gazebo/issue/16 Issue #16]
 * [https://bitbucket.org/osrf/gazebo/issue/142 Issue #142]
 * [https://bitbucket.org/osrf/gazebo/issue/229 Issue #229]
 * [https://bitbucket.org/osrf/gazebo/issue/277 Issue #277]
 * [https://bitbucket.org/osrf/gazebo/issue/291 Issue #291]
 * [https://bitbucket.org/osrf/gazebo/issue/310 Issue #310]
 * [https://bitbucket.org/osrf/gazebo/issue/320 Issue #320]
 * [https://bitbucket.org/osrf/gazebo/issue/329 Issue #329]
 * [https://bitbucket.org/osrf/gazebo/issue/333 Issue #333]
 * [https://bitbucket.org/osrf/gazebo/issue/334 Issue #334]
 * [https://bitbucket.org/osrf/gazebo/issue/335 Issue #335]
 * [https://bitbucket.org/osrf/gazebo/issue/341 Issue #341]
 * [https://bitbucket.org/osrf/gazebo/issue/350 Issue #350]
 * [https://bitbucket.org/osrf/gazebo/issue/384 Issue #384]
 * [https://bitbucket.org/osrf/gazebo/issue/431 Issue #431]
 * [https://bitbucket.org/osrf/gazebo/issue/433 Issue #433]
 * [https://bitbucket.org/osrf/gazebo/issue/453 Issue #453]
 * [https://bitbucket.org/osrf/gazebo/issue/456 Issue #456]
 * [https://bitbucket.org/osrf/gazebo/issue/457 Issue #457]
 * [https://bitbucket.org/osrf/gazebo/issue/459 Issue #459]

## Gazebo 1.3

### Gazebo 1.3.1 (2012-12-14)
* Fixed the following issues:
 * [https://bitbucket.org/osrf/gazebo/issue/297 Issue #297]
* Other bugs fixed:
 * [https://bitbucket.org/osrf/gazebo/pull-request/164/ Fix light bounding box to disable properly when deselected]
 * [https://bitbucket.org/osrf/gazebo/pull-request/169/ Determine correct local IP address, to make remote clients work properly]
 * Various test fixes

### Gazebo 1.3.0 (2012-12-03)
* Fixed the following issues:
 * [https://bitbucket.org/osrf/gazebo/issue/233 Issue #233]
 * [https://bitbucket.org/osrf/gazebo/issue/238 Issue #238]
 * [https://bitbucket.org/osrf/gazebo/issue/2 Issue #2]
 * [https://bitbucket.org/osrf/gazebo/issue/95 Issue #95]
 * [https://bitbucket.org/osrf/gazebo/issue/97 Issue #97]
 * [https://bitbucket.org/osrf/gazebo/issue/90 Issue #90]
 * [https://bitbucket.org/osrf/gazebo/issue/253 Issue #253]
 * [https://bitbucket.org/osrf/gazebo/issue/163 Issue #163]
 * [https://bitbucket.org/osrf/gazebo/issue/91 Issue #91]
 * [https://bitbucket.org/osrf/gazebo/issue/245 Issue #245]
 * [https://bitbucket.org/osrf/gazebo/issue/242 Issue #242]
 * [https://bitbucket.org/osrf/gazebo/issue/156 Issue #156]
 * [https://bitbucket.org/osrf/gazebo/issue/78 Issue #78]
 * [https://bitbucket.org/osrf/gazebo/issue/36 Issue #36]
 * [https://bitbucket.org/osrf/gazebo/issue/104 Issue #104]
 * [https://bitbucket.org/osrf/gazebo/issue/249 Issue #249]
 * [https://bitbucket.org/osrf/gazebo/issue/244 Issue #244]

* New features:
 * Default camera view changed to look down at the origin from a height of 2 meters at location (5, -5, 2).
 * Record state data using the '-r' command line option, playback recorded state data using the '-p' command line option
 * Adjust placement of lights using the mouse.
 * Reduced the startup time.
 * Added visual reference for GUI mouse movements.
 * SDF version 1.3 released (changes from 1.2 listed below):
     - added `name` to `<camera name="cam_name"/>`
     - added `pose` to `<camera><pose>...</pose></camera>`
     - removed `filename` from `<mesh><filename>...</filename><mesh>`, use uri only.
     - recovered `provide_feedback` under `<joint>`, allowing calling `physics::Joint::GetForceTorque` in plugins.
     - added `imu` under `<sensor>`.

## Gazebo 1.2

### Gazebo 1.2.6 (2012-11-08)
* Fixed a transport issue with the GUI. Fixed saving the world via the GUI. Added more documentation. ([https://bitbucket.org/osrf/gazebo/pull-request/43/fixed-a-transport-issue-with-the-gui-fixed/diff pull request #43])
* Clean up mutex usage. ([https://bitbucket.org/osrf/gazebo/pull-request/54/fix-mutex-in-modellistwidget-using-boost/diff pull request #54])
* Fix OGRE path determination ([https://bitbucket.org/osrf/gazebo/pull-request/58/fix-ogre-paths-so-this-also-works-with/diff pull request #58], [https://bitbucket.org/osrf/gazebo/pull-request/68/fix-ogre-plugindir-determination/diff pull request #68])
* Fixed a couple of crashes and model selection/dragging problems ([https://bitbucket.org/osrf/gazebo/pull-request/59/fixed-a-couple-of-crashes-and-model/diff pull request #59])

### Gazebo 1.2.5 (2012-10-22)
* Step increment update while paused fixed ([https://bitbucket.org/osrf/gazebo/pull-request/45/fix-proper-world-stepinc-count-we-were/diff pull request #45])
* Actually call plugin destructors on shutdown ([https://bitbucket.org/osrf/gazebo/pull-request/51/fixed-a-bug-which-prevent-a-plugin/diff pull request #51])
* Don't crash on bad SDF input ([https://bitbucket.org/osrf/gazebo/pull-request/52/fixed-loading-of-bad-sdf-files/diff pull request #52])
* Fix cleanup of ray sensors on model deletion ([https://bitbucket.org/osrf/gazebo/pull-request/53/deleting-a-model-with-a-ray-sensor-did/diff pull request #53])
* Fix loading / deletion of improperly specified models ([https://bitbucket.org/osrf/gazebo/pull-request/56/catch-when-loading-bad-models-joint/diff pull request #56])

### Gazebo 1.2.4 (10-19-2012:08:00:52)
*  Style fixes ([https://bitbucket.org/osrf/gazebo/pull-request/30/style-fixes/diff pull request #30]).
*  Fix joint position control ([https://bitbucket.org/osrf/gazebo/pull-request/49/fixed-position-joint-control/diff pull request #49])

### Gazebo 1.2.3 (10-16-2012:18:39:54)
*  Disabled selection highlighting due to bug ([https://bitbucket.org/osrf/gazebo/pull-request/44/disabled-selection-highlighting-fixed/diff pull request #44]).
*  Fixed saving a world via the GUI.

### Gazebo 1.2.2 (10-16-2012:15:12:22)
*  Skip search for system install of libccd, use version inside gazebo ([https://bitbucket.org/osrf/gazebo/pull-request/39/skip-search-for-system-install-of-libccd/diff pull request #39]).
*  Fixed sensor initialization race condition ([https://bitbucket.org/osrf/gazebo/pull-request/42/fix-sensor-initializaiton-race-condition pull request #42]).

### Gazebo 1.2.1 (10-15-2012:21:32:55)
*  Properly removed projectors attached to deleted models ([https://bitbucket.org/osrf/gazebo/pull-request/37/remove-projectors-that-are-attached-to/diff pull request #37]).
*  Fix model plugin loading bug ([https://bitbucket.org/osrf/gazebo/pull-request/31/moving-bool-first-in-model-and-world pull request #31]).
*  Fix light insertion and visualization of models prior to insertion ([https://bitbucket.org/osrf/gazebo/pull-request/35/fixed-light-insertion-and-visualization-of/diff pull request #35]).
*  Fixed GUI manipulation of static objects ([https://bitbucket.org/osrf/gazebo/issue/63/moving-static-objects-does-not-move-the issue #63] [https://bitbucket.org/osrf/gazebo/pull-request/38/issue-63-bug-patch-moving-static-objects/diff pull request #38]).
*  Fixed GUI selection bug ([https://bitbucket.org/osrf/gazebo/pull-request/40/fixed-selection-of-multiple-objects-at/diff pull request #40])

### Gazebo 1.2.0 (10-04-2012:20:01:20)
*  Updated GUI: new style, improved mouse controls, and removal of non-functional items.
*  Model database: An online repository of models.
*  Numerous bug fixes
*  APT repository hosted at [http://osrfoundation.org OSRF]
*  Improved process control prevents zombie processes<|MERGE_RESOLUTION|>--- conflicted
+++ resolved
@@ -2,13 +2,11 @@
 
 ## Gazebo 7.x.x (2017-xx-xx)
 
-<<<<<<< HEAD
 1. Shadow improvements
     * [Pull request 2805](https://bitbucket.org/osrf/gazebo/pull-requests/2805)
-=======
+
 1. Add camera lens flare effect
     * [Pull request 2806](https://bitbucket.org/osrf/gazebo/pull-request/2806)
->>>>>>> 3b124df8
 
 
 ## Gazebo 7.9.0 (2017-11-22)
