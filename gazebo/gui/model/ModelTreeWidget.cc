--- conflicted
+++ resolved
@@ -218,11 +218,7 @@
        boost::bind(&ModelTreeWidget::OnDeselectAll, this, _1, _2)));
 
   this->connections.push_back(
-<<<<<<< HEAD
      gui::model::Events::ConnectSetSelectedEntity(
-=======
-     gui::model::Events::ConnectSetSelectedLink(
->>>>>>> e94ce348
        boost::bind(&ModelTreeWidget::OnSetSelectedEntity, this, _1, _2)));
 
   this->connections.push_back(
@@ -289,13 +285,9 @@
     std::string type = item->data(1, Qt::UserRole).toString().toStdString();
 
     if (type == "Link")
-<<<<<<< HEAD
       gui::model::Events::setSelectedEntity(name, true);
-=======
-      gui::model::Events::setSelectedLink(name, true);
     if (type == "Nested Model")
-      gui::model::Events::setSelectedLink(name, true);
->>>>>>> e94ce348
+      gui::model::Events::setSelectedEntity(name, true);
     else if (type == "Joint")
       gui::model::Events::setSelectedJoint(name, true);
     else if (type == "Model Plugin")
@@ -311,13 +303,9 @@
       std::string type = item->data(1, Qt::UserRole).toString().toStdString();
 
       if (type == "Link")
-<<<<<<< HEAD
         gui::model::Events::setSelectedEntity(name, false);
-=======
-        gui::model::Events::setSelectedLink(name, false);
       if (type == "Nested Model")
-        gui::model::Events::setSelectedLink(name, false);
->>>>>>> e94ce348
+        gui::model::Events::setSelectedEntity(name, false);
       else if (type == "Joint")
         gui::model::Events::setSelectedJoint(name, false);
     else if (type == "Model Plugin")
@@ -425,13 +413,9 @@
       (*it)->setSelected(false);
       it = this->selected.erase(it);
       if (type == "Link")
-<<<<<<< HEAD
         gui::model::Events::setSelectedEntity(name, false);
-=======
-        gui::model::Events::setSelectedLink(name, false);
       if (type == "Nested Model")
-        gui::model::Events::setSelectedLink(name, false);
->>>>>>> e94ce348
+        gui::model::Events::setSelectedEntity(name, false);
       else if (type == "Joint")
         gui::model::Events::setSelectedJoint(name, false);
       else if (type == "Model Plugin")
