--- conflicted
+++ resolved
@@ -65,7 +65,7 @@
       public: std::map<unsigned int, PlotData *> plotData;
 
       /// \brief Pointer to an empty plot.
-      public: EmptyIncrementalPlot *emptyPlot = NULL;
+      public: IncrementalPlot *emptyPlot = NULL;
 
       /// \brief Container for all the variableCurves on the Y axis.
       public: VariablePillContainer *yVariableContainer = NULL;
@@ -199,11 +199,7 @@
   plotScrollArea->setWidget(plotFrame);
 
   // empty plot
-<<<<<<< HEAD
-  this->dataPtr->emptyPlot = new EmptyIncrementalPlot(this);
-=======
   this->dataPtr->emptyPlot = new IncrementalPlot(this);
->>>>>>> f3ece181
   connect(this->dataPtr->emptyPlot, SIGNAL(VariableAdded(std::string)),
       this, SLOT(OnAddVariable(std::string)));
   plotLayout->addWidget(this->dataPtr->emptyPlot);
@@ -388,11 +384,8 @@
   IncrementalPlot *plot = new IncrementalPlot(this);
   plot->setAutoDelete(false);
   plot->ShowGrid(this->dataPtr->emptyPlot->ShowGrid());
-<<<<<<< HEAD
-=======
   connect(plot, SIGNAL(VariableAdded(std::string)), this,
       SLOT(OnAddVariable(std::string)));
->>>>>>> f3ece181
   this->dataPtr->plotSplitter->addWidget(plot);
 
   PlotData *p = new PlotData;
@@ -464,10 +457,6 @@
 /////////////////////////////////////////////////
 void PlotCanvas::OnAddVariable(const std::string &_variable)
 {
-<<<<<<< HEAD
-  // add new variable to new plot
-  this->AddVariable(_variable);
-=======
   IncrementalPlot *plot =
       qobject_cast<IncrementalPlot *>(QObject::sender());
 
@@ -491,7 +480,6 @@
       }
     }
   }
->>>>>>> f3ece181
 }
 
 /////////////////////////////////////////////////
