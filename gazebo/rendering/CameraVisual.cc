/*
 * Copyright (C) 2012-2015 Open Source Robotics Foundation
 *
 * Licensed under the Apache License, Version 2.0 (the "License");
 * you may not use this file except in compliance with the License.
 * You may obtain a copy of the License at
 *
 *     http://www.apache.org/licenses/LICENSE-2.0
 *
 * Unless required by applicable law or agreed to in writing, software
 * distributed under the License is distributed on an "AS IS" BASIS,
 * WITHOUT WARRANTIES OR CONDITIONS OF ANY KIND, either express or implied.
 * See the License for the specific language governing permissions and
 * limitations under the License.
 *
*/
<<<<<<< HEAD

#ifdef _WIN32
  // Ensure that Winsock2.h is included before Windows.h, which can get
  // pulled in by anybody (e.g., Boost).
  #include <Winsock2.h>
#endif
=======
/* Desc: Camera Visualization Class
 * Author: Nate Koenig
 */
#include <boost/bind.hpp>
>>>>>>> e0bc65ca

#include "gazebo/rendering/ogre_gazebo.h"
#include "gazebo/rendering/DynamicLines.hh"
#include "gazebo/rendering/Scene.hh"
#include "gazebo/rendering/Camera.hh"
#include "gazebo/rendering/CameraVisualPrivate.hh"
#include "gazebo/rendering/CameraVisual.hh"

using namespace gazebo;
using namespace rendering;

/////////////////////////////////////////////////
CameraVisual::CameraVisual(const std::string &_name, VisualPtr _vis)
: Visual(*new CameraVisualPrivate, _name, _vis)
{
  CameraVisualPrivate *dPtr =
      reinterpret_cast<CameraVisualPrivate *>(this->dataPtr);
  dPtr->type = VT_SENSOR;
}

/////////////////////////////////////////////////
CameraVisual::~CameraVisual()
{
  this->Fini();
}

/////////////////////////////////////////////////
void CameraVisual::Load(const msgs::CameraSensor &_msg)
{
  CameraVisualPrivate *dPtr =
      reinterpret_cast<CameraVisualPrivate *>(this->dataPtr);

  math::Vector2d imageSize = msgs::ConvertIgn(_msg.image_size());

  double dist = 2.0;
  double width = 1.0;
  double height = imageSize.y / static_cast<double>(imageSize.x);

  dPtr->camera = dPtr->scene->CreateCamera(this->GetName(), false);

  sdf::ElementPtr cameraElem = msgs::CameraSensorToSDF(_msg);
  dPtr->camera->Load(cameraElem);
  dPtr->camera->Init();
  dPtr->camera->CreateRenderTexture(this->GetName() + "_RTT");

  Ogre::MaterialPtr material =
    Ogre::MaterialManager::getSingleton().create(
        this->GetName()+"_RTT_material",

        Ogre::ResourceGroupManager::DEFAULT_RESOURCE_GROUP_NAME);
  material->getTechnique(0)->getPass(0)->createTextureUnitState();
  material->getTechnique(0)->getPass(0)->setDepthCheckEnabled(true);
  material->getTechnique(0)->getPass(0)->setDepthWriteEnabled(true);
  material->getTechnique(0)->getPass(0)->setLightingEnabled(false);
  material->getTechnique(0)->getPass(0)->getTextureUnitState(
      0)->setTextureName(this->GetName()+"_RTT");

  Ogre::Plane plane;
  plane.normal = Ogre::Vector3::NEGATIVE_UNIT_X;
  plane.d = dist;

  if (!Ogre::MeshManager::getSingleton().resourceExists(
        this->GetName() + "__floor"))
  {
    Ogre::MeshManager::getSingleton().createPlane(this->GetName() + "__floor",
        Ogre::ResourceGroupManager::DEFAULT_RESOURCE_GROUP_NAME,
        plane, width, height, 1, 1, true, 1, 1.0f, 1.0f,
        Ogre::Vector3::UNIT_Z);
  }

  Ogre::Entity *planeEnt =
    dPtr->scene->GetManager()->createEntity(this->GetName() + "__plane",
        this->GetName() + "__floor");
  planeEnt->setMaterialName(this->GetName()+"_RTT_material");
  planeEnt->setCastShadows(false);
  planeEnt->setVisibilityFlags(GZ_VISIBILITY_GUI);

  DynamicLines *line = this->CreateDynamicLine(RENDERING_LINE_LIST);

  line->AddPoint(math::Vector3(0, 0, 0));
  line->AddPoint(math::Vector3(dist, width*0.5, height*0.5));

  line->AddPoint(math::Vector3(0, 0, 0));
  line->AddPoint(math::Vector3(dist, -width*0.5, height*0.5));

  line->AddPoint(math::Vector3(0, 0, 0));
  line->AddPoint(math::Vector3(dist, -width*0.5, -height*0.5));

  line->AddPoint(math::Vector3(0, 0, 0));
  line->AddPoint(math::Vector3(dist, width*0.5, -height*0.5));

  line->setMaterial("Gazebo/WhiteGlow");
  line->setVisibilityFlags(GZ_VISIBILITY_GUI);

  this->AttachObject(planeEnt);
  dPtr->camera->AttachToVisual(this->GetId(), true);

  this->SetVisibilityFlags(GZ_VISIBILITY_GUI);

  if (dPtr->parent)
    dPtr->parent->AttachVisual(shared_from_this());

  dPtr->connections.push_back(
      event::Events::ConnectRender(
      boost::bind(&CameraVisual::Update, this)));
}

/////////////////////////////////////////////////
void CameraVisual::Update()
{
  CameraVisualPrivate *dPtr =
      reinterpret_cast<CameraVisualPrivate *>(this->dataPtr);

  if (!dPtr->camera)
    return;

  dPtr->camera->Render();
}

/////////////////////////////////////////////////
void CameraVisual::Fini()
{
  /*CameraVisualPrivate *dPtr =
      reinterpret_cast<CameraVisualPrivate *>(this->dataPtr);
  dPtr->connections.clear();

  if (dPtr->scene && dPtr->camera)
    dPtr->scene->RemoveCamera(dPtr->camera->GetName());

  dPtr->camera.reset();

      */
  this->DetachObjects();
  if (this->dataPtr->scene)
  {
    this->dataPtr->scene->GetManager()->destroyEntity(
        this->GetName() + "__plane");
  }
}<|MERGE_RESOLUTION|>--- conflicted
+++ resolved
@@ -14,19 +14,14 @@
  * limitations under the License.
  *
 */
-<<<<<<< HEAD
 
 #ifdef _WIN32
   // Ensure that Winsock2.h is included before Windows.h, which can get
   // pulled in by anybody (e.g., Boost).
   #include <Winsock2.h>
 #endif
-=======
-/* Desc: Camera Visualization Class
- * Author: Nate Koenig
- */
+
 #include <boost/bind.hpp>
->>>>>>> e0bc65ca
 
 #include "gazebo/rendering/ogre_gazebo.h"
 #include "gazebo/rendering/DynamicLines.hh"
