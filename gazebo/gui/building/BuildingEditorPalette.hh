--- conflicted
+++ resolved
@@ -73,15 +73,12 @@
       /// \param[in] _buttonId Id of the button clicked.
       private slots: void OnColor(int _buttonId);
 
+      /// \brief TODO
+      private slots: void OnCustomColor();
+
       /// \brief Qt callback when a texture brush is pressed.
       /// \param[in] _buttonId Id of the button clicked.
       private slots: void OnTexture(int _buttonId);
-
-      /// \brief TODO
-      private slots: void OnCustomColor();
-
-      /// \brief TODO
-      private slots: void OnTexture(int _textureId);
 
       /// \brief Qt callback when the Model Name field is changed.
       private slots: void OnNameChanged(const QString &_name);
@@ -128,11 +125,7 @@
       /// \brief List of default colors to be picked.
       private: std::vector<QColor> colorList;
 
-<<<<<<< HEAD
-      /// \brief TODO
-=======
       /// \brief List of default textures to be picked.
->>>>>>> 09096225
       private: std::vector<QString> textureList;
     };
     /// \}
