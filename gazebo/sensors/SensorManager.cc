/*
 * Copyright (C) 2012-2016 Open Source Robotics Foundation
 *
 * Licensed under the Apache License, Version 2.0 (the "License");
 * you may not use this file except in compliance with the License.
 * You may obtain a copy of the License at
 *
 *     http://www.apache.org/licenses/LICENSE-2.0
 *
 * Unless required by applicable law or agreed to in writing, software
 * distributed under the License is distributed on an "AS IS" BASIS,
 * WITHOUT WARRANTIES OR CONDITIONS OF ANY KIND, either express or implied.
 * See the License for the specific language governing permissions and
 * limitations under the License.
 *
*/
#ifdef _WIN32
  // Ensure that Winsock2.h is included before Windows.h, which can get
  // pulled in by anybody (e.g., Boost).
  #include <Winsock2.h>
#endif

#include <functional>
#include <boost/bind.hpp>
#include "gazebo/common/Assert.hh"
#include "gazebo/common/Time.hh"

#include "gazebo/physics/PhysicsIface.hh"
#include "gazebo/physics/PhysicsEngine.hh"
#include "gazebo/physics/World.hh"
#include "gazebo/sensors/Sensor.hh"
#include "gazebo/sensors/SensorsIface.hh"
#include "gazebo/sensors/SensorFactory.hh"
#include "gazebo/sensors/SensorManager.hh"

using namespace gazebo;
using namespace sensors;

/// \brief A mutex used by SensorContainer and SimTimeEventHandler
/// for timing coordination.
boost::mutex g_sensorTimingMutex;

//////////////////////////////////////////////////
SensorManager::SensorManager()
  : initialized(false), removeAllSensors(false)
{
  // sensors::IMAGE container
  this->sensorContainers.push_back(new ImageSensorContainer());

  // sensors::RAY container
  this->sensorContainers.push_back(new SensorContainer());

  // sensors::OTHER container
  this->sensorContainers.push_back(new SensorContainer());
}

//////////////////////////////////////////////////
SensorManager::~SensorManager()
{
  // Clean up the sensors.
  for (SensorContainer_V::iterator iter = this->sensorContainers.begin();
       iter != this->sensorContainers.end(); ++iter)
  {
    GZ_ASSERT((*iter) != NULL, "Sensor Constainer is NULL");
    (*iter)->Stop();
    (*iter)->RemoveSensors();
    delete (*iter);
  }
  this->sensorContainers.clear();

  this->initSensors.clear();
}

//////////////////////////////////////////////////
void SensorManager::RunThreads()
{
  // Start the non-image sensor containers. The first item in the
  // sensorsContainers list are the image-based sensors, which rely on the
  // rendering engine, which in turn requires that they run in the main
  // thread.
  for (SensorContainer_V::iterator iter = ++this->sensorContainers.begin();
       iter != this->sensorContainers.end(); ++iter)
  {
    GZ_ASSERT((*iter) != NULL, "Sensor Constainer is NULL");
    (*iter)->Run();
  }
}

//////////////////////////////////////////////////
void SensorManager::Stop()
{
  // Start all the sensor containers.
  for (SensorContainer_V::iterator iter = this->sensorContainers.begin();
       iter != this->sensorContainers.end(); ++iter)
  {
    GZ_ASSERT((*iter) != NULL, "Sensor Constainer is NULL");
    (*iter)->Stop();
  }
}

//////////////////////////////////////////////////
void SensorManager::Update(bool _force)
{
  {
    boost::recursive_mutex::scoped_lock lock(this->mutex);

    if (this->worlds.empty() && physics::worlds_running() && this->initialized)
    {
<<<<<<< HEAD
      GZ_ASSERT((*iter) != NULL, "Sensor pointer is NULL");
      GZ_ASSERT((*iter)->Category() < 0 ||
          (*iter)->Category() < CATEGORY_COUNT, "Sensor category is empty");
      GZ_ASSERT(this->sensorContainers[(*iter)->Category()] != NULL,
                "Sensor container is NULL");

      (*iter)->Init();
      this->sensorContainers[(*iter)->Category()]->AddSensor(*iter);
=======
      auto world = physics::get_world();
      this->worlds[world->GetName()] = world;
      world->_SetSensorsInitialized(true);
    }

    if (!this->initSensors.empty())
    {
      // in case things are spawned, sensors length changes
      for (auto &sensor : this->initSensors)
      {
        GZ_ASSERT(sensor != NULL, "Sensor pointer is NULL");
        GZ_ASSERT(sensor->Category() < 0 ||
            sensor->Category() < CATEGORY_COUNT, "Sensor category is empty");
        GZ_ASSERT(this->sensorContainers[sensor->Category()] != NULL,
            "Sensor container is NULL");

        sensor->Init();
        this->sensorContainers[sensor->Category()]->AddSensor(sensor);
      }
      this->initSensors.clear();
      for (auto &worldName_worldPtr : this->worlds)
        worldName_worldPtr.second->_SetSensorsInitialized(true);
>>>>>>> 4926079c
    }

    for (std::vector<std::string>::iterator iter = this->removeSensors.begin();
         iter != this->removeSensors.end(); ++iter)
    {
      GZ_ASSERT(!(*iter).empty(), "Remove sensor name is empty.");

      bool removed = false;
      for (SensorContainer_V::iterator iter2 = this->sensorContainers.begin();
           iter2 != this->sensorContainers.end() && !removed; ++iter2)
      {
        GZ_ASSERT((*iter2) != NULL, "SensorContainer is NULL");

        removed = (*iter2)->RemoveSensor(*iter);
      }

      if (!removed)
      {
        gzerr << "RemoveSensor failed. The SensorManager's list of sensors "
              << "changed during sensor removal. This is bad, and should "
              << "never happen.\n";
      }
    }
    this->removeSensors.clear();

    if (this->removeAllSensors)
    {
      for (SensorContainer_V::iterator iter2 = this->sensorContainers.begin();
          iter2 != this->sensorContainers.end(); ++iter2)
      {
        GZ_ASSERT((*iter2) != NULL, "SensorContainer is NULL");
        (*iter2)->RemoveSensors();
      }
      this->initSensors.clear();
      this->removeAllSensors = false;
    }
  }

  // Only update if there are sensors
  if (this->sensorContainers[sensors::IMAGE]->sensors.size() > 0)
    this->sensorContainers[sensors::IMAGE]->Update(_force);
}

//////////////////////////////////////////////////
bool SensorManager::SensorsInitialized()
{
  boost::recursive_mutex::scoped_lock lock(this->mutex);
  bool result = this->initSensors.empty();
  return result;
}

//////////////////////////////////////////////////
void SensorManager::ResetLastUpdateTimes()
{
  boost::recursive_mutex::scoped_lock lock(this->mutex);
  for (SensorContainer_V::iterator iter = this->sensorContainers.begin();
       iter != this->sensorContainers.end(); ++iter)
  {
    GZ_ASSERT((*iter) != NULL, "SensorContainer is NULL");
    (*iter)->ResetLastUpdateTimes();
  }
}

//////////////////////////////////////////////////
void SensorManager::Init()
{
  boost::recursive_mutex::scoped_lock lock(this->mutex);

  this->simTimeEventHandler = new SimTimeEventHandler();

  // Initialize all the sensor containers.
  for (SensorContainer_V::iterator iter = this->sensorContainers.begin();
       iter != this->sensorContainers.end(); ++iter)
  {
    GZ_ASSERT((*iter) != NULL, "SensorContainer is NULL");
    (*iter)->Init();
  }

  // Connect to the time reset event.
  this->timeResetConnection = event::Events::ConnectTimeReset(
      std::bind(&SensorManager::ResetLastUpdateTimes, this));

  // Connect to the remove sensor event.
  this->removeSensorConnection = event::Events::ConnectRemoveSensor(
      std::bind(&SensorManager::RemoveSensor, this, std::placeholders::_1));

  // Connect to the create sensor event.
  this->createSensorConnection = event::Events::ConnectCreateSensor(
      std::bind(&SensorManager::OnCreateSensor, this,
        std::placeholders::_1, std::placeholders::_2,
        std::placeholders::_3, std::placeholders::_4));

  this->initialized = true;
}

//////////////////////////////////////////////////
void SensorManager::Fini()
{
  boost::recursive_mutex::scoped_lock lock(this->mutex);

  // Finalize all the sensor containers.
  for (SensorContainer_V::iterator iter = this->sensorContainers.begin();
       iter != this->sensorContainers.end(); ++iter)
  {
    GZ_ASSERT((*iter) != NULL, "SensorContainer is NULL");
    (*iter)->Fini();
    (*iter)->Stop();
  }

  this->removeSensors.clear();
  this->initSensors.clear();
  this->worlds.clear();

  delete this->simTimeEventHandler;
  this->simTimeEventHandler = NULL;

  this->initialized = false;
}

//////////////////////////////////////////////////
void SensorManager::GetSensorTypes(std::vector<std::string> &_types) const
{
  sensors::SensorFactory::GetSensorTypes(_types);
}

//////////////////////////////////////////////////
void SensorManager::OnCreateSensor(sdf::ElementPtr _elem,
    const std::string &_worldName,
    const std::string &_parentName,
    const uint32_t _parentId)
{
  this->CreateSensor(_elem, _worldName, _parentName, _parentId);
}

//////////////////////////////////////////////////
std::string SensorManager::CreateSensor(sdf::ElementPtr _elem,
                                        const std::string &_worldName,
                                        const std::string &_parentName,
                                        uint32_t _parentId)
{
  std::string type = _elem->Get<std::string>("type");
  SensorPtr sensor = sensors::SensorFactory::NewSensor(type);

  if (!sensor)
  {
    gzerr << "Unable to create sensor of type[" << type << "]\n";
    return std::string();
  }

  // Must come before sensor->Load
  sensor->SetParent(_parentName, _parentId);

  // Load the sensor
  sensor->Load(_worldName, _elem);
  this->worlds[_worldName] = physics::get_world(_worldName);

  // If the SensorManager has not been initialized, then it's okay to push
  // the sensor into one of the sensor vectors because the sensor will get
  // initialized in SensorManager::Init
  if (!this->initialized)
  {
    this->sensorContainers[sensor->Category()]->AddSensor(sensor);
  }
  // Otherwise the SensorManager is already running, and the sensor will get
  // initialized during the next SensorManager::Update call.
  else
  {
    boost::recursive_mutex::scoped_lock lock(this->mutex);
    this->worlds[_worldName]->_SetSensorsInitialized(false);
    this->initSensors.push_back(sensor);
  }

  return sensor->ScopedName();
}

//////////////////////////////////////////////////
SensorPtr SensorManager::GetSensor(const std::string &_name) const
{
  boost::recursive_mutex::scoped_lock lock(this->mutex);

  SensorContainer_V::const_iterator iter;
  SensorPtr result;

  // Try to find the sensor in all of the containers
  for (iter = this->sensorContainers.begin();
       iter != this->sensorContainers.end() && !result; ++iter)
  {
    GZ_ASSERT((*iter) != NULL, "SensorContainer is NULL");
    result = (*iter)->GetSensor(_name);
  }

  // If the sensor was not found, then try to find based on an unscoped
  // name.
  // If multiple sensors exist with the same name, then an error occurs
  // because we don't know which sensor is correct.
  if (!result)
  {
    SensorPtr tmpSensor;
    for (iter = this->sensorContainers.begin();
         iter != this->sensorContainers.end(); ++iter)
    {
      GZ_ASSERT((*iter) != NULL, "SensorContainer is NULL");
      tmpSensor = (*iter)->GetSensor(_name, true);

      if (!tmpSensor)
        continue;

      if (!result)
      {
        result = tmpSensor;
        GZ_ASSERT(result != NULL, "SensorContainer contains a NULL Sensor");
      }
      else
      {
        gzerr << "Unable to get a sensor, multiple sensors with the same "
          << "name[" << _name << "]. Use a scoped name instead, "
          << "world_name::model_name::link_name::sensor_name.\n";
        result.reset();
        break;
      }
    }
  }

  return result;
}

//////////////////////////////////////////////////
Sensor_V SensorManager::GetSensors() const
{
  boost::recursive_mutex::scoped_lock lock(this->mutex);
  Sensor_V result;

  // Copy the sensor pointers
  for (SensorContainer_V::const_iterator iter = this->sensorContainers.begin();
       iter != this->sensorContainers.end(); ++iter)
  {
    GZ_ASSERT((*iter) != NULL, "SensorContainer is NULL");
    std::copy((*iter)->sensors.begin(), (*iter)->sensors.end(),
              std::back_inserter(result));
  }

  return result;
}

//////////////////////////////////////////////////
void SensorManager::RemoveSensor(const std::string &_name)
{
  boost::recursive_mutex::scoped_lock lock(this->mutex);
  SensorPtr sensor = this->GetSensor(_name);

  if (!sensor)
  {
    gzerr << "Unable to remove sensor[" << _name << "] because it "
          << "does not exist.\n";
  }
  else
  {
    // Push it on the list, to be removed by the main sensor thread,
    // to ensure correct access to rendering resources.
    this->removeSensors.push_back(sensor->ScopedName());
  }
}

//////////////////////////////////////////////////
void SensorManager::RemoveSensors()
{
  boost::recursive_mutex::scoped_lock lock(this->mutex);
  this->removeAllSensors = true;
}

//////////////////////////////////////////////////
SensorManager::SensorContainer::SensorContainer()
{
  this->stop = true;
  this->initialized = false;
  this->runThread = NULL;
}

//////////////////////////////////////////////////
SensorManager::SensorContainer::~SensorContainer()
{
  this->sensors.clear();
}

//////////////////////////////////////////////////
void SensorManager::SensorContainer::Init()
{
  boost::recursive_mutex::scoped_lock lock(this->mutex);

  for (auto &sensor : this->sensors)
  {
    GZ_ASSERT(sensor != NULL, "Sensor is NULL");
    sensor->Init();
  }

  this->initialized = true;
}

//////////////////////////////////////////////////
void SensorManager::SensorContainer::Fini()
{
  boost::recursive_mutex::scoped_lock lock(this->mutex);

  Sensor_V::iterator iter;

  // Finialize each sensor in the current sensor vector
  for (iter = this->sensors.begin(); iter != this->sensors.end(); ++iter)
  {
    GZ_ASSERT((*iter) != NULL, "Sensor is NULL");
    (*iter)->Fini();
  }

  // Remove all the sensors from the current sensor vector.
  this->sensors.clear();

  this->initialized = false;
}

//////////////////////////////////////////////////
void SensorManager::SensorContainer::Run()
{
  this->runThread = new boost::thread(
      boost::bind(&SensorManager::SensorContainer::RunLoop, this));

  GZ_ASSERT(this->runThread, "Unable to create boost::thread.");
}

//////////////////////////////////////////////////
void SensorManager::SensorContainer::Stop()
{
  this->stop = true;
  this->runCondition.notify_all();
  if (this->runThread)
  {
    // Note: calling interrupt seems to cause the thread to either block
    // or throw an exception, so commenting it out for now.
    // this->runThread->interrupt();
    this->runThread->join();
    delete this->runThread;
    this->runThread = NULL;
  }
}

//////////////////////////////////////////////////
void SensorManager::SensorContainer::RunLoop()
{
  this->stop = false;

  physics::WorldPtr world = physics::get_world();
  GZ_ASSERT(world != NULL, "Pointer to World is NULL");

  physics::PhysicsEnginePtr engine = world->GetPhysicsEngine();
  GZ_ASSERT(engine != NULL, "Pointer to PhysicsEngine is NULL");

  engine->InitForThread();

  // The original value was hardcode to 1.0. Changed the value to
  // 1000 * MaxStepSize in order to handle simulation with a
  // large step size.
  double maxSensorUpdate = engine->GetMaxStepSize() * 1000;

  common::Time sleepTime, startTime, eventTime, diffTime;
  double maxUpdateRate = 0;

  boost::mutex tmpMutex;
  boost::mutex::scoped_lock lock2(tmpMutex);

  // Wait for a sensor to be added.
  // Use a while loop since world resets will notify the runCondition.
  while (this->sensors.empty())
  {
    this->runCondition.wait(lock2);
    if (this->stop)
      return;
  }

  {
    boost::recursive_mutex::scoped_lock lock(this->mutex);

    // Get the minimum update rate from the sensors.
    for (Sensor_V::iterator iter = this->sensors.begin();
        iter != this->sensors.end() && !this->stop; ++iter)
    {
      GZ_ASSERT((*iter) != NULL, "Sensor is NULL");
      maxUpdateRate = std::max((*iter)->UpdateRate(), maxUpdateRate);
    }
  }

  // Calculate an appropriate sleep time.
  if (maxUpdateRate > 0)
    sleepTime.Set(1.0 / (maxUpdateRate));
  else
    sleepTime.Set(0, 1e6);

  while (!this->stop)
  {
    // If all the sensors get deleted, wait here.
    // Use a while loop since world resets will notify the runCondition.
    while (this->sensors.empty())
    {
      this->runCondition.wait(lock2);
      if (this->stop)
        return;
    }

    // Get the start time of the update.
    startTime = world->GetSimTime();

    this->Update(false);

    // Compute the time it took to update the sensors.
    // It's possible that the world time was reset during the Update. This
    // would case a negative diffTime. Instead, just use a event time of zero
    diffTime = std::max(common::Time::Zero, world->GetSimTime() - startTime);

    // Set the default sleep time
    eventTime = std::max(common::Time::Zero, sleepTime - diffTime);

    // Make sure update time is reasonable.
    GZ_ASSERT(diffTime.sec < maxSensorUpdate,
        "Took over 1000*max_step_size to update a sensor.");

    // Make sure eventTime is not negative.
    GZ_ASSERT(eventTime >= common::Time::Zero,
        "Time to next sensor update is negative.");

    boost::mutex::scoped_lock timingLock(g_sensorTimingMutex);

    // Add an event to trigger when the appropriate simulation time has been
    // reached.
    SensorManager::Instance()->simTimeEventHandler->AddRelativeEvent(
        eventTime, &this->runCondition);

    // This if statement helps prevent deadlock on osx during teardown.
    if (!this->stop)
    {
      this->runCondition.wait(timingLock);
    }
  }
}

//////////////////////////////////////////////////
void SensorManager::SensorContainer::Update(bool _force)
{
  boost::recursive_mutex::scoped_lock lock(this->mutex);

  if (this->sensors.empty())
    gzlog << "Updating a sensor container without any sensors.\n";

  // Update all the sensors in this container.
  for (Sensor_V::iterator iter = this->sensors.begin();
       iter != this->sensors.end(); ++iter)
  {
    GZ_ASSERT((*iter) != NULL, "Sensor is NULL");
    (*iter)->Update(_force);
  }
}

//////////////////////////////////////////////////
SensorPtr SensorManager::SensorContainer::GetSensor(const std::string &_name,
                                                    bool _useLeafName) const
{
  boost::recursive_mutex::scoped_lock lock(this->mutex);

  SensorPtr result;

  // Look for a sensor with the correct name
  for (Sensor_V::const_iterator iter = this->sensors.begin();
       iter != this->sensors.end() && !result; ++iter)
  {
    GZ_ASSERT((*iter) != NULL, "Sensor is NULL");

    // We match on the scoped name (model::link::sensor) because multiple
<<<<<<< HEAD
    // sensors with the name leaf name make exists in a world.
=======
    // sensors with the same leaf name may exist in a world.
>>>>>>> 4926079c
    if ((_useLeafName && (*iter)->Name() == _name) ||
        (!_useLeafName && (*iter)->ScopedName() == _name))
    {
      result = (*iter);
      break;
    }
  }

  return result;
}

//////////////////////////////////////////////////
void SensorManager::SensorContainer::AddSensor(SensorPtr _sensor)
{
  GZ_ASSERT(_sensor != NULL, "Sensor is NULL when passed to ::AddSensor");

  {
    boost::recursive_mutex::scoped_lock lock(this->mutex);
    this->sensors.push_back(_sensor);
  }

  // Tell the run loop that we have received a sensor
  this->runCondition.notify_one();
}

//////////////////////////////////////////////////
bool SensorManager::SensorContainer::RemoveSensor(const std::string &_name)
{
  boost::recursive_mutex::scoped_lock lock(this->mutex);

  Sensor_V::iterator iter;

  bool removed = false;

  // Find the correct sensor based on name, and remove it.
  for (iter = this->sensors.begin(); iter != this->sensors.end(); ++iter)
  {
    GZ_ASSERT((*iter) != NULL, "Sensor is NULL");

    if ((*iter)->ScopedName() == _name)
    {
      (*iter)->Fini();
      this->sensors.erase(iter);
      removed = true;
      break;
    }
  }

  return removed;
}

//////////////////////////////////////////////////
void SensorManager::SensorContainer::ResetLastUpdateTimes()
{
  boost::recursive_mutex::scoped_lock lock(this->mutex);

  Sensor_V::iterator iter;

  // Rest last update times for all contained sensors.
  for (iter = this->sensors.begin(); iter != this->sensors.end(); ++iter)
  {
    GZ_ASSERT((*iter) != NULL, "Sensor is NULL");
    (*iter)->ResetLastUpdateTime();
  }

  // Tell the run loop that world time has been reset.
  this->runCondition.notify_one();
}

//////////////////////////////////////////////////
void SensorManager::SensorContainer::RemoveSensors()
{
  boost::recursive_mutex::scoped_lock lock(this->mutex);

  Sensor_V::iterator iter;

  // Remove all the sensors
  for (iter = this->sensors.begin(); iter != this->sensors.end(); ++iter)
  {
    GZ_ASSERT((*iter) != NULL, "Sensor is NULL");
    (*iter)->Fini();
  }

  this->sensors.clear();
}

//////////////////////////////////////////////////
void SensorManager::ImageSensorContainer::Update(bool _force)
{
  event::Events::preRender();

  // Tell all the cameras to render
  event::Events::render();

  event::Events::postRender();

  // Update the sensors, which will produce data messages.
  SensorContainer::Update(_force);
}




/////////////////////////////////////////////////
SimTimeEventHandler::SimTimeEventHandler()
{
  this->updateConnection = event::Events::ConnectWorldUpdateBegin(
      boost::bind(&SimTimeEventHandler::OnUpdate, this, _1));
}

/////////////////////////////////////////////////
SimTimeEventHandler::~SimTimeEventHandler()
{
  // Cleanup the events.
  for (std::list<SimTimeEvent*>::iterator iter = this->events.begin();
       iter != this->events.end(); ++iter)
  {
    GZ_ASSERT(*iter != NULL, "SimTimeEvent is NULL");
    delete *iter;
  }
  this->events.clear();
}

/////////////////////////////////////////////////
void SimTimeEventHandler::AddRelativeEvent(const common::Time &_time,
                                           boost::condition_variable *_var)
{
  boost::mutex::scoped_lock lock(this->mutex);

  physics::WorldPtr world = physics::get_world();
  GZ_ASSERT(world != NULL, "World pointer is NULL");

  // Create the new event.
  SimTimeEvent *event = new SimTimeEvent;
  event->time = world->GetSimTime() + _time;
  event->condition = _var;

  // Add the event to the list.
  this->events.push_back(event);
}

/////////////////////////////////////////////////
void SimTimeEventHandler::OnUpdate(const common::UpdateInfo &_info)
{
  boost::mutex::scoped_lock timingLock(g_sensorTimingMutex);
  boost::mutex::scoped_lock lock(this->mutex);

  // Iterate over all the events.
  for (std::list<SimTimeEvent*>::iterator iter = this->events.begin();
      iter != this->events.end();)
  {
    GZ_ASSERT(*iter != NULL, "SimTimeEvent is NULL");

    // Find events that have a time less than or equal to simulation
    // time.
    if ((*iter)->time <= _info.simTime)
    {
      // Notify the event by triggering its condition.
      (*iter)->condition->notify_all();

      // Remove the event.
      delete *iter;
      this->events.erase(iter++);
    }
    else
      ++iter;
  }
}<|MERGE_RESOLUTION|>--- conflicted
+++ resolved
@@ -106,16 +106,6 @@
 
     if (this->worlds.empty() && physics::worlds_running() && this->initialized)
     {
-<<<<<<< HEAD
-      GZ_ASSERT((*iter) != NULL, "Sensor pointer is NULL");
-      GZ_ASSERT((*iter)->Category() < 0 ||
-          (*iter)->Category() < CATEGORY_COUNT, "Sensor category is empty");
-      GZ_ASSERT(this->sensorContainers[(*iter)->Category()] != NULL,
-                "Sensor container is NULL");
-
-      (*iter)->Init();
-      this->sensorContainers[(*iter)->Category()]->AddSensor(*iter);
-=======
       auto world = physics::get_world();
       this->worlds[world->GetName()] = world;
       world->_SetSensorsInitialized(true);
@@ -138,7 +128,6 @@
       this->initSensors.clear();
       for (auto &worldName_worldPtr : this->worlds)
         worldName_worldPtr.second->_SetSensorsInitialized(true);
->>>>>>> 4926079c
     }
 
     for (std::vector<std::string>::iterator iter = this->removeSensors.begin();
@@ -612,11 +601,7 @@
     GZ_ASSERT((*iter) != NULL, "Sensor is NULL");
 
     // We match on the scoped name (model::link::sensor) because multiple
-<<<<<<< HEAD
-    // sensors with the name leaf name make exists in a world.
-=======
     // sensors with the same leaf name may exist in a world.
->>>>>>> 4926079c
     if ((_useLeafName && (*iter)->Name() == _name) ||
         (!_useLeafName && (*iter)->ScopedName() == _name))
     {
