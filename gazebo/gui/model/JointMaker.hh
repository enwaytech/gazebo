--- conflicted
+++ resolved
@@ -327,10 +327,6 @@
       /// \brief Visual that is currently hovered over by the mouse
       private: rendering::VisualPtr hoverVis;
 
-<<<<<<< HEAD
-      /// \brief Visual that is previously hovered over by the mouse
-      private: rendering::VisualPtr prevHoverVis;
-
       /// \brief Visual currently selected to be the parent link.
       private: rendering::VisualPtr parentLinkVis;
 
@@ -342,10 +338,6 @@
 
       /// \brief Visual currently selected to be the child link.
       private: ignition::math::Pose3d childLinkOriginalPose;
-=======
-      /// \brief Currently selected visual
-      private: rendering::VisualPtr selectedVis;
->>>>>>> 3a3929f4
 
       /// \brief Name of joint that is currently being inspected.
       private: std::string inspectName;
