--- conflicted
+++ resolved
@@ -555,13 +555,9 @@
       const std::string encodingLocal = this->parent->GetEncoding();
 
       this->buffer.append("<chunk encoding='");
-<<<<<<< HEAD
-      this->buffer.append(encoding);
+      this->buffer.append(encodingLocal);
       this->buffer.append("' segments='");
       this->buffer.append(boost::lexical_cast<std::string>(segments));
-=======
-      this->buffer.append(encodingLocal);
->>>>>>> 5dda86ff
       this->buffer.append("'>\n");
 
       this->buffer.append("<![CDATA[");
