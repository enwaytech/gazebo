--- conflicted
+++ resolved
@@ -46,24 +46,6 @@
       // Documentation inherited.
       protected: virtual void Load(sdf::ElementPtr _sdf);
 
-<<<<<<< HEAD
-      // Documentation inherited.
-      public: virtual void Init();
-
-      // Documentation inherited.
-      public: virtual math::Vector3 GetAnchor(int _index) const;
-
-      // Documentation inherited.
-      public: virtual void SetAxis(int _index, const math::Vector3 &_axis);
-
-      // Documentation inherited.
-      public: virtual math::Vector3 GetAxis(int _index) const;
-
-      // Documentation inherited.
-      public: virtual double GetVelocity(int _index) const;
-
-=======
->>>>>>> c9dc1434
       // Documentation inherited.
       public: virtual math::Vector3 GetAnchor(unsigned int _index) const;
 
