--- conflicted
+++ resolved
@@ -4,11 +4,7 @@
 This documentation provides useful information about the Gazebo API. The code
 reference is divided into the groups below. Should you find problems with this
  documentation - typos, unclear phrases, or insufficient detail - please
-<<<<<<< HEAD
-create a <a href="https://github.com/osrf/gazebo/issues/new">new github
-=======
 create a <a href="https://github.com/osrf/gazebo/issues/new">new GitHub
->>>>>>> de8980da
 issue</a>. Include sufficient detail to quickly locate the problematic
 documentation, and set the issue's fields accordingly: Assignee - blank;
 Kind - bug; Priority - minor; Component - documentation; Version - blank.
