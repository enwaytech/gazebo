--- conflicted
+++ resolved
@@ -82,8 +82,6 @@
 }
 
 /////////////////////////////////////////////////
-<<<<<<< HEAD
-=======
 // Add the parent folder of _path to the model path represented by SystemPaths,
 // notify InsertModelWidget to display the model name in the "Insert Models"
 // tab, and write the parent folder filename to gui.ini
@@ -127,7 +125,6 @@
 }
 
 /////////////////////////////////////////////////
->>>>>>> 095dbf20
 BuildingMaker::BuildingMaker() : EntityMaker()
 {
   this->buildingDefaultName = "Untitled";
@@ -160,19 +157,13 @@
   this->connections.push_back(
     gui::editor::Events::ConnectExitBuildingEditor(
       boost::bind(&BuildingMaker::OnExit, this)));
-<<<<<<< HEAD
-=======
+  this->connections.push_back(
+  gui::editor::Events::ConnectChangeBuildingLevel(
+    boost::bind(&BuildingMaker::OnChangeLevel, this, _1)));
+
   this->connections.push_back(
     gui::editor::Events::ConnectBuildingNameChanged(
       boost::bind(&BuildingMaker::OnNameChanged, this, _1)));
->>>>>>> 095dbf20
-  this->connections.push_back(
-  gui::editor::Events::ConnectChangeBuildingLevel(
-    boost::bind(&BuildingMaker::OnChangeLevel, this, _1)));
-
-  this->connections.push_back(
-    gui::editor::Events::ConnectBuildingNameChanged(
-      boost::bind(&BuildingMaker::OnNameChanged, this, _1)));
 
   this->connections.push_back(
       gui::editor::Events::ConnectColorSelected(
@@ -188,11 +179,8 @@
 
   this->saveDialog =
       new FinishBuildingDialog(FinishBuildingDialog::MODEL_SAVE, 0);
-<<<<<<< HEAD
 
   this->Reset();
-=======
->>>>>>> 095dbf20
 }
 
 /////////////////////////////////////////////////
@@ -201,7 +189,6 @@
 //  this->camera.reset();
   if (this->saveDialog)
     delete this->saveDialog;
-<<<<<<< HEAD
 }
 
 /////////////////////////////////////////////////
@@ -225,8 +212,6 @@
     MouseEventHandler::Instance()->RemoveMoveFilter("building_maker");
     KeyEventHandler::Instance()->RemovePressFilter("building_maker");
   }
-=======
->>>>>>> 095dbf20
 }
 
 /////////////////////////////////////////////////
@@ -409,12 +394,8 @@
   wallManip->SetPose(_pos.x(), _pos.y(), _pos.z(), 0, 0, _angle);
   this->allItems[linkName] = wallManip;
 
-<<<<<<< HEAD
   linkVisual->SetVisibilityFlags(GZ_VISIBILITY_GUI |
       GZ_VISIBILITY_SELECTABLE);
-=======
-  linkVisual->SetVisibilityFlags(GZ_VISIBILITY_GUI);
->>>>>>> 095dbf20
   this->BuildingChanged();
   return linkName;
 }
@@ -578,15 +559,10 @@
     stepVisual->SetRotation(baseStepVisual->GetRotation());
   }
 
-<<<<<<< HEAD
   linkVisual->SetVisibilityFlags(GZ_VISIBILITY_GUI |
       GZ_VISIBILITY_SELECTABLE);
   this->BuildingChanged();
-=======
-  linkVisual->SetVisibilityFlags(GZ_VISIBILITY_GUI);
-  this->BuildingChanged();
-
->>>>>>> 095dbf20
+
   return linkName;
 }
 
@@ -632,12 +608,8 @@
   floorManip->SetPose(_pos.x(), _pos.y(), _pos.z(), 0, 0, _angle);
   this->allItems[linkName] = floorManip;
 
-<<<<<<< HEAD
   linkVisual->SetVisibilityFlags(GZ_VISIBILITY_GUI |
       GZ_VISIBILITY_SELECTABLE);
-=======
-  linkVisual->SetVisibilityFlags(GZ_VISIBILITY_GUI);
->>>>>>> 095dbf20
   this->BuildingChanged();
   return linkName;
 }
@@ -748,13 +720,8 @@
   std::ofstream savefile;
   boost::filesystem::path path(_savePath);
   path = path / "model.sdf";
-<<<<<<< HEAD
-  gzdbg << "Saving file to " << path.string() << std::endl;
-
-=======
 
   // FIXME
->>>>>>> 095dbf20
   savefile.open(path.string().c_str());
   if (!savefile.is_open())
   {
@@ -1644,29 +1611,6 @@
     }
     default:
       return;
-<<<<<<< HEAD
-  }
-
-  msg.append("Once you open a new canvas, your current model will no longer "
-             "be editable.");
-  msgBox.setText(msg);
-
-  msgBox.exec();
-
-  if (msgBox.clickedButton() != cancelButton)
-  {
-    if (msgBox.clickedButton() == saveButton)
-    {
-      if (!this->OnSave(this->modelName))
-      {
-        return;
-      }
-    }
-
-    this->Reset();
-    gui::editor::Events::newBuildingModel();
-=======
->>>>>>> 095dbf20
   }
 
   msg.append("Once you open a new canvas, your current model will no longer "
@@ -1700,20 +1644,8 @@
   this->currentSaveState = ALL_SAVED;
 }
 
-void BuildingMaker::SaveModelFiles()
-{
-  this->SetModelName(this->modelName);
-  this->GenerateSDF();
-  this->SaveToSDF(this->saveLocation);
-  this->currentSaveState = ALL_SAVED;
-}
-
-/////////////////////////////////////////////////
-<<<<<<< HEAD
-bool BuildingMaker::OnSave(const std::string &_saveName)
-=======
+/////////////////////////////////////////////////
 void BuildingMaker::GenerateConfig()
->>>>>>> 095dbf20
 {
   // Create an xml config file
   this->modelConfig.Clear();
@@ -1728,100 +1660,101 @@
   TiXmlElement *modelNameXML = modelXML->FirstChildElement("name");
   modelNameXML->FirstChild()->SetValue(this->modelName);
 
-<<<<<<< HEAD
+  TiXmlElement *versionXML = modelXML->FirstChildElement("version");
+  if (!versionXML)
+  {
+    gzerr << "Couldn't find model version" << std::endl;
+    versionXML->FirstChild()->SetValue("1.0");
+  }
+  else
+  {
+    versionXML->FirstChild()->SetValue(this->version);
+  }
+
+  TiXmlElement *descriptionXML = modelXML->FirstChildElement("description");
+  if (!descriptionXML)
+  {
+    gzerr << "Couldn't find model description" << std::endl;
+    descriptionXML->FirstChild()->SetValue("");
+  }
+  else
+  {
+    descriptionXML->FirstChild()->SetValue(this->description);
+  }
+
+  // TODO: Multiple authors
+  TiXmlElement *authorXML = modelXML->FirstChildElement("author");
+  if (!authorXML)
+  {
+    gzerr << "Couldn't find model author" << std::endl;
+  }
+  else
+  {
+    TiXmlElement *authorChild = authorXML->FirstChildElement("name");
+    if (!authorChild)
+    {
+      gzerr << "Couldn't find author name" << std::endl;
+      authorChild->FirstChild()->SetValue("");
+    }
+    else
+    {
+      authorChild->FirstChild()->SetValue(this->authorName);
+    }
+    authorChild = authorXML->FirstChildElement("email");
+    if (!authorChild)
+    {
+      gzerr << "Couldn't find author email" << std::endl;
+      authorChild->FirstChild()->SetValue("");
+    }
+    else
+    {
+      authorChild->FirstChild()->SetValue(this->authorEmail);
+    }
+  }
+}
+
+/////////////////////////////////////////////////
+void BuildingMaker::SaveToConfig(const std::string &_savePath)
+{
+  boost::filesystem::path path(_savePath);
+  path = path / "model.config";
+  const char* modelConfigString = path.string().c_str();
+
+  this->modelConfig.SaveFile(modelConfigString);
+  gzdbg << "Saved file to " << modelConfigString << std::endl;
+}
+
+/////////////////////////////////////////////////
+bool BuildingMaker::OnSave(const std::string &_saveName)
+{
+  if (_saveName != "")
+    this->SetModelName(_saveName);
+
   switch (this->currentSaveState)
   {
     case UNSAVED_CHANGES:
     {
+      // TODO: Subtle filesystem race condition
       this->SaveModelFiles();
+      AddDirToModelPaths(this->saveLocation);
       gui::editor::Events::saveBuildingModel(this->modelName,
           this->saveLocation);
       return true;
-      break;
     }
     case NEVER_SAVED:
     {
       return this->OnSaveAs(_saveName);
-      break;
-=======
-  TiXmlElement *versionXML = modelXML->FirstChildElement("version");
-  if (!versionXML)
-  {
-    gzerr << "Couldn't find model version" << std::endl;
-    versionXML->FirstChild()->SetValue("1.0");
-  }
-  else
-  {
-    versionXML->FirstChild()->SetValue(this->version);
-  }
-
-  TiXmlElement *descriptionXML = modelXML->FirstChildElement("description");
-  if (!descriptionXML)
-  {
-    gzerr << "Couldn't find model description" << std::endl;
-    descriptionXML->FirstChild()->SetValue("");
-  }
-  else
-  {
-    descriptionXML->FirstChild()->SetValue(this->description);
-  }
-
-  // TODO: Multiple authors
-  TiXmlElement *authorXML = modelXML->FirstChildElement("author");
-  if (!authorXML)
-  {
-    gzerr << "Couldn't find model author" << std::endl;
-  }
-  else
-  {
-    TiXmlElement *authorChild = authorXML->FirstChildElement("name");
-    if (!authorChild)
-    {
-      gzerr << "Couldn't find author name" << std::endl;
-      authorChild->FirstChild()->SetValue("");
-    }
-    else
-    {
-      authorChild->FirstChild()->SetValue(this->authorName);
-    }
-    authorChild = authorXML->FirstChildElement("email");
-    if (!authorChild)
-    {
-      gzerr << "Couldn't find author email" << std::endl;
-      authorChild->FirstChild()->SetValue("");
-    }
-    else
-    {
-      authorChild->FirstChild()->SetValue(this->authorEmail);
->>>>>>> 095dbf20
     }
     default:
       return false;
-      break;
-  }
-}
-
-/////////////////////////////////////////////////
-<<<<<<< HEAD
+  }
+}
+
+/////////////////////////////////////////////////
 bool BuildingMaker::OnSaveAs(const std::string &_saveName)
-=======
-void BuildingMaker::SaveToConfig(const std::string &_savePath)
-{
-  boost::filesystem::path path(_savePath);
-  path = path / "model.config";
-  const char* modelConfigString = path.string().c_str();
-
-  this->modelConfig.SaveFile(modelConfigString);
-  gzdbg << "Saved file to " << modelConfigString << std::endl;
-}
-
-/////////////////////////////////////////////////
-bool BuildingMaker::OnSave(const std::string &_saveName)
->>>>>>> 095dbf20
 {
   this->saveDialog->SetModelName(_saveName);
 
-<<<<<<< HEAD
   if (this->saveLocation.length() > 0)
   {
     this->saveDialog->SetSaveLocation(this->saveLocation);
@@ -1859,71 +1792,6 @@
       this->SetModelName(saveLocPath.filename().string());
     }
 
-    // Create an xml config file
-    TiXmlDocument xmlDoc;
-    xmlDoc.Parse(this->GetTemplateConfigString().c_str());
-
-    TiXmlElement *modelXML = xmlDoc.FirstChildElement("model");
-    if (!modelXML)
-    {
-      gzerr << "No model name in default config file\n";
-      return false;
-    }
-    TiXmlElement *modelNameXML = modelXML->FirstChildElement("name");
-    modelNameXML->FirstChild()->SetValue(this->modelName);
-
-    TiXmlElement *versionXML = modelXML->FirstChildElement("version");
-    if (!versionXML)
-    {
-      gzerr << "Couldn't find model version" << std::endl;
-      versionXML->FirstChild()->SetValue("1.0");
-    }
-    else
-    {
-      versionXML->FirstChild()->SetValue(this->version);
-    }
-
-    TiXmlElement *descriptionXML = modelXML->FirstChildElement("description");
-    if (!descriptionXML)
-    {
-      gzerr << "Couldn't find model description" << std::endl;
-      descriptionXML->FirstChild()->SetValue("");
-    }
-    else
-    {
-      descriptionXML->FirstChild()->SetValue(this->description);
-    }
-
-    // TODO: Multiple authors
-    TiXmlElement *authorXML = modelXML->FirstChildElement("author");
-    if (!authorXML)
-    {
-      gzerr << "Couldn't find model author" << std::endl;
-    }
-    else
-    {
-      TiXmlElement *authorChild = authorXML->FirstChildElement("name");
-      if (!authorChild)
-      {
-        gzerr << "Couldn't find author name" << std::endl;
-        authorChild->FirstChild()->SetValue("");
-      }
-      else
-      {
-        authorChild->FirstChild()->SetValue(this->authorName);
-      }
-      authorChild = authorXML->FirstChildElement("email");
-      if (!authorChild)
-      {
-        gzerr << "Couldn't find author email" << std::endl;
-        authorChild->FirstChild()->SetValue("");
-      }
-      else
-      {
-        authorChild->FirstChild()->SetValue(this->authorEmail);
-      }
-    }
-
     boost::filesystem::path path;
     path = path / this->saveLocation;
     if (!boost::filesystem::exists(path))
@@ -1961,54 +1829,9 @@
       }
     }
 
-    const char* modelConfigString = modelConfigPath.string().c_str();
-    gzdbg << "Saving file to " << modelConfigString << std::endl;
-
-    xmlDoc.SaveFile(modelConfigString);
-
     this->SaveModelFiles();
 
-    // Check if this this->saveLocation is in the model path
-    // TODO: Add the directory ABOVE saveLocation to SystemPaths
-
-    std::string parentDirectory = boost::filesystem::path(this->saveLocation)
-                                    .parent_path().string();
-
-    std::list<std::string> modelPaths =
-                gazebo::common::SystemPaths::Instance()->GetModelPaths();
-    std::list<std::string>::iterator iter;
-    for (iter = modelPaths.begin();
-         iter != modelPaths.end(); ++iter)
-    {
-      if (iter->compare(parentDirectory) == 0)
-      {
-        break;
-      }
-    }
-    if (iter == modelPaths.end())
-    {
-      // Add it to GAZEBO_MODEL_PATHS and notify InsertModelWidget
-      gazebo::common::SystemPaths::Instance()->
-        AddModelPathsUpdate(parentDirectory);
-    }
-
-    std::string additionalProperties =
-      gui::getINIProperty<std::string>("model_paths.filenames", "");
-    if (additionalProperties.find(parentDirectory) == std::string::npos)
-    {
-      // Add it to gui.ini
-      gui::setINIProperty("model_paths.filenames", parentDirectory);
-      // Save any changes that were made to the property tree
-
-      char *home = getenv("HOME");
-      if (home)
-      {
-        boost::filesystem::path guiINIPath = home;
-        guiINIPath  = guiINIPath / ".gazebo" / "gui.ini";
-        gzdbg << "Saving property tree to " << guiINIPath.string() << std::endl;
-        saveINI(guiINIPath);
-      }
-    }
+    AddDirToModelPaths(this->saveLocation);
 
     gui::editor::Events::saveBuildingModel(this->modelName, this->saveLocation);
     return true;
@@ -2024,66 +1847,30 @@
     return;
   }
   this->SetModelName(_name);
+
   if (this->currentSaveState == NEVER_SAVED)
   {
     // Set new saveLocation
     boost::filesystem::path oldPath(this->saveLocation);
+
     boost::filesystem::path newPath = oldPath.parent_path() /
-        GetFolderNameFromModelName(_name);
+          GetFolderNameFromModelName(_name);
     this->saveLocation = newPath.string();
-=======
-  switch (this->currentSaveState)
-  {
-    case UNSAVED_CHANGES:
-    {
-      // TODO: Subtle filesystem race condition
-      this->SaveModelFiles();
-      AddDirToModelPaths(this->saveLocation);
-      gui::editor::Events::saveBuildingModel(this->modelName,
-          this->saveLocation);
-      return true;
-    }
-    case NEVER_SAVED:
-    {
-      return this->OnSaveAs(_saveName);
-    }
-    default:
-      return false;
->>>>>>> 095dbf20
-  }
-}
-
-/////////////////////////////////////////////////
-bool BuildingMaker::OnSaveAs(const std::string &_saveName)
-{
-  this->saveDialog->SetModelName(_saveName);
-
-  if (this->saveLocation.length() > 0)
-  {
-<<<<<<< HEAD
+  }
+
+  this->BuildingChanged();
+}
+
+/////////////////////////////////////////////////
+void BuildingMaker::OnExit()
+{
+  if (this->allItems.empty())
+  {
     this->Reset();
     gui::editor::Events::finishBuildingModel();
     return;
-=======
-    this->saveDialog->SetSaveLocation(this->saveLocation);
->>>>>>> 095dbf20
-  }
-  if (this->saveDialog->exec() == QDialog::Accepted)
-  {
-    if (this->saveDialog->GetModelName().size() == 0)
-    {
-      QMessageBox msgBox(QMessageBox::Warning, QString("Empty Name"),
-                       QString("Please give your model a non-empty name."));
-
-      msgBox.exec();
-      return this->OnSaveAs(_saveName);
-    }
-    if (this->saveDialog->GetSaveLocation().size() == 0)
-    {
-      QMessageBox msgBox(QMessageBox::Warning, QString("Empty Location"),
-             QString("Please give a path to where your model will be saved."));
-
-<<<<<<< HEAD
+  }
+
   switch (this->currentSaveState)
   {
     case ALL_SAVED:
@@ -2092,7 +1879,6 @@
       "your building will no longer be editable.\n\n"
       "Are you ready to exit?\n\n");
       QMessageBox msgBox(QMessageBox::NoIcon, QString("Exit"), msg);
-
       msgBox.addButton("Exit", QMessageBox::ApplyRole);
       QPushButton *cancelButton = msgBox.addButton(QMessageBox::Cancel);
       msgBox.exec();
@@ -2304,161 +2090,6 @@
   gui::editor::Events::colorSelected(this->selectedColor.convertTo(
       QColor::Invalid));
   gui::editor::Events::createBuildingEditorItem(std::string());
-=======
-      msgBox.exec();
-      return this->OnSaveAs(_saveName);
-    }
-
-    this->modelName = this->saveDialog->GetModelName();
-    this->saveLocation = this->saveDialog->GetSaveLocation();
-    this->authorName = this->saveDialog->GetAuthorName();
-    this->authorEmail = this->saveDialog->GetAuthorEmail();
-    this->description = this->saveDialog->GetDescription();
-    this->version = this->saveDialog->GetVersion();
-
-    if (this->modelName.compare(this->buildingDefaultName) == 0)
-    {
-      // Parse saveLocation and set model name
-      boost::filesystem::path saveLocPath(this->saveLocation);
-      this->SetModelName(saveLocPath.filename().string());
-    }
-
-    boost::filesystem::path path;
-    path = path / this->saveLocation;
-    if (!boost::filesystem::exists(path))
-    {
-      if (!boost::filesystem::create_directories(path))
-      {
-        gzerr << "Couldn't create folder for model files." << std::endl;
-        return false;
-      }
-      gzmsg << "Created folder " << path << " for model files." << std::endl;
-    }
-
-    boost::filesystem::path modelConfigPath = path / "model.config";
-
-    boost::filesystem::path sdfPath = path / "model.sdf";
-
-    // Before writing
-    if (boost::filesystem::exists(sdfPath) ||
-          boost::filesystem::exists(modelConfigPath))
-    {
-      std::string msg = "A model named " + this->modelName +
-                        " already exists in folder " + path.string() + ".\n\n"
-                        "Do you wish to overwrite the existing model files?\n";
-
-      QMessageBox msgBox(QMessageBox::Warning, QString("Files Exist"),
-                         QString(msg.c_str()));
-
-      QPushButton *saveButton = msgBox.addButton("Save",
-                                                 QMessageBox::ApplyRole);
-      msgBox.addButton(QMessageBox::Cancel);
-      msgBox.exec();
-      if (msgBox.clickedButton() != saveButton)
-      {
-        return this->OnSaveAs(this->modelName);
-      }
-    }
-
-    this->SaveModelFiles();
-
-    AddDirToModelPaths(this->saveLocation);
-
-    gui::editor::Events::saveBuildingModel(this->modelName, this->saveLocation);
-    return true;
-  }
-  return false;
-}
-
-/////////////////////////////////////////////////
-void BuildingMaker::OnNameChanged(const std::string &_name)
-{
-  if (_name.compare(this->modelName) == 0)
-  {
-    return;
-  }
-  this->SetModelName(_name);
-
-  if (this->currentSaveState == NEVER_SAVED)
-  {
-    // Set new saveLocation
-    boost::filesystem::path oldPath(this->saveLocation);
-
-    boost::filesystem::path newPath = oldPath.parent_path() /
-          GetFolderNameFromModelName(_name);
-    this->saveLocation = newPath.string();
-  }
-
-  this->BuildingChanged();
-}
-
-/////////////////////////////////////////////////
-void BuildingMaker::OnExit()
-{
-  if (this->allItems.empty())
-  {
-    this->Reset();
-    gui::editor::Events::finishBuildingModel();
-    return;
-  }
-
-  switch (this->currentSaveState)
-  {
-    case ALL_SAVED:
-    {
-      QString msg("Once you exit the Building Editor, "
-      "your building will no longer be editable.\n\n"
-      "Are you ready to exit?\n\n");
-      QMessageBox msgBox(QMessageBox::NoIcon, QString("Exit"), msg);
-      msgBox.addButton("Exit", QMessageBox::ApplyRole);
-      QPushButton *cancelButton = msgBox.addButton(QMessageBox::Cancel);
-      msgBox.exec();
-      if (msgBox.clickedButton() == cancelButton)
-      {
-        return;
-      }
-      this->FinishModel();
-      break;
-    }
-    case UNSAVED_CHANGES:
-    case NEVER_SAVED:
-    {
-      QString msg("Save Changes before exiting?\n\n"
-          "Note: Once you exit the Building Editor, "
-          "your building will no longer be editable.\n\n");
-
-      QMessageBox msgBox(QMessageBox::NoIcon, QString("Exit"), msg);
-      QPushButton *cancelButton = msgBox.addButton("Cancel",
-          QMessageBox::ApplyRole);
-      QPushButton *saveButton = msgBox.addButton("Save and Exit",
-          QMessageBox::ApplyRole);
-      msgBox.addButton("Don't Save, Exit", QMessageBox::ApplyRole);
-      msgBox.exec();
-      if (msgBox.clickedButton() == cancelButton)
-        return;
-
-      if (msgBox.clickedButton() == saveButton)
-      {
-        if (!this->OnSave(this->modelName))
-        {
-          return;
-        }
-      }
-      break;
-    }
-    default:
-      return;
-  }
-
-  // Create entity on main window up to the saved point
-  if (this->currentSaveState != NEVER_SAVED)
-    this->FinishModel();
-
-  this->Reset();
-
-  gui::editor::Events::newBuildingModel();
-  gui::editor::Events::finishBuildingModel();
->>>>>>> 095dbf20
 }
 
 /////////////////////////////////////////////////
@@ -2472,8 +2103,4 @@
 {
   if (this->currentSaveState != NEVER_SAVED)
     this->currentSaveState = UNSAVED_CHANGES;
-<<<<<<< HEAD
-}
-=======
-}
->>>>>>> 095dbf20
+}
