--- conflicted
+++ resolved
@@ -1,9 +1,15 @@
 ## Gazebo 8
 
 ## Gazebo 8.x.x (2018-xx-xx)
+
+1. Print some bullet console warnings only once
+    * [Pull request 2866](https://bitbucket.org/osrf/gazebo/pull-request/2866)
 
 1. Fix compilation with boost 1.67
     * [Pull request 2937](https://bitbucket.org/osrf/gazebo/pull-request/2937)
+
+1. Fix compilation with ffmpeg4
+    * [Pull request 2942](https://bitbucket.org/osrf/gazebo/pull-request/2942)
 
 1. Fix mouse movement ogre assertion error
     * [Pull request 2928](https://bitbucket.org/osrf/gazebo/pull-request/2928)
@@ -91,10 +97,6 @@
 1. Load actor plugin on ~/factory
     * [Pull request 2855](https://bitbucket.org/osrf/gazebo/pull-requests/2855)
 
-<<<<<<< HEAD
-1. Print some bullet console warnings only once
-    * [Pull request 2866](https://bitbucket.org/osrf/gazebo/pull-request/2866)
-=======
 1. Add support for 16 bit Grayscale and RGB camera image types.
     * [Pull request 2852](https://bitbucket.org/osrf/gazebo/pull-requests/2852)
 
@@ -109,7 +111,6 @@
 
 1. Update Color Clamp function
     * [Pull request 2859](https://bitbucket.org/osrf/gazebo/pull-requests/2859)
->>>>>>> 1c8c2ba9
 
 1. Fix inserting models with invalid submesh
     * [Pull request 2828](https://bitbucket.org/osrf/gazebo/pull-request/2828)
