--- conflicted
+++ resolved
@@ -70,8 +70,14 @@
   this->copyEntityName = "";
   this->modelEditorEnabled = false;
 
+  this->setFocusPolicy(Qt::StrongFocus);
+
   this->windowId = -1;
-  this->renderFrame = new QFrame(this);
+
+  this->setAttribute(Qt::WA_OpaquePaintEvent, true);
+  this->setAttribute(Qt::WA_PaintOnScreen, true);
+
+  this->renderFrame = new QFrame;
   this->renderFrame->setFrameShape(QFrame::NoFrame);
   this->renderFrame->setSizePolicy(QSizePolicy::Expanding,
                                    QSizePolicy::Expanding);
@@ -119,13 +125,8 @@
       gui::Events::ConnectAlignMode(
         boost::bind(&GLWidget::OnAlignMode, this, _1, _2, _3, _4)));
 
-  this->setAttribute(Qt::WA_TransparentForMouseEvents);
-  this->setFocusPolicy(Qt::NoFocus);
-
-  //this->setFocusPolicy(Qt::StrongFocus);
-  //this->setFocus(Qt::OtherFocusReason);
-  //this->renderFrame->setMouseTracking(true);
-  //this->setMouseTracking(true);
+  this->renderFrame->setMouseTracking(true);
+  this->setMouseTracking(true);
 
   this->entityMaker = NULL;
 
@@ -146,7 +147,7 @@
   this->requestSub = this->node->Subscribe("~/request",
       &GLWidget::OnRequest, this);
 
-  // this->installEventFilter(this);
+  this->installEventFilter(this);
   this->keyModifiers = 0;
 
   MouseEventHandler::Instance()->AddPressFilter("glwidget",
@@ -167,7 +168,9 @@
   connect(g_editModelAct, SIGNAL(toggled(bool)), this,
       SLOT(OnModelEditor(bool)));
 
-<<<<<<< HEAD
+  connect(this, SIGNAL(selectionMsgReceived(const QString &)), this,
+      SLOT(OnSelectionMsgEvent(const QString &)), Qt::QueuedConnection);
+
   this->setAttribute(Qt::WA_OpaquePaintEvent, true);
   this->setAttribute(Qt::WA_PaintOnScreen, true);
 }
@@ -200,10 +203,6 @@
   }
 
   this->renderFrame->lower();
-=======
-  connect(this, SIGNAL(selectionMsgReceived(const QString &)), this,
-      SLOT(OnSelectionMsgEvent(const QString &)), Qt::QueuedConnection);
->>>>>>> 4dd54442
 }
 
 /////////////////////////////////////////////////
@@ -232,17 +231,8 @@
 }
 
 /////////////////////////////////////////////////
-/*bool GLWidget::eventFilter(QObject *_obj, QEvent *_event)
-{
-  if (_obj == this->renderFrame)
-  {
-    if (_event->type() == QEvent::MouseMove)
-    {
-      std::cerr << "Event Filter\n";
-      this->mouseMoveEvent((QMouseEvent *)_event);
-    }
-  }
-
+bool GLWidget::eventFilter(QObject * /*_obj*/, QEvent *_event)
+{
   if (_event->type() == QEvent::Enter)
   {
     this->setFocus(Qt::OtherFocusReason);
@@ -250,36 +240,7 @@
   }
 
   return false;
-}*/
-
-/////////////////////////////////////////////////
-/*void GLWidget::showEvent(QShowEvent *_event)
-{
-  std::string winHandle = this->GetOgreHandle();
-
-  QApplication::flush();
-  QApplication::syncX();
-
-  this->windowId = rendering::RenderEngine::Instance()->GetWindowManager()->
-    CreateWindow(winHandle, this->width(), this->height());
-
-  std::cout << "My Window Id=" << this->windowId << "\n";
- 
-  rendering::init();
-  this->scene = rendering::create_scene(gui::get_world(), true);
-  if (!this->scene)
-    std::cerr << "!!!!!!!!!!!!!!!!!!!Unable to create scene\n";
-
-  this->OnCreateScene(this->scene->GetName());
-
-  if (!this->sceneCreated)
-  {
-    this->sceneCreated =
-    rendering::RenderEngine::Instance()->GetWindowManager()->SetCamera(
-		  this->windowId, this->userCamera);
-  }
-
-}*/
+}
 
 /////////////////////////////////////////////////
 void GLWidget::enterEvent(QEvent * /*_event*/)
@@ -301,26 +262,10 @@
 /////////////////////////////////////////////////
 void GLWidget::paintEvent(QPaintEvent *_e)
 {
-  /*if (!this->sceneCreated)
-  {
-    this->sceneCreated =
-    rendering::RenderEngine::Instance()->GetWindowManager()->SetCamera(
-		  this->windowId, this->userCamera);
-  }*/
-
   // Timing may cause GLWidget to miss the OnCreateScene event. So, we check
   // here to make sure it's handled.
-  /*if (!this->sceneCreated)// && rendering::get_scene())
-  {
-    std::cerr << "Paint event, create[" << this->width() << "x" << this->height() << "]\n";
-
-    if (!rendering::get_scene())
-    {
-      this->scene = rendering::create_scene(gui::get_world(), true);
-    }
-
-std::cerr << "4\n";
-  }*/
+  if (!this->sceneCreated && rendering::get_scene())
+    this->OnCreateScene(rendering::get_scene()->GetName());
 
   rendering::UserCameraPtr cam = gui::get_active_camera();
   if (cam && cam->GetInitialized())
@@ -344,8 +289,6 @@
 /////////////////////////////////////////////////
 void GLWidget::resizeEvent(QResizeEvent *_e)
 {
-std::cerr << "\nGLWidget::resizeEvent[" << _e->size().width() << "x" << _e->size().height() << "]\n";
-
   if (this->windowId >= 0)
   {
     rendering::RenderEngine::Instance()->GetWindowManager()->Resize(
@@ -359,7 +302,6 @@
 /////////////////////////////////////////////////
 void GLWidget::keyPressEvent(QKeyEvent *_event)
 {
-std::cerr << "Key Press Event\n";
   if (!this->scene)
     return;
 
@@ -540,7 +482,6 @@
 /////////////////////////////////////////////////
 void GLWidget::mousePressEvent(QMouseEvent *_event)
 {
-std::cerr << "Mouse press Event\n";
   if (!this->scene)
     return;
 
@@ -672,7 +613,6 @@
 /////////////////////////////////////////////////
 void GLWidget::wheelEvent(QWheelEvent *_event)
 {
-std::cout << "Wheel Event\n";
   if (!this->scene)
     return;
 
@@ -691,7 +631,6 @@
 /////////////////////////////////////////////////
 void GLWidget::mouseMoveEvent(QMouseEvent *_event)
 {
-std::cerr << "GLWidget::mouseMoveEvent\n";
   if (!this->scene)
     return;
 
@@ -748,7 +687,6 @@
 /////////////////////////////////////////////////
 void GLWidget::mouseReleaseEvent(QMouseEvent *_event)
 {
-std::cerr << "Mouse release Event\n";
   if (!this->scene)
     return;
 
@@ -914,22 +852,16 @@
   else
     gzerr << "Unable to connect to a running Gazebo master.\n";
 
-  std::cerr << "Create User Camera\n";
   if (_scene->GetUserCameraCount() == 0)
   {
-    std::cerr << "NO user cameras\n";
     this->userCamera = _scene->CreateUserCamera(cameraName,
         gazebo::gui::getINIProperty<int>("rendering.stereo", 0));
   }
   else
   {
-    std::cerr << "Has user camera\n";
     this->userCamera = _scene->GetUserCamera(0);
   }
    
-   std::cerr << "Resize camera WxH[" << this->width() << " " << this->height() << "]\n";
-  //this->userCamera->Resize(this->width(), this->height());
-
   gui::set_active_camera(this->userCamera);
   this->scene = _scene;
 
@@ -942,12 +874,6 @@
   double pitch = atan2(-delta.z, sqrt(delta.x*delta.x + delta.y*delta.y));
   this->userCamera->SetWorldPose(math::Pose(camPos,
         math::Vector3(0, pitch, yaw)));
-
-  /*if (this->windowId >= 0)
-  {
-    rendering::RenderEngine::Instance()->GetWindowManager()->SetCamera(
-        this->windowId, this->userCamera);
-  }*/
 }
 
 /////////////////////////////////////////////////
@@ -972,7 +898,7 @@
 {
   return this->userCamera;
 }
- 
+
 //////////////////////////////////////////////////
 std::string GLWidget::GetOgreHandle() const
 {
@@ -1018,7 +944,7 @@
   ModelSnap::Instance()->Init();
   ModelAlign::Instance()->Init();
 
-  std::cerr << "OnCreateScene\n";
+  this->sceneCreated = true;
 }
 
 /////////////////////////////////////////////////
