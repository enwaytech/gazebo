--- conflicted
+++ resolved
@@ -91,23 +91,6 @@
 }
 
 //////////////////////////////////////////////////
-<<<<<<< HEAD
-void ODESliderJoint::SetDamping(int /*index*/, double _damping)
-{
-  this->dampingCoefficient = _damping;
-  // use below when ode version is fixed
-  // dJointSetDamping(this->jointId, this->dampingCoefficient);
-  if (this->useCFMDamping)
-    this->applyDamping = physics::Joint::ConnectJointUpdate(
-      boost::bind(&ODEJoint::CFMDamping, this));
-  else
-    this->applyDamping = physics::Joint::ConnectJointUpdate(
-      boost::bind(&ODEJoint::ApplyDamping, this));
-}
-
-//////////////////////////////////////////////////
-=======
->>>>>>> efb4564a
 void ODESliderJoint::SetForce(int _index, double _effort)
 {
   if (_index < 0 || static_cast<unsigned int>(_index) >= this->GetAngleCount())
