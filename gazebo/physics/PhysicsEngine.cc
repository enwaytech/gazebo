--- conflicted
+++ resolved
@@ -195,7 +195,8 @@
 //////////////////////////////////////////////////
 void PhysicsEngine::OnPhysicsMsg(ConstPhysicsPtr &_msg)
 {
-<<<<<<< HEAD
+  this->world->GetPresetManager()->CurrentProfile(_msg->profile_name());
+
   // Only handle parameters that don't require GetParam or SetParam
   if (_msg->has_gravity())
   {
@@ -224,9 +225,6 @@
 
   /// Make sure all models get at least one update cycle.
   this->world->EnableAllModels();
-=======
-  this->world->GetPresetManager()->CurrentProfile(_msg->profile_name());
->>>>>>> 74d7bafb
 }
 
 //////////////////////////////////////////////////
