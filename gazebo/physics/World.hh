--- conflicted
+++ resolved
@@ -426,31 +426,9 @@
       /// \param[in] _init True if sensors have been initialized.
       public: void _SetSensorsInitialized(const bool _init);
 
-<<<<<<< HEAD
-      /// \brief As we move forward with more realistic simulation of
-      /// real world localization sensor devices, we need a way to define
-      /// orientation of the earth frame. This new API call allows users to
-      /// set the transform from Gazebo World Frame to NED Frame.
-      /// Where NED frame is the conventional north-east-down frame
-      /// (ref https://en.wikipedia.org/wiki/North_east_down) with
-      /// X-axis denoting North, Y-axis points East and Z-axis points Down.
-      /// This function call simply defines a NED frame for the world,
-      /// and keeps in memory. How the NED frame definition is used
-      /// is up to individual users.
-      /// \param _pose transform from world to NED frame.
-      public: void SetNEDWorldPose(const ignition::math::Pose3d &_pose);
-
-      /// \brief Sets the transform from Gazebo World Frame to NED Frame
-      /// Where NED frame is the conventional north-east-down frame
-      /// (ref https://en.wikipedia.org/wiki/North_east_down)
-      /// with X points North, Y points East and Z points Down.
-      /// \return transform from world to NED frame.
-      public: const ignition::math::Pose3d NEDWorldPose();
-=======
       /// \brief Return the URI of the world.
       /// \return URI of this world.
       public: common::URI URI() const;
->>>>>>> e8fb1728
 
       /// \cond
       /// This is an internal function.
