--- conflicted
+++ resolved
@@ -580,11 +580,6 @@
 
       /// \brief Called when a new wrench message arrives. The wrench's force,
       /// torque and force offset are described in the link frame,
-<<<<<<< HEAD
-      /// \param[in] _msg The message to set the wrench from.
-      private: void OnWrenchMsg(ConstWrenchPtr &_msg);
-
-=======
       /// \param[in] _msg The wrench message.
       private: void OnWrenchMsg(ConstWrenchPtr &_msg);
 
@@ -592,7 +587,6 @@
       /// \param[in] _msg The message to set the wrench from.
       private: void ProcessWrenchMsg(const msgs::Wrench &_msg);
 
->>>>>>> e600926b
       /// \brief Inertial properties.
       protected: InertialPtr inertial;
 
@@ -654,15 +648,12 @@
       /// \brief Wrench subscriber.
       private: transport::SubscriberPtr wrenchSub;
 
-<<<<<<< HEAD
-=======
       /// \brief Vector of wrench messages to be processed.
       private: std::vector<msgs::Wrench> wrenchMsgs;
 
       /// \brief Mutex to protect the wrenchMsgs variable.
       private: boost::mutex wrenchMsgMutex;
 
->>>>>>> e600926b
 #ifdef HAVE_OPENAL
       /// \brief All the audio sources
       private: std::vector<util::OpenALSourcePtr> audioSources;
