# Note on deprecations
A tick-tock release cycle allows easy migration to new software versions.
Obsolete Gazebo code is marked as deprecated for one major release.
Deprecated code produces compile-time warnings. These warning serve as
notification to users that their code should be upgraded. The next major
release will remove the deprecated code.

## Gazebo 6.X to 7.X

### Additions

1. **gazebo/physics/Model.hh**
    + public: gazebo::physics::JointPtr CreateJoint(
        const std::string &_name, const std::string &_type,
        physics::LinkPtr _parent, physics::LinkPtr _child);
    + public: bool RemoveJoint(const std::string &_name);
    + public: boost::shared_ptr<Model> shared_from_this();

1. **gazebo/physics/SurfaceParams.hh**
    + public: double PoissonsRatio() const;
    + public: void SetPoissonsRatio(double _ratio);
    + public: double ElasticModulus() const;
    + public: void SetElasticModulus(double _modulus);

### Modifications

1. **gazebo/physics/Actor.hh**
    + Type change of `protected: math::Vector3 lastPos;` to `protected: ignition::math::Vector3d lastPos;`

1. **gazebo/rendering/RenderTypes.hh**
    + typedefs for Visual and its derived classes have been changed from boost to std pointers.
    + [pull request #1924](https://bitbucket.org/osrf/gazebo/pull-request/1924)

1. **gazebo/gui/model/ModelEditorEvents.hh**
    + ***Removed:*** public: static event::EventT<void (bool, bool, const math::Pose &, const std::string &)> modelPropertiesChanged
    + ***Replacement:*** public: static event::EventT<void (bool, bool)> modelPropertiesChanged
    + ***Note:*** Removed last two arguments, model pose and name, from the function

1. **gazebo/rendering/Camera.hh**
    + ***Removed:*** public: void SetClipDist();
    + ***Replacement:*** public: virtual void SetClipDist();

1. **gazebo/msgs/logical_camera_sensors.proto**
    + The `near` and `far` members have been replaced with `near_clip` and `far_clip`
    + [Pull request #1942](https://bitbucket.org/osrf/gazebo/pull-request/1942)

1. **Light topic**
    + ***Removed:*** ~/light
    + ***Replacement:*** ~/factory/light - for spawning new lights
    + ***Replacement:*** ~/light/modify - for modifying existing lights
    * [Pull request #1920](https://bitbucket.org/osrf/gazebo/pull-request/1920)

1. **gazebo/rendering/Visual.hh**
    + ***Removed:*** public: void SetVisible(bool _visible, bool _cascade = true);
    + ***Replacement:*** public: virtual void SetVisible(bool _visible, bool _cascade = true);

1. **gazebo/rendering/OribitViewController.hh**
    + ***Removed:*** public: OrbitViewController(UserCameraPtr _camera);
    + ***Replacement:*** public: OrbitViewController(UserCameraPtr _camera, const std::string &_name = "OrbitViewController");

1. **gazebo/test/ServerFixture.hh**
    + ***Removed:*** protected: void RunServer(const std::string &_worldFilename);
    + ***Removed:*** protected: void RunServer(const std::string &_worldFilename,
      bool _paused, const std::string &_physics, const std::vector<std::string> &
      _systemPlugins = {});
    + ***Replacement:*** void ServerFixture::RunServer(const std::vector<:string>
      &_args)
    * [Pull request #1874](https://bitbucket.org/osrf/gazebo/pull-request/1874)

1. **gazebo/gui/building/BuildingMaker.hh**
    * Doesn't inherit from gui::EntityMaker anymore
    * [Pull request #1828](https://bitbucket.org/osrf/gazebo/pull-request/1828)

1. **gazebo/gui/EntityMaker.hh**
    + ***Removed:*** EntityMaker();
    + ***Replacement:*** EntityMaker(EntityMakerPrivate &_dataPtr);
    + ***Removed:*** public: virtual void Start(const rendering::UserCameraPtr _camera) = 0;
    + ***Replacement:*** public: virtual void Start();
    + ***Removed:*** public: virtual void Stop() = 0;
    + ***Replacement:*** public: virtual void Stop();

### Deprecations

1. **gazebo/util/Diagnostics.hh**
    + ***Deprecation:*** public: int GetTimerCount() const;
    + ***Replacement:*** public: int TimerCount() const;
    + ***Deprecation:*** public: common::Time GetTime(int _index) const;
    + ***Replacement:*** public: common::Time Time(const int _index) const;
    + ***Deprecation:*** public: common::Time GetTime(const std::string &_label) const;
    + ***Replacement:*** public: common::Time Time(const std::string &_label) const;
    + ***Deprecation:*** public: std::string GetLabel(int _index) const;
    + ***Replacement:*** public: std::string Label(const int _index) const;
    + ***Deprecation:*** public: boost::filesystem::path GetLogPath() const
    + ***Replacement:*** public: boost::filesystem::path LogPath() const;

1. **gazebo/util/LogPlay.hh**
    + ***Deprecation:*** public: std::string GetLogVersion() const;
    + ***Replacement:*** public: std::string LogVersion() const;
    + ***Deprecation:*** public: std::string GetGazeboVersion() const;
    + ***Replacement:*** public: std::string GazeboVersion() const;
    + ***Deprecation:*** public: uint32_t GetRandSeed() const
    + ***Replacement:*** public: uint32_t RandSeed() const;
    + ***Deprecation:*** public: common::Time GetLogStartTime() const;
    + ***Replacement:*** public: common::Time LogStartTime() const;
    + ***Deprecation:*** public: common::Time GetLogEndTime() const;
    + ***Replacement:*** public: common::Time LogEndTime() const;
    + ***Deprecation:*** public: std::string GetFilename() const;
    + ***Replacement:*** public: std::string Filename() const;
    + ***Deprecation:*** public: std::string GetFullPathFilename() const;
    + ***Replacement:*** public: std::string FullPathFilename() const;
    + ***Deprecation:*** public: uintmax_t GetFileSize() const
    + ***Replacement:*** public: uintmax_t FileSize() const;
    + ***Deprecation:*** public: unsigned int GetChunkCount() const;
    + ***Replacement:*** public: unsigned int ChunkCount() const;
    + ***Deprecation:*** public: bool GetChunk(unsigned int _index, std::string &_data);
    + ***Replacement:*** public: bool Chunk(const unsigned int _index, std::string &_data) const;
    + ***Deprecation:*** public: std::string GetEncoding() const
    + ***Replacement:*** public: std::string Encoding() const;
    + ***Deprecation:*** public: std::string GetHeader() const
    + ***Replacement:*** public: std::string Header() const;
    + ***Deprecation:*** public: uint64_t GetInitialIterations() const
    + ***Replacement:*** public: uint64_t InitialIterations() const;

1. **gazebo/rendering/ApplyWrenchVisual.hh**
    + ***Deprecation:*** public: void SetCoM(const math::Vector3 &_comVector)
    + ***Replacement:*** public: void SetCoM(const ignition::math::Vector3d &_comVector);
    + ***Deprecation:*** public: void SetForcePos(const math::Vector3 &_forcePosVector)
    + ***Replacement:*** public: void SetForcePos(const ignition::math::Vector3d &_forcePosVector);
    + ***Deprecation:*** public: void SetForce(const math::Vector3 &_forceVector,const bool _rotatedByMouse);
    + ***Replacement:*** public: void SetForce(const ignition::math::Vector3d &_forceVector, const bool _rotatedByMouse);
    + ***Deprecation:*** public: void SetTorque(const math::Vector3 &_torqueVector,const bool _rotatedByMouse);
    + ***Replacement:*** public: void SetTorque(const ignition::math::Vector3d &_torqueVector, const bool _rotatedByMouse);

1. **gazebo/rendering/AxisVisual.hh**
    + ***Deprecation:*** public: void ScaleXAxis(const math::Vector3 &_scale)
    + ***Replacement:*** public: void ScaleXAxis(const ignition::math::Vector3d &_scale);
    + ***Deprecation:*** public: void ScaleYAxis(const math::Vector3 &_scale)
    + ***Replacement:*** public: void ScaleYAxis(const ignition::math::Vector3d &_scale);
    + ***Deprecation:*** public: void ScaleZAxis(const math::Vector3 &_scale)
    + ***Replacement:*** public: void ScaleZAxis(const ignition::math::Vector3d &_scale);

1. **gazebo/gui/CloneWindow.hh**
    + ***Deprecation:*** int GetPort()
    + ***Replacement:*** int Port() const

<<<<<<< HEAD
1. **gazebo/gui/ConfigWidget.hh**
    + ***Deprecation:*** public: google::protobuf::Message *GetMsg()
    + ***Replacement:*** public: google::protobuf::Message *Msg()
    + ***Deprecation:*** public: std::string GetHumanReadableKey(const std::string &_key)
    + ***Replacement:*** public: std::string HumanReadableKey(const std::string &_key) const
    + ***Deprecation:*** public: std::string GetUnitFromKey(const std::string &_key, const std::string &_jointType = "")
    + ***Replacement:*** public: std::string UnitFromKey(const std::string &_key, const std::string &_jointType = "") const
    + ***Deprecation:*** public: void GetRangeFromKey(const std::string &_key, double &_min, double &_max)
    + ***Replacement:*** public: void RangeFromKey(const std::string &_key, double &_min, double &_max) const
    + ***Deprecation:*** public: bool GetWidgetVisible(const std::string &_name)
    + ***Replacement:*** public: bool WidgetVisible(const std::string &_name) const
    + ***Deprecation:*** public: bool GetWidgetReadOnly(const std::string &_name) const
    + ***Replacement:*** public: bool WidgetReadOnly(const std::string &_name) const
    + ***Deprecation:*** public: bool SetVector3WidgetValue(const std::string &_name, const math::Vector3 &_value)
    + ***Replacement:*** public: bool SetVector3dWidgetValue(const std::string &_name, const ignition::math::Vector3d &_value)
    + ***Deprecation:*** public: bool SetPoseWidgetValue(const std::string &_name, const math::Pose &_value)
    + ***Replacement:*** public: bool SetPoseWidgetValue(const std::string &_name, const ignition::math::Pose3d &_value)
    + ***Deprecation:*** public: bool SetGeometryWidgetValue(const std::string &_name, const std::string &_value, const math::Vector3 &_dimensions, const std::string &_uri = "")
    + ***Replacement:*** public: bool SetGeometryWidgetValue(const std::string &_name, const std::string &_value, const ignition::math::Vector3d &_dimensions, const std::string &_uri = "")
    + ***Deprecation:*** public: int GetIntWidgetValue(const std::string &_name) const
    + ***Replacement:*** public: int IntWidgetValue(const std::string &_name) const
    + ***Deprecation:*** public: unsigned int GetUIntWidgetValue(const std::string &_name) const
    + ***Replacement:*** public: unsigned int UIntWidgetValue(const std::string &_name) const
    + ***Deprecation:*** public: double GetDoubleWidgetValue(const std::string &_name) const
    + ***Replacement:*** public: double DoubleWidgetValue(const std::string &_name) const
    + ***Deprecation:*** public: bool GetBoolWidgetValue(const std::string &_name) const
    + ***Replacement:*** public: bool BoolWidgetValue(const std::string &_name) const
    + ***Deprecation:*** public: std::string GetStringWidgetValue(const std::string &_name) const
    + ***Replacement:*** public: std::string StringWidgetValue(const std::string &_name) const
    + ***Deprecation:*** public: math::Vector3 GetVector3WidgetValue(const std::string &_name)
    + ***Replacement:*** public: ignition::math::Vector3d Vector3dWidgetValue(const std::string &_name) const
    + ***Deprecation:*** public: common::Color GetColorWidgetValue(const std::string &_name) const
    + ***Replacement:*** public: common::Color ColorWidgetValue(const std::string &_name) const
    + ***Deprecation:*** public: math::Pose GetPoseWidgetValue(const std::string &_name) const
    + ***Replacement:*** public: ignition::math::Pose3d PoseWidgetValue(const std::string &_name) const
    + ***Deprecation:*** public: std::string GetGeometryWidgetValue(const std::string &_name, math::Vector3 &_dimensions, std::string &_uri) const
    + ***Replacement:*** public: std::string GeometryWidgetValue(const std::string &_name, ignition::math::Vector3d &_dimensions, std::string &_uri) const
    + ***Deprecation:*** public: std::string GetEnumWidgetValue(const std::string &_name) const
    + ***Replacement:*** public: std::string EnumWidgetValue(const std::string &_name) const
=======
1. **gazebo/gui/GLWidget.hh**
    + ***Deprecation:*** rendering::UserCameraPtr GetCamera() const
    + ***Replacement:*** rendering::UserCameraPtr Camera() const
    + ***Deprecation:*** rendering::ScenePtr GetScene() const
    + ***Replacement:*** rendering::ScenePtr Scene() const
>>>>>>> 4fc156f1

1. **gazebo/gui/RTShaderSystem.hh**
    + ***Deprecation:*** void AttachEntity(Visual *vis)
    + ***No replacement for AttachEntity ***

1. **gazebo/gui/RTShaderSystem.hh**
    + ***Deprecation:*** void DetachEntity(Visual *_vis)
    + ***No replacement for DetachEntity ***

### Deletions

1. **plugins/rest_web/RestUiLogoutDialog.hh.hh**

1. **gazebo rendering libraries**
    * The following libraries have been removed: `libgazebo_skyx`, `libgazebo_selection_buffer`, `libgazebo_rendering_deferred`. Gazebo now combines all the different rendering libraries into `libgazebo_rendering.so`.
    * [Pull request #1817](https://bitbucket.org/osrf/gazebo/pull-request/1817)

1. **gazebo physics libraries**
    * The following libraries have been removed: `libgazebo_ode_physics`, `libgazebo_simbody_physics`, `libgazebo_dart_physics`, and `libgazebo_bullet_physics`. Gazebo now combines all the different physics engine libraries into `libgazebo_physics.so`.
    * [Pull request #1814](https://bitbucket.org/osrf/gazebo/pull-request/1814)

1. **gazebo/gui/BoxMaker.hh**

1. **gazebo/gui/CylinderMaker.hh**

1. **gazebo/gui/SphereMaker.hh**

1. **gazebo/gui/MeshMaker.hh**

1. **gazebo/gui/EntityMaker.hh**
    + public: typedef boost::function<void(const math::Vector3 &pos,
                  const math::Vector3 &scale)> CreateCallback;
    + public: static void SetSnapToGrid(bool _snap);
    + public: virtual bool IsActive() const = 0;
    + public: virtual void OnMousePush(const common::MouseEvent &_event);
    + public: virtual void OnMouseDrag(const common::MouseEvent &_event);
    + protected: math::Vector3 GetSnappedPoint(math::Vector3 _p);

1. **gazebo/sensors/ForceTorqueSensor.hh**
    + public: math::Vector3 GetTorque() const
    + public: math::Vector3 GetForce() const

1. **gazebo/sensors/GpsSensor.hh**
    + public: math::Angle GetLongitude()
    + public: math::Angle GetLatitude()

1. **gazebo/sensors/GpuRaySensor.hh**
    + public: math::Angle GetAngleMin() const
    + public: math::Angle GetAngleMax() const
    + public: math::Angle GetVerticalAngleMin() const
    + public: math::Angle GetVerticalAngleMax() const

1. **gazebo/sensors/ImuSensor.hh**
    + public: math::Vector3 GetAngularVelocity() const
    + public: math::Vector3 GetLinearAcceleration() const
    + public: math::Quaternion GetOrientation() const

1. **gazebo/sensors/RFIDSensor.hh**
    + private: bool CheckTagRange(const math::Pose &_pose)

1. **gazebo/sensors/RFIDTag.hh**
    + public: math::Pose GetTagPose() const

1. **gazebo/sensors/RaySensor.hh**
    + public: math::Angle GetAngleMin() const
    + public: math::Angle GetAngleMax() const
    + public: math::Angle GetVerticalAngleMin() const
    + public: math::Angle GetVerticalAngleMax() const

1. **gazebo/sensors/Sensor.hh**
    + public: virtual math::Pose GetPose() const
    + public: NoisePtr GetNoise(unsigned int _index = 0) const

1. **gazebo/sensors/WirelessTransmitter.hh**
    + public: double GetSignalStrength(const math::Pose &_receiver, const double _rxGain)

## Gazebo 5.X to 6.X

### Deprecations

1. **gazebo/common/Color.hh**
    + ***Deprecation:*** math::Vector3 GetAsHSV() const;
    + ***Replacement:*** ignition::math::Vector3d HSV() const;

1. **gazebo/common/Dem.hh**
    + ***Deprecation:*** void GetGeoReferenceOrigin(math::Angle &_latitude,math::Angle &_longitude);
    + ***Replacement:*** void GetGeoReferenceOrigin(ignition::math::Angle &_latitude,  ignition::math::Angle &_longitude) const;
    + ***Deprecation:***void FillHeightMap(int _subSampling, unsigned int _vertSize, const math::Vector3 &_size, const math::Vector3 &_scale, bool _flipY, std::vector<float> &_heights);
    + ***Replacement:***void FillHeightMap(const int _subSampling, const unsigned int _vertSize, const ignition::math::Vector3d &_size, const ignition::math::Vector3d &_scale, const bool _flipY, std::vector<float> &_heights);

1. **gazebo/common/GTSMeshUtils.hh**
    + ***Deprecation:***static bool DelaunayTriangulation(const std::vector<math::Vector2d> &_vertices, const std::vector<math::Vector2i> &_edges, SubMesh *_submesh);
    + ***Replacement:***static bool DelaunayTriangulation( const std::vector<ignition::math::Vector2d> &_vertices, const std::vector<ignition::math::Vector2i> &_edges, SubMesh *_submesh);

1. **gazebo/common/HeightmapData.hh**
    + ***Deprecation:***virtual void FillHeightMap(int _subSampling,unsigned int _vertSize, const math::Vector3 &_size,const math::Vector3 &_scale, bool _flipY, std::vector<float> &_heights);
    + ***Replacement:***void FillHeightMap(int _subSampling,unsigned int _vertSize, const ignition::math::Vector3d &_size,const ignition::math::Vector3d &_scale, bool _flipY,std::vector<float> &_heights);

1. **gazebo/common/KeyFrame.hh**
    + ***Deprecation:***void SetTranslation(const math::Vector3 &_trans);
    + ***Replacement:***void Translation(const ignition::math::Vector3d &_trans);
    + ***Deprecation:***math::Vector3 GetTranslation() const;
    + ***Replacement:***ignition::math::Vector3d Translation() const;
    + ***Deprecation:***void SetRotation(const math::Quaternion &_rot);
    + ***Replacement:***void Rotation(const ignition::math::Quaterniond &_rot);
    + ***Deprecation:***math::Quaternion GetRotation();
    + ***Replacement:***ignition::math::Quaterniond Rotation() const;

1. **gazebo/common/Mesh.hh**
    + ***Deprecation:***math::Vector3 GetMax() const;
    + ***Replacement:***ignition::math::Vector3d Max() const;
    + ***Deprecation:***math::Vector3 GetMin() const;
    + ***Replacement:***ignition::math::Vector3d Min() const;
    + ***Deprecation:***void GetAABB(math::Vector3 &_center, math::Vector3 &_min_xyz,math::Vector3 &_max_xyz) const;
    + ***Replacement:***void GetAABB(ignition::math::Vector3d &_center,ignition::math::Vector3d &_minXYZ,ignition::math::Vector3d &_maxXYZ) const;
    + ***Deprecation:***void GenSphericalTexCoord(const math::Vector3 &_center);
    + ***Replacement:***void GenSphericalTexCoord(const ignition::math::Vector3d &_center);
    + ***Deprecation:***void SetScale(const math::Vector3 &_factor);
    + ***Replacement:***void SetScale(const ignition::math::Vector3d &_factor);
    + ***Deprecation:***void Center(const math::Vector3 &_center = math::Vector3::Zero);
    + ***Replacement:***void Center(const ignition::math::Vector3d &_center =ignition::math::Vector3d::Zero);
    + ***Deprecation:***void Translate(const math::Vector3 &_vec);
    + ***Replacement:***void Translate(const ignition::math::Vector3d &_vec);
    + ***Deprecation:*** void CopyVertices(const std::vector<math::Vector3> &_verts);
    + ***Replacement:***void CopyVertices(const std::vector<ignition::math::Vector3d> &_verts);
    + ***Deprecation:***void CopyNormals(const std::vector<math::Vector3> &_norms);
    + ***Replacement:***void CopyNormals( const std::vector<ignition::math::Vector3d> &_norms);
    + ***Deprecation:***void AddVertex(const math::Vector3 &_v);
    + ***Replacement:***void AddVertex(const ignition::math::Vector3d &_v);
    + ***Deprecation:***void AddNormal(const math::Vector3 &_n);
    + ***Replacement:***void AddNormal(const ignition::math::Vector3d &_n);
    + ***Deprecation:***math::Vector3 GetVertex(unsigned int _i) const;
    + ***Replacement:***ignition::math::Vector3d Vertex(unsigned int _i) const;
    + ***Deprecation:***void SetVertex(unsigned int _i, const math::Vector3 &_v);
    + ***Replacement:***void SetVertex(unsigned int _i,const ignition::math::Vector3d &_v);
    + ***Deprecation:***math::Vector3 GetNormal(unsigned int _i) const;
    + ***Replacement:***ignition::math::Vector3d Normal(unsigned int _i) const;
    + ***Deprecation:***void SetNormal(unsigned int _i, const math::Vector3 &_n);
    + ***Replacement:***void SetNormal(unsigned int _i,const ignition::math::Vector3d &_n);
    + ***Deprecation:***math::Vector2d GetTexCoord(unsigned int _i) const;
    + ***Replacement:***ignition::math::Vector2d TexCoord(unsigned int _i) const;
    + ***Deprecation:***void SetTexCoord(unsigned int _i, const math::Vector2d &_t);
    + ***Replacement:***void SetTexCoord(unsigned int _i,const ignition::math::Vector2d &_t);
    + ***Deprecation:***math::Vector3 GetMax() const;
    + ***Replacement:***ignition::math::Vector3d Max() const;
    + ***Deprecation:***math::Vector3 GetMin() const;
    + ***Replacement:***ignition::math::Vector3d Min() const;
    + ***Deprecation:***bool HasVertex(const math::Vector3 &_v) const;
    + ***Replacement:***bool HasVertex(const ignition::math::Vector3d &_v) const;
    + ***Deprecation:***unsigned int GetVertexIndex(const math::Vector3 &_v) const;
    + ***Replacement:***unsigned int GetVertexIndex( const ignition::math::Vector3d &_v) const;
    + ***Deprecation:***void GenSphericalTexCoord(const math::Vector3 &_center);
    + ***Replacement:***void GenSphericalTexCoord(const ignition::math::Vector3d &_center);
    + ***Deprecation:***void Center(const math::Vector3 &_center = math::Vector3::Zero);
    + ***Replacement:***void Center(const ignition::math::Vector3d &_center =ignition::math::Vector3d::Zero);
    + ***Deprecation:***void Translate(const math::Vector3 &_vec) ;
    + ***Replacement:***void Translate(const ignition::math::Vector3d &_vec);
    + ***Deprecation:***void SetScale(const math::Vector3 &_factor);
    + ***Replacement:***void SetScale(const ignition::math::Vector3d &_factor);

1. **gazebo/common/MeshCSG.hh**
    + ***Deprecation:***Mesh *CreateBoolean(const Mesh *_m1, const Mesh *_m2,const int _operation, const math::Pose &_offset = math::Pose::Zero);
    + ***Replacement:***Mesh *CreateBoolean(const Mesh *_m1, const Mesh *_m2,const int _operation,const ignition::math::Pose3d &_offset = ignition::math::Pose3d::Zero);

1. **gazebo/common/MeshManager.hh**
    + ***Deprecation:***void GetMeshAABB(const Mesh *_mesh,math::Vector3 &_center,math::Vector3 &_minXYZ,math::Vector3 &_maxXYZ);
    + ***Replacement:***void GetMeshAABB(const Mesh *_mesh,ignition::math::Vector3d &_center,ignition::math::Vector3d &_min_xyz,ignition::math::Vector3d &_max_xyz);
    + ***Deprecation:***void GenSphericalTexCoord(const Mesh *_mesh,math::Vector3 _center);
    + ***Replacement:*** void GenSphericalTexCoord(const Mesh *_mesh,const ignition::math::Vector3d &_center);
    + ***Deprecation:***void CreateBox(const std::string &_name, const math::Vector3 &_sides,const math::Vector2d &_uvCoords);
    + ***Replacement:***void CreateBox(const std::string &_name,const ignition::math::Vector3d &_sides,const ignition::math::Vector2d &_uvCoords);
    + ***Deprecation:***void CreateExtrudedPolyline(const std::string &_name, const std::vector<std::vector<math::Vector2d> > &_vertices,double _height);
    + ***Replacement:*** void CreateExtrudedPolyline(const std::string &_name,const std::vector<std::vector<ignition::math::Vector2d> > &_vertices, double _height);
    + ***Deprecation:***void CreatePlane(const std::string &_name,const math::Plane &_plane,const math::Vector2d &_segments,const math::Vector2d &_uvTile);
    + ***Replacement:***void CreatePlane(const std::string &_name,const ignition::math::Planed &_plane,const ignition::math::Vector2d &_segments, const ignition::math::Vector2d &_uvTile);
    + ***Deprecation:***void CreatePlane(const std::string &_name,const math::Vector3 &_normal,double _d,const math::Vector2d &_size,const math::Vector2d &_segments,const math::Vector2d &_uvTile);
    + ***Replacement:***void CreatePlane(const std::string &_name,const ignition::math::Vector3d &_normal,const double _d,const ignition::math::Vector2d &_size,const ignition::math::Vector2d &_segments, const ignition::math::Vector2d &_uvTile);
    + ***Deprecation:***void CreateBoolean(const std::string &_name, const Mesh *_m1,const Mesh *_m2, const int _operation,const math::Pose &_offset = math::Pose::Zero);
    + ***Replacement:***void CreateBoolean(const std::string &_name, const Mesh *_m1,const Mesh *_m2, const int _operation,const ignition::math::Pose3d &_offset = ignition::math::Pose3d::Zero);

1. **gazebo/common/SVGLoader.hh**
    + ***Deprecation:***static void PathsToClosedPolylines(const std::vector<common::SVGPath> &_paths, double _tol,std::vector< std::vector<math::Vector2d> > &_closedPolys,std::vector< std::vector<math::Vector2d> > &_openPolys);
    + ***Replacement:***static void PathsToClosedPolylines(const std::vector<common::SVGPath> &_paths,double _tol,std::vector< std::vector<ignition::math::Vector2d> > &_closedPolys,std::vector< std::vector<ignition::math::Vector2d> > &_openPolys);

1. **gazebo/common/Skeleton.hh**
    + ***Deprecation:***void SetBindShapeTransform(math::Matrix4 _trans);
    + ***Replacement:***void SetBindShapeTransform(const ignition::math::Matrix4d &_trans);
    + ***Deprecation:***math::Matrix4 GetBindShapeTransform();
    + ***Replacement:***ignition::math::Matrix4d BindShapeTransform();
    + ***Deprecation:***void SetTransform(math::Matrix4 _trans,bool _updateChildren = true);
    + ***Replacement:***void SetTransform(const ignition::math::Matrix4d &_trans,bool _updateChildren = true);
    + ***Deprecation:***void SetModelTransform(math::Matrix4 _trans,bool _updateChildren = true);
    + ***Replacement:***void SetModelTransform(const ignition::math::Matrix4d &_trans,bool _updateChildren = true);
    + ***Deprecation:***void SetInitialTransform(math::Matrix4 _tras);
    + ***Replacement:***void SetInitialTransform(const ignition::math::Matrix4d &_tras);
    + ***Deprecation:***math::Matrix4 GetTransform();
    + ***Replacement:***ignition::math::Matrix4d Transform();
    + ***Deprecation:***void SetInverseBindTransform(math::Matrix4 _invBM);
    + ***Replacement:***void SetInverseBindTransform(const ignition::math::Matrix4d &_invBM);
    + ***Deprecation:***math::Matrix4 GetInverseBindTransform();
    + ***Replacement:***ignition::math::Matrix4d InverseBindTransform();
    + ***Deprecation:***math::Matrix4 GetModelTransform();
    + ***Replacement:***ignition::math::Matrix4d ModelTransform() const;
    + ***Deprecation:***NodeTransform(math::Matrix4 _mat, std::string _sid = "_default_",TransformType _type = MATRIX);
    + ***Replacement:***NodeTransform(const ignition::math::Matrix4d &_mat,const std::string &_sid = "_default_",TransformType _type = MATRIX);
    + ***Deprecation:***void Set(math::Matrix4 _mat);
    + ***Replacement:***void Set(const ignition::math::Matrix4d &_mat);
    + ***Deprecation:***math::Matrix4 Get();
    + ***Replacement:***ignition::math::Matrix4d GetTransform() const;
    + ***Deprecation:***void SetSourceValues(math::Matrix4 _mat);
    + ***Replacement:***void SetSourceValues(const ignition::math::Matrix4d &_mat);
    + ***Deprecation:***void SetSourceValues(math::Vector3 _vec);
    + ***Replacement:*** void SetSourceValues(const ignition::math::Vector3d &_vec);
    + ***Deprecation:***void SetSourceValues(math::Vector3 _axis, double _angle);
    + ***Replacement:***void SetSourceValues(const ignition::math::Vector3d &_axis,const double _angle);
    + ***Deprecation:***math::Matrix4 operator* (math::Matrix4 _m);
    + ***Replacement:***ignition::math::Matrix4d operator*(const ignition::math::Matrix4d &_m);

1. **gazebo/common/SkeletonAnimation.hh**
    + ***Deprecation:***void AddKeyFrame(const double _time, const math::Matrix4 &_trans);
    + ***Replacement:***void AddKeyFrame(const double _time,const ignition::math::Matrix4d &_trans);
    + ***Deprecation:***void AddKeyFrame(const double _time,const math::Pose &_pose);
    + ***Replacement:***void AddKeyFrame(const double _time,const ignition::math::Pose3d &_pose);
    + ***Deprecation:***void GetKeyFrame(const unsigned int _i, double &_time,math::Matrix4 &_trans);
    + ***Replacement:***void GetKeyFrame(const unsigned int _i, double &_time,ignition::math::Matrix4d &_trans) const;
    + ***Deprecation:***std::pair<double, math::Matrix4> GetKeyFrame(const unsigned int _i);
    + ***Replacement:***std::pair<double, ignition::math::Matrix4d> KeyFrame(const unsigned int _i) const;
    + ***Deprecation:***math::Matrix4 GetFrameAt(double _time, bool _loop = true) const;
    + ***Replacement:***ignition::math::Matrix4d FrameAt(double _time, bool _loop = true) const;
    + ***Deprecation:***void AddKeyFrame(const std::string &_node, const double _time, const math::Matrix4 &_mat);
    + ***Replacement:***void AddKeyFrame(const std::string &_node, const double _time,const ignition::math::Matrix4d &_mat);
    + ***Deprecation:***void AddKeyFrame(const std::string &_node, const double _time,const math::Pose &_pose);
    + ***Replacement:***void AddKeyFrame(const std::string &_node, const double _time,const ignition::math::Pose3d &_pose);
    + ***Deprecation:*** math::Matrix4 GetNodePoseAt(const std::string &_node,const double _time, const bool _loop = true);
    + ***Replacement:***ignition::math::Matrix4d NodePoseAt(const std::string &_node,const double _time, const bool _loop = true);
    + ***Deprecation:***std::map<std::string, math::Matrix4> GetPoseAt(const double _time, const bool _loop = true) const;
    + ***Replacement:***std::map<std::string, ignition::math::Matrix4d> PoseAt(const double _time, const bool _loop = true) const;
    + ***Deprecation:***std::map<std::string, math::Matrix4> GetPoseAtX(const double _x, const std::string &_node, const bool _loop = true) const;
    + ***Replacement:***std::map<std::string, ignition::math::Matrix4d> PoseAtX(const double _x, const std::string &_node, const bool _loop = true) const;

1. **gazebo/common/SphericalCoordinates.hh**
    + ***Deprecation:***SphericalCoordinates(const SurfaceType _type,const math::Angle &_latitude,const math::Angle &_longitude,double _elevation,const math::Angle &_heading);
    + ***Replacement:***SphericalCoordinates(const SurfaceType _type,const ignition::math::Angle &_latitude,const ignition::math::Angle &_longitude,double _elevation,const ignition::math::Angle &_heading);
    + ***Deprecation:***math::Vector3 SphericalFromLocal(const math::Vector3 &_xyz) const;
    + ***Replacement:***ignition::math::Vector3d SphericalFromLocal(const ignition::math::Vector3d &_xyz) const;
    + ***Deprecation:***math::Vector3 GlobalFromLocal(const math::Vector3 &_xyz) const;
    + ***Replacement:***ignition::math::Vector3d GlobalFromLocal(const ignition::math::Vector3d &_xyz) const;
    + ***Deprecation:***static double Distance(const math::Angle &_latA,const math::Angle &_lonA,const math::Angle &_latB,const math::Angle &_lonB);
    + ***Replacement:***static double Distance(const ignition::math::Angle &_latA,const ignition::math::Angle &_lonA,const ignition::math::Angle &_latB,const ignition::math::Angle &_lonB);
    + ***Deprecation:*** math::Angle GetLatitudeReference() const;
    + ***Replacement:***ignition::math::Angle LatitudeReference() const;
    + ***Deprecation:***math::Angle GetLongitudeReference() const;
    + ***Replacement:***ignition::math::Angle LongitudeReference() const;
    + ***Deprecation:***math::Angle GetHeadingOffset() const;
    + ***Replacement:***ignition::math::Angle HeadingOffset() const;
    + ***Deprecation:***void SetLatitudeReference(const math::Angle &_angle);
    + ***Replacement:***void SetLatitudeReference(const ignition::math::Angle &_angle);
    + ***Deprecation:***void SetLongitudeReference(const math::Angle &_angle);
    + ***Replacement:***void SetLongitudeReference(const ignition::math::Angle &_angle);
    + ***Deprecation:***void SetHeadingOffset(const math::Angle &_angle);
    + ***Replacement:***void SetHeadingOffset(const ignition::math::Angle &_angle);

### Modifications

1. **gazebo/common/MouseEvent.hh**
    * Replaced all member variables with functions that use Ignition Math.
    * [Pull request #1777](https://bitbucket.org/osrf/gazebo/pull-request/1777)

1. **gazebo/msgs/world_stats.proto**
    + ***Removed:*** optional bool log_playback = 8;
    + ***Replacement:*** optional LogPlaybackStatistics log_playback_stats = 8;

1. **gazebo/physics/JointState.hh**
    + ***Removed:*** public: JointState(JointPtr _joint, const common::Time
    &_realTime, const common::Time &_simTime)
    + ***Replacement:*** public: JointState(JointPtr _joint, const common::Time
    &_realTime, const common::Time &_simTime, const uint64_t _iterations)

1. **gazebo/physics/LinkState.hh**
    + ***Removed:*** public: LinkState(const LinkPtr _link, const common::Time
    &_realTime, const common::Time &_simTime)
    + ***Replacement:*** public: LinkState(const LinkPtr _link,
    const common::Time &_realTime, const common::Time &_simTime, const uint64_t
    _iterations)
    + ***Removed:*** public: void Load(const LinkPtr _link, const common::Time
    &_realTime, const common::Time &_simTime)
    + ***Replacement:*** public: void Load(const LinkPtr _link, const
    common::Time &_realTime, const common::Time &_simTime, const uint64_t
    _iterations)

1. **gazebo/physics/ModelState.hh**
    + ***Removed:*** public: ModelState(const ModelPtr _model, const
    common::Time &_realTime, const common::Time &_simTime)
    + ***Replacement:*** public: ModelState(const ModelPtr _model, const
    common::Time &_realTime, const common::Time &_simTime, const uint64_t
    _iterations)
    + ***Removed:*** public: void Load(const ModelPtr _model, const common::Time
    &_realTime, const common::Time &_simTime)
    + ***Replacement:*** public: void Load(const ModelPtr _model, const
    common::Time &_realTime, const common::Time &_simTime, const uint64_t
    _iterations)

1. **gazebo/physics/State.hh**
    + ***Removed:*** public: State(const std::string &_name, const
    common::Time &_realTime, const common::Time &_simTime)
    + ***Replacement:*** public: State(const std::string &_name,
    const common::Time &_realTime, const common::Time &_simTime, const uint64_t
    _iterations)

1. **gazebo/physics/ModelState.hh**
    + ***Removed:*** public: void Load(const ModelPtr _model, const common::Time
    &_realTime, const common::Time &_simTime)
    + ***Replacement:*** public: void Load(const ModelPtr _model, const
    common::Time &_realTime, const common::Time &_simTime, const uint64_t
    _iterations)

1. ignition-math is now a dependency. Many classes and functions are modified to use ignition-math, please see the pull request listing below for individual changes.
    + [http://ignitionrobotics.org/libraries/math](http://ignitionrobotics.org/libraries/math)
    + [Gazebo migration](https://bitbucket.org/osrf/gazebo/src/583edbeb90759d43d994cc57c0797119dd6d2794/ign-math-migration.md)
    * [Pull request #1756](https://bitbucket.org/osrf/gazebo/pull-request/1756)
    * [Pull request #1766](https://bitbucket.org/osrf/gazebo/pull-request/1766)
    * [Pull request #1774](https://bitbucket.org/osrf/gazebo/pull-request/1774)
    * [Pull request #1771](https://bitbucket.org/osrf/gazebo/pull-request/1771)
    * [Pull request #1776](https://bitbucket.org/osrf/gazebo/pull-request/1776)
    * [Pull request #1777](https://bitbucket.org/osrf/gazebo/pull-request/1777)
    * [Pull request #1772](https://bitbucket.org/osrf/gazebo/pull-request/1772)
    * [Pull request #1773](https://bitbucket.org/osrf/gazebo/pull-request/1773)
    * [Pull request #1778](https://bitbucket.org/osrf/gazebo/pull-request/1778)

1. Gazebo client's should now use `gazebo/gazebo_client.hh` and `libgazebo_client.so` instead of `gazebo/gazebo.hh` and `libgazebo.so`. This separates running a Gazebo server from a Gazebo client.

1. **gazebo/rendering/GpuLaser.hh**
    + ***Removed:*** protected: double near
    + ***Replacement:*** protected: double nearClip

1. **gazebo/rendering/GpuLaser.hh**
    + ***Removed:*** protected: double far
    + ***Replacement:*** protected: double farClip

1. **gazebo/rendering/Visual.hh**
    + ***Removed:*** public: void Fini();
    + ***Replacement:*** public: virtual void Fini();

1. **gazebo/common/MeshManager.hh**
    + ***Removed:*** void CreateExtrudedPolyline(const std::string &_name, const std::vector<math::Vector2d> &_vertices, const double &_height, const math::Vector2d &_uvCoords)
    + ***Replacement:*** void CreateExtrudedPolyline(const std::string &_name, const const std::vector<std::vector<math::Vector2d> > &_vertices, const double &_height, const math::Vector2d &_uvCoords)

1. **gazebo/common/GTSMeshUtils.hh**
    + ***Removed:*** public: static bool CreateExtrudedPolyline(const std::vector<math::Vector2d> &_vertices, const double &_height, SubMesh *_submesh)
    + ***Replacement:*** public: static bool DelaunayTriangulation(const std::vector<std::vector<math::Vector2d> > &_path, SubMesh *_submesh)

1. **gazebo/physics/PolylineShape.hh**
    + ***Removed:*** public: std::vector<math::Vector2d> GetVertices() const
    + ***Replacement:*** public: std::vector<std::vector<math::Vector2d> > GetVertices() const

1. **gazebo/physics/SurfaceParams.hh**
    + ***Removed:*** public: FrictionPyramid frictionPyramid
    + ***Replacement:*** public: FrictionPyramidPtr GetFrictionPyramid() const

### Deletions

1. **gazebo/gui/RenderWidget.hh**
    + The ShowEditor(bool _show)

### Additions

1. **gazebo/msgs/log_playback_control.proto**
    + New message to control the playback from a log file.

1. **gazebo/util/LogPlay.hh**
    + public: bool Rewind()

1. **gazebo/physics/LinkState.hh**
    + public: virtual void SetIterations(const uint64_t _iterations)

1. **gazebo/physics/ModelState.hh**
    + public: virtual void SetIterations(const uint64_t _iterations)

1. **gazebo/physics/State.hh**
    + public: uint64_t GetIterations() const
    + public: virtual void SetIterations(const uint64_t _iterations)

1. **gazebo/physics/WorldState.hh**
    + public: virtual void SetIterations(const uint64_t _iterations)

1. **gazebo/util/LogPlay.hh**
    + public: uint64_t GetInitialIterations() const
    + public: bool HasIterations() const

## Gazebo 4.X to 5.X

### C++11 compiler required

Gazebo 5.x uses features from the new c++11 standard. This requires to have a compatible c++11 compiler. Note that some platforms (like Ubuntu Precise) do not include one by default.

### Modifications

1. Privatized World::dirtyPoses
    + World::dirtyPoses used to be a public attribute. This is now a private attribute, and specific "friends" have been added to the World file.

1. Privatized Scene::skyx
    + Scene::skyx used to be a public attribute. This is now a private attribute, and a GetSkyX() funcion has been added to access the sky object.

1. **gazebo/rendering/Visual.hh**
    + The GetBoundingBox() function now returns a local bounding box without scale applied.

1. **gazebo/math/Box.hh**
    + The constructor that takes two math::Vector3 values now treats these as two corners, and computes the minimum and maximum values automatically. This change is API and ABI compatible.

1. **Informational logs:** The log files will be created inside
  ~/.gazebo/server-<GAZEBO_MASTER_PORT> and
  ~/.gazebo/client-<GAZEBO_MASTER_PORT>. The motivation for this
  change is to avoid name collisions when cloning a simulation. If the
  environment variable GAZEBO_MASTER_URI is not present or invalid,
  <GAZEBO_MASTER_PORT> will be replaced by "default".

1. **gazebo/common/Plugin.hh**
    + ***Removed:*** protected: std::string Plugin::handle
    + ***Replacement:*** protected: std::string Plugin::handleName

1. **gazebo/gui/KeyEventHandler.hh**
    + ***Removed:*** public: void HandlePress(const common::KeyEvent &_event);
    + ***Replacement:*** public: bool HandlePress(const common::KeyEvent &_event);

1. **gazebo/gui/KeyEventHandler.hh**
    + ***Removed:*** public: void HandleRelease(const common::KeyEvent &_event);
    + ***Replacement:*** public: bool HandleRelease(const common::KeyEvent &_event);

1. **gazebo/rendering/UserCamera.hh**
    + ***Removed:*** private: void OnJoy(ConstJoystickPtr &_msg)
    + ***Replacement:*** private: void OnJoyTwist(ConstJoystickPtr &_msg)

1. **gazebo/rendering/Camera.hh**
    + ***Deprecation:*** public: void RotatePitch(math::Angle _angle);
    + ***Replacement:*** public: void Pitch(const math::Angle &_angle,
                                        Ogre::Node::TransformSpace _relativeTo = Ogre::Node::TS_LOCAL);
    + ***Deprecation:*** public: void RotateYaw(math::Angle _angle);
    + ***Replacement:*** public: void Yaw(const math::Angle &_angle,
                                        Ogre::Node::TransformSpace _relativeTo = Ogre::Node::TS_LOCAL);

1. **gazebo/rendering/AxisVisual.hh**
    + ***Removed:*** public: void ShowRotation(unsigned int _axis)
    + ***Replacement:*** public: void ShowAxisRotation(unsigned int _axis, bool _show)

1. **gazebo/rendering/ArrowVisual.hh**
    + ***Removed:*** public: void ShowRotation()
    + ***Replacement:*** public: void ShowRotation(bool _show)

### Deletions

1. **gazebo/physics/Collision.hh**
    + unsigned int GetShapeType()

1. **gazebo/physics/World.hh**
    + EntityPtr GetSelectedEntity() const

1. **gazebo/physics/bullet/BulletJoint.hh**
    + void SetAttribute(Attribute, unsigned int, double)

1. **gazebo/physics/simbody/SimbodyJoint.hh**
    + void SetAttribute(Attribute, unsigned int, double)


## Gazebo 3.1 to 4.0

### New Deprecations

1. **gazebo/physics/Collision.hh**
    + ***Deprecation*** unsigned int GetShapeType()
    + ***Replacement*** unsigned int GetShapeType() const

1. **gazebo/physics/Joint.hh**
    + ***Deprecation*** virtual double GetMaxForce(unsigned int)
    + ***Deprecation*** virtual void SetMaxForce(unsigned int, double)
    + ***Deprecation*** virtual void SetAngle(unsigned int, math::Angle)
    + ***Replacement*** virtual void SetPosition(unsigned int, double)

### Modifications
1. **gazebo/physics/Model.hh**
    + ***Removed:*** Link_V GetLinks() const `ABI Change`
    + ***Replacement:***  const Link_V &GetLinks() const

1. **gzprop command line tool**
    + The `gzprop` command line tool outputs a zip file instead of a tarball.

### Additions

1. **gazebo/msgs/msgs.hh**
    + sdf::ElementPtr LightToSDF(const msgs::Light &_msg, sdf::ElementPtr _sdf = sdf::ElementPtr())

1. **gazebo/rendering/Light.hh**
    + math::Quaternion GetRotation() const
    + void SetRotation(const math::Quaternion &_q)
    + LightPtr Clone(const std::string &_name, ScenePtr _scene)

1. **gazebo/rendering/Scene.hh**
    + void AddLight(LightPtr _light)
    + void RemoveLight(LightPtr _light)

1. **gazebo/gui/GuiEvents.hh**
    + template<typename T> static event::ConnectionPtr ConnectLightUpdate(T _subscriber)
    + static void DisconnectLightUpdate(event::ConnectionPtr _subscriber)

1. **gazebo/gui/ModelMaker.hh**
    + bool InitFromModel(const std::string & _modelName)

1. **gazebo/gui/LightMaker.hh**
    + bool InitFromLight(const std::string & _lightName)

1. **gazebo/common/Mesh.hh**
    + int GetMaterialIndex(const Material *_mat) const

1. **gazebo/math/Filter.hh**
    + ***New classes:*** Filter, OnePole, OnePoleQuaternion, OnePoleVector3, BiQuad, and BiQuadVector3

1. **gazebo/physics/Joint.hh**
      + bool FindAllConnectedLinks(const LinkPtr &_originalParentLink,
          Link_V &_connectedLinks);
      + math::Pose ComputeChildLinkPose( unsigned int _index,
          double _position);

1. **gazebo/physics/Link.hh**
      + void Move(const math::Pose &_worldRefernceFrameSrc,
                        const math::Pose &_worldRefernceFrameDst);
      + bool FindAllConnectedLinksHelper(
          const LinkPtr &_originalParentLink,
          Link_V &_connectedLinks, bool _fistLink = false);
      + bool ContainsLink(const Link_V &_vector, const LinkPtr &_value);
      + msgs::Visual GetVisualMessage(const std::string &_name)

### Modifications
1. **gazebo/physics/Model.hh**
    + ***Removed:*** Link_V GetLinks() const `ABI Change`
    + ***Replacement:***  const Link_V &GetLinks() const

1. **gazebo/physics/Base.cc**
    + ***Removed*** std::string GetScopedName() const
    + ***Replaced*** std::string GetScopedName(bool _prependWorldName=false) const

## Gazebo 3.0 to 3.1

### Additions

1. **gazebo/physics/World.hh**
      + void RemoveModel(const std::string &_name);
      + void RemoveModel(ModelPtr _model);

1. **gazebo/physics/JointController.hh**
    + void SetPositionPID(const std::string &_jointName, const common::PID &_pid);
    + void SetVelocityPID(const std::string &_jointName, const common::PID &_pid);

## Gazebo 2.0 to 3.0

### New Deprecations

1. **gazebo/physics/Joint.hh**
    + ***Deprecation*** virtual void ApplyDamping()
    + ***Replacement*** virtual void ApplyStiffnessDamping()
    ---
    + ***Deprecation*** double GetDampingCoefficient() const
    + ***Replacement*** double GetDamping(int _index)

1. **gazebo/physics/ode/ODEJoint.hh**
    + ***Deprecation*** void CFMDamping()
    + ***Replacement*** void ApplyImplicitStiffnessDamping()

1. **gazebo/physics/ScrewJoint.hh**
    + ***Deprecation*** virtual void SetThreadPitch(unsigned int _index, double _threadPitch) = 0
    + ***Replacement*** virtual void SetThreadPitch(double _threadPitch) = 0
    ---
    + ***Deprecation*** virtual void GetThreadPitch(unsigned int _index) = 0
    + ***Replacement*** virtual void GetThreadPitch() = 0

1. **gazebo/physics/bullet/BulletScrewJoint.hh**
    + ***Deprecation*** protected: virtual void Load(sdf::ElementPtr _sdf)
    + ***Replacement*** public: virtual void Load(sdf::ElementPtr _sdf)

1. **gazebo/physics/PhysicsEngine.hh**
    + ***Deprecation*** virtual void SetSORPGSPreconIters(unsigned int _iters)
    + ***Replacement*** virtual bool SetParam(const std::string &_key, const boost::any &_value)
    ---
    + ***Deprecation*** virtual void SetSORPGSIters(unsigned int _iters)
    + ***Replacement*** virtual bool SetParam(const std::string &_key, const boost::any &_value)
    ---
    + ***Deprecation*** virtual void SetSORPGSW(double _w)
    + ***Replacement*** virtual bool SetParam(const std::string &_key, const boost::any &_value)
    ---
    + ***Deprecation*** virtual int GetSORPGSPreconIters()
    + ***Replacement*** virtual boost::any GetParam(const std::string &_key) const
    ---
    + ***Deprecation*** virtual int GetSORPGSIters()
    + ***Replacement*** virtual boost::any GetParam(const std::string &_key) const
    ---
    + ***Deprecation*** virtual double GetSORPGSW()
    + ***Replacement*** virtual boost::any GetParam(const std::string &_key) const

1. **gazebo/physics/bullet/BulletPhysics.hh**
    + ***Deprecation*** virtual bool SetParam(BulletParam _param, const boost::any &_value)
    + ***Replacement*** virtual bool SetParam(const std::string &_key, const boost::any &_value)
    ---
    + ***Deprecation*** virtual boost::any GetParam(BulletParam _param) const
    + ***Replacement*** virtual boost::any GetParam(const std::string &_key) const

1. **gazebo/physics/ode/ODEPhysics.hh**
    + ***Deprecation*** virtual bool SetParam(ODEParam _param, const boost::any &_value)
    + ***Replacement*** virtual bool SetParam(const std::string &_key, const boost::any &_value)
    ---
    + ***Deprecation*** virtual boost::any GetParam(ODEParam _param) const
    + ***Replacement*** virtual boost::any GetParam(const std::string &_key) const

1. **gazebo/physics/dart/DARTPhysics.hh**
    + ***Deprecation*** virtual boost::any GetParam(DARTParam _param) const
    + ***Replacement*** virtual boost::any GetParam(const std::string &_key) const

1. **gazebo/physics/Joint.hh**
    + ***Deprecation*** virtual double GetAttribute(const std::string &_key, unsigned int _index) = 0
    + ***Replacement*** virtual double GetParam(const std::string &_key, unsigned int _index) = 0;

1. **gazebo/physics/bullet/BulletJoint.hh**
    + ***Deprecation*** virtual double GetAttribute(const std::string &_key, unsigned int _index)
    + ***Replacement*** virtual double GetParam(const std::string &_key, unsigned int _index)

1. **gazebo/physics/bullet/BulletScrewJoint.hh**
    + ***Deprecation*** virtual double GetAttribute(const std::string &_key, unsigned int _index)
    + ***Replacement*** virtual double GetParam(const std::string &_key, unsigned int _index)

1. **gazebo/physics/dart/DARTJoint.hh**
    + ***Deprecation*** virtual double GetParam(const std::string &_key, unsigned int _index)
    + ***Replacement*** virtual double GetAttribute(const std::string &_key, unsigned int _index)

1. **gazebo/physics/ode/ODEJoint.hh**
    + ***Deprecation*** virtual double GetParam(const std::string &_key, unsigned int _index)
    + ***Replacement*** virtual double GetAttribute(const std::string &_key, unsigned int _index)

1. **gazebo/physics/ode/ODEScrewJoint.hh**
    + ***Deprecation*** virtual double GetParam(const std::string &_key, unsigned int _index)
    + ***Replacement*** virtual double GetAttribute(const std::string &_key, unsigned int _index)

1. **gazebo/physics/ode/ODEUniversalJoint.hh**
    + ***Deprecation*** virtual double GetParam(const std::string &_key, unsigned int _index)
    + ***Replacement*** virtual double GetAttribute(const std::string &_key, unsigned int _index)

1. **gazebo/physics/simbody/SimbodyJoint.hh**
    + ***Deprecation*** virtual double GetParam(const std::string &_key, unsigned int _index)
    + ***Replacement*** virtual double GetAttribute(const std::string &_key, unsigned int _index)

1. **gazebo/physics/simbody/SimbodyScrewJoint.hh**
    + ***Deprecation*** virtual double GetParam(const std::string &_key, unsigned int _index)
    + ***Replacement*** virtual double GetAttribute(const std::string &_key, unsigned int _index)

1. **gazebo/physics/Joint.hh**
    + ***Deprecation*** virtual void SetAttribute(const std::string &_key, unsigned int _index, const boost::any &_value) = 0
    + ***Replacement*** virtual bool SetParam(const std::string &_key, unsigned int _index, const boost::any &_value) = 0

1. **gazebo/physics/bullet/BulletJoint.hh**
    + ***Deprecation*** virtual void SetAttribute(const std::string &_key, unsigned int _index, const boost::any &_value)
    + ***Replacement*** virtual bool SetParam(const std::string &_key, unsigned int _index, const boost::any &_value)

1. **gazebo/physics/dart/DARTJoint.hh**
    + ***Deprecation*** virtual void SetAttribute(const std::string &_key, unsigned int _index, const boost::any &_value)
    + ***Replacement*** virtual bool SetParam(const std::string &_key, unsigned int _index, const boost::any &_value)

1. **gazebo/physics/ode/ODEJoint.hh**
    + ***Deprecation*** virtual void SetAttribute(const std::string &_key, unsigned int _index, const boost::any &_value)
    + ***Replacement*** virtual bool SetParam(const std::string &_key, unsigned int _index, const boost::any &_value)

1. **gazebo/physics/ode/ODEScrewJoint.hh**
    + ***Deprecation*** virtual void SetAttribute(const std::string &_key, unsigned int _index, const boost::any &_value)
    + ***Replacement*** virtual bool SetParam(const std::string &_key, unsigned int _index, const boost::any &_value)

1. **gazebo/physics/ode/ODEUniversalJoint.hh**
    + ***Deprecation*** virtual void SetAttribute(const std::string &_key, unsigned int _index, const boost::any &_value)
    + ***Replacement*** virtual bool SetParam(const std::string &_key, unsigned int _index, const boost::any &_value)

1. **gazebo/physics/simbody/SimbodyJoint.hh**
    + ***Deprecation*** virtual void SetAttribute(const std::string &_key, unsigned int _index, const boost::any &_value)
    + ***Replacement*** virtual bool SetParam(const std::string &_key, unsigned int _index, const boost::any &_value)

1. **gazebo/physics/simbody/SimbodyScrewJoint.hh**
    + ***Deprecation*** virtual void SetAttribute(const std::string &_key, unsigned int _index, const boost::any &_value)
    + ***Replacement*** virtual bool SetParam(const std::string &_key, unsigned int _index, const boost::any &_value)

### Modifications
1. **gazebo/physics/Entity.hh**
    + ***Removed:*** inline const math::Pose &GetWorldPose() const `ABI change`
    + ***Replacement:*** inline virutal const math::Pose &GetWorldPose() const
1. **gazebo/physics/Box.hh**
    + ***Removed:*** bool operator==(const Box &_b) `ABI Change`
    + ***Replacement:***  bool operator==(const Box &_b) const

1. **gazebo/gui/GuiIface.hh**
    + ***Removed:*** void load() `ABI change`
    + ***Replacement:*** bool load()
    + ***Note:*** Changed return type from void to bool.
1. **Functions in joint classes use unsigned int, instead of int**
    + All functions in Joint classes (gazebo/physics/\*Joint\*) and subclasses (gazebo/physics/[ode,bullet,simbody,dart]/\*Joint\*) now use unsigned integers instead of integers when referring to a specific joint axis.
    + Add const to Joint::GetInitialAnchorPose(), Joint::GetStopDissipation(), Joint::GetStopStiffness()
1. **gazebo/sensors/Noise.hh** `ABI change`
    + ***Removed:*** void Noise::Load(sdf::ElementPtr _sdf)
    + ***Replacement:*** virtual void Noise::Load(sdf::ElementPtr _sdf)
    + ***Removed:*** void Noise::~Noise()
    + ***Replacement:*** virtual void Noise::~Noise()
    + ***Removed:*** void Noise::Apply() const
    + ***Replacement:*** void Noise::Apply()
    + ***Note:*** Make Noise a base class and refactored out GaussianNoiseModel to its own class.
1. **gazebo/transport/ConnectionManager.hh**
    + ***Removed:*** bool ConnectionManager::Init(const std::string &_masterHost, unsigned int _masterPort) `ABI change`
    + ***Replacement:*** bool ConnectionManager::Init(const std::string &_masterHost, unsigned int _masterPort, uint32_t _timeoutIterations = 30)
    + ***Note:*** No changes to downstream code required. A third parameter has been added that specifies the number of timeout iterations. This parameter has a default value of 30.
1. **gazebo/transport/TransportIface.hh**
    + ***Removed:*** bool init(const std::string &_masterHost = "", unsigned int _masterPort = 0) `ABI change`
    + ***Replacement:*** bool init(const std::string &_masterHost = "", unsigned int _masterPort = 0, uint32_t _timeoutIterations = 30)
    + ***Note:*** No changes to downstream code required. A third parameter has been added that specifies the number of timeout iterations. This parameter has a default value of 30.
1. **gazebo/transport/Publication.hh**
    + ***Removed:*** void Publish(MessagePtr _msg, boost::function<void(uint32_t)> _cb, uint32_t _id) `ABI change`
    + ***Replacement:*** int Publish(MessagePtr _msg, boost::function<void(uint32_t)> _cb, uint32_t _id)
    + ***Note:*** Only the return type changed.

1. **gazebo/common/ModelDatabase.hh** `API change`
    + ***Removed:*** void ModelDatabase::GetModels(boost::function<void (const std::map<std::string, std::string> &)> _func)
    + ***Replacement:*** event::ConnectionPtr ModelDatabase::GetModels(boost::function<void (const std::map<std::string, std::string> &)> _func)
    + ***Note:*** The replacement function requires that the returned connection shared pointer remain valid in order to receive the GetModels callback. Reset the shared pointer to stop receiving GetModels callback.

1. **gazebo/physics/Collision.hh** `API change`
    + ***Modified:*** SurfaceParamsPtr Collision::surface
    + ***Note:*** Changed from `private` to `protected`

1. **gazebo/physics/MultiRayShape.hh** `API change`
    + ***Removed:*** double MultiRayShape::GetRange(int _index)
    + ***Replacement:*** double MultiRayShape::GetRange(unsigned int _index)
    + ***Removed:*** double MultiRayShape::GetRetro(int _index)
    + ***Replacement:*** double MultiRayShape::GetRetro(unsigned int _index)
    + ***Removed:*** double MultiRayShape::GetFiducial(int _index)
    + ***Replacement:*** double MultiRayShape::GetFiducial(unsigned int _index)
    + ***Note:*** Changed argument type from int to unsigned int.

1. **gazebo/physics/SurfaceParams.hh**
    + ***Removed:*** void FillMsg(msgs::Surface &_msg)
    + ***Replacement:*** virtual void FillMsg(msgs::Surface &_msg)

1. **gazebo/sensors/RaySensor.hh** `API change`
    + ***Removed:*** double RaySensor::GetRange(int _index)
    + ***Replacement:*** double RaySensor::GetRange(unsigned int _index)
    + ***Removed:*** double RaySensor::GetRetro(int _index)
    + ***Replacement:*** double RaySensor::GetRetro(unsigned int _index)
    + ***Removed:*** double RaySensor::GetFiducial(int _index)
    + ***Replacement:*** double RaySensor::GetFiducial(unsigned int _index)
    + ***Note:*** Changed argument type from int to unsigned int.

1. **gazebo/physics/PhysicsEngine.hh**
    + ***Removed*** virtual void SetParam(const std::string &_key, const boost::any &_value)
    + ***Replacement*** virtual bool SetParam(const std::string &_key, const boost::any &_value)

1. **gazebo/physics/ode/ODEPhysics.hh**
    + ***Removed*** virtual void SetParam(const std::string &_key, const boost::any &_value)
    + ***Replacement*** virtual bool SetParam(const std::string &_key, const boost::any &_value)

1. **gazebo/physics/bullet/BulletPhysics.hh**
    + ***Removed*** virtual void SetParam(const std::string &_key, const boost::any &_value)
    + ***Replacement*** virtual bool SetParam(const std::string &_key, const boost::any &_value)

1. **gazebo/physics/BallJoint.hh**
    + ***Removed*** virtual void SetHighStop(unsigned int /*_index*/, const math::Angle &/*_angle*/)
    + ***Replacement*** virtual bool SetHighStop(unsigned int /*_index*/, const math::Angle &/*_angle*/)
    ---
    + ***Removed*** virtual void SetLowStop(unsigned int /*_index*/, const math::Angle &/*_angle*/)
    + ***Replacement*** virtual bool SetLowStop(unsigned int /*_index*/, const math::Angle &/*_angle*/)

1. **gazebo/physics/Joint.hh**
    + ***Removed*** virtual void SetHighStop(unsigned int _index, const math::Angle &_angle)
    + ***Replacement*** virtual bool SetHighStop(unsigned int _index, const math::Angle &_angle)
    ---
    + ***Removed*** virtual void SetLowStop(unsigned int _index, const math::Angle &_angle)
    + ***Replacement*** virtual bool SetLowStop(unsigned int _index, const math::Angle &_angle)

1. **gazebo/physics/bullet/BulletBallJoint.hh**
    + ***Removed*** virtual void SetHighStop(unsigned int _index, const math::Angle &_angle)
    + ***Replacement*** virtual bool SetHighStop(unsigned int _index, const math::Angle &_angle)
    ---
    + ***Removed*** virtual void SetLowStop(unsigned int _index, const math::Angle &_angle)
    + ***Replacement*** virtual bool SetLowStop(unsigned int _index, const math::Angle &_angle)

1. **gazebo/physics/bullet/BulletHinge2Joint.hh**
    + ***Removed*** virtual void SetHighStop(unsigned int _index, const math::Angle &_angle)
    + ***Replacement*** virtual bool SetHighStop(unsigned int _index, const math::Angle &_angle)
    ---
    + ***Removed*** virtual void SetLowStop(unsigned int _index, const math::Angle &_angle)
    + ***Replacement*** virtual bool SetLowStop(unsigned int _index, const math::Angle &_angle)

1. **gazebo/physics/bullet/BulletHingeJoint.hh**
    + ***Removed*** virtual void SetHighStop(unsigned int _index, const math::Angle &_angle)
    + ***Replacement*** virtual bool SetHighStop(unsigned int _index, const math::Angle &_angle)
    ---
    + ***Removed*** virtual void SetLowStop(unsigned int _index, const math::Angle &_angle)
    + ***Replacement*** virtual bool SetLowStop(unsigned int _index, const math::Angle &_angle)

1. **gazebo/physics/bullet/BulletScrewJoint.hh**
    + ***Removed*** virtual void SetHighStop(unsigned int _index, const math::Angle &_angle)
    + ***Replacement*** virtual bool SetHighStop(unsigned int _index, const math::Angle &_angle)
    ---
    + ***Removed*** virtual void SetLowStop(unsigned int _index, const math::Angle &_angle)
    + ***Replacement*** virtual bool SetLowStop(unsigned int _index, const math::Angle &_angle)

1. **gazebo/physics/bullet/BulletSliderJoint.hh**
    + ***Removed*** virtual void SetHighStop(unsigned int _index, const math::Angle &_angle)
    + ***Replacement*** virtual bool SetHighStop(unsigned int _index, const math::Angle &_angle)
    ---
    + ***Removed*** virtual void SetLowStop(unsigned int _index, const math::Angle &_angle)
    + ***Replacement*** virtual bool SetLowStop(unsigned int _index, const math::Angle &_angle)

1. **gazebo/physics/bullet/BulletUniversalJoint.hh**
    + ***Removed*** virtual void SetHighStop(unsigned int _index, const math::Angle &_angle)
    + ***Replacement*** virtual bool SetHighStop(unsigned int _index, const math::Angle &_angle)
    ---
    + ***Removed*** virtual void SetLowStop(unsigned int _index, const math::Angle &_angle)
    + ***Replacement*** virtual bool SetLowStop(unsigned int _index, const math::Angle &_angle)

1. **gazebo/physics/dart/DARTJoint.hh**
    + ***Removed*** virtual void SetHighStop(unsigned int _index, const math::Angle &_angle)
    + ***Replacement*** virtual bool SetHighStop(unsigned int _index, const math::Angle &_angle)
    ---
    + ***Removed*** virtual void SetLowStop(unsigned int _index, const math::Angle &_angle)
    + ***Replacement*** virtual bool SetLowStop(unsigned int _index, const math::Angle &_angle)

1. **gazebo/physics/ode/ODEJoint.hh**
    + ***Removed*** virtual void SetHighStop(unsigned int _index, const math::Angle &_angle)
    + ***Replacement*** virtual bool SetHighStop(unsigned int _index, const math::Angle &_angle)
    ---
    + ***Removed*** virtual void SetLowStop(unsigned int _index, const math::Angle &_angle)
    + ***Replacement*** virtual bool SetLowStop(unsigned int _index, const math::Angle &_angle)

1. **gazebo/physics/ode/ODEUniversalJoint.hh**
    + ***Removed*** virtual void SetHighStop(unsigned int _index, const math::Angle &_angle)
    + ***Replacement*** virtual bool SetHighStop(unsigned int _index, const math::Angle &_angle)
    ---
    + ***Removed*** virtual void SetLowStop(unsigned int _index, const math::Angle &_angle)
    + ***Replacement*** virtual bool SetLowStop(unsigned int _index, const math::Angle &_angle)

1. **gazebo/physics/simbody/SimbodyJoint.hh**
    + ***Removed*** virtual void SetHighStop(unsigned int _index, const math::Angle &_angle)
    + ***Replacement*** virtual bool SetHighStop(unsigned int _index, const math::Angle &_angle)
    ---
    + ***Removed*** virtual void SetLowStop(unsigned int _index, const math::Angle &_angle)
    + ***Replacement*** virtual bool SetLowStop(unsigned int _index, const math::Angle &_angle)

1. **gazebo/physics/simbody/SimbodyScrewJoint.hh**
    + ***Removed*** virtual void SetHighStop(unsigned int _index, const math::Angle &_angle)
    + ***Replacement*** virtual bool SetHighStop(unsigned int _index, const math::Angle &_angle)
    ---
    + ***Removed*** virtual void SetLowStop(unsigned int _index, const math::Angle &_angle)
    + ***Replacement*** virtual bool SetLowStop(unsigned int _index, const math::Angle &_angle)

### Additions

1. **gazebo/physics/Joint.hh**
      + bool FindAllConnectedLinks(const LinkPtr &_originalParentLink,
          Link_V &_connectedLinks);
      + math::Pose ComputeChildLinkPose( unsigned int _index,
          double _position);

1. **gazebo/physics/Link.hh**
      + void MoveFrame(const math::Pose &_worldReferenceFrameSrc,
                       const math::Pose &_worldReferenceFrameDst);
      + bool FindAllConnectedLinksHelper(
          const LinkPtr &_originalParentLink,
          Link_V &_connectedLinks, bool _fistLink = false);
      + bool ContainsLink(const Link_V &_vector, const LinkPtr &_value);

1. **gazebo/physics/Collision.hh**
    + void SetWorldPoseDirty()
    + virtual const math::Pose &GetWorldPose() const
1. **gazebo/physics/JointController.hh**
      + common::Time GetLastUpdateTime() const
      + std::map<std::string, JointPtr> GetJoints() const
      + bool SetPositionTarget(const std::string &_jointName, double _target)
      + bool SetVelocityTarget(const std::string &_jointName, double _target)
      + std::map<std::string, common::PID> GetPositionPIDs() const
      + std::map<std::string, common::PID> GetVelocityPIDs() const
      + std::map<std::string, double> GetForces() const
      + std::map<std::string, double> GetPositions() const
      + std::map<std::string, double> GetVelocities() const


1. **gazebo/common/PID.hh**
      + double GetPGain() const
      + double GetIGain() const
      + double GetDGain() const
      + double GetIMax() const
      + double GetIMin() const
      + double GetCmdMax() const
      + double GetCmdMin() const


1. **gazebo/transport/TransportIface.hh**
    +  transport::ConnectionPtr connectToMaster()

1. **gazebo/physics/World.hh**
    +  msgs::Scene GetSceneMsg() const
1. **gazebo/physics/ContactManager.hh**
    + unsigned int GetFilterCount()
    + bool HasFilter(const std::string &_name)
    + void RemoveFilter(const std::string &_name)

1. **gazebo/physics/Joint.hh**
    + virtual void Fini()
    + math::Pose GetAnchorErrorPose() const
    + math::Quaternion GetAxisFrame(unsigned int _index) const
    + double GetWorldEnergyPotentialSpring(unsigned int _index) const
    + math::Pose GetParentWorldPose() const
    + double GetSpringReferencePosition(unsigned int) const
    + math::Pose GetWorldPose() const
    + virtual void SetEffortLimit(unsigned _index, double _stiffness)
    + virtual void SetStiffness(unsigned int _index, double _stiffness) = 0
    + virtual void SetStiffnessDamping(unsigned int _index, double _stiffness, double _damping, double _reference = 0) = 0
    + bool axisParentModelFrame[MAX_JOINT_AXIS]
    + protected: math::Pose parentAnchorPose
    + public: double GetInertiaRatio(const math::Vector3 &_axis) const

1. **gazebo/physics/Link.hh**
    + double GetWorldEnergy() const
    + double GetWorldEnergyKinetic() const
    + double GetWorldEnergyPotential() const
    + bool initialized

1. **gazebo/physics/Model.hh**
    + double GetWorldEnergy() const
    + double GetWorldEnergyKinetic() const
    + double GetWorldEnergyPotential() const

1. **gazebo/physics/SurfaceParams.hh**
    + FrictionPyramid()
    + ~FrictionPyramid()
    + double GetMuPrimary()
    + double GetMuSecondary()
    + void SetMuPrimary(double _mu)
    + void SetMuSecondary(double _mu)
    + math::Vector3 direction1
    + ***Note:*** Replaces mu, m2, fdir1 variables

1. **gazebo/physics/bullet/BulletSurfaceParams.hh**
    + BulletSurfaceParams()
    + virtual ~BulletSurfaceParams()
    + virtual void Load(sdf::ElementPtr _sdf)
    + virtual void FillMsg(msgs::Surface &_msg)
    + virtual void ProcessMsg(msgs::Surface &_msg)
    + FrictionPyramid frictionPyramid

1. **gazebo/physics/ode/ODESurfaceParams.hh**
    + virtual void FillMsg(msgs::Surface &_msg)
    + virtual void ProcessMsg(msgs::Surface &_msg)
    + double bounce
    + double bounce
    + double bounceThreshold
    + double kp
    + double kd
    + double cfm
    + double erp
    + double maxVel
    + double minDepth
    + FrictionPyramid frictionPyramid
    + double slip1
    + double slip2

1. **gazebo/rendering/Light.hh**
    + bool GetVisible() const
    + virtual void LoadFromMsg(const msgs::Light &_msg)

1. **gazebo/sensors/ForceTorqueSensor.hh**
    + physics::JointPtr GetJoint() const

1. **gazebo/sensors/Noise.hh**
    + virtual double ApplyImpl(double _in)
    + virtual void Fini()
    + virtual void SetCustomNoiseCallback(boost::function<double (double)> _cb)

1. **gazebo/sensors/Sensor.hh**
    + NoisePtr GetNoise(unsigned int _index = 0) const

1. **gazebo/sensors/GaussianNoiseModel.hh**

1. **gazebo/physics/ode/ODEUniversalJoint.hh**
    + virtual void SetHighStop(unsigned int _index, const math::Angle &_angle)
    + virtual void SetLowStop(unsigned int _index, const math::Angle &_angle)
    + virtual void SetAttribute(const std::string &_key, unsigned int _index, const boost::any &_value)
    + virtual double GetAttribute(const std::string &_key, unsigned int _index)

1. **gazebo/physics/simbody/SimbodyScrewJoint.hh**
    + virtual void SetThreadPitch(double _threadPitch)
    + virtual void GetThreadPitch()

1. **gazebo/physics/ode/ODEScrewJoint.hh**
    + virtual void SetThreadPitch(double _threadPitch)
    + virtual void GetThreadPitch()

1. **gazebo/physics/ScrewJoint.hh**
    + virtual math::Vector3 GetAnchor(unsigned int _index) const
    + virtual void SetAnchor(unsigned int _index, const math::Vector3 &_anchor)

1. **gazebo/physics/bullet/BulletJoint.hh**
    + virtual math::Angle GetHighStop(unsigned int _index)
    + virtual math::Angle GetLowStop(unsigned int _index)

1. **gazebo/physics/simbody/SimbodyPhysics.hh**
    + virtual boost::any GetParam(const std::string &_key) const
    + virtual bool SetParam(const std::string &_key, const boost::any &_value)

1. **gazebo/physics/dart/DARTPhysics.hh**
    + virtual boost::any GetParam(const std::string &_key) const
    + virtual bool SetParam(const std::string &_key, const boost::any &_value)

1. **gazebo/physics/Joint.hh**
    + math::Quaternion GetAxisFrameOffset(unsigned int _index) const

### Deletions

1. **Removed libtool**
    + Libtool used to be an option for loading plugins. Now, only libdl is supported.

1. **gazebo/physics/Base.hh**
    + Base_V::iterator childrenEnd

1. **gazebo/sensors/Noise.hh**
    + double Noise::GetMean() const
    + double Noise::GetStdDev() const
    + double Noise::GetBias() const
    + ***Note:*** Moved gaussian noise functions to a new GaussianNoiseModel class

1. **gazebo/physics/SurfaceParams.hh**
    + double bounce
    + double bounce
    + double bounceThreshold
    + double kp
    + double kd
    + double cfm
    + double erp
    + double maxVel
    + double minDepth
    + double mu1
    + double mu2
    + double slip1
    + double slip2
    + math::Vector3 fdir1
    + ***Note:*** These parameters were moved to FrictionPyramid,
      ODESurfaceParams, and BulletSurfaceParams.


## Gazebo 1.9 to 2.0

### New Deprecations

1. **gazebo/gazebo.hh**
    + ***Deprecation*** void fini()
    + ***Deprecation*** void stop()
    + ***Replacement*** bool shutdown()
    + ***Note*** Replace fini and stop with shutdown
    ---
    + ***Deprecation*** bool load()
    + ***Deprecation*** bool init()
    + ***Deprecation*** bool run()
    + ***Replacement*** bool setupClient()
        + Use this function to setup gazebo for use as a client
    + ***Replacement*** bool setupServer()
        + Use this function to setup gazebo for use as a server
    + ***Note*** Replace load+init+run with setupClient/setupServer
    ---
    + ***Deprecation*** std::string find_file(const std::string &_file)
    + ***Replacement*** std::string common::find_file(const std::string &_file)
    ---
    + ***Deprecation*** void add_plugin(const std::string &_filename)
    + ***Replacement*** void addPlugin(const std::string &_filename)
    ---
    + ***Deprecation*** void print_version()
    + ***Replacement*** void printVersion()
1. **gazebo/physics/World.hh**
    + ***Deprecation*** void World::StepWorld(int _steps)
    + ***Replacement*** void World::Step(unsigned int _steps)
1. **gazebo/sensors/SensorsIface.hh**
    + ***Deprecation*** std::string sensors::create_sensor(sdf::ElementPtr _elem, const std::string &_worldName,const std::string &_parentName)
    + ***Replacement*** std::string sensors::create_sensor(sdf::ElementPtr _elem, const std::string &_worldName, const std::string &_parentName, uint32_t _parentId)
1. **gazebo/sensors/Sensor.hh**
    + ***Deprecation*** void Sensor::SetParent(const std::string &_name)
    + ***Replacement*** void Sensor::SetParent(const std::string &_name, uint32_t _id)
1. **gazebo/sensors/SensorManager.hh**
    + ***Deprecation*** std::string CreateSensor(sdf::ElementPtr _elem, const std::string &_worldName,  const std::string &_parentName)
    + ***Replacement*** std::string CreateSensor(sdf::ElementPtr _elem, const std::string &_worldName, const std::string &_parentName, uint32_t _parentId)
1. **gazebo/sensors/Collision.hh**
    + ***Deprecation*** void Collision::SetContactsEnabled(bool _enable)
    + ***Replacement*** Use [ContactManager](http://gazebosim.org/api/2.0.0/classgazebo_1_1physics_1_1ContactManager.html).
    ---
    + ***Deprecation*** bool Colliion::GetContactsEnabled() const
    + ***Replacement*** Use [ContactManager](http://gazebosim.org/api/2.0.0/classgazebo_1_1physics_1_1ContactManager.html).
    ---
    + ***Deprecation*** void AddContact(const Contact &_contact)
    + ***Replacement*** Use [ContactManager](http://gazebosim.org/api/2.0.0/classgazebo_1_1physics_1_1ContactManager.html).

### Modifications

1. File rename: `gazebo/common/Common.hh` to `gazebo/common/CommonIface.hh`
1. File rename: `gazebo/physics/Physics.hh` to `gazebo/physics/PhysicsIface.hh`
1. File rename: `gazebo/rendering/Rendering.hh` to `gazebo/rendering/RenderingIface.hh`
1. File rename: `gazebo/sensors/Sensors.hh` to `gazebo/sensors/SensorsIface.hh`
1. File rename: `gazebo/transport/Transport.hh` to `gazebo/transport/TransportIface.hh`
1. File rename: `gazebo/gui/Gui.hh` to `gazebo/gui/GuiIface.hh`
1. File rename: `<model>/manifest.xml` to `<model>/model.config`
1. File rename: `<model_database>/manifest.xml` to `<model_database>/database.config`
1. **gazebo/msgs/physics.proto**
    + ***Removed*** optional double dt
    + ***Replacement*** optional double min_step_size
    ---
    + ***Removed*** optional double update_rate
    + ***Replacement*** optional double real_time_update_rate
1. **gazebo/physics/ModelState.hh**
    + ***Removed*** LinkState ModelState::GetLinkState(int _index) `API change`
    + ***Replacement*** LinkState ModelState::GetLinkState(const std::string &_linkName) const
1. **gazebo/physics/PhyscisEngine.hh**
    + ***Removed*** void PhysicsEngine::SetUpdateRate(double _value) `API change`
    + ***Replacement*** void PhyscisEngine::SetRealTimeUpdateRate(double _rate)
    ---
    + ***Removed*** double PhysicsEngine::GetUpdateRate() `API change`
    + ***Replacement*** double PhysicsEngine::GetRealTimeUpdateRate() const
    ---
    + ***Removed*** void PhysicsEngine::SetStepTime(double _value) `API change`
    + ***Replacement*** void PhysicsEngine::SetMaxStepSize(double _stepSize)
    ---
    + ***Removed*** double PhysicsEngine::GetStepTime() `API change`
    + ***Replacement*** double PhysicsEngine::GetMaxStepSize() const
1. **gazebo/physics/Joint.hh**
    + ***Removed:*** Joint::Load(LinkPtr _parent, LinkPtr _child, const math::Vector3 &_pos) `API chance`
    + ***Replacement:*** Joint::Load(LinkPtr _parent, LinkPtr _child, const math::Pose &_pose)
    ---
    + ***Removed:*** public: double GetInertiaRatio(unsigned int _index) const
    + ***Replacement:*** public: double GetInertiaRatio(const unsigned int _index) const
1. **gazebo/common/Events.hh**
    + ***Removed:*** Events::ConnectWorldUpdateStart(T _subscriber) `API change`
    + ***Replacement*** ConnectionPtr Events::ConnectWorldUpdateBegin(T _subscriber)
    ---
    + ***Removed:*** Events::DisconnectWorldUpdateStart(T _subscriber) `API change`
    + ***Replacement*** ConnectionPtr Events::DiconnectWorldUpdateBegin(T _subscriber)
1. **gazebo/physics/Link.hh**
    + ***Removed*** void Link::RemoveChildJoint(JointPtr _joint) `API change`
    + ***Replacement*** void Link::RemoveChildJoint(const std::string &_jointName)
    ---
    + ***Removed*** void Link::RemoveParentJoint(const std::string &_jointName) `API change`
    + ***Replacement*** void Link::RemoveParentJoint(const std::string &_jointName)
1. **gazebo/physics/MeshShape.hh**
    + ***Removed*** std::string MeshShape::GetFilename() const `API change`
    + ***Replacement*** std::string MeshShape::GetURI() const
    ---
    + ***Removed*** void MeshShape::SetFilename() const `API change`
    + ***Replacement*** std::string MeshShape::SetMesh(const std::string &_uri, const std::string &_submesh = "", bool _center = false) const
1. **gazebo/common/Time.hh**
    + ***Removed*** static Time::NSleep(Time _time) `API change`
    + ***Replacement*** static Time NSleep(unsigned int _ns)

### Deletions

1. **gazebo/physics/Collision.hh**
    + template<typename T> event::ConnectionPtr ConnectContact(T _subscriber)
    + template<typename T> event::ConnectionPtr DisconnectContact(T _subscriber)
    + ***Note:*** The ContactManager::CreateFilter functions can be used to
      create a gazebo topic with contact messages filtered by the name(s)
      of collision shapes. The topic can then be subscribed with a callback
      to replicate this removed functionality. See
      [gazebo pull request #713](https://bitbucket.org/osrf/gazebo/pull-request/713)
      for an example migration.<|MERGE_RESOLUTION|>--- conflicted
+++ resolved
@@ -143,7 +143,6 @@
     + ***Deprecation:*** int GetPort()
     + ***Replacement:*** int Port() const
 
-<<<<<<< HEAD
 1. **gazebo/gui/ConfigWidget.hh**
     + ***Deprecation:*** public: google::protobuf::Message *GetMsg()
     + ***Replacement:*** public: google::protobuf::Message *Msg()
@@ -183,13 +182,12 @@
     + ***Replacement:*** public: std::string GeometryWidgetValue(const std::string &_name, ignition::math::Vector3d &_dimensions, std::string &_uri) const
     + ***Deprecation:*** public: std::string GetEnumWidgetValue(const std::string &_name) const
     + ***Replacement:*** public: std::string EnumWidgetValue(const std::string &_name) const
-=======
+
 1. **gazebo/gui/GLWidget.hh**
     + ***Deprecation:*** rendering::UserCameraPtr GetCamera() const
     + ***Replacement:*** rendering::UserCameraPtr Camera() const
     + ***Deprecation:*** rendering::ScenePtr GetScene() const
     + ***Replacement:*** rendering::ScenePtr Scene() const
->>>>>>> 4fc156f1
 
 1. **gazebo/gui/RTShaderSystem.hh**
     + ***Deprecation:*** void AttachEntity(Visual *vis)
