/*
 * Copyright (C) 2012 Open Source Robotics Foundation
 *
 * Licensed under the Apache License, Version 2.0 (the "License");
 * you may not use this file except in compliance with the License.
 * You may obtain a copy of the License at
 *
 *     http://www.apache.org/licenses/LICENSE-2.0
 *
 * Unless required by applicable law or agreed to in writing, software
 * distributed under the License is distributed on an "AS IS" BASIS,
 * WITHOUT WARRANTIES OR CONDITIONS OF ANY KIND, either express or implied.
 * See the License for the specific language governing permissions and
 * limitations under the License.
 *
*/
#include <mutex>
#include <functional>

#include <ignition/math/Rand.hh>

#include "gazebo/physics/physics.hh"
#include "gazebo/sensors/sensors.hh"
#include "gazebo/common/common.hh"
#include "gazebo/common/Timer.hh"
#include "gazebo/rendering/Camera.hh"
#include "gazebo/sensors/CameraSensor.hh"

#include "gazebo/test/ServerFixture.hh"
#include "scans_cmp.h"

using namespace gazebo;
class CameraSensor : public ServerFixture
{
};

std::mutex mutex;

unsigned char* img = NULL;
unsigned char* img2 = NULL;
int imageCount = 0;
int imageCount2 = 0;
std::string pixelFormat = "";


// list of timestamped images used by the Timestamp test
std::vector<gazebo::msgs::ImageStamped> g_imagesStamped;

/////////////////////////////////////////////////
void OnNewCameraFrame(int* _imageCounter, unsigned char* _imageDest,
                  const unsigned char *_image,
                  unsigned int _width, unsigned int _height,
                  unsigned int _depth,
                  const std::string &_format)
{
  std::lock_guard<std::mutex> lock(mutex);
  pixelFormat = _format;
  memcpy(_imageDest, _image, _width * _height * _depth);
  *_imageCounter += 1;
}

/////////////////////////////////////////////////
void OnImage(ConstImageStampedPtr &_msg)
{
  std::lock_guard<std::mutex> lock(mutex);
  gazebo::msgs::ImageStamped imgStamped;
  imgStamped.CopyFrom(*_msg.get());
  g_imagesStamped.push_back(imgStamped);
}

/////////////////////////////////////////////////
TEST_F(CameraSensor, WorldReset)
{
  Load("worlds/empty_test.world");

  // Make sure the render engine is available.
  if (rendering::RenderEngine::Instance()->GetRenderPathType() ==
      rendering::RenderEngine::NONE)
  {
    gzerr << "No rendering engine, unable to run camera test\n";
    return;
  }

  // spawn sensors of various sizes to test speed
  std::string modelName = "camera_model";
  std::string cameraName = "camera_sensor";
  unsigned int width  = 320;
  unsigned int height = 240;
  double updateRate = 10;
  ignition::math::Pose3d setPose, testPose(
      ignition::math::Vector3d(-5, 0, 5),
      ignition::math::Quaterniond(0, IGN_DTOR(15), 0));
  SpawnCamera(modelName, cameraName, setPose.Pos(),
      setPose.Rot().Euler(), width, height, updateRate);
  sensors::SensorPtr sensor = sensors::get_sensor(cameraName);
  sensors::CameraSensorPtr camSensor =
    std::dynamic_pointer_cast<sensors::CameraSensor>(sensor);
  imageCount = 0;
  img = new unsigned char[width * height*3];
  event::ConnectionPtr c =
      camSensor->Camera()->ConnectNewImageFrame(
      std::bind(&::OnNewCameraFrame, &imageCount, img,
      std::placeholders::_1, std::placeholders::_2, std::placeholders::_3,
      std::placeholders::_4, std::placeholders::_5));
  common::Timer timer;
  timer.Start();

  // let the camera render for 2 seconds at 10 Hz
  int total_images = 20;
  while (imageCount < total_images && timer.GetElapsed().Double() < 4)
    common::Time::MSleep(10);
  EXPECT_GE(imageCount, total_images);
  common::Time dt = timer.GetElapsed();
  EXPECT_GT(dt.Double(), 1.0);
  EXPECT_LT(dt.Double(), 3.0);

  // reset the world and verify
  physics::WorldPtr world = physics::get_world("default");
  ASSERT_TRUE(world != NULL);
  common::Time simTime = world->SimTime().Double();
  world->Reset();
  EXPECT_TRUE(world->SimTime() == common::Time(0.0) ||
      world->SimTime() < simTime);

  // verify that the camera can continue to render and generate images at
  // the specified rate
  imageCount = 0;
  timer.Reset();
  timer.Start();
  while (imageCount < total_images && timer.GetElapsed().Double() < 4)
    common::Time::MSleep(10);
  dt = timer.GetElapsed();
  EXPECT_GE(imageCount, total_images);
  EXPECT_GT(dt.Double(), 1.0);
  EXPECT_LT(dt.Double(), 3.0);

  c.reset();
  delete [] img;
}

/////////////////////////////////////////////////
TEST_F(CameraSensor, MultipleCameraSameName)
{
  Load("worlds/empty_test.world");

  // Make sure the render engine is available.
  if (rendering::RenderEngine::Instance()->GetRenderPathType() ==
      rendering::RenderEngine::NONE)
  {
    gzerr << "No rendering engine, unable to run camera test\n";
    return;
  }

  // spawn first camera sensor
  std::string modelName = "camera_model";
  std::string cameraName = "camera_sensor";
  unsigned int width  = 320;
  unsigned int height = 240;  // 106 fps
  double updateRate = 10;
  ignition::math::Pose3d setPose, testPose(
      ignition::math::Vector3d(-5, 0, 5),
      ignition::math::Quaterniond(0, IGN_DTOR(15), 0));
  SpawnCamera(modelName, cameraName, setPose.Pos(),
      setPose.Rot().Euler(), width, height, updateRate);
  std::string sensorScopedName =
      "default::" + modelName + "::body::" + cameraName;
  sensors::SensorPtr sensor = sensors::get_sensor(sensorScopedName);
  EXPECT_TRUE(sensor != NULL);
  sensors::CameraSensorPtr camSensor =
    std::dynamic_pointer_cast<sensors::CameraSensor>(sensor);
  EXPECT_TRUE(camSensor != NULL);
  rendering::CameraPtr camera = camSensor->Camera();
  EXPECT_TRUE(camera != NULL);

  // spawn second camera sensor with same name but attached to a different model
  std::string modelName2 = modelName + "_2";
  SpawnCamera(modelName2, cameraName, setPose.Pos(),
      setPose.Rot().Euler(), width, height, updateRate);
  std::string sensorScopedName2 =
      "default::" + modelName2 + "::body::" + cameraName;
  sensors::SensorPtr sensor2 = sensors::get_sensor(sensorScopedName2);
  EXPECT_TRUE(sensor2 != NULL);
  sensors::CameraSensorPtr camSensor2 =
    std::dynamic_pointer_cast<sensors::CameraSensor>(sensor2);
  EXPECT_TRUE(camSensor2 != NULL);
  rendering::CameraPtr camera2 = camSensor2->Camera();
  EXPECT_TRUE(camera2 != NULL);

  // verify that the sensors and cameras are not the same
  EXPECT_TRUE(camSensor != camSensor2);
  EXPECT_TRUE(camera != camera2);

  // get camera scene and verify camera count
  rendering::ScenePtr scene = camera->GetScene();
  EXPECT_TRUE(scene != NULL);
  EXPECT_EQ(scene->CameraCount(), 2u);

  // remove the second camera sensor first and check that it does not remove
  // the first one with the same name
  sensors::remove_sensor(sensorScopedName2);
  int sleep = 0;
  int maxSleep = 10;
  while (sensors::get_sensor(sensorScopedName2) != NULL && sleep < maxSleep)
  {
    common::Time::MSleep(100);
    sleep++;
  }
  sensor2 = sensors::get_sensor(sensorScopedName2);
  EXPECT_TRUE(sensor2 == NULL);
  sensor = sensors::get_sensor(sensorScopedName);
  EXPECT_TRUE(sensor != NULL);

  // verify the first camera is still there
  EXPECT_EQ(scene->CameraCount(), 1u);
  EXPECT_TRUE(camera == scene->GetCamera(0));

  std::string renderingCameraName = camera->Name();

  // remove the first camera sensor and there should be no sensors or cameras
  // left
  sensors::remove_sensor(sensorScopedName);
  sleep = 0;
  while (sensors::get_sensor(sensorScopedName) != NULL && sleep < maxSleep)
  {
    common::Time::MSleep(100);
    sleep++;
  }
  sensor = sensors::get_sensor(sensorScopedName);
  EXPECT_TRUE(sensor == NULL);
  camera = scene->GetCamera(renderingCameraName);
  EXPECT_TRUE(camera == NULL);
  EXPECT_EQ(scene->CameraCount(), 0u);
}

/////////////////////////////////////////////////
TEST_F(CameraSensor, CheckThrottle)
{
  Load("worlds/empty_test.world");

  // Make sure the render engine is available.
  if (rendering::RenderEngine::Instance()->GetRenderPathType() ==
      rendering::RenderEngine::NONE)
  {
    gzerr << "No rendering engine, unable to run camera test\n";
    return;
  }

  // spawn sensors of various sizes to test speed
  std::string modelName = "camera_model";
  std::string cameraName = "camera_sensor";
<<<<<<< HEAD
  unsigned int width  = 1280;
  unsigned int height = 720;
  // we choose a high fps on purpose. The goal is to check the effect
  // of the flag "strict_rate".
  double updateRate = 500;
  math::Pose setPose, testPose(
      math::Vector3(-5, 0, 5), math::Quaternion(0, GZ_DTOR(15), 0));
  SpawnCamera(modelName, cameraName, setPose.pos,
      setPose.rot.GetAsEuler(), width, height, updateRate);
=======
  unsigned int width  = 320;
  unsigned int height = 240;  // 106 fps
  double updateRate = 10;
  ignition::math::Pose3d setPose, testPose(ignition::math::Vector3d(-5, 0, 5),
      ignition::math::Quaterniond(0, IGN_DTOR(15), 0));
  SpawnCamera(modelName, cameraName, setPose.Pos(),
      setPose.Rot().Euler(), width, height, updateRate);
>>>>>>> 8f9f6c95
  sensors::SensorPtr sensor = sensors::get_sensor(cameraName);
  sensors::CameraSensorPtr camSensor =
    std::dynamic_pointer_cast<sensors::CameraSensor>(sensor);
  imageCount = 0;
  img = new unsigned char[width * height*3];
  event::ConnectionPtr c = camSensor->Camera()->ConnectNewImageFrame(
        std::bind(&::OnNewCameraFrame, &imageCount, img,
          std::placeholders::_1, std::placeholders::_2, std::placeholders::_3,
          std::placeholders::_4, std::placeholders::_5));

  // how many images produced for 5 seconds (in simulated clock domain)
  int total_images = 5 * updateRate;
  physics::WorldPtr world = physics::get_world("default");
  ASSERT_TRUE(world != NULL);
  double simT0 = world->GetSimTime().Double();

  // wait until we get the expected amount of images
  while (imageCount < total_images)
    common::Time::MSleep(1);

  // check that the obtained rate is the one expected
  double dt = world->GetSimTime().Double() - simT0;
  double rate = static_cast<double>(total_images) / dt;
  gzdbg << "timer [" << dt << "] seconds rate [" << rate << "] fps\n";
  const double tolerance = 0.02;
  EXPECT_GT(rate, updateRate * (1 - tolerance));
  EXPECT_LT(rate, updateRate * (1 + tolerance));
  c.reset();
  delete [] img;
}

/////////////////////////////////////////////////
TEST_F(CameraSensor, TopicName)
{
  Load("worlds/empty_test.world");

  // Make sure the render engine is available.
  if (rendering::RenderEngine::Instance()->GetRenderPathType() ==
      rendering::RenderEngine::NONE)
  {
    gzerr << "No rendering engine, unable to run camera test\n";
    return;
  }

  // spawn model with name similar to a nested model
  std::string modelName = "prefix::camera_model";
  std::string cameraName = "camera_sensor";
  unsigned int width  = 320;
  unsigned int height = 240;
  double updateRate = 10;
  ignition::math::Pose3d setPose, testPose(ignition::math::Vector3d(-5, 0, 5),
      ignition::math::Quaterniond(0, IGN_DTOR(15), 0));
  SpawnCamera(modelName, cameraName, setPose.Pos(),
      setPose.Rot().Euler(), width, height, updateRate);
  sensors::SensorPtr sensor = sensors::get_sensor(cameraName);
  sensors::CameraSensorPtr camSensor =
    std::dynamic_pointer_cast<sensors::CameraSensor>(sensor);

  EXPECT_NE(camSensor->Topic().find("prefix/camera_model/body/camera_sensor"),
      std::string::npos);
}

/////////////////////////////////////////////////
TEST_F(CameraSensor, FillMsg)
{
  Load("worlds/empty_test.world");

  // Make sure the render engine is available.
  if (rendering::RenderEngine::Instance()->GetRenderPathType() ==
      rendering::RenderEngine::NONE)
  {
    gzerr << "No rendering engine, unable to run camera test\n";
    return;
  }

  // spawn sensors of various sizes to test speed
  std::string modelName = "camera_model";
  std::string cameraName = "camera_sensor";

  // test resolution, my machine gets about 106 fps
  unsigned int width  = 320;
  unsigned int height = 240;
  double updateRate = 0;
  ignition::math::Pose3d setPose(ignition::math::Vector3d(-5, 0, 5),
      ignition::math::Quaterniond(0, IGN_DTOR(15), 0));
  SpawnCamera(modelName, cameraName, setPose.Pos(),
      setPose.Rot().Euler(), width, height, updateRate);
  sensors::SensorPtr sensor = sensors::get_sensor(cameraName);
  sensors::CameraSensorPtr camSensor =
    std::dynamic_pointer_cast<sensors::CameraSensor>(sensor);

  msgs::Sensor msg;
  sensor->FillMsg(msg);

  // Required fields
  EXPECT_EQ(msg.name(), cameraName);
  EXPECT_EQ(msg.parent(), sensor->ParentName());
  EXPECT_EQ(msg.type(), "camera");

  // Optional fields
  ASSERT_TRUE(msg.has_always_on());
  EXPECT_EQ(msg.always_on(), sensor->IsActive());

  ASSERT_TRUE(msg.has_pose());
  EXPECT_EQ(msgs::ConvertIgn(msg.pose()), sensor->Pose());

  ASSERT_TRUE(msg.has_topic());
  EXPECT_EQ(msg.topic(), sensor->Topic());

  ASSERT_TRUE(msg.has_update_rate());
  EXPECT_EQ(msg.update_rate(), sensor->UpdateRate());

  ASSERT_TRUE(msg.has_visualize());
  EXPECT_EQ(msg.visualize(), sensor->Visualize());

  ASSERT_FALSE(msg.has_contact());
  ASSERT_FALSE(msg.has_ray());
  ASSERT_TRUE(msg.has_camera());
  auto cameraMsg = msg.camera();
  auto cam = camSensor->Camera();
  EXPECT_EQ(cameraMsg.horizontal_fov(), cam->HFOV().Radian());
  EXPECT_EQ(cameraMsg.image_size().x(), camSensor->ImageWidth());
  EXPECT_EQ(cameraMsg.image_size().y(), camSensor->ImageHeight());
  EXPECT_EQ(cameraMsg.image_format(), cam->ImageFormat());
  EXPECT_EQ(cameraMsg.near_clip(), cam->NearClip());
  EXPECT_EQ(cameraMsg.far_clip(), cam->FarClip());
}

/////////////////////////////////////////////////
TEST_F(CameraSensor, UnlimitedTest)
{
  Load("worlds/empty_test.world");

  // Make sure the render engine is available.
  if (rendering::RenderEngine::Instance()->GetRenderPathType() ==
      rendering::RenderEngine::NONE)
  {
    gzerr << "No rendering engine, unable to run camera test\n";
    return;
  }

  // spawn sensors of various sizes to test speed
  std::string modelName = "camera_model";
  std::string cameraName = "camera_sensor";

  // test resolution, my machine gets about 106 fps
  unsigned int width  = 320;
  unsigned int height = 240;
  double updateRate = 0;
  ignition::math::Pose3d setPose(ignition::math::Vector3d(-5, 0, 5),
      ignition::math::Quaterniond(0, IGN_DTOR(15), 0));
  SpawnCamera(modelName, cameraName, setPose.Pos(),
      setPose.Rot().Euler(), width, height, updateRate);
  sensors::SensorPtr sensor = sensors::get_sensor(cameraName);
  sensors::CameraSensorPtr camSensor =
    std::dynamic_pointer_cast<sensors::CameraSensor>(sensor);
  imageCount = 0;
  img = new unsigned char[width * height*3];
  event::ConnectionPtr c =
    camSensor->Camera()->ConnectNewImageFrame(
        std::bind(&::OnNewCameraFrame, &imageCount, img,
          std::placeholders::_1, std::placeholders::_2, std::placeholders::_3,
          std::placeholders::_4, std::placeholders::_5));
  common::Timer timer;
  timer.Start();
  // time how long it takes to get N images
  int total_images = 500;
  while (imageCount < total_images)
    common::Time::MSleep(10);
  common::Time dt = timer.GetElapsed();
  double rate = static_cast<double>(total_images)/dt.Double();
  gzdbg << "timer [" << dt.Double() << "] seconds rate [" << rate << "] fps\n";
  c.reset();
  EXPECT_GT(rate, 30.0);

  delete [] img;
}

/////////////////////////////////////////////////
TEST_F(CameraSensor, MultiSenseHigh)
{
  // This test is disabled because it does not work on machines with
  // limited rendering capabilities.
  return;

//  Load("worlds/empty_test.world");
//
//  // Make sure the render engine is available.
//  if (rendering::RenderEngine::Instance()->GetRenderPathType() ==
//      rendering::RenderEngine::NONE)
//  {
//    gzerr << "No rendering engine, unable to run camera test\n";
//    return;
//  }
//
//  // spawn sensors of various sizes to test speed
//  std::string modelName = "camera_model";
//  std::string cameraName = "camera_sensor";
//
//  // nominal resolution of multisense
//  unsigned int width  = 2048;
//  unsigned int height = 1088;
//  double updateRate = 25;
//  math::Pose setPose, testPose(
//      ignition::math::Vector3d(-5, 0, 5),
//      ignition::math::Quaterniond(0, IGN_DTOR(15), 0));
//  SpawnCamera(modelName, cameraName, setPose.Pos(),
//      setPose.Rot().Euler(), width, height, updateRate);
//  sensors::SensorPtr sensor = sensors::get_sensor(cameraName);
//  sensors::CameraSensorPtr camSensor =
//    std::dynamic_pointer_cast<sensors::CameraSensor>(sensor);
//  imageCount = 0;
//  img = new unsigned char[width * height*3];
//  event::ConnectionPtr c =
//    camSensor->Camera()->ConnectNewImageFrame(
//        std::bind(&::OnNewCameraFrame, &imageCount, img,
//          _1, _2, _3, _4, _5));
//  common::Timer timer;
//  timer.Start();
//  // time how long it takes to get N images
//  int total_images = 500;
//  while (imageCount < total_images)
//    common::Time::MSleep(10);
//  common::Time dt = timer.GetElapsed();
//  double rate = static_cast<double>(total_images)/dt.Double();
//  gzdbg << "timer [" << dt.Double() << "] seconds rate ["
//        << rate << "] fps\n";
//  c.reset();
//  EXPECT_GT(rate, 24.0);
//  EXPECT_LT(rate, 25.0);
//
//  delete img;
}

/////////////////////////////////////////////////
TEST_F(CameraSensor, MultiSenseLow)
{
  // This test is disabled because it does not work on machines with
  // limited rendering capabilities.
  return;

//  Load("worlds/empty_test.world");
//
//  // Make sure the render engine is available.
//  if (rendering::RenderEngine::Instance()->GetRenderPathType() ==
//      rendering::RenderEngine::NONE)
//  {
//    gzerr << "No rendering engine, unable to run camera test\n";
//    return;
//  }
//
//  // spawn sensors of various sizes to test speed
//  std::string modelName = "camera_model";
//  std::string cameraName = "camera_sensor";
//
//  // lower resolution of multisense
//  unsigned int width  = 1024;
//  unsigned int height = 544;
//  double updateRate = 25;
//  math::Pose setPose, testPose(
//      ignition::math::Vector3d(-5, 0, 5),
//      ignition::math::Quaterniond(0, IGN_DTOR(15), 0));
//  SpawnCamera(modelName, cameraName, setPose.pos,
//      setPose.Rot().Euler(), width, height, updateRate);
//  sensors::SensorPtr sensor = sensors::get_sensor(cameraName);
//  sensors::CameraSensorPtr camSensor =
//    std::dynamic_pointer_cast<sensors::CameraSensor>(sensor);
//  imageCount = 0;
//  img = new unsigned char[width * height*3];
//  event::ConnectionPtr c =
//    camSensor->Camera()->ConnectNewImageFrame(
//        std::bind(&::OnNewCameraFrame, &imageCount, img,
//          _1, _2, _3, _4, _5));
//  common::Timer timer;
//  timer.Start();
//  // time how long it takes to get N images
//  int total_images = 500;
//  while (imageCount < total_images)
//    common::Time::MSleep(10);
//  common::Time dt = timer.GetElapsed();
//  double rate = static_cast<double>(total_images)/dt.Double();
//  gzdbg << "timer [" << dt.Double() << "] seconds rate ["
//        << rate << "] fps\n";
//  c.reset();
//  EXPECT_GT(rate, 24.0);
//  EXPECT_LT(rate, 25.0);
//
//  delete img;
//  Unload();
}

/////////////////////////////////////////////////
TEST_F(CameraSensor, CheckNoise)
{
  Load("worlds/empty_test.world");

  // Make sure the render engine is available.
  if (rendering::RenderEngine::Instance()->GetRenderPathType() ==
      rendering::RenderEngine::NONE)
  {
    gzerr << "No rendering engine, unable to run camera test\n";
    return;
  }

  // Spawn two cameras in the same location, one with noise and one without.
  std::string modelName = "camera_model";
  std::string cameraName = "camera_sensor";
  std::string modelNameNoisy = "camera_model_noisy";
  std::string cameraNameNoisy = "camera_sensor_noisy";
  unsigned int width  = 320;
  unsigned int height = 240;
  double updateRate = 10;
  double noiseMean = 0.1;
  double noiseStdDev = 0.01;
  ignition::math::Pose3d setPose(ignition::math::Vector3d(-5, 0, 5),
      ignition::math::Quaterniond(0, IGN_DTOR(15), 0));
  SpawnCamera(modelName, cameraName, setPose.Pos(),
      setPose.Rot().Euler(), width, height, updateRate);
  SpawnCamera(modelNameNoisy, cameraNameNoisy, setPose.Pos(),
      setPose.Rot().Euler(), width, height, updateRate,
      "gaussian", noiseMean, noiseStdDev);
  sensors::SensorPtr sensor = sensors::get_sensor(cameraName);
  sensors::CameraSensorPtr camSensor =
    std::dynamic_pointer_cast<sensors::CameraSensor>(sensor);
  sensor = sensors::get_sensor(cameraNameNoisy);
  sensors::CameraSensorPtr camSensorNoisy =
    std::dynamic_pointer_cast<sensors::CameraSensor>(sensor);

  imageCount = 0;
  imageCount2 = 0;
  img = new unsigned char[width * height*3];
  img2 = new unsigned char[width * height*3];
  event::ConnectionPtr c =
    camSensor->Camera()->ConnectNewImageFrame(
        std::bind(&::OnNewCameraFrame, &imageCount, img,
          std::placeholders::_1, std::placeholders::_2, std::placeholders::_3,
          std::placeholders::_4, std::placeholders::_5));
  event::ConnectionPtr c2 =
    camSensorNoisy->Camera()->ConnectNewImageFrame(
        std::bind(&::OnNewCameraFrame, &imageCount2, img2,
          std::placeholders::_1, std::placeholders::_2, std::placeholders::_3,
          std::placeholders::_4, std::placeholders::_5));

  // Get some images
  while (imageCount < 10 || imageCount2 < 10)
    common::Time::MSleep(10);

  unsigned int diffMax = 0, diffSum = 0;
  double diffAvg = 0.0;
  this->ImageCompare(img, img2, width, height, 3,
                     diffMax, diffSum, diffAvg);
  // We expect that there will be some non-zero difference between the two
  // images.
  EXPECT_NE(diffSum, 0u);
  // We expect that the average difference will be well within 3-sigma.
  EXPECT_NEAR(diffAvg/255., noiseMean, 3*noiseStdDev);
  delete[] img;
  delete[] img2;
}


/////////////////////////////////////////////////
TEST_F(CameraSensor, CheckDistortion)
{
  Load("worlds/empty.world");

  // Make sure the render engine is available.
  if (rendering::RenderEngine::Instance()->GetRenderPathType() ==
      rendering::RenderEngine::NONE)
  {
    gzerr << "No rendering engine, unable to run camera test\n";
    return;
  }

  // Spawn two cameras in the same location, one with noise and one without.
  std::string modelName = "camera_model";
  std::string cameraName = "camera_sensor";
  std::string modelNameDistorted = "camera_model_distorted";
  std::string cameraNameDistorted = "camera_sensor_distorted";
  unsigned int width  = 320;
  unsigned int height = 240;
  double updateRate = 10;

  ignition::math::Pose3d setPose(ignition::math::Vector3d(-5, 0, 5),
      ignition::math::Quaterniond(0, IGN_DTOR(15), 0));
  SpawnCamera(modelName, cameraName, setPose.Pos(),
      setPose.Rot().Euler(), width, height, updateRate);
  // spawn a camera with barrel distortion
  SpawnCamera(modelNameDistorted, cameraNameDistorted, setPose.Pos(),
      setPose.Rot().Euler(), width, height, updateRate,
      "", 0, 0, true, -0.25349, 0.11868, 0.0, -0.00028, 0.00005, 0.5, 0.5);
  sensors::SensorPtr sensor = sensors::get_sensor(cameraName);
  sensors::CameraSensorPtr camSensor =
    std::dynamic_pointer_cast<sensors::CameraSensor>(sensor);
  sensor = sensors::get_sensor(cameraNameDistorted);
  sensors::CameraSensorPtr camSensorDistorted =
    std::dynamic_pointer_cast<sensors::CameraSensor>(sensor);

  imageCount = 0;
  imageCount2 = 0;
  img = new unsigned char[width * height*3];
  img2 = new unsigned char[width * height*3];
  event::ConnectionPtr c =
    camSensor->Camera()->ConnectNewImageFrame(
        std::bind(&::OnNewCameraFrame, &imageCount, img,
          std::placeholders::_1, std::placeholders::_2, std::placeholders::_3,
          std::placeholders::_4, std::placeholders::_5));
  event::ConnectionPtr c2 =
    camSensorDistorted->Camera()->ConnectNewImageFrame(
        std::bind(&::OnNewCameraFrame, &imageCount2, img2,
          std::placeholders::_1, std::placeholders::_2, std::placeholders::_3,
          std::placeholders::_4, std::placeholders::_5));

  // Get some images
  while (imageCount < 10 || imageCount2 < 10)
    common::Time::MSleep(10);

  unsigned int diffMax = 0, diffSum = 0;
  double diffAvg = 0.0;
  this->ImageCompare(img, img2, width, height, 3,
                     diffMax, diffSum, diffAvg);

  // We expect that there will be some non-zero difference between the two
  // images.
  EXPECT_NE(diffSum, 0u);

  // Compare colors. Distorted image should have more darker pixels than the
  // original as the ground plane has been warped to occupy more of the image.
  unsigned int colorSum = 0;
  unsigned int colorSum2 = 0;
  for (unsigned int y = 0; y < height; ++y)
  {
    for (unsigned int x = 0; x < width*3; x+=3)
    {
      unsigned int r = img[(y*width*3)];
      unsigned int g = img[(y*width*3)+1];
      unsigned int b = img[(y*width*3)+2];
      colorSum += r + g + b;
      unsigned int r2 = img2[(y*width*3)];
      unsigned int g2 = img2[(y*width*3)+1];
      unsigned int b2 = img2[(y*width*3)+2];
      colorSum2 += r2 + g2 + b2;
    }
  }
  EXPECT_GT(colorSum, colorSum2);

  // We expect that there will be some non-zero difference between the two
  // images.
  EXPECT_NE(diffSum, 0u);
  delete[] img;
  delete[] img2;
}

int main(int argc, char **argv)
{
  // Set a specific seed to avoid occasional test failures due to
  // statistically unlikely, but possible results.
  ignition::math::Rand::Seed(42);
  ::testing::InitGoogleTest(&argc, argv);
  return RUN_ALL_TESTS();
}


// Place two cameras at some distance apart and a box in between
// them. Verify they generate different images.
TEST_F(CameraSensor, CompareSideBySideCamera)
{
  Load("worlds/empty.world");

  // Make sure the render engine is available.
  if (rendering::RenderEngine::Instance()->GetRenderPathType() ==
      rendering::RenderEngine::NONE)
  {
    gzerr << "No rendering engine, unable to run camera test\n";
    return;
  }

  // Spawn two cameras at 2m apart.
  std::string modelName = "camera_model";
  std::string cameraName = "camera_sensor";
  std::string modelName2 = "camera_model2";
  std::string cameraName2 = "camera_sensor2";
  unsigned int width  = 320;
  unsigned int height = 240;
  double updateRate = 10;

  ignition::math::Pose3d testPose(ignition::math::Vector3d(0, 0, 0.5),
      ignition::math::Quaterniond::Identity);
  ignition::math::Pose3d testPose2(ignition::math::Vector3d(0, 2, 0.5),
      ignition::math::Quaterniond::Identity);
  SpawnCamera(modelName, cameraName, testPose.Pos(),
      testPose.Rot().Euler(), width, height, updateRate);
  SpawnCamera(modelName2, cameraName2, testPose2.Pos(),
      testPose.Rot().Euler(), width, height, updateRate);

  // Spawn a box in front of the cameras
  SpawnBox("test_box", ignition::math::Vector3d(1, 1, 1),
      ignition::math::Vector3d(4, 1, 0.5), ignition::math::Vector3d::Zero);

  sensors::SensorPtr sensor = sensors::get_sensor(cameraName);
  sensors::CameraSensorPtr camSensor =
    std::dynamic_pointer_cast<sensors::CameraSensor>(sensor);
  sensor = sensors::get_sensor(cameraName2);
  sensors::CameraSensorPtr camSensor2 =
    std::dynamic_pointer_cast<sensors::CameraSensor>(sensor);

  imageCount = 0;
  imageCount2 = 0;
  img = new unsigned char[width * height*3];
  unsigned char *prevImg = new unsigned char[width * height*3];
  img2 = new unsigned char[width * height*3];
  unsigned char *prevImg2 = new unsigned char[width * height*3];
  event::ConnectionPtr c =
    camSensor->Camera()->ConnectNewImageFrame(
        std::bind(&::OnNewCameraFrame, &imageCount, img,
          std::placeholders::_1, std::placeholders::_2, std::placeholders::_3,
          std::placeholders::_4, std::placeholders::_5));
  event::ConnectionPtr c2 =
    camSensor2->Camera()->ConnectNewImageFrame(
        std::bind(&::OnNewCameraFrame, &imageCount2, img2,
          std::placeholders::_1, std::placeholders::_2, std::placeholders::_3,
          std::placeholders::_4, std::placeholders::_5));

  while (imageCount < 10 || imageCount2 < 10)
    common::Time::MSleep(10);

  memcpy(prevImg, img, width * height * 3);
  memcpy(prevImg2, img2, width * height * 3);

  for (int i = 0; i < 10; ++i)
  {
    imageCount = 0;
    imageCount2 = 0;

    // Get some images
    while (imageCount < 1 || imageCount2 < 1)
      common::Time::MSleep(10);

    unsigned int diffMax12 = 0;
    unsigned int diffSum12 = 0;
    unsigned int diffSum = 0;
    unsigned int diffSum2 = 0;
    double diffAvg12 = 0.0;
    {
      unsigned int diffMax = 0;
      double diffAvg = 0.0;
      unsigned int diffMax2 = 0;
      double diffAvg2 = 0.0;

      std::lock_guard<std::mutex> lock(mutex);
      this->ImageCompare(img, prevImg, width, height, 3,
                         diffMax, diffSum, diffAvg);
      this->ImageCompare(prevImg2, prevImg2, width, height, 3,
                         diffMax2, diffSum2, diffAvg2);
      this->ImageCompare(img, img2, width, height, 3,
                         diffMax12, diffSum12, diffAvg12);
      memcpy(prevImg, img, width * height * 3);
      memcpy(prevImg2, img2, width * height * 3);
    }

    // Images from the same camera should be identical
    EXPECT_EQ(diffSum, 0u);
    EXPECT_EQ(diffSum2, 0u);

    // We expect that there will some noticeable difference
    // between the two different camera images.
    EXPECT_NE(diffSum12, 1000000u);
    EXPECT_GT(diffAvg12, 0.0);
    EXPECT_GT(diffMax12, 0.0);

    common::Time::MSleep(100);
  }
  delete[] img;
  delete[] img2;
  delete[] prevImg;
  delete[] prevImg2;
}

/////////////////////////////////////////////////
// Move a tall thin box across the center of the camera image
// (from -y to +y) over time and collect camera sensor timestamped images.
// For every image collected, extract center of box from image, and compare it
// against analytically computed box position.
TEST_F(CameraSensor, Timestamp)
{
  this->Load("worlds/empty_test.world", true);

  // Make sure the render engine is available.
  ASSERT_TRUE(rendering::RenderEngine::Instance()->GetRenderPathType() !=
      rendering::RenderEngine::NONE);

  // variables for testing
  // camera image width
  unsigned int width  = 240;
  // camera image height
  unsigned int height = 160;
  unsigned int halfHeight = height * 0.5;
  // camera sensor update rate
  double sensorUpdateRate = 10;
  // Speed at which the box is moved, in meters per second
  double boxMoveVel = 1.0;

  // world
  physics::WorldPtr world = physics::get_world("default");
  ASSERT_TRUE(world != nullptr);

  // set gravity to 0, 0, 0
  world->SetGravity(ignition::math::Vector3d::Zero);
  EXPECT_EQ(world->Gravity(), ignition::math::Vector3d::Zero);

  // spawn camera sensor
  std::string modelName = "camera_model";
  std::string cameraName = "camera_sensor";
  ignition::math::Pose3d setPose(
      ignition::math::Vector3d(-5, 0, 0),
      ignition::math::Quaterniond::Identity);
  SpawnCamera(modelName, cameraName, setPose.Pos(),
      setPose.Rot().Euler(), width, height, sensorUpdateRate);
  sensors::SensorPtr sensor = sensors::get_sensor(cameraName);
  sensors::CameraSensorPtr camSensor =
    std::dynamic_pointer_cast<sensors::CameraSensor>(sensor);

  // Make sure the above dynamic cast worked.
  EXPECT_TRUE(camSensor != nullptr);
  camSensor->SetActive(true);
  EXPECT_TRUE(camSensor->IsActive());

  // spawn a tall thin box in front of camera but out of its view at neg y;
  std::string boxName = "box_0";
  double initDist = -3;
  ignition::math::Pose3d boxPose(0, initDist, 0.0, 0, 0, 0);
  SpawnBox(boxName, ignition::math::Vector3d(0.005, 0.005, 0.1), boxPose.Pos(),
      boxPose.Rot().Euler());

  gazebo::physics::ModelPtr boxModel = world->ModelByName(boxName);
  EXPECT_TRUE(boxModel != nullptr);

  // step 100 times - this will be the start time for our experiment
  int startTimeIt = 100;
  world->Step(startTimeIt);

  // clear the list of timestamp images
  g_imagesStamped.clear();

  // verify that time moves forward
  double t = world->SimTime().Double();
  EXPECT_GT(t, 0);

  // subscribe to camera topic and collect timestamp images
  std::string cameraTopic = camSensor->Topic();
  EXPECT_TRUE(!cameraTopic.empty());
  transport::SubscriberPtr sub = this->node->Subscribe(cameraTopic, OnImage);

  // get physics engine
  physics::PhysicsEnginePtr physics = world->Physics();
  ASSERT_TRUE(physics != nullptr);

  // move the box for a period of 6 seconds along +y
  unsigned int period = 6;
  double stepSize = physics->GetMaxStepSize();
  unsigned int iterations = static_cast<unsigned int>(period*(1.0/stepSize));

  for (unsigned int i = 0; i < iterations; ++i)
  {
    double dist = (i+1)*(boxMoveVel*stepSize);
    // move the box along y
    boxModel->SetWorldPose(
        ignition::math::Pose3d(0, initDist+ dist, 0, 0, 0, 0));
    world->Step(1);
    EXPECT_EQ(boxModel->WorldPose().Pos().Y(), initDist + dist);
  }

  // wait until we get all timestamp images
  int sleep = 0;
  int maxSleep = 50;
  unsigned int imgSampleSize = period / (1.0 / sensorUpdateRate);
  while (sleep < maxSleep)
  {
    std::lock_guard<std::mutex> lock(mutex);
    if (g_imagesStamped.size() >= imgSampleSize)
      break;
    sleep++;
    gazebo::common::Time::MSleep(10);
  }

  // stop the camera subscriber
  sub.reset();

  // compute expected 2D pos of box and compare it against the
  // actual pos of the box found in the timestamp images.
  unsigned int imgSize = width * height * 3;
  img = new unsigned char[imgSize];
  for (const auto &msg : g_imagesStamped)
  {
    // time t
    gazebo::common::Time timestamp = gazebo::msgs::Convert(msg.time());
    double t = timestamp.Double();

    // calculate expected box pose at time=t
    int it = t * (1.0 / stepSize) - startTimeIt;
    double dist = it*(boxMoveVel*stepSize);
    // project box 3D pos to screen space
    ignition::math::Vector2i p2 = camSensor->Camera()->Project(
        ignition::math::Vector3d(0, initDist + dist, 0));

    // find actual box pose at time=t
    // walk along the middle row of the img and identify center of box
    int left = -1;
    int right = -1;
    bool transition = false;
    memcpy(img, msg.image().data().c_str(), imgSize);
    for (unsigned int i = 0; i < width; ++i)
    {
      int row = halfHeight * width * 3;
      int r = img[row + i*3];
      int g = img[row + i*3+1];
      int b = img[row + i*3+2];

      // bg color determined experimentally
      int bgColor = 178;

      if (r < bgColor && g < bgColor && b < bgColor)
      {
        if (!transition)
        {
          left = i;
          transition = true;
        }
      }
      else if (transition)
      {
        right = i-1;
        break;
      }
    }

    // if box is out of camera view, expect no box found in image
    if (p2.X() < 0 || p2.X () > static_cast<int>(width))
    {
      EXPECT_TRUE(left < 0 || right < 0)
          << "Expected box pos: " << p2 << "\n"
          << "Actual box left: " << left << ", right: " << right;
    }
    else
    {
      double mid = -1;
      // left and right of box found in image
      if (left >= 0 && right >= 0)
      {
        mid = (left + right) * 0.5;
      }
      // edge case - box at edge of image
      else if (left >= 0 && right < 0)
      {
        mid = left;
      }
      else
      {
        FAIL() << "No box found in image.\n"
               << "time: " << t << "\n"
               << "Expected box pos: " << p2 << "\n"
               << "Actual box left: " << left << ", right: " << right;
      }

      EXPECT_GE(mid, 0);

      // expected box pos should roughly be equal to actual box pos +- 1 pixel
      EXPECT_NEAR(mid, p2.X(), 1.0) << "Expected box pos: " << p2 << "\n"
          << "Actual box left: " << left << ", right: " << right;
    }
  }

  delete [] img;
}
<|MERGE_RESOLUTION|>--- conflicted
+++ resolved
@@ -248,25 +248,15 @@
   // spawn sensors of various sizes to test speed
   std::string modelName = "camera_model";
   std::string cameraName = "camera_sensor";
-<<<<<<< HEAD
   unsigned int width  = 1280;
   unsigned int height = 720;
   // we choose a high fps on purpose. The goal is to check the effect
   // of the flag "strict_rate".
   double updateRate = 500;
-  math::Pose setPose, testPose(
-      math::Vector3(-5, 0, 5), math::Quaternion(0, GZ_DTOR(15), 0));
-  SpawnCamera(modelName, cameraName, setPose.pos,
-      setPose.rot.GetAsEuler(), width, height, updateRate);
-=======
-  unsigned int width  = 320;
-  unsigned int height = 240;  // 106 fps
-  double updateRate = 10;
   ignition::math::Pose3d setPose, testPose(ignition::math::Vector3d(-5, 0, 5),
       ignition::math::Quaterniond(0, IGN_DTOR(15), 0));
   SpawnCamera(modelName, cameraName, setPose.Pos(),
       setPose.Rot().Euler(), width, height, updateRate);
->>>>>>> 8f9f6c95
   sensors::SensorPtr sensor = sensors::get_sensor(cameraName);
   sensors::CameraSensorPtr camSensor =
     std::dynamic_pointer_cast<sensors::CameraSensor>(sensor);
@@ -276,19 +266,20 @@
         std::bind(&::OnNewCameraFrame, &imageCount, img,
           std::placeholders::_1, std::placeholders::_2, std::placeholders::_3,
           std::placeholders::_4, std::placeholders::_5));
+  common::Timer timer;
+  timer.Start();
 
   // how many images produced for 5 seconds (in simulated clock domain)
   int total_images = 5 * updateRate;
   physics::WorldPtr world = physics::get_world("default");
   ASSERT_TRUE(world != NULL);
-  double simT0 = world->GetSimTime().Double();
-
-  // wait until we get the expected amount of images
+  double simT0 = world->SimTime().Double();
+
   while (imageCount < total_images)
     common::Time::MSleep(1);
 
   // check that the obtained rate is the one expected
-  double dt = world->GetSimTime().Double() - simT0;
+  double dt = world->SimTime().Double() - simT0;
   double rate = static_cast<double>(total_images) / dt;
   gzdbg << "timer [" << dt << "] seconds rate [" << rate << "] fps\n";
   const double tolerance = 0.02;
