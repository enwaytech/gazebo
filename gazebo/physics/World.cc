/*
 * Copyright (C) 2012-2013 Open Source Robotics Foundation
 *
 * Licensed under the Apache License, Version 2.0 (the "License");
 * you may not use this file except in compliance with the License.
 * You may obtain a copy of the License at
 *
 *     http://www.apache.org/licenses/LICENSE-2.0
 *
 * Unless required by applicable law or agreed to in writing, software
 * distributed under the License is distributed on an "AS IS" BASIS,
 * WITHOUT WARRANTIES OR CONDITIONS OF ANY KIND, either express or implied.
 * See the License for the specific language governing permissions and
 * limitations under the License.
 *
*/
/* Desc: The world; all models are collected here
 * Author: Andrew Howard and Nate Koenig
 */

#include <time.h>

#include <tbb/parallel_for.h>
#include <tbb/blocked_range.h>

#include <boost/thread.hpp>
#include <boost/thread/mutex.hpp>
#include <boost/thread/recursive_mutex.hpp>

#include <sdf/sdf.hh>

#include "gazebo/sensors/SensorManager.hh"
#include "gazebo/math/Rand.hh"

#include "gazebo/transport/Node.hh"
#include "gazebo/transport/TransportIface.hh"
#include "gazebo/transport/Publisher.hh"
#include "gazebo/transport/Subscriber.hh"

#include "gazebo/util/LogPlay.hh"

#include "gazebo/common/ModelDatabase.hh"
#include "gazebo/common/CommonIface.hh"
#include "gazebo/common/Events.hh"
#include "gazebo/common/Exception.hh"
#include "gazebo/common/Console.hh"
#include "gazebo/common/Plugin.hh"

#include "gazebo/util/OpenAL.hh"
#include "gazebo/util/Diagnostics.hh"
#include "gazebo/util/LogRecord.hh"

#include "gazebo/physics/Road.hh"
#include "gazebo/physics/RayShape.hh"
#include "gazebo/physics/Link.hh"
#include "gazebo/physics/PhysicsEngine.hh"
#include "gazebo/physics/PhysicsFactory.hh"
#include "gazebo/physics/Model.hh"
#include "gazebo/physics/Actor.hh"
#include "gazebo/physics/World.hh"
#include "gazebo/common/SphericalCoordinates.hh"

#include "gazebo/physics/Collision.hh"
#include "gazebo/physics/ContactManager.hh"

using namespace gazebo;
using namespace physics;

/// \brief Flag used to say if/when to clear all models.
/// This will be replaced with a class member variable in Gazebo 3.0
bool g_clearModels;

class ModelUpdate_TBB
{
  public: ModelUpdate_TBB(Model_V *_models) : models(_models) {}
  public: void operator() (const tbb::blocked_range<size_t> &_r) const
  {
    for (size_t i = _r.begin(); i != _r.end(); i++)
    {
      (*models)[i]->Update();
    }
  }

  private: Model_V *models;
};

//////////////////////////////////////////////////
World::World(const std::string &_name)
{
<<<<<<< HEAD
  this->clearModels = false;
=======
  g_clearModels = false;
>>>>>>> 73bd6b7c
  this->sdf.reset(new sdf::Element);
  sdf::initFile("world.sdf", this->sdf);

  this->factorySDF.reset(new sdf::SDF);
  sdf::initFile("root.sdf", this->factorySDF);

  this->logPlayStateSDF.reset(new sdf::Element);
  sdf::initFile("state.sdf", this->logPlayStateSDF);

  this->receiveMutex = new boost::recursive_mutex();
  this->loadModelMutex = new boost::mutex();

  this->initialized = false;
  this->loaded = false;
  this->stepInc = 0;
  this->pause = false;
  this->thread = NULL;
  this->logThread = NULL;
  this->stop = false;

  this->currentStateBuffer = 0;
  this->stateToggle = 0;

  this->pluginsLoaded = false;

  this->name = _name;

  this->needsReset = false;
  this->resetAll = true;
  this->resetTimeOnly = false;
  this->resetModelOnly = false;
  this->enablePhysicsEngine = true;
  this->setWorldPoseMutex = new boost::mutex();
  this->worldUpdateMutex = new boost::recursive_mutex();

  this->sleepOffset = common::Time(0);

  this->prevStatTime = common::Time::GetWallTime();
  this->prevProcessMsgsTime = common::Time::GetWallTime();

  this->connections.push_back(
     event::Events::ConnectStep(boost::bind(&World::OnStep, this)));
  this->connections.push_back(
     event::Events::ConnectSetSelectedEntity(
       boost::bind(&World::SetSelectedEntityCB, this, _1)));
  this->connections.push_back(
     event::Events::ConnectPause(
       boost::bind(&World::SetPaused, this, _1)));
}

//////////////////////////////////////////////////
World::~World()
{
  delete this->receiveMutex;
  this->receiveMutex = NULL;
  delete this->loadModelMutex;
  this->loadModelMutex = NULL;
  delete this->setWorldPoseMutex;
  this->setWorldPoseMutex = NULL;
  delete this->worldUpdateMutex;
  this->worldUpdateMutex = NULL;

  this->connections.clear();
  this->Fini();

  this->sdf->Reset();
  this->rootElement.reset();
  this->node.reset();

  this->testRay.reset();
}

//////////////////////////////////////////////////
void World::Load(sdf::ElementPtr _sdf)
{
  this->loaded = false;
  this->sdf = _sdf;

  if (this->sdf->Get<std::string>("name").empty())
    gzwarn << "create_world(world_name =["
           << this->name << "]) overwrites sdf world name\n!";
  else
    this->name = this->sdf->Get<std::string>("name");

#ifdef HAVE_OPENAL
  util::OpenAL::Instance()->Load(this->sdf->GetElement("audio"));
#endif

  this->sceneMsg.CopyFrom(msgs::SceneFromSDF(this->sdf->GetElement("scene")));
  this->sceneMsg.set_name(this->GetName());

  // The period at which messages are processed
  this->processMsgsPeriod = common::Time(0, 200000000);

  this->node = transport::NodePtr(new transport::Node());
  this->node->Init(this->GetName());

  // pose pub for server side, mainly used for updating and timestamping
  // Scene, which in turn will be used by rendering sensors.
  // TODO: replace local communication with shared memory for efficiency.
  this->poseLocalPub = this->node->Advertise<msgs::PosesStamped>(
    "~/pose/local/info", 10);

  // pose pub for client with a cap on publishing rate to reduce traffic
  // overhead
  this->posePub = this->node->Advertise<msgs::PosesStamped>(
    "~/pose/info", 10, 60);

  this->guiPub = this->node->Advertise<msgs::GUI>("~/gui", 5);
  if (this->sdf->HasElement("gui"))
    this->guiPub->Publish(msgs::GUIFromSDF(this->sdf->GetElement("gui")));

  this->factorySub = this->node->Subscribe("~/factory",
                                           &World::OnFactoryMsg, this);
  this->controlSub = this->node->Subscribe("~/world_control",
                                           &World::OnControl, this);

  this->requestSub = this->node->Subscribe("~/request",
                                           &World::OnRequest, this, true);
  this->jointSub = this->node->Subscribe("~/joint", &World::JointLog, this);
  this->modelSub = this->node->Subscribe<msgs::Model>("~/model/modify",
      &World::OnModelMsg, this);

  this->responsePub = this->node->Advertise<msgs::Response>("~/response");
  this->statPub =
    this->node->Advertise<msgs::WorldStatistics>("~/world_stats", 100, 5);
  this->selectionPub = this->node->Advertise<msgs::Selection>("~/selection", 1);
  this->modelPub = this->node->Advertise<msgs::Model>("~/model/info");
  this->lightPub = this->node->Advertise<msgs::Light>("~/light");

  std::string type = this->sdf->GetElement("physics")->Get<std::string>("type");
  this->physicsEngine = PhysicsFactory::NewPhysicsEngine(type,
      shared_from_this());

  if (this->physicsEngine == NULL)
    gzthrow("Unable to create physics engine\n");

  // This should come before loading of entities
  this->physicsEngine->Load(this->sdf->GetElement("physics"));

  // This should also come before loading of entities
  {
    sdf::ElementPtr spherical = this->sdf->GetElement("spherical_coordinates");
    common::SphericalCoordinates::SurfaceType surfaceType =
      common::SphericalCoordinates::Convert(
        spherical->Get<std::string>("surface_model"));
    math::Angle latitude, longitude, heading;
    double elevation = spherical->Get<double>("elevation");
    latitude.SetFromDegree(spherical->Get<double>("latitude_deg"));
    longitude.SetFromDegree(spherical->Get<double>("longitude_deg"));
    heading.SetFromDegree(spherical->Get<double>("heading_deg"));

    this->sphericalCoordinates.reset(new common::SphericalCoordinates(
      surfaceType, latitude, longitude, elevation, heading));
  }

  if (this->sphericalCoordinates == NULL)
    gzthrow("Unable to create spherical coordinates data structure\n");

  this->rootElement.reset(new Base(BasePtr()));
  this->rootElement->SetName(this->GetName());
  this->rootElement->SetWorld(shared_from_this());

  // A special order is necessary when loading a world that contains state
  // information. The joints must be created last, otherwise they get
  // initialized improperly.
  {
    // Create all the entities
    this->LoadEntities(this->sdf, this->rootElement);

    // Set the state of the entities
    if (this->sdf->HasElement("state"))
    {
      sdf::ElementPtr childElem = this->sdf->GetElement("state");

      while (childElem)
      {
        WorldState myState;
        myState.Load(childElem);
        this->SetState(myState);

        childElem = childElem->GetNextElement("state");

        // TODO: We currently load just the first state data. Need to
        // implement a better mechanism for handling multiple states
        break;
      }
    }

    for (unsigned int i = 0; i < this->GetModelCount(); ++i)
      this->GetModel(i)->LoadJoints();
  }

  // TODO: Performance test to see if TBB model updating is necessary
  // Choose threaded or unthreaded model updating depending on the number of
  // models in the scene
  // if (this->GetModelCount() < 20)
  this->modelUpdateFunc = &World::ModelUpdateSingleLoop;
  // else
  // this->modelUpdateFunc = &World::ModelUpdateTBB;

  event::Events::worldCreated(this->GetName());

  this->loaded = true;
}

//////////////////////////////////////////////////
void World::Save(const std::string &_filename)
{
  this->UpdateStateSDF();
  std::string data;
  data = "<?xml version ='1.0'?>\n";
  data += "<sdf version='" +
          boost::lexical_cast<std::string>(SDF_VERSION) + "'>\n";
  data += this->sdf->ToString("");
  data += "</sdf>\n";

  std::ofstream out(_filename.c_str(), std::ios::out);
  if (!out)
    gzerr << "Unable to open file[" << _filename << "]\n";
  else
    out << data;

  out.close();
}

//////////////////////////////////////////////////
void World::Init()
{
  // Initialize all the entities (i.e. Model)
  for (unsigned int i = 0; i < this->rootElement->GetChildCount(); i++)
    this->rootElement->GetChild(i)->Init();

  // Initialize the physics engine
  this->physicsEngine->Init();

  this->testRay = boost::dynamic_pointer_cast<RayShape>(
      this->GetPhysicsEngine()->CreateShape("ray", CollisionPtr()));

  util::LogRecord::Instance()->Add(this->GetName(), "state.log",
      boost::bind(&World::OnLog, this, _1));

  this->prevStates[0].SetWorld(shared_from_this());
  this->prevStates[1].SetWorld(shared_from_this());

  this->prevStates[0].SetName(this->GetName());
  this->prevStates[1].SetName(this->GetName());

  this->initialized = true;

  this->updateInfo.worldName = this->GetName();

  this->iterations = 0;
  this->logPrevIteration = 0;

  // Mark the world initialization
  gzlog << "World::Init" << std::endl;

  util::DiagnosticManager::Instance()->Init(this->GetName());
}

//////////////////////////////////////////////////
void World::Run(unsigned int _iterations)
{
  this->stop = false;
  this->stopIterations = _iterations;

  this->thread = new boost::thread(boost::bind(&World::RunLoop, this));
}

//////////////////////////////////////////////////
bool World::GetRunning() const
{
  return !this->stop;
}

//////////////////////////////////////////////////
void World::Stop()
{
  this->stop = true;

  if (this->thread)
  {
    this->thread->join();
    delete this->thread;
    this->thread = NULL;
  }
}

//////////////////////////////////////////////////
void World::RunLoop()
{
  this->physicsEngine->InitForThread();

  this->startTime = common::Time::GetWallTime();

  // This fixes a minor issue when the world is paused before it's started
  if (this->IsPaused())
    this->pauseStartTime = this->startTime;

  this->prevStepWallTime = common::Time::GetWallTime();

  this->logThread = new boost::thread(boost::bind(&World::LogWorker, this));

  // Get the first state
  this->prevStates[0] = WorldState(shared_from_this());
  this->stateToggle = 0;

  if (!util::LogPlay::Instance()->IsOpen())
  {
    for (this->iterations = 0; !this->stop &&
        (!this->stopIterations || (this->iterations < this->stopIterations));)
    {
      this->Step();
    }
  }
  else
  {
    this->enablePhysicsEngine = false;
    for (this->iterations = 0; !this->stop &&
        (!this->stopIterations || (this->iterations < this->stopIterations));)
    {
      this->LogStep();
    }
  }

  this->stop = true;

  if (this->logThread)
  {
    this->logCondition.notify_all();
    this->logThread->join();
    delete this->logThread;
    this->logThread = NULL;
  }
}

//////////////////////////////////////////////////
void World::LogStep()
{
  if (!this->IsPaused() || this->stepInc > 0)
  {
    std::string data;
    if (!util::LogPlay::Instance()->Step(data))
    {
      this->SetPaused(true);
    }
    else
    {
      this->logPlayStateSDF->ClearElements();
      sdf::readString(data, this->logPlayStateSDF);

      this->logPlayState.Load(this->logPlayStateSDF);

      // Process insertions
      if (this->logPlayStateSDF->HasElement("insertions"))
      {
        sdf::ElementPtr modelElem =
          this->logPlayStateSDF->GetElement("insertions")->GetElement("model");

        while (modelElem)
        {
          ModelPtr model = this->LoadModel(modelElem, this->rootElement);
          model->Init();

          // Disabling plugins on playback
          // model->LoadPlugins();

          modelElem = modelElem->GetNextElement("model");
        }
      }

      // Process deletions
      if (this->logPlayStateSDF->HasElement("deletions"))
      {
        sdf::ElementPtr nameElem =
          this->logPlayStateSDF->GetElement("deletions")->GetElement("name");
        while (nameElem)
        {
          transport::requestNoReply(this->GetName(), "entity_delete",
                                    nameElem->Get<std::string>());
          nameElem = nameElem->GetNextElement("name");
        }
      }

      this->SetState(this->logPlayState);
      this->Update();
      this->iterations++;
    }

    if (this->stepInc > 0)
      this->stepInc--;
  }

  this->PublishWorldStats();

  this->ProcessMessages();
}

//////////////////////////////////////////////////
void World::Step()
{
  DIAG_TIMER_START("World::Step");

  /// need this because ODE does not call dxReallocateWorldProcessContext()
  /// until dWorld.*Step
  /// Plugins that manipulate joints (and probably other properties) require
  /// one iteration of the physics engine. Do not remove this.
  if (!this->pluginsLoaded &&
      sensors::SensorManager::Instance()->SensorsInitialized())
  {
    this->LoadPlugins();
    this->pluginsLoaded = true;
  }

  DIAG_TIMER_LAP("World::Step", "loadPlugins");

  // Send statistics about the world simulation
  this->PublishWorldStats();

  DIAG_TIMER_LAP("World::Step", "publishWorldStats");

  double updatePeriod = this->physicsEngine->GetUpdatePeriod();
  // sleep here to get the correct update rate
  common::Time tmpTime = common::Time::GetWallTime();
  common::Time sleepTime = this->prevStepWallTime +
    common::Time(updatePeriod) - tmpTime - this->sleepOffset;

  common::Time actualSleep = 0;
  if (sleepTime > 0)
  {
    common::Time::Sleep(sleepTime);
    actualSleep = common::Time::GetWallTime() - tmpTime;
  }
  else
    sleepTime = 0;

  // exponentially avg out
  this->sleepOffset = (actualSleep - sleepTime) * 0.01 +
                      this->sleepOffset * 0.99;

  DIAG_TIMER_LAP("World::Step", "sleepOffset");

  // throttling update rate, with sleepOffset as tolerance
  // the tolerance is needed as the sleep time is not exact
  if (common::Time::GetWallTime() - this->prevStepWallTime + this->sleepOffset
         >= common::Time(updatePeriod))
  {
    boost::recursive_mutex::scoped_lock lock(*this->worldUpdateMutex);

    DIAG_TIMER_LAP("World::Step", "worldUpdateMutex");

    this->prevStepWallTime = common::Time::GetWallTime();

    double stepTime = this->physicsEngine->GetMaxStepSize();
    if (!this->IsPaused() || this->stepInc > 0)
    {
      // query timestep to allow dynamic time step size updates
      this->simTime += stepTime;
      this->iterations++;
      this->Update();

      DIAG_TIMER_LAP("World::Step", "update");

      if (this->IsPaused() && this->stepInc > 0)
        this->stepInc--;
    }
    else
    {
      // Flush the log record buffer, if there is data in it.
      if (util::LogRecord::Instance()->GetBufferSize() > 0)
        util::LogRecord::Instance()->Notify();
      this->pauseTime += stepTime;
    }
  }

  this->ProcessMessages();

  DIAG_TIMER_STOP("World::Step");

<<<<<<< HEAD
  if (this->clearModels)
=======
  if (g_clearModels)
>>>>>>> 73bd6b7c
    this->ClearModels();
}

//////////////////////////////////////////////////
void World::StepWorld(int _steps)
{
  this->Step(_steps);
}

//////////////////////////////////////////////////
void World::Step(unsigned int _steps)
{
  if (!this->IsPaused())
  {
    gzwarn << "Calling World::Step(steps) while world is not paused\n";
    this->SetPaused(true);
  }

  {
    boost::recursive_mutex::scoped_lock lock(*this->worldUpdateMutex);
    this->stepInc = _steps;
  }

  // block on completion
  bool wait = true;
  while (wait)
  {
    common::Time::MSleep(1);
    boost::recursive_mutex::scoped_lock lock(*this->worldUpdateMutex);
    if (this->stepInc == 0 || this->stop)
      wait = false;
  }
}

//////////////////////////////////////////////////
void World::Update()
{
  DIAG_TIMER_START("World::Update");

  if (this->needsReset)
  {
    if (this->resetAll)
      this->Reset();
    else if (this->resetTimeOnly)
      this->ResetTime();
    else if (this->resetModelOnly)
      this->ResetEntities(Base::MODEL);
    this->needsReset = false;
  }
  DIAG_TIMER_LAP("World::Update", "needsReset");


  this->updateInfo.simTime = this->GetSimTime();
  this->updateInfo.realTime = this->GetRealTime();
  event::Events::worldUpdateBegin(this->updateInfo);

  DIAG_TIMER_LAP("World::Update", "Events::worldUpdateBegin");

  // Update all the models
  (*this.*modelUpdateFunc)();

  DIAG_TIMER_LAP("World::Update", "Model::Update");

  // This must be called before PhysicsEngine::UpdatePhysics.
  this->physicsEngine->UpdateCollision();

  DIAG_TIMER_LAP("World::Update", "PhysicsEngine::UpdateCollision");

  // Wait for logging to finish, if it's running.
  if (util::LogRecord::Instance()->GetRunning())
  {
    boost::mutex::scoped_lock lock(this->logMutex);

    // It's possible the logWorker thread never processed the previous
    // state. This checks to make sure that we don't continute until the log
    // worker catchs up.
    if (this->iterations - this->logPrevIteration > 1)
    {
      this->logCondition.notify_one();
      this->logContinueCondition.wait(lock);
    }
  }

  // Update the physics engine
  if (this->enablePhysicsEngine && this->physicsEngine)
  {
    // This must be called directly after PhysicsEngine::UpdateCollision.
    this->physicsEngine->UpdatePhysics();

    DIAG_TIMER_LAP("World::Update", "PhysicsEngine::UpdatePhysics");

    // do this after physics update as
    //   ode --> MoveCallback sets the dirtyPoses
    //           and we need to propagate it into Entity::worldPose
    for (std::list<Entity*>::iterator iter = this->dirtyPoses.begin();
        iter != this->dirtyPoses.end(); ++iter)
    {
      (*iter)->SetWorldPose((*iter)->GetDirtyPose(), false);
    }

    this->dirtyPoses.clear();

    DIAG_TIMER_LAP("World::Update", "SetWorldPose(dirtyPoses)");
  }

  // Only update state information if logging data.
  if (util::LogRecord::Instance()->GetRunning())
    this->logCondition.notify_one();
  DIAG_TIMER_LAP("World::Update", "LogRecordNotify");

  // Output the contact information
  this->physicsEngine->GetContactManager()->PublishContacts();

  DIAG_TIMER_LAP("World::Update", "ContactManager::PublishContacts");

  event::Events::worldUpdateEnd();

  DIAG_TIMER_STOP("World::Update");
}

//////////////////////////////////////////////////
void World::Fini()
{
  this->Stop();
  this->plugins.clear();

  this->publishModelPoses.clear();

  this->node->Fini();

  if (this->rootElement)
  {
    this->rootElement->Fini();
    this->rootElement.reset();
  }

  if (this->physicsEngine)
  {
    this->physicsEngine->Fini();
    this->physicsEngine.reset();
  }

  this->models.clear();
  this->prevStates[0].SetWorld(WorldPtr());
  this->prevStates[1].SetWorld(WorldPtr());

#ifdef HAVE_OPENAL
  util::OpenAL::Instance()->Fini();
#endif
}

//////////////////////////////////////////////////
void World::Clear()
{
<<<<<<< HEAD
  this->clearModels = true;
=======
  g_clearModels = true;
>>>>>>> 73bd6b7c
}

//////////////////////////////////////////////////
void World::ClearModels()
{
<<<<<<< HEAD
  this->clearModels = false;
=======
  g_clearModels = false;
>>>>>>> 73bd6b7c
  bool pauseState = this->IsPaused();
  this->SetPaused(true);

  this->publishModelPoses.clear();

  // Remove all models
  for (Model_V::iterator iter = this->models.begin();
       iter != this->models.end(); ++iter)
  {
    this->rootElement->RemoveChild((*iter)->GetId());
  }
  this->models.clear();

  this->SetPaused(pauseState);
}

//////////////////////////////////////////////////
std::string World::GetName() const
{
  return this->name;
}

//////////////////////////////////////////////////
PhysicsEnginePtr World::GetPhysicsEngine() const
{
  return this->physicsEngine;
}

//////////////////////////////////////////////////
common::SphericalCoordinatesPtr World::GetSphericalCoordinates() const
{
  return this->sphericalCoordinates;
}

//////////////////////////////////////////////////
BasePtr World::GetByName(const std::string &_name)
{
  return this->rootElement->GetByName(_name);
}

/////////////////////////////////////////////////
ModelPtr World::GetModelById(unsigned int _id)
{
  return boost::dynamic_pointer_cast<Model>(this->rootElement->GetById(_id));
}

//////////////////////////////////////////////////
ModelPtr World::GetModel(const std::string &_name)
{
  boost::mutex::scoped_lock lock(*this->loadModelMutex);
  return boost::dynamic_pointer_cast<Model>(this->GetByName(_name));
}

//////////////////////////////////////////////////
EntityPtr World::GetEntity(const std::string &_name)
{
  return boost::dynamic_pointer_cast<Entity>(this->GetByName(_name));
}

//////////////////////////////////////////////////
ModelPtr World::LoadModel(sdf::ElementPtr _sdf , BasePtr _parent)
{
  boost::mutex::scoped_lock lock(*this->loadModelMutex);
  ModelPtr model;

  if (_sdf->GetName() == "model")
  {
    model = this->physicsEngine->CreateModel(_parent);
    model->SetWorld(shared_from_this());
    model->Load(_sdf);

    event::Events::addEntity(model->GetScopedName());

    msgs::Model msg;
    model->FillMsg(msg);
    this->modelPub->Publish(msg);

    this->EnableAllModels();
  }
  else
  {
    gzerr << "SDF is missing the <model> tag:\n";
  }

  this->PublishModelPose(model);
  this->models.push_back(model);
  return model;
}

//////////////////////////////////////////////////
ActorPtr World::LoadActor(sdf::ElementPtr _sdf , BasePtr _parent)
{
  ActorPtr actor(new Actor(_parent));
  actor->SetWorld(shared_from_this());
  actor->Load(_sdf);

  event::Events::addEntity(actor->GetScopedName());

  msgs::Model msg;
  actor->FillMsg(msg);
  this->modelPub->Publish(msg);

  return actor;
}

//////////////////////////////////////////////////
RoadPtr World::LoadRoad(sdf::ElementPtr _sdf , BasePtr _parent)
{
  RoadPtr road(new Road(_parent));
  road->Load(_sdf);
  return road;
}

//////////////////////////////////////////////////
void World::LoadEntities(sdf::ElementPtr _sdf, BasePtr _parent)
{
  if (_sdf->HasElement("light"))
  {
    sdf::ElementPtr childElem = _sdf->GetElement("light");
    while (childElem)
    {
      msgs::Light *lm = this->sceneMsg.add_light();
      lm->CopyFrom(msgs::LightFromSDF(childElem));

      childElem = childElem->GetNextElement("light");
    }
  }

  if (_sdf->HasElement("model"))
  {
    sdf::ElementPtr childElem = _sdf->GetElement("model");

    while (childElem)
    {
      this->LoadModel(childElem, _parent);

      // TODO : Put back in the ability to nest models. We should do this
      // without requiring a joint.

      childElem = childElem->GetNextElement("model");
    }
  }

  if (_sdf->HasElement("actor"))
  {
    sdf::ElementPtr childElem = _sdf->GetElement("actor");

    while (childElem)
    {
      this->LoadActor(childElem, _parent);

      childElem = childElem->GetNextElement("actor");
    }
  }

  if (_sdf->HasElement("road"))
  {
    sdf::ElementPtr childElem = _sdf->GetElement("road");
    while (childElem)
    {
      this->LoadRoad(childElem, _parent);
      childElem = childElem->GetNextElement("road");
    }
  }
}

//////////////////////////////////////////////////
unsigned int World::GetModelCount() const
{
  return this->models.size();
}

//////////////////////////////////////////////////
ModelPtr World::GetModel(unsigned int _index) const
{
  if (_index >= this->models.size())
  {
    gzerr << "Given model index[" << _index << "] is out of range[0.."
          << this->models.size() << "]\n";
    return ModelPtr();
  }

  return this->models[_index];
}

//////////////////////////////////////////////////
Model_V World::GetModels() const
{
  return this->models;
}

//////////////////////////////////////////////////
void World::ResetTime()
{
  this->simTime = common::Time(0);
  this->pauseTime = common::Time(0);
  this->startTime = common::Time::GetWallTime();
  this->realTimeOffset = common::Time(0);
  this->iterations = 0;
  sensors::SensorManager::Instance()->ResetLastUpdateTimes();
}

//////////////////////////////////////////////////
void World::ResetEntities(Base::EntityType _type)
{
  this->rootElement->Reset(_type);
}

//////////////////////////////////////////////////
void World::Reset()
{
  bool currently_paused = this->IsPaused();
  this->SetPaused(true);

  {
    boost::recursive_mutex::scoped_lock(*this->worldUpdateMutex);

    math::Rand::SetSeed(math::Rand::GetSeed());
    this->physicsEngine->SetSeed(math::Rand::GetSeed());

    this->ResetTime();
    this->ResetEntities(Base::BASE);
    for (std::vector<WorldPluginPtr>::iterator iter = this->plugins.begin();
        iter != this->plugins.end(); ++iter)
      (*iter)->Reset();
    this->physicsEngine->Reset();
  }

  this->SetPaused(currently_paused);
}

//////////////////////////////////////////////////
void World::OnStep()
{
  this->stepInc = 1;
}

//////////////////////////////////////////////////
void World::SetSelectedEntityCB(const std::string &_name)
{
  msgs::Selection msg;
  BasePtr base = this->GetByName(_name);
  EntityPtr ent = boost::dynamic_pointer_cast<Entity>(base);

  // unselect selectedEntity
  if (this->selectedEntity)
  {
    msg.set_id(this->selectedEntity->GetId());
    msg.set_name(this->selectedEntity->GetScopedName());
    msg.set_selected(false);
    this->selectionPub->Publish(msg);

    this->selectedEntity->SetSelected(false);
  }

  // if a different entity is selected, show bounding box and SetSelected(true)
  if (ent && this->selectedEntity != ent)
  {
    // set selected entity to ent
    this->selectedEntity = ent;
    this->selectedEntity->SetSelected(true);

    msg.set_id(this->selectedEntity->GetId());
    msg.set_name(this->selectedEntity->GetScopedName());
    msg.set_selected(true);

    this->selectionPub->Publish(msg);
  }
  else
    this->selectedEntity.reset();
}

//////////////////////////////////////////////////
EntityPtr World::GetSelectedEntity() const
{
  return this->selectedEntity;
}

//////////////////////////////////////////////////
void World::PrintEntityTree()
{
  // Initialize all the entities
  for (unsigned int i = 0; i < this->rootElement->GetChildCount(); i++)
    this->rootElement->GetChild(i)->Print("");
}

//////////////////////////////////////////////////
gazebo::common::Time World::GetSimTime() const
{
  return this->simTime;
}

//////////////////////////////////////////////////
void World::SetSimTime(const common::Time &_t)
{
  this->simTime = _t;
}

//////////////////////////////////////////////////
gazebo::common::Time World::GetPauseTime() const
{
  return this->pauseTime;
}

//////////////////////////////////////////////////
gazebo::common::Time World::GetStartTime() const
{
  return this->startTime;
}

//////////////////////////////////////////////////
common::Time World::GetRealTime() const
{
  if (!util::LogPlay::Instance()->IsOpen())
  {
    if (this->pause)
      return (this->pauseStartTime - this->startTime) - this->realTimeOffset;
    else
      return (common::Time::GetWallTime() - this->startTime) -
        this->realTimeOffset;
  }
  else
    return this->logRealTime;
}

//////////////////////////////////////////////////
bool World::IsPaused() const
{
  return this->pause;
}

//////////////////////////////////////////////////
void World::SetPaused(bool _p)
{
  if (this->pause == _p)
    return;

  {
    boost::recursive_mutex::scoped_lock(*this->worldUpdateMutex);
    this->pause = _p;
  }

  if (_p)
  {
    // This is also a good time to clear out the logging buffer.
    util::LogRecord::Instance()->Notify();

    this->pauseStartTime = common::Time::GetWallTime();
  }
  else
    this->realTimeOffset += common::Time::GetWallTime() - this->pauseStartTime;

  event::Events::pause(_p);
}

//////////////////////////////////////////////////
void World::OnFactoryMsg(ConstFactoryPtr &_msg)
{
  boost::recursive_mutex::scoped_lock lock(*this->receiveMutex);
  this->factoryMsgs.push_back(*_msg);
}

//////////////////////////////////////////////////
void World::OnControl(ConstWorldControlPtr &_data)
{
  if (_data->has_pause())
    this->SetPaused(_data->pause());

  if (_data->has_step())
    this->OnStep();

  if (_data->has_multi_step())
  {
    // stepWorld is a blocking call so set stepInc directly so that world stats
    // will still be published
    this->SetPaused(true);
    boost::recursive_mutex::scoped_lock lock(*this->worldUpdateMutex);
    this->stepInc = _data->multi_step();
  }

  if (_data->has_seed())
  {
    math::Rand::SetSeed(_data->seed());
    this->physicsEngine->SetSeed(_data->seed());
  }

  if (_data->has_reset())
  {
    this->needsReset = true;

    if (_data->reset().has_all() && _data->reset().all())
    {
      this->resetAll = true;
    }
    else
    {
      this->resetAll = false;

      if (_data->reset().has_time_only() && _data->reset().time_only())
        this->resetTimeOnly = true;

      if (_data->reset().has_model_only() && _data->reset().model_only())
        this->resetModelOnly = true;
    }
  }
}

//////////////////////////////////////////////////
void World::OnRequest(ConstRequestPtr &_msg)
{
  boost::recursive_mutex::scoped_lock lock(*this->receiveMutex);
  this->requestMsgs.push_back(*_msg);
}

//////////////////////////////////////////////////
void World::JointLog(ConstJointPtr &_msg)
{
  boost::recursive_mutex::scoped_lock lock(*this->receiveMutex);
  int i = 0;
  for (; i < this->sceneMsg.joint_size(); i++)
  {
    if (this->sceneMsg.joint(i).name() == _msg->name())
    {
      this->sceneMsg.mutable_joint(i)->CopyFrom(*_msg);
      break;
    }
  }

  if (i >= this->sceneMsg.joint_size())
  {
    msgs::Joint *newJoint = this->sceneMsg.add_joint();
    newJoint->CopyFrom(*_msg);
  }
}

//////////////////////////////////////////////////
void World::OnModelMsg(ConstModelPtr &_msg)
{
  boost::recursive_mutex::scoped_lock lock(*this->receiveMutex);
  this->modelMsgs.push_back(*_msg);
}

//////////////////////////////////////////////////
void World::BuildSceneMsg(msgs::Scene &_scene, BasePtr _entity)
{
  if (_entity)
  {
    if (_entity->HasType(Entity::MODEL))
    {
      msgs::Model *modelMsg = _scene.add_model();
      boost::static_pointer_cast<Model>(_entity)->FillMsg(*modelMsg);
    }

    for (unsigned int i = 0; i < _entity->GetChildCount(); ++i)
    {
      this->BuildSceneMsg(_scene, _entity->GetChild(i));
    }
  }
}


//////////////////////////////////////////////////
/*void World::ModelUpdateTBB()
{
  tbb::parallel_for (tbb::blocked_range<size_t>(0, this->models.size(), 10),
      ModelUpdate_TBB(&this->models));
}*/

//////////////////////////////////////////////////
void World::ModelUpdateSingleLoop()
{
  // Update all the models
  for (unsigned int i = 0; i < this->rootElement->GetChildCount(); i++)
    this->rootElement->GetChild(i)->Update();
}


//////////////////////////////////////////////////
void World::LoadPlugins()
{
  // Load the plugins
  if (this->sdf->HasElement("plugin"))
  {
    sdf::ElementPtr pluginElem = this->sdf->GetElement("plugin");
    while (pluginElem)
    {
      this->LoadPlugin(pluginElem);
      pluginElem = pluginElem->GetNextElement("plugin");
    }
  }

  // Load the plugins for all the models
  for (unsigned int i = 0; i < this->rootElement->GetChildCount(); i++)
  {
    if (this->rootElement->GetChild(i)->HasType(Base::MODEL))
    {
      ModelPtr model = boost::static_pointer_cast<Model>(
          this->rootElement->GetChild(i));
      model->LoadPlugins();
    }
  }

  for (std::vector<WorldPluginPtr>::iterator iter = this->plugins.begin();
       iter != this->plugins.end(); ++iter)
  {
    (*iter)->Init();
  }
}

//////////////////////////////////////////////////
void World::LoadPlugin(const std::string &_filename,
                       const std::string &_name,
                       sdf::ElementPtr _sdf)
{
  gazebo::WorldPluginPtr plugin = gazebo::WorldPlugin::Create(_filename,
                                                              _name);

  if (plugin)
  {
    if (plugin->GetType() != WORLD_PLUGIN)
    {
      gzerr << "World[" << this->GetName() << "] is attempting to load "
            << "a plugin, but detected an incorrect plugin type. "
            << "Plugin filename[" << _filename << "] name[" << _name << "]\n";
      return;
    }
    plugin->Load(shared_from_this(), _sdf);
    this->plugins.push_back(plugin);

    if (this->initialized)
      plugin->Init();
  }
}

//////////////////////////////////////////////////
void World::RemovePlugin(const std::string &_name)
{
  std::vector<WorldPluginPtr>::iterator iter;
  for (iter = this->plugins.begin(); iter != this->plugins.end(); ++iter)
  {
    if ((*iter)->GetHandle() == _name)
    {
      this->plugins.erase(iter);
      break;
    }
  }
}

//////////////////////////////////////////////////
void World::LoadPlugin(sdf::ElementPtr _sdf)
{
  std::string pluginName = _sdf->Get<std::string>("name");
  std::string filename = _sdf->Get<std::string>("filename");
  this->LoadPlugin(filename, pluginName, _sdf);
}

//////////////////////////////////////////////////
void World::ProcessEntityMsgs()
{
  boost::mutex::scoped_lock lock(this->entityDeleteMutex);

  std::list<std::string>::iterator iter;
  for (iter = this->deleteEntity.begin();
       iter != this->deleteEntity.end(); ++iter)
  {
    // Remove all the dirty poses from the delete entity.
    for (std::list<Entity*>::iterator iter2 = this->dirtyPoses.begin();
         iter2 != this->dirtyPoses.end();)
    {
      if ((*iter2)->GetName() == *iter ||
          (*iter2)->GetParent()->GetName() == *iter)
      {
        this->dirtyPoses.erase(iter2++);
      }
      else
        ++iter2;
    }

    if (this->sdf->HasElement("model"))
    {
      sdf::ElementPtr childElem = this->sdf->GetElement("model");
      while (childElem && childElem->Get<std::string>("name") != (*iter))
        childElem = childElem->GetNextElement("model");
      if (childElem)
        this->sdf->RemoveChild(childElem);
    }

    this->rootElement->RemoveChild((*iter));
    this->RemoveModel(*iter);
  }

  if (!this->deleteEntity.empty())
  {
    this->EnableAllModels();
    this->deleteEntity.clear();
  }
}

//////////////////////////////////////////////////
void World::ProcessRequestMsgs()
{
  boost::recursive_mutex::scoped_lock lock(*this->receiveMutex);
  msgs::Response response;

  std::list<msgs::Request>::iterator iter;
  for (iter = this->requestMsgs.begin();
       iter != this->requestMsgs.end(); ++iter)
  {
    bool send = true;
    response.set_id((*iter).id());
    response.set_request((*iter).request());
    response.set_response("success");

    if ((*iter).request() == "entity_list")
    {
      msgs::Model_V modelVMsg;

      for (unsigned int i = 0; i < this->rootElement->GetChildCount(); ++i)
      {
        BasePtr entity = this->rootElement->GetChild(i);
        if (entity->HasType(Base::MODEL))
        {
          msgs::Model *modelMsg = modelVMsg.add_models();
          ModelPtr model = boost::dynamic_pointer_cast<Model>(entity);
          model->FillMsg(*modelMsg);
        }
      }

      response.set_type(modelVMsg.GetTypeName());
      std::string *serializedData = response.mutable_serialized_data();
      modelVMsg.SerializeToString(serializedData);
    }
    else if ((*iter).request() == "entity_delete")
    {
      boost::mutex::scoped_lock lock2(this->entityDeleteMutex);
      this->deleteEntity.push_back((*iter).data());
    }
    else if ((*iter).request() == "entity_info")
    {
      BasePtr entity = this->rootElement->GetByName((*iter).data());
      if (entity)
      {
        if (entity->HasType(Base::MODEL))
        {
          msgs::Model modelMsg;
          ModelPtr model = boost::dynamic_pointer_cast<Model>(entity);
          model->FillMsg(modelMsg);

          std::string *serializedData = response.mutable_serialized_data();
          modelMsg.SerializeToString(serializedData);
          response.set_type(modelMsg.GetTypeName());
        }
        else if (entity->HasType(Base::LINK))
        {
          msgs::Link linkMsg;
          LinkPtr link = boost::dynamic_pointer_cast<Link>(entity);
          link->FillMsg(linkMsg);

          std::string *serializedData = response.mutable_serialized_data();
          linkMsg.SerializeToString(serializedData);
          response.set_type(linkMsg.GetTypeName());
        }
        else if (entity->HasType(Base::COLLISION))
        {
          msgs::Collision collisionMsg;
          CollisionPtr collision =
            boost::dynamic_pointer_cast<Collision>(entity);
          collision->FillMsg(collisionMsg);

          std::string *serializedData = response.mutable_serialized_data();
          collisionMsg.SerializeToString(serializedData);
          response.set_type(collisionMsg.GetTypeName());
        }
        else if (entity->HasType(Base::JOINT))
        {
          msgs::Joint jointMsg;
          JointPtr joint = boost::dynamic_pointer_cast<Joint>(entity);
          joint->FillMsg(jointMsg);

          std::string *serializedData = response.mutable_serialized_data();
          jointMsg.SerializeToString(serializedData);
          response.set_type(jointMsg.GetTypeName());
        }
      }
      else
      {
        response.set_type("error");
        response.set_response("nonexistant");
      }
    }
    else if ((*iter).request() == "world_sdf")
    {
      msgs::GzString msg;
      this->UpdateStateSDF();
      std::ostringstream stream;
      stream << "<?xml version='1.0'?>\n"
             << "<sdf version='" << SDF_VERSION << "'>\n"
             << this->sdf->ToString("")
             << "</sdf>";

      msg.set_data(stream.str());

      std::string *serializedData = response.mutable_serialized_data();
      msg.SerializeToString(serializedData);
      response.set_type(msg.GetTypeName());
    }
    else if ((*iter).request() == "scene_info")
    {
      this->sceneMsg.clear_model();
      this->BuildSceneMsg(this->sceneMsg, this->rootElement);

      std::string *serializedData = response.mutable_serialized_data();
      this->sceneMsg.SerializeToString(serializedData);
      response.set_type(sceneMsg.GetTypeName());
    }
    else
      send = false;

    if (send)
    {
      this->responsePub->Publish(response);
    }
  }

  this->requestMsgs.clear();
}

//////////////////////////////////////////////////
void World::ProcessModelMsgs()
{
  boost::recursive_mutex::scoped_lock lock(*this->receiveMutex);
  std::list<msgs::Model>::iterator iter;
  for (iter = this->modelMsgs.begin(); iter != this->modelMsgs.end(); ++iter)
  {
    ModelPtr model;
    if ((*iter).has_id())
      model = this->GetModelById((*iter).id());
    else
      model = this->GetModel((*iter).name());

    if (!model)
      gzerr << "Unable to find model["
            << (*iter).name() << "] Id[" << (*iter).id() << "]\n";
    else
    {
      model->ProcessMsg(*iter);

      // May 30, 2013: The following code was removed because it has a
      // major performance impact when dragging complex object via the GUI.
      // This code also does not seem to be necessary, since can just
      // publish the incoming changes instead of a full model message. We
      // are leaving it temporarily in case we find a need for it.
      //
      // Let all other subscribers know about the change
      // msgs::Model msg;
      // model->FillMsg(msg);
      // // FillMsg fills the visual components from initial sdf
      // // but problem is that Visuals may have changed e.g. through ~/visual,
      // // so don't publish them to subscribers.
      // for (int i = 0; i < msg.link_size(); ++i)
      // {
      //   msg.mutable_link(i)->clear_visual();
      //   for (int j = 0; j < msg.link(i).collision_size(); ++j)
      //   {
      //     msg.mutable_link(i)->mutable_collision(j)->clear_visual();
      //   }
      // }

      this->modelPub->Publish(*iter);
    }
  }
  if (this->modelMsgs.size())
  {
    this->EnableAllModels();
    this->modelMsgs.clear();
  }
}

//////////////////////////////////////////////////
void World::ProcessFactoryMsgs()
{
  std::list<sdf::ElementPtr> modelsToLoad;
  std::list<msgs::Factory>::iterator iter;

  {
    boost::recursive_mutex::scoped_lock lock(*this->receiveMutex);
    for (iter = this->factoryMsgs.begin();
        iter != this->factoryMsgs.end(); ++iter)
    {
      this->factorySDF->root->ClearElements();

      if ((*iter).has_sdf() && !(*iter).sdf().empty())
      {
        // SDF Parsing happens here
        if (!sdf::readString((*iter).sdf(), factorySDF))
        {
          gzerr << "Unable to read sdf string[" << (*iter).sdf() << "]\n";
          continue;
        }
      }
      else if ((*iter).has_sdf_filename() && !(*iter).sdf_filename().empty())
      {
        std::string filename = common::ModelDatabase::Instance()->GetModelFile(
            (*iter).sdf_filename());

        if (!sdf::readFile(filename, factorySDF))
        {
          gzerr << "Unable to read sdf file.\n";
          continue;
        }
      }
      else if ((*iter).has_clone_model_name())
      {
        ModelPtr model = this->GetModel((*iter).clone_model_name());
        if (!model)
        {
          gzerr << "Unable to clone model[" << (*iter).clone_model_name()
            << "]. Model not found.\n";
          continue;
        }

        factorySDF->root->InsertElement(model->GetSDF()->Clone());

        std::string newName = model->GetName() + "_clone";
        int i = 0;
        while (this->GetModel(newName))
        {
          newName = model->GetName() + "_clone_" +
            boost::lexical_cast<std::string>(i);
          i++;
        }

        factorySDF->root->GetElement("model")->GetAttribute("name")->Set(
            newName);
      }
      else
      {
        gzerr << "Unable to load sdf from factory message."
          << "No SDF or SDF filename specified.\n";
        continue;
      }

      if ((*iter).has_edit_name())
      {
        BasePtr base = this->rootElement->GetByName((*iter).edit_name());
        if (base)
        {
          sdf::ElementPtr elem;
          if (factorySDF->root->GetName() == "sdf")
            elem = factorySDF->root->GetFirstElement();
          else
            elem = factorySDF->root;

          base->UpdateParameters(elem);
        }
      }
      else
      {
        bool isActor = false;
        bool isModel = false;
        bool isLight = false;

        sdf::ElementPtr elem = factorySDF->root->Clone();

        if (elem->HasElement("world"))
          elem = elem->GetElement("world");

        if (elem->HasElement("model"))
        {
          elem = elem->GetElement("model");
          isModel = true;
        }
        else if (elem->HasElement("light"))
        {
          elem = elem->GetElement("light");
          isLight = true;
        }
        else if (elem->HasElement("actor"))
        {
          elem = elem->GetElement("actor");
          isActor = true;
        }
        else
        {
          gzerr << "Unable to find a model, light, or actor in:\n";
          factorySDF->root->PrintValues("");
          continue;
        }

        if (!elem)
        {
          gzerr << "Invalid SDF:";
          factorySDF->root->PrintValues("");
          continue;
        }

        elem->SetParent(this->sdf);
        elem->GetParent()->InsertElement(elem);
        if ((*iter).has_pose())
          elem->GetElement("pose")->Set(msgs::Convert((*iter).pose()));

        if (isActor)
        {
          ActorPtr actor = this->LoadActor(elem, this->rootElement);
          actor->Init();
        }
        else if (isModel)
        {
          modelsToLoad.push_back(elem);
        }
        else if (isLight)
        {
          /// \TODO: Current broken. See Issue #67.
          msgs::Light *lm = this->sceneMsg.add_light();
          lm->CopyFrom(msgs::LightFromSDF(elem));

          this->lightPub->Publish(*lm);
        }
      }
    }

    this->factoryMsgs.clear();
  }

  for (std::list<sdf::ElementPtr>::iterator iter2 = modelsToLoad.begin();
       iter2 != modelsToLoad.end(); ++iter2)
  {
    try
    {
      ModelPtr model = this->LoadModel(*iter2, this->rootElement);
      model->Init();
      model->LoadPlugins();
    }
    catch(...)
    {
      gzerr << "Loading model from factory message failed\n";
    }
  }
}

//////////////////////////////////////////////////
ModelPtr World::GetModelBelowPoint(const math::Vector3 &_pt)
{
  ModelPtr model;
  EntityPtr entity = this->GetEntityBelowPoint(_pt);

  if (entity)
    model = entity->GetParentModel();
  else
    gzerr << "Unable to find entity below point[" << _pt << "]\n";

  return model;
}

//////////////////////////////////////////////////
EntityPtr World::GetEntityBelowPoint(const math::Vector3 &_pt)
{
  std::string entityName;
  double dist;
  math::Vector3 end;

  end = _pt;
  end.z -= 1000;

  this->physicsEngine->InitForThread();
  this->testRay->SetPoints(_pt, end);
  this->testRay->GetIntersection(dist, entityName);
  return this->GetEntity(entityName);
}

//////////////////////////////////////////////////
void World::SetState(const WorldState &_state)
{
  this->SetSimTime(_state.GetSimTime());
  this->logRealTime = _state.GetRealTime();

  const ModelState_M modelStates = _state.GetModelStates();
  for (ModelState_M::const_iterator iter = modelStates.begin();
       iter != modelStates.end(); ++iter)
  {
    ModelPtr model = this->GetModel(iter->second.GetName());
    if (model)
      model->SetState(iter->second);
    else
      gzerr << "Unable to find model[" << iter->second.GetName() << "]\n";
  }
}

//////////////////////////////////////////////////
void World::InsertModelFile(const std::string &_sdfFilename)
{
  boost::recursive_mutex::scoped_lock lock(*this->receiveMutex);
  msgs::Factory msg;
  msg.set_sdf_filename(_sdfFilename);
  this->factoryMsgs.push_back(msg);
}

//////////////////////////////////////////////////
void World::InsertModelSDF(const sdf::SDF &_sdf)
{
  boost::recursive_mutex::scoped_lock lock(*this->receiveMutex);
  msgs::Factory msg;
  msg.set_sdf(_sdf.ToString());
  this->factoryMsgs.push_back(msg);
}

//////////////////////////////////////////////////
void World::InsertModelString(const std::string &_sdfString)
{
  boost::recursive_mutex::scoped_lock lock(*this->receiveMutex);
  msgs::Factory msg;
  msg.set_sdf(_sdfString);
  this->factoryMsgs.push_back(msg);
}

//////////////////////////////////////////////////
std::string World::StripWorldName(const std::string &_name) const
{
  if (_name.find(this->GetName() + "::") == 0)
    return _name.substr(this->GetName().size() + 2);
  else
    return _name;
}

//////////////////////////////////////////////////
void World::EnableAllModels()
{
  for (Model_V::iterator iter = this->models.begin();
       iter != this->models.end(); ++iter)
  {
    (*iter)->SetEnabled(true);
  }
}

//////////////////////////////////////////////////
void World::DisableAllModels()
{
  for (Model_V::iterator iter = this->models.begin();
       iter != this->models.end(); ++iter)
  {
    (*iter)->SetEnabled(false);
  }
}

//////////////////////////////////////////////////
void World::UpdateStateSDF()
{
  this->sdf->Update();
  sdf::ElementPtr stateElem = this->sdf->GetElement("state");
  stateElem->ClearElements();

  WorldState currentState(shared_from_this());
  currentState.FillSDF(stateElem);
}

//////////////////////////////////////////////////
bool World::OnLog(std::ostringstream &_stream)
{
  int bufferIndex = this->currentStateBuffer;
  // Save the entire state when its the first call to OnLog.
  if (util::LogRecord::Instance()->GetFirstUpdate())
  {
    this->UpdateStateSDF();
    _stream << "<sdf version ='";
    _stream << SDF_VERSION;
    _stream << "'>\n";
    _stream << this->sdf->ToString("");
    _stream << "</sdf>\n";
  }
  else if (this->states[bufferIndex].size() >= 1)
  {
    {
      boost::mutex::scoped_lock lock(this->logBufferMutex);
      this->currentStateBuffer ^= 1;
    }
    for (std::deque<WorldState>::iterator iter =
        this->states[bufferIndex].begin();
        iter != this->states[bufferIndex].end(); ++iter)
    {
      _stream << "<sdf version='" << SDF_VERSION << "'>" << *iter << "</sdf>";
    }

    this->states[bufferIndex].clear();
  }

  // Logging has stopped. Wait for log worker to finish. Output last bit
  // of data, and reset states.
  if (!util::LogRecord::Instance()->GetRunning())
  {
    boost::mutex::scoped_lock lock(this->logBufferMutex);

    // Output any data that may have been pushed onto the queue
    for (size_t i = 0; i < this->states[this->currentStateBuffer^1].size(); ++i)
    {
      _stream << "<sdf version='" << SDF_VERSION << "'>"
        << this->states[this->currentStateBuffer^1][i] << "</sdf>";
    }
    for (size_t i = 0; i < this->states[this->currentStateBuffer].size(); ++i)
    {
      _stream << "<sdf version='" << SDF_VERSION << "'>"
        << this->states[this->currentStateBuffer][i] << "</sdf>";
    }

    // Clear everything.
    this->states[0].clear();
    this->states[1].clear();
    this->stateToggle = 0;
    this->prevStates[0] = WorldState();
    this->prevStates[1] = WorldState();
  }

  return true;
}

//////////////////////////////////////////////////
void World::ProcessMessages()
{
  {
    boost::recursive_mutex::scoped_lock lock(*this->receiveMutex);

    if ((this->posePub && this->posePub->HasConnections()) ||
        (this->poseLocalPub && this->poseLocalPub->HasConnections()))
    {
      msgs::PosesStamped msg;

      // Time stamp this PosesStamped message
      msgs::Set(msg.mutable_time(), this->GetSimTime());

      if (!this->publishModelPoses.empty())
      {
        for (std::set<ModelPtr>::iterator iter =
            this->publishModelPoses.begin();
            iter != this->publishModelPoses.end(); ++iter)
        {
          msgs::Pose *poseMsg = msg.add_pose();

          // Publish the model's relative pose
          poseMsg->set_name((*iter)->GetScopedName());
          poseMsg->set_id((*iter)->GetId());
          msgs::Set(poseMsg, (*iter)->GetRelativePose());

          // Publish each of the model's children relative poses
          Link_V links = (*iter)->GetLinks();
          for (Link_V::iterator linkIter = links.begin();
              linkIter != links.end(); ++linkIter)
          {
            poseMsg = msg.add_pose();
            poseMsg->set_name((*linkIter)->GetScopedName());
            poseMsg->set_id((*linkIter)->GetId());
            msgs::Set(poseMsg, (*linkIter)->GetRelativePose());
          }
        }

        if (this->posePub && this->posePub->HasConnections())
          this->posePub->Publish(msg);
      }

      if (this->poseLocalPub && this->poseLocalPub->HasConnections())
      {
        // rendering::Scene depends on this timestamp, which is used by
        // rendering sensors to time stamp their data
        this->poseLocalPub->Publish(msg);
      }
    }
    this->publishModelPoses.clear();
  }

  if (common::Time::GetWallTime() - this->prevProcessMsgsTime >
      this->processMsgsPeriod)
  {
    this->ProcessEntityMsgs();
    this->ProcessRequestMsgs();
    this->ProcessFactoryMsgs();
    this->ProcessModelMsgs();
    this->prevProcessMsgsTime = common::Time::GetWallTime();
  }
}

//////////////////////////////////////////////////
void World::PublishWorldStats()
{
  msgs::Set(this->worldStatsMsg.mutable_sim_time(), this->GetSimTime());
  msgs::Set(this->worldStatsMsg.mutable_real_time(), this->GetRealTime());
  msgs::Set(this->worldStatsMsg.mutable_pause_time(), this->GetPauseTime());
  this->worldStatsMsg.set_iterations(this->iterations);
  this->worldStatsMsg.set_paused(this->IsPaused());

  if (this->statPub && this->statPub->HasConnections())
    this->statPub->Publish(this->worldStatsMsg);
  this->prevStatTime = common::Time::GetWallTime();
}

//////////////////////////////////////////////////
bool World::IsLoaded() const
{
  return this->loaded;
}

//////////////////////////////////////////////////
void World::PublishModelPose(physics::ModelPtr _model)
{
  boost::recursive_mutex::scoped_lock lock(*this->receiveMutex);

  // Only add if the model name is not in the list
  this->publishModelPoses.insert(_model);
}

//////////////////////////////////////////////////
void World::LogWorker()
{
  boost::mutex::scoped_lock lock(this->logMutex);

  WorldPtr self = shared_from_this();
  this->logPrevIteration = this->iterations;

  GZ_ASSERT(self, "Self pointer to World is invalid");

  while (!this->stop)
  {
    int currState = (this->stateToggle + 1) % 2;

    this->prevStates[currState].Load(self);
    WorldState diffState = this->prevStates[currState] -
      this->prevStates[this->stateToggle];
    this->logPrevIteration = this->iterations;

    if (!diffState.IsZero())
    {
      this->stateToggle = currState;
      {
        // Store the entire current state (instead of the diffState). A slow
        // moving link may never be captured if only diff state is recorded.
        boost::mutex::scoped_lock bLock(this->logBufferMutex);
        this->states[this->currentStateBuffer].push_back(
            this->prevStates[currState]);
        // Tell the logger to update, once the number of states exceeds 1000
        if (this->states[this->currentStateBuffer].size() > 1000)
          util::LogRecord::Instance()->Notify();
      }
    }

    this->logContinueCondition.notify_all();

    // Wait until there is work to be done.
    this->logCondition.wait(lock);
  }

  // Make sure nothing is blocked by this thread.
  this->logContinueCondition.notify_all();
}

/////////////////////////////////////////////////
uint32_t World::GetIterations() const
{
  return this->iterations;
}

//////////////////////////////////////////////////
void World::RemoveModel(const std::string &_name)
{
  for (Model_V::iterator iter = this->models.begin();
       iter != this->models.end(); ++iter)
  {
    if ((*iter)->GetName() == _name || (*iter)->GetScopedName() == _name)
    {
      this->models.erase(iter);
      break;
    }
  }
}<|MERGE_RESOLUTION|>--- conflicted
+++ resolved
@@ -87,11 +87,7 @@
 //////////////////////////////////////////////////
 World::World(const std::string &_name)
 {
-<<<<<<< HEAD
-  this->clearModels = false;
-=======
   g_clearModels = false;
->>>>>>> 73bd6b7c
   this->sdf.reset(new sdf::Element);
   sdf::initFile("world.sdf", this->sdf);
 
@@ -572,11 +568,7 @@
 
   DIAG_TIMER_STOP("World::Step");
 
-<<<<<<< HEAD
-  if (this->clearModels)
-=======
   if (g_clearModels)
->>>>>>> 73bd6b7c
     this->ClearModels();
 }
 
@@ -731,21 +723,13 @@
 //////////////////////////////////////////////////
 void World::Clear()
 {
-<<<<<<< HEAD
-  this->clearModels = true;
-=======
   g_clearModels = true;
->>>>>>> 73bd6b7c
 }
 
 //////////////////////////////////////////////////
 void World::ClearModels()
 {
-<<<<<<< HEAD
-  this->clearModels = false;
-=======
   g_clearModels = false;
->>>>>>> 73bd6b7c
   bool pauseState = this->IsPaused();
   this->SetPaused(true);
 
