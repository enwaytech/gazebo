/*
 * Copyright (C) 2013-2015 Open Source Robotics Foundation
 *
 * Licensed under the Apache License, Version 2.0 (the "License");
 * you may not use this file except in compliance with the License.
 * You may obtain a copy of the License at
 *
 *     http://www.apache.org/licenses/LICENSE-2.0
 *
 * Unless required by applicable law or agreed to in writing, software
 * distributed under the License is distributed on an "AS IS" BASIS,
 * WITHOUT WARRANTIES OR CONDITIONS OF ANY KIND, either express or implied.
 * See the License for the specific language governing permissions and
 * limitations under the License.
 *
*/

#include <gtest/gtest.h>
#include <boost/lexical_cast.hpp>
#include <boost/algorithm/string/trim.hpp>
#include <boost/thread/mutex.hpp>
#include <boost/filesystem.hpp>

#include <gazebo/common/CommonIface.hh>
#include <gazebo/msgs/msgs.hh>
#include <gazebo/transport/transport.hh>

#include <stdio.h>
#include <stdlib.h>
#include <string>

#include "test/util.hh"
#include "test_config.h"

class gzTest : public gazebo::testing::AutoLogFixture { };

std::string g_msgDebugOut;
boost::mutex g_mutex;
pid_t g_pid = -1;
boost::condition_variable g_msgCondition;

/////////////////////////////////////////////////
bool custom_exec(std::string _cmd)
{
  return system(_cmd.c_str()) >= 0;
}

/////////////////////////////////////////////////
std::string custom_exec_str(std::string _cmd)
{
  _cmd += " 2>&1";
  FILE *pipe = popen(_cmd.c_str(), "r");

  if (!pipe)
    return "ERROR";

  char buffer[128];
  std::string result = "";

  while (!feof(pipe))
  {
    if (fgets(buffer, 128, pipe) != NULL)
      result += buffer;
  }

  pclose(pipe);
  return result;
}

/////////////////////////////////////////////////
void waitForMsg(const std::string &_cmd)
{
  boost::mutex::scoped_lock lock(g_mutex);
  g_msgDebugOut.clear();

  bool good = false;
  int iters = 0;
  while (!good and iters < 20)
  {
    custom_exec(_cmd);

    good = g_msgCondition.timed_wait(lock,
        boost::posix_time::milliseconds(1000));
    ++iters;
  }

  EXPECT_LT(iters, 20);
  EXPECT_TRUE(!g_msgDebugOut.empty());
}

/////////////////////////////////////////////////
void init()
{
  g_pid = fork();

  if (!g_pid)
  {
    boost::filesystem::path worldFilePath = TEST_PATH;
    worldFilePath = worldFilePath / "worlds" / "simple_arm_test.world";
    if (execlp("gzserver", worldFilePath.string().c_str(),
        "--iters", "60000", NULL) < 0)
    {
      gzerr << "Failed to start the gazebo server.\n";
    }
    return;
  }

  EXPECT_TRUE(gazebo::transport::init());
}

/////////////////////////////////////////////////
void fini()
{
  gazebo::transport::fini();
  if (kill(g_pid, SIGINT) < 0)
    gzerr << "Failed to kill the gazebo server.\n";

  int status;
  int p1 = 0;
  for (unsigned int i = 0; i < 5 && p1 != g_pid; ++i)
    p1 = waitpid(g_pid, &status, WNOHANG);
  if (p1 != g_pid)
  {
    kill(g_pid, SIGKILL);
    waitpid(g_pid, &status, 0);
  }

  g_pid = -1;
}

/////////////////////////////////////////////////
void JointCmdCB(ConstJointCmdPtr &_msg)
{
  boost::mutex::scoped_lock lock(g_mutex);
  g_msgDebugOut = _msg->DebugString();
  g_msgCondition.notify_all();
}

/////////////////////////////////////////////////
void ModelModifyCB(ConstModelPtr &_msg)
{
  boost::mutex::scoped_lock lock(g_mutex);
  g_msgDebugOut = _msg->DebugString();
  g_msgCondition.notify_all();
}

/////////////////////////////////////////////////
void RequestCB(ConstRequestPtr &_msg)
{
  boost::mutex::scoped_lock lock(g_mutex);
  g_msgDebugOut = _msg->DebugString();
  g_msgCondition.notify_all();
}

/////////////////////////////////////////////////
void FactoryCB(ConstFactoryPtr &_msg)
{
  boost::mutex::scoped_lock lock(g_mutex);
  g_msgDebugOut = _msg->DebugString();
  g_msgCondition.notify_all();
}

/////////////////////////////////////////////////
void WorldControlCB(ConstWorldControlPtr &_msg)
{
  boost::mutex::scoped_lock lock(g_mutex);
  g_msgDebugOut = _msg->DebugString();
  g_msgCondition.notify_all();
}

/////////////////////////////////////////////////
void PhysicsCB(ConstPhysicsPtr &_msg)
{
  boost::mutex::scoped_lock lock(g_mutex);
  g_msgDebugOut = _msg->DebugString();
  g_msgCondition.notify_all();
}

/////////////////////////////////////////////////
void CameraCB(ConstCameraCmdPtr &_msg)
{
  boost::mutex::scoped_lock lock(g_mutex);
  g_msgDebugOut = _msg->DebugString();
  g_msgCondition.notify_all();
}

/////////////////////////////////////////////////
/// Check to make sure that 'gz' exists
TEST_F(gzTest, Alive)
{
  std::string rawOutput = custom_exec_str("gz");
  std::string helpOutput = custom_exec_str("gz help");

  EXPECT_FALSE(rawOutput.empty());
  EXPECT_FALSE(helpOutput.empty());
  EXPECT_EQ(rawOutput, helpOutput);
}

/////////////////////////////////////////////////
TEST_F(gzTest, Joint)
{
  init();

  std::string helpOutput = custom_exec_str("gz help joint");
  EXPECT_NE(helpOutput.find("gz joint"), std::string::npos);

  gazebo::transport::NodePtr node(new gazebo::transport::Node());
  node->Init();
  gazebo::transport::SubscriberPtr sub =
    node->Subscribe("~/simple_arm/joint_cmd", &JointCmdCB);

  // Run the transport loop: starts a new thread
  gazebo::transport::run();

  // Test joint force
  {
    waitForMsg("gz joint -w default -m simple_arm "
        "-j arm_shoulder_pan_joint -f 10");

    gazebo::msgs::JointCmd msg;
    msg.set_name("simple_arm::arm_shoulder_pan_joint");
    msg.set_force(10);

    EXPECT_EQ(g_msgDebugOut, msg.DebugString());
  }

  // Test joint position PID
  {
    waitForMsg("gz joint -w default -m simple_arm "
        "-j arm_shoulder_pan_joint --pos-t 1.5707 --pos-p 1.2 "
        "--pos-i 0.01 --pos-d 0.2");

    gazebo::msgs::JointCmd msg;
    msg.set_name("simple_arm::arm_shoulder_pan_joint");
    msg.mutable_position()->set_target(1.5707);
    msg.mutable_position()->set_p_gain(1.2);
    msg.mutable_position()->set_i_gain(0.01);
    msg.mutable_position()->set_d_gain(0.2);

    EXPECT_EQ(g_msgDebugOut, msg.DebugString());
  }

  // Test joint velocity PID
  {
    waitForMsg("gz joint -w default -m simple_arm "
        "-j arm_shoulder_pan_joint --vel-t 1.5707 --vel-p 1.2 "
        "--vel-i 0.01 --vel-d 0.2");

    gazebo::msgs::JointCmd msg;
    msg.set_name("simple_arm::arm_shoulder_pan_joint");
    msg.mutable_velocity()->set_target(1.5707);
    msg.mutable_velocity()->set_p_gain(1.2);
    msg.mutable_velocity()->set_i_gain(0.01);
    msg.mutable_velocity()->set_d_gain(0.2);

    EXPECT_EQ(g_msgDebugOut, msg.DebugString());
  }

  fini();
}

/////////////////////////////////////////////////
TEST_F(gzTest, Model)
{
  init();

  std::string helpOutput = custom_exec_str("gz help model");
  EXPECT_NE(helpOutput.find("gz model"), std::string::npos);

  gazebo::transport::NodePtr node(new gazebo::transport::Node());
  node->Init();
  gazebo::transport::SubscriberPtr subModify =
    node->Subscribe("~/model/modify", &ModelModifyCB);

  gazebo::transport::SubscriberPtr subRequest =
    node->Subscribe("~/request", &RequestCB);

  gazebo::transport::SubscriberPtr subFactory =
    node->Subscribe("~/factory", &FactoryCB);

  // Run the transport loop: starts a new thread
  gazebo::transport::run();

  // Test model move
  {
    waitForMsg("gz model -w default -m simple_arm "
        "-x 1.1 -y 2.3 -z 4.5 -R 0.1 -P 1.2 -Y 3.4");

    gazebo::msgs::Model msg;
    msg.set_name("simple_arm");
    gazebo::msgs::Set(msg.mutable_pose(),
        gazebo::math::Pose(1.1, 2.3, 4.5, 0.1, 1.2, 3.4));
    EXPECT_EQ(g_msgDebugOut, msg.DebugString());
  }

  // Test model spawn from file
  {
    std::string filename = std::string(TEST_PATH) + "/models/box.sdf";

    waitForMsg("gz model -w default -m my_box -f " + filename);

    boost::shared_ptr<sdf::SDF> sdf(new sdf::SDF());
    EXPECT_TRUE(sdf::init(sdf));

    EXPECT_TRUE(sdf::readFile(filename, sdf));
    sdf::ElementPtr modelElem = sdf->Root()->GetElement("model");
    modelElem->GetAttribute("name")->SetFromString("my_box");

    gazebo::msgs::Factory msg;
    msg.set_sdf(sdf->ToString());
    gazebo::msgs::Set(msg.mutable_pose(), gazebo::math::Pose(0, 0, 0, 0, 0, 0));

    EXPECT_EQ(g_msgDebugOut, msg.DebugString());
  }

  // Test model spawn from string
  {
    std::string filename = std::string(TEST_PATH) + "/models/box.sdf";

    std::string cmd = "cat ";
    cmd += filename + " | gz model -w default -m my_box -s";
    waitForMsg(cmd);

    boost::shared_ptr<sdf::SDF> sdf(new sdf::SDF());
    EXPECT_TRUE(sdf::init(sdf));

    EXPECT_TRUE(sdf::readFile(filename, sdf));
    sdf::ElementPtr modelElem = sdf->Root()->GetElement("model");
    modelElem->GetAttribute("name")->SetFromString("my_box");

    gazebo::msgs::Factory msg;
    msg.set_sdf(sdf->ToString());
    gazebo::msgs::Set(msg.mutable_pose(), gazebo::math::Pose(0, 0, 0, 0, 0, 0));

    EXPECT_EQ(g_msgDebugOut, msg.DebugString());
  }

  // Test model info and pose
  {
    // Make sure the error message is output.
    std::string modelInfo = custom_exec_str("gz model -m does_not_exist -i");
    EXPECT_EQ(gazebo::common::get_sha1<std::string>(modelInfo),
        "7b5a9ab178ce5fa6ae74c80a33a99b84183ae600");

    // Get info for a model that exists.
    modelInfo = custom_exec_str("gz model -m my_box -i");

    // Check that a few values exist. We don't check the sha1 value
    // because a few values, such as pose, are dynamic.
    EXPECT_TRUE(modelInfo.find("name: \"my_box\"") != std::string::npos);
    EXPECT_TRUE(modelInfo.find("id: 9") != std::string::npos);
    EXPECT_TRUE(modelInfo.find("name: \"my_box::link::collision\"")
        != std::string::npos);

    // Get the pose of the model.
    modelInfo = custom_exec_str("gz model -m my_box -p");
    boost::algorithm::trim(modelInfo);

    // Split the string into parts p.
    std::vector<std::string> p;
    boost::split(p, modelInfo, boost::is_any_of(" "));

    // Make sure we have the right number of parts.
    // Don't ASSERT_EQ, because we need to run fini at end of test
    EXPECT_EQ(p.size(), 6u);

    // Make sure the pose is correct.
    if (p.size() == 6u)
    {
      EXPECT_NO_THROW(EXPECT_DOUBLE_EQ(boost::lexical_cast<double>(p[0]), 0.0));
      EXPECT_NO_THROW(EXPECT_DOUBLE_EQ(boost::lexical_cast<double>(p[1]), 0.0));
      EXPECT_NO_THROW(EXPECT_DOUBLE_EQ(boost::lexical_cast<double>(p[2]), 0.5));
      EXPECT_NO_THROW(EXPECT_DOUBLE_EQ(boost::lexical_cast<double>(p[3]), 0.0));
      EXPECT_NO_THROW(EXPECT_DOUBLE_EQ(boost::lexical_cast<double>(p[4]), 0.0));
      EXPECT_NO_THROW(EXPECT_DOUBLE_EQ(boost::lexical_cast<double>(p[5]), 0.0));
    }
  }

  // Test model delete
  {
    waitForMsg("gz model -w default -m simple_arm -d");

    EXPECT_NE(g_msgDebugOut.find("entity_delete"), std::string::npos);
    EXPECT_NE(g_msgDebugOut.find("simple_arm"), std::string::npos);
  }

  fini();
}

/////////////////////////////////////////////////
TEST_F(gzTest, World)
{
  init();

  std::string helpOutput = custom_exec_str("gz help world");
  EXPECT_NE(helpOutput.find("gz world"), std::string::npos);

  gazebo::transport::NodePtr node(new gazebo::transport::Node());
  node->Init();
  gazebo::transport::SubscriberPtr sub =
    node->Subscribe("~/world_control", &WorldControlCB);

  // Run the transport loop: starts a new thread
  gazebo::transport::run();

  // Test world pause
  {
    waitForMsg("gz world -w default -p 1");

    gazebo::msgs::WorldControl msg;
    msg.set_pause(true);
    EXPECT_EQ(g_msgDebugOut, msg.DebugString());
  }

  // Test world step
  {
    waitForMsg("gz world -w default -s");

    gazebo::msgs::WorldControl msg;
    msg.set_step(true);
    EXPECT_EQ(g_msgDebugOut, msg.DebugString());
  }

  // Test world multi-step
  {
    waitForMsg("gz world -w default -m 10");

    gazebo::msgs::WorldControl msg;
    msg.set_multi_step(10);
    EXPECT_EQ(g_msgDebugOut, msg.DebugString());
  }

  // Test world reset all
  {
    waitForMsg("gz world -w default -r");

    gazebo::msgs::WorldControl msg;
    msg.mutable_reset()->set_all(true);
    EXPECT_EQ(g_msgDebugOut, msg.DebugString());
  }

  // Test world reset time
  {
    waitForMsg("gz world -w default -t");

    gazebo::msgs::WorldControl msg;
    msg.mutable_reset()->set_time_only(true);
    EXPECT_EQ(g_msgDebugOut, msg.DebugString());
  }

  // Test world reset models
  {
    waitForMsg("gz world -w default -o");

    gazebo::msgs::WorldControl msg;
    msg.mutable_reset()->set_model_only(true);
    EXPECT_EQ(g_msgDebugOut, msg.DebugString());
  }

  fini();
}

/////////////////////////////////////////////////
TEST_F(gzTest, Physics)
{
  init();

  std::string helpOutput = custom_exec_str("gz help physics");
  EXPECT_NE(helpOutput.find("gz physics"), std::string::npos);

  gazebo::transport::NodePtr node(new gazebo::transport::Node());
  node->Init();
  gazebo::transport::SubscriberPtr sub =
    node->Subscribe("~/physics", &PhysicsCB);

  // Run the transport loop: starts a new thread
  gazebo::transport::run();

  // Test gravity
  {
    waitForMsg("gz physics -w default -g 1,2,3 ");

    gazebo::msgs::Physics msg;
    msg.mutable_gravity()->set_x(1);
    msg.mutable_gravity()->set_y(2);
    msg.mutable_gravity()->set_z(3);

    EXPECT_EQ(g_msgDebugOut, msg.DebugString());
  }

  // Test step size
  {
    waitForMsg("gz physics -w default -s 0.0123 ");

    gazebo::msgs::Physics msg;
    msg.set_max_step_size(0.0123);

    EXPECT_EQ(g_msgDebugOut, msg.DebugString());
  }

  // Test iters
  {
    waitForMsg("gz physics -w default -i 561 ");

    gazebo::msgs::Physics msg;
    msg.set_iters(561);

    EXPECT_EQ(g_msgDebugOut, msg.DebugString());
  }

  // Test update-rate
  {
    waitForMsg("gz physics -w default -u 1234 ");

    gazebo::msgs::Physics msg;
    msg.set_real_time_update_rate(1234);

    EXPECT_EQ(g_msgDebugOut, msg.DebugString());
  }

  fini();
}

/////////////////////////////////////////////////
TEST_F(gzTest, Camera)
{
  init();

  std::string helpOutput = custom_exec_str("gz help camera");
  EXPECT_NE(helpOutput.find("gz camera"), std::string::npos);

  gazebo::transport::NodePtr node(new gazebo::transport::Node());
  node->Init();
  gazebo::transport::SubscriberPtr sub =
    node->Subscribe("~/user/cmd", &CameraCB);

  // Run the transport loop: starts a new thread
  gazebo::transport::run();

  // Test follow
  {
    waitForMsg("gz camera -w default -c user -f box");

    gazebo::msgs::CameraCmd msg;
    msg.set_follow_model("box");

    EXPECT_EQ(g_msgDebugOut, msg.DebugString());
  }

  fini();
}

/////////////////////////////////////////////////
TEST_F(gzTest, Stats)
{
  init();

  std::string helpOutput = custom_exec_str("gz help stats");
  EXPECT_NE(helpOutput.find("gz stats"), std::string::npos);

  // Basic output
  std::string output = custom_exec_str("gz stats -d 1");
  EXPECT_NE(output.find("Factor["), std::string::npos);

  // Plot option
  output = custom_exec_str("gz stats -d 1 -p");
  EXPECT_NE(output.find("# real-time factor (percent),"), std::string::npos);

  fini();
}

/////////////////////////////////////////////////
TEST_F(gzTest, Topic)
{
  init();

  std::string helpOutput = custom_exec_str("gz help topic");
  EXPECT_NE(helpOutput.find("gz topic"), std::string::npos);

  // List
  std::string output = custom_exec_str("gz topic -l");
  EXPECT_NE(output.find("/gazebo/default/world_stats"), std::string::npos);

  // Info
  output = custom_exec_str("gz topic -i /gazebo/default/world_stats");
  EXPECT_NE(output.find("gazebo.msgs.WorldStatistics"), std::string::npos);

  // Echo
  output = custom_exec_str("gz topic -e /gazebo/default/world_stats -d 1");
  EXPECT_NE(output.find("real_time {"), std::string::npos);

  // Echo unformatted
  output = custom_exec_str("gz topic -e /gazebo/default/world_stats -u -d 1");
  EXPECT_NE(output.find("real_time {"), std::string::npos);

  // Hz
  output = custom_exec_str("gz topic -z /gazebo/default/world_stats -d 1");
  EXPECT_NE(output.find("Hz:"), std::string::npos);

  // Bw
  output = custom_exec_str("gz topic -b /gazebo/default/world_stats -d 10");
  EXPECT_NE(output.find("Total["), std::string::npos);

  fini();
}

/////////////////////////////////////////////////
TEST_F(gzTest, SDF)
{
  boost::filesystem::path path;

  init();
  std::string helpOutput = custom_exec_str("gz help sdf");
  EXPECT_NE(helpOutput.find("gz sdf"), std::string::npos);

  // Regenerate each sum using:
  // gz sdf -d -v <major.minor> | sha1sum'
  std::map<std::string, std::string> descSums;
<<<<<<< HEAD
  descSums["1.0"] = "5235eb8464a96505c2a31fe96327d704e45c9cc4";
  descSums["1.2"] = "870d8c02800c3ac75e85c58657ee8cc2c1079a92";
  descSums["1.3"] = "549f8f2e9231820897616dac4da42220aafe5aa8";
  descSums["1.4"] = "3d6e8cbd0410a6e65060f2f5c32f546d25af5873";
  descSums["1.5"] = "273a4f016654ffc237bbf3638e9e2c013171d9da";
=======
  descSums["1.0"] = "a02fbc1275100569c99d860044563f669934c0fc";
  descSums["1.2"] = "f524458ace57d6aabbbc2303da208f65af37ef53";
  descSums["1.3"] = "74a3aa8d31f97328175f43d03410be55631fa0e1";
  descSums["1.4"] = "057f26137669d9d7eeb5a8c6f51e4f4077d9ddcf";
  descSums["1.5"] = "e4f109dcb78dbccc161614daee5f428519725ebb";
>>>>>>> 7c22a662

  // Test each descSum
  for (std::map<std::string, std::string>::iterator iter = descSums.begin();
       iter != descSums.end(); ++iter)
  {
    std::string cmd = std::string("gz sdf -d -v ") + iter->first;
    std::string output = custom_exec_str(cmd);
    std::string shasum = gazebo::common::get_sha1<std::string>(output);
    EXPECT_EQ(shasum, iter->second);
  }

  // Regenerate each sum using:
  // gz sdf -o -v <major.minor> | sha1sum'
  std::map<std::string, std::string> docSums;
  docSums["1.0"] = "4cf955ada785adf72503744604ffadcdf13ec0d2";
  docSums["1.2"] = "27f9d91080ce8aa18eac27c9d899fde2d4b78785";
  docSums["1.3"] = "ad80986d42eae97baf277118f52d7e8b951d8ea1";
  docSums["1.4"] = "153ddd6ba6797c37c7fcddb2be5362c9969d97a1";
<<<<<<< HEAD
  docSums["1.5"] = "ffbead7b207372d25db5419629365ff6fc27b12c";
=======
  docSums["1.5"] = "c06051e30115dd06e0c2b727f9e70bd3bcc88a38";
>>>>>>> 7c22a662

  // Test each docSum
  for (std::map<std::string, std::string>::iterator iter = docSums.begin();
       iter != docSums.end(); ++iter)
  {
    std::string cmd = std::string("gz sdf -o -v ") + iter->first;
    std::string output = custom_exec_str(cmd);
    std::string shasum = gazebo::common::get_sha1<std::string>(output);
    EXPECT_EQ(shasum, iter->second);
  }


  path = TEST_PATH;
  path /= "worlds/empty_different_name.world";

  {
    // Check empty.world
    std::string output =
      custom_exec_str(std::string("gz sdf -k ") + path.string());
    EXPECT_EQ(output, "Check complete\n");
  }

  {
    // Print empty.world
    // Regenerate using:
    // gz sdf -p test/worlds/empty_different_name.world
    // | sed ':a;N;$!ba;s/\n/\\n/g' | sed 's/"/\\"/g'
    std::string output =
      custom_exec_str(std::string("gz sdf -p ") + path.string());
    std::string shasum = gazebo::common::get_sha1<std::string>(output);
    EXPECT_EQ(shasum, "8d705cf60cfdb944764bdc0176050168253aa752");
  }

  path = PROJECT_BINARY_PATH;
  path = path / "test" / "sdf_convert_test.world";
  std::ofstream file(path.string().c_str(), std::ios::out);
  file << "<?xml version='1.0' ?>"
    "<sdf version='1.3'>"
    "<world name='default'>"
    "<include><uri>model://camera</uri></include>"
    "</world>"
    "</sdf>";
  file.close();

  {
    // Convert 1.3 SDF
    std::string output =
      custom_exec_str(std::string("gz sdf -c ") + path.string());
    EXPECT_EQ(output, "Success\n");
  }

  fini();
}

/////////////////////////////////////////////////
/// Main
int main(int argc, char **argv)
{
  ::testing::InitGoogleTest(&argc, argv);
  return RUN_ALL_TESTS();
}<|MERGE_RESOLUTION|>--- conflicted
+++ resolved
@@ -616,19 +616,11 @@
   // Regenerate each sum using:
   // gz sdf -d -v <major.minor> | sha1sum'
   std::map<std::string, std::string> descSums;
-<<<<<<< HEAD
-  descSums["1.0"] = "5235eb8464a96505c2a31fe96327d704e45c9cc4";
-  descSums["1.2"] = "870d8c02800c3ac75e85c58657ee8cc2c1079a92";
-  descSums["1.3"] = "549f8f2e9231820897616dac4da42220aafe5aa8";
-  descSums["1.4"] = "3d6e8cbd0410a6e65060f2f5c32f546d25af5873";
-  descSums["1.5"] = "273a4f016654ffc237bbf3638e9e2c013171d9da";
-=======
   descSums["1.0"] = "a02fbc1275100569c99d860044563f669934c0fc";
   descSums["1.2"] = "f524458ace57d6aabbbc2303da208f65af37ef53";
   descSums["1.3"] = "74a3aa8d31f97328175f43d03410be55631fa0e1";
   descSums["1.4"] = "057f26137669d9d7eeb5a8c6f51e4f4077d9ddcf";
   descSums["1.5"] = "e4f109dcb78dbccc161614daee5f428519725ebb";
->>>>>>> 7c22a662
 
   // Test each descSum
   for (std::map<std::string, std::string>::iterator iter = descSums.begin();
@@ -647,11 +639,7 @@
   docSums["1.2"] = "27f9d91080ce8aa18eac27c9d899fde2d4b78785";
   docSums["1.3"] = "ad80986d42eae97baf277118f52d7e8b951d8ea1";
   docSums["1.4"] = "153ddd6ba6797c37c7fcddb2be5362c9969d97a1";
-<<<<<<< HEAD
-  docSums["1.5"] = "ffbead7b207372d25db5419629365ff6fc27b12c";
-=======
   docSums["1.5"] = "c06051e30115dd06e0c2b727f9e70bd3bcc88a38";
->>>>>>> 7c22a662
 
   // Test each docSum
   for (std::map<std::string, std::string>::iterator iter = docSums.begin();
