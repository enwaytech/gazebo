--- conflicted
+++ resolved
@@ -1,12 +1,9 @@
 ## Gazebo 9
 
-<<<<<<< HEAD
-## Gazebo 9.X.X (201X-XX-XX)
+## Gazebo 9.X.X (20XX-XX-XX)
 
 1. Added support for tracked vehicles
     * [Issue #863](https://bitbucket.org/osrf/gazebo/issues/863)
-=======
-## Gazebo 9.X.X (20XX-XX-XX)
 
 1. Fix saving heightmap cache
     * [Pull request 3044](https://bitbucket.org/osrf/gazebo/pull-requests/3044)
@@ -15,7 +12,6 @@
 1. Add method to get the link visual elements
     * [Pull request 3040](https://bitbucket.org/osrf/gazebo/pull-requests/3040)
     * backport of [Pull request 2900](https://bitbucket.org/osrf/gazebo/pull-requests/2900)
->>>>>>> 148d71e8
 
 ## Gazebo 9.5.0 (2018-11-19)
 
