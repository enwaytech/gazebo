/*
 * Copyright (C) 2014-2015 Open Source Robotics Foundation
 *
 * Licensed under the Apache License, Version 2.0 (the "License");
 * you may not use this file except in compliance with the License.
 * You may obtain a copy of the License at
 *
 *     http://www.apache.org/licenses/LICENSE-2.0
 *
 * Unless required by applicable law or agreed to in writing, software
 * distributed under the License is distributed on an "AS IS" BASIS,
 * WITHOUT WARRANTIES OR CONDITIONS OF ANY KIND, either express or implied.
 * See the License for the specific language governing permissions and
 * limitations under the License.
 *
 */

#ifdef _WIN32
  // Ensure that Winsock2.h is included before Windows.h, which can get
  // pulled in by anybody (e.g., Boost).
  #include <Winsock2.h>
#endif

#include <boost/bind.hpp>
#include <boost/thread/recursive_mutex.hpp>
#include <boost/filesystem.hpp>
#include <sstream>
#include <string>

#include "gazebo/common/Exception.hh"
#include "gazebo/common/SVGLoader.hh"

#include "gazebo/rendering/UserCamera.hh"
#include "gazebo/rendering/Material.hh"
#include "gazebo/rendering/Scene.hh"

#include "gazebo/math/Quaternion.hh"

#include "gazebo/transport/Publisher.hh"
#include "gazebo/transport/Node.hh"
#include "gazebo/transport/TransportIface.hh"

#include "gazebo/gui/Actions.hh"
#include "gazebo/gui/KeyEventHandler.hh"
#include "gazebo/gui/MouseEventHandler.hh"
#include "gazebo/gui/GuiEvents.hh"
#include "gazebo/gui/GuiIface.hh"
#include "gazebo/gui/ModelManipulator.hh"
#include "gazebo/gui/ModelSnap.hh"
#include "gazebo/gui/ModelAlign.hh"
#include "gazebo/gui/SaveDialog.hh"
#include "gazebo/gui/MainWindow.hh"

#include "gazebo/gui/model/ModelData.hh"
#include "gazebo/gui/model/LinkInspector.hh"
#include "gazebo/gui/model/ModelPluginInspector.hh"
#include "gazebo/gui/model/JointMaker.hh"
#include "gazebo/gui/model/ModelEditorEvents.hh"
#include "gazebo/gui/model/ModelCreator.hh"

using namespace gazebo;
using namespace gui;

const std::string ModelCreator::modelDefaultName = "Untitled";
const std::string ModelCreator::previewName = "ModelPreview";

/////////////////////////////////////////////////
ModelCreator::ModelCreator()
{
  this->active = false;

  this->modelTemplateSDF.reset(new sdf::SDF);
  this->modelTemplateSDF->SetFromString(ModelData::GetTemplateSDFString());

  this->updateMutex = new boost::recursive_mutex();

  this->manipMode = "";
  this->linkCounter = 0;
  this->modelCounter = 0;

  this->node = transport::NodePtr(new transport::Node());
  this->node->Init();
  this->makerPub = this->node->Advertise<msgs::Factory>("~/factory");
  this->requestPub = this->node->Advertise<msgs::Request>("~/request");

  this->jointMaker = new JointMaker();

  connect(g_editModelAct, SIGNAL(toggled(bool)), this, SLOT(OnEdit(bool)));

  this->inspectAct = new QAction(tr("Open Link Inspector"), this);
  connect(this->inspectAct, SIGNAL(triggered()), this,
      SLOT(OnOpenInspector()));

  if (g_deleteAct)
  {
    connect(g_deleteAct, SIGNAL(DeleteSignal(const std::string &)), this,
        SLOT(OnDelete(const std::string &)));
  }

  this->connections.push_back(
      gui::Events::ConnectEditModel(
      boost::bind(&ModelCreator::OnEditModel, this, _1)));

  this->connections.push_back(
      gui::model::Events::ConnectSaveModelEditor(
      boost::bind(&ModelCreator::OnSave, this)));

  this->connections.push_back(
      gui::model::Events::ConnectSaveAsModelEditor(
      boost::bind(&ModelCreator::OnSaveAs, this)));

  this->connections.push_back(
      gui::model::Events::ConnectNewModelEditor(
      boost::bind(&ModelCreator::OnNew, this)));

  this->connections.push_back(
      gui::model::Events::ConnectExitModelEditor(
      boost::bind(&ModelCreator::OnExit, this)));

  this->connections.push_back(
    gui::model::Events::ConnectModelNameChanged(
      boost::bind(&ModelCreator::OnNameChanged, this, _1)));

  this->connections.push_back(
      gui::model::Events::ConnectModelChanged(
      boost::bind(&ModelCreator::ModelChanged, this)));

  this->connections.push_back(
      gui::model::Events::ConnectOpenLinkInspector(
      boost::bind(&ModelCreator::OpenInspector, this, _1)));

  this->connections.push_back(
      gui::model::Events::ConnectOpenModelPluginInspector(
      boost::bind(&ModelCreator::OpenModelPluginInspector, this, _1)));

  this->connections.push_back(
      gui::Events::ConnectAlignMode(
        boost::bind(&ModelCreator::OnAlignMode, this, _1, _2, _3, _4, _5)));

  this->connections.push_back(
      gui::Events::ConnectManipMode(
        boost::bind(&ModelCreator::OnManipMode, this, _1)));

  this->connections.push_back(
     event::Events::ConnectSetSelectedEntity(
       boost::bind(&ModelCreator::OnSetSelectedEntity, this, _1, _2)));

  this->connections.push_back(
     gui::model::Events::ConnectSetSelectedLink(
       boost::bind(&ModelCreator::OnSetSelectedLink, this, _1, _2)));

  this->connections.push_back(
     gui::model::Events::ConnectSetSelectedModelPlugin(
       boost::bind(&ModelCreator::OnSetSelectedModelPlugin, this, _1, _2)));

  this->connections.push_back(
      gui::Events::ConnectScaleEntity(
      boost::bind(&ModelCreator::OnEntityScaleChanged, this, _1, _2)));

  this->connections.push_back(
      gui::model::Events::ConnectShowLinkContextMenu(
      boost::bind(&ModelCreator::ShowContextMenu, this, _1)));

  this->connections.push_back(
      gui::model::Events::ConnectShowModelPluginContextMenu(
      boost::bind(&ModelCreator::ShowModelPluginContextMenu, this, _1)));

  this->connections.push_back(
      gui::model::Events::ConnectRequestLinkRemoval(
        boost::bind(&ModelCreator::RemoveEntity, this, _1)));

  this->connections.push_back(
      gui::model::Events::ConnectRequestModelPluginRemoval(
        boost::bind(&ModelCreator::RemoveModelPlugin, this, _1)));

  this->connections.push_back(
      event::Events::ConnectPreRender(
        boost::bind(&ModelCreator::Update, this)));

  this->connections.push_back(
      gui::model::Events::ConnectModelPropertiesChanged(
      boost::bind(&ModelCreator::OnPropertiesChanged, this, _1, _2)));

  this->connections.push_back(
      gui::model::Events::ConnectRequestModelPluginInsertion(
      std::bind(&ModelCreator::OnAddModelPlugin, this,
      std::placeholders::_1, std::placeholders::_2, std::placeholders::_3)));

  if (g_copyAct)
  {
    g_copyAct->setEnabled(false);
    connect(g_copyAct, SIGNAL(triggered()), this, SLOT(OnCopy()));
  }
  if (g_pasteAct)
  {
    g_pasteAct->setEnabled(false);
    connect(g_pasteAct, SIGNAL(triggered()), this, SLOT(OnPaste()));
  }

  this->saveDialog = new SaveDialog(SaveDialog::MODEL);

  this->Reset();
}

/////////////////////////////////////////////////
ModelCreator::~ModelCreator()
{
  while (!this->allLinks.empty())
    this->RemoveLinkImpl(this->allLinks.begin()->first);

  while (!this->allNestedModels.empty())
    this->RemoveNestedModelImpl(this->allNestedModels.begin()->first);

  this->allNestedModels.clear();
  this->allLinks.clear();
  this->allModelPlugins.clear();
  this->node->Fini();
  this->node.reset();
  this->modelTemplateSDF.reset();
  this->requestPub.reset();
  this->makerPub.reset();
  this->connections.clear();

  delete this->saveDialog;
  delete this->updateMutex;

  delete this->jointMaker;
}

/////////////////////////////////////////////////
void ModelCreator::OnEdit(bool _checked)
{
  if (_checked)
  {
    this->active = true;
    this->modelCounter++;
    KeyEventHandler::Instance()->AddPressFilter("model_creator",
        boost::bind(&ModelCreator::OnKeyPress, this, _1));

    MouseEventHandler::Instance()->AddPressFilter("model_creator",
        boost::bind(&ModelCreator::OnMousePress, this, _1));

    MouseEventHandler::Instance()->AddReleaseFilter("model_creator",
        boost::bind(&ModelCreator::OnMouseRelease, this, _1));

    MouseEventHandler::Instance()->AddMoveFilter("model_creator",
        boost::bind(&ModelCreator::OnMouseMove, this, _1));

    MouseEventHandler::Instance()->AddDoubleClickFilter("model_creator",
        boost::bind(&ModelCreator::OnMouseDoubleClick, this, _1));

    this->jointMaker->EnableEventHandlers();
  }
  else
  {
    this->active = false;
    KeyEventHandler::Instance()->RemovePressFilter("model_creator");
    MouseEventHandler::Instance()->RemovePressFilter("model_creator");
    MouseEventHandler::Instance()->RemoveReleaseFilter("model_creator");
    MouseEventHandler::Instance()->RemoveMoveFilter("model_creator");
    MouseEventHandler::Instance()->RemoveDoubleClickFilter("model_creator");
    this->jointMaker->DisableEventHandlers();
    this->jointMaker->Stop();

    this->DeselectAll();
  }
}

/////////////////////////////////////////////////
void ModelCreator::OnEditModel(const std::string &_modelName)
{
  if (!gui::get_active_camera() ||
      !gui::get_active_camera()->GetScene())
  {
    gzerr << "Unable to edit model. GUI camera or scene is NULL"
        << std::endl;
    return;
  }

  if (!this->active)
  {
    gzwarn << "Model Editor must be active before loading a model. " <<
              "Not loading model " << _modelName << std::endl;
    return;
  }

  // Get SDF model element from model name
  // TODO replace with entity_info and parse gazebo.msgs.Model msgs
  // or handle model_sdf requests in world.
  boost::shared_ptr<msgs::Response> response =
    transport::request(gui::get_world(), "world_sdf");

  msgs::GzString msg;
  // Make sure the response is correct
  if (response->type() == msg.GetTypeName())
  {
    // Parse the response message
    msg.ParseFromString(response->serialized_data());

    // Parse the string into sdf
    sdf::SDF sdfParsed;
    sdfParsed.SetFromString(msg.data());

    // Check that sdf contains world
    if (sdfParsed.Root()->HasElement("world") &&
        sdfParsed.Root()->GetElement("world")->HasElement("model"))
    {
      sdf::ElementPtr world = sdfParsed.Root()->GetElement("world");
      sdf::ElementPtr model = world->GetElement("model");
      while (model)
      {
        if (model->GetAttribute("name")->GetAsString() == _modelName)
        {
          // Create the root model
          this->CreateModelFromSDF(model);

          // Hide the model from the scene to substitute with the preview visual
          this->SetModelVisible(_modelName, false);

          rendering::ScenePtr scene = gui::get_active_camera()->GetScene();
          rendering::VisualPtr visual = scene->GetVisual(_modelName);

          ignition::math::Pose3d pose;
          if (visual)
          {
            pose = visual->GetWorldPose().Ign();
            this->previewVisual->SetWorldPose(pose);
          }

          this->serverModelName = _modelName;
          this->serverModelSDF = model;
          this->modelPose = pose;

          return;
        }
        model = model->GetNextElement("model");
      }
      gzwarn << "Couldn't find SDF for " << _modelName << ". Not loading it."
          << std::endl;
    }
  }
  else
  {
    GZ_ASSERT(response->type() == msg.GetTypeName(),
        "Received incorrect response from 'world_sdf' request.");
  }
}

/////////////////////////////////////////////////
NestedModelData *ModelCreator::CreateModelFromSDF(
    const sdf::ElementPtr &_modelElem, const rendering::VisualPtr &_parentVis,
    const bool _emit)
{
  rendering::VisualPtr modelVisual;
  std::stringstream modelNameStream;
  std::string nestedModelName;
  NestedModelData *modelData = new NestedModelData();

  // If no parent vis, this is the root model
  if (!_parentVis)
  {
    // Reset preview visual in case there was something already loaded
    this->Reset();

    // Keep previewModel with previewName to avoid conflicts
    modelVisual = this->previewVisual;
    modelNameStream << this->previewName << "_" << this->modelCounter;

    // Model general info
    if (_modelElem->HasAttribute("name"))
      this->SetModelName(_modelElem->Get<std::string>("name"));

    if (_modelElem->HasElement("pose"))
      this->modelPose = _modelElem->Get<ignition::math::Pose3d>("pose");
    else
      this->modelPose = ignition::math::Pose3d::Zero;
    this->previewVisual->SetPose(this->modelPose);

    if (_modelElem->HasElement("static"))
      this->isStatic = _modelElem->Get<bool>("static");
    if (_modelElem->HasElement("allow_auto_disable"))
      this->autoDisable = _modelElem->Get<bool>("allow_auto_disable");
    gui::model::Events::modelPropertiesChanged(this->isStatic,
        this->autoDisable);
    gui::model::Events::modelNameChanged(this->GetModelName());

    modelData->modelVisual = modelVisual;
  }
  // Nested models are attached to a parent visual
  else
  {
    // Internal name
    std::stringstream parentNameStream;
    parentNameStream << _parentVis->GetName();
    if (_parentVis->GetName() == this->previewName)
      parentNameStream << "_" << this->modelCounter;

    modelNameStream << parentNameStream.str() << "::" <<
        _modelElem->Get<std::string>("name");
    nestedModelName = modelNameStream.str();

    // Generate unique name
    auto itName = this->allNestedModels.find(nestedModelName);
    int nameCounter = 0;
    std::string uniqueName;
    while (itName != this->allNestedModels.end())
    {
      std::stringstream uniqueNameStr;
      uniqueNameStr << nestedModelName << "_" << nameCounter++;
      uniqueName = uniqueNameStr.str();
      itName = this->allNestedModels.find(uniqueName);
    }
    if (!uniqueName.empty())
      nestedModelName = uniqueName;

    // Model Visual
    modelVisual.reset(
        new rendering::Visual(nestedModelName, _parentVis, false));
    modelVisual->Load();
    modelVisual->SetTransparency(ModelData::GetEditTransparency());

    if (_modelElem->HasElement("pose"))
      modelVisual->SetPose(_modelElem->Get<ignition::math::Pose3d>("pose"));

    // Only keep SDF and preview visual
    std::string leafName = nestedModelName;
    leafName = leafName.substr(leafName.rfind("::")+2);

    modelData->modelSDF = _modelElem;
    modelData->modelVisual = modelVisual;
    modelData->SetName(leafName);
    modelData->SetPose(_modelElem->Get<ignition::math::Pose3d>("pose"));
  }

  // Notify nested model insertion
  if (_parentVis)
  {
    boost::recursive_mutex::scoped_lock lock(*this->updateMutex);
    this->allNestedModels[nestedModelName] = modelData;

    // fire nested inserted events only when the nested model is
    //  not attached to the mouse
    if (_emit)
      gui::model::Events::nestedModelInserted(nestedModelName);
  }

  // Recursively load models nested in this model
  // This must be done after other widgets were notified about the current
  // model but before making joints
  sdf::ElementPtr nestedModelElem;
  if (_modelElem->HasElement("model"))
     nestedModelElem = _modelElem->GetElement("model");
  while (nestedModelElem)
  {
    if (this->canonicalModel.empty())
      this->canonicalModel = nestedModelName;

    NestedModelData *nestedModelData =
        this->CreateModelFromSDF(nestedModelElem, modelVisual, _emit);
    rendering::VisualPtr nestedModelVis = nestedModelData->modelVisual;
    modelData->models[nestedModelVis->GetName()] = nestedModelVis;
    nestedModelElem = nestedModelElem->GetNextElement("model");
  }

  // Links
  sdf::ElementPtr linkElem;
  if (_modelElem->HasElement("link"))
    linkElem = _modelElem->GetElement("link");
  while (linkElem)
  {
    LinkData *linkData = this->CreateLinkFromSDF(linkElem, modelVisual);

    // if its parent is not the preview visual then the link has to be nested
    if (modelVisual != this->previewVisual)
      linkData->nested = true;
    rendering::VisualPtr linkVis = linkData->linkVisual;

    modelData->links[linkVis->GetName()] = linkVis;
    linkElem = linkElem->GetNextElement("link");
  }

  // Don't load joints or plugins for nested models
  if (!_parentVis)
  {
    // Joints
    sdf::ElementPtr jointElem;
    if (_modelElem->HasElement("joint"))
       jointElem = _modelElem->GetElement("joint");

    while (jointElem)
    {
      this->jointMaker->CreateJointFromSDF(jointElem, modelNameStream.str());
      jointElem = jointElem->GetNextElement("joint");
    }

    // Plugins
    sdf::ElementPtr pluginElem;
    if (_modelElem->HasElement("plugin"))
      pluginElem = _modelElem->GetElement("plugin");
    while (pluginElem)
    {
      this->AddModelPlugin(pluginElem);
      pluginElem = pluginElem->GetNextElement("plugin");
    }
  }

  return modelData;
}

/////////////////////////////////////////////////
void ModelCreator::OnNew()
{
  this->Stop();

  if (this->allLinks.empty() && this->allNestedModels.empty() &&
      this->allModelPlugins.empty())
  {
    this->Reset();
    gui::model::Events::newModel();
    return;
  }
  QString msg;
  QMessageBox msgBox(QMessageBox::Warning, QString("New"), msg);
  QPushButton *cancelButton = msgBox.addButton("Cancel",
      QMessageBox::RejectRole);
  msgBox.setEscapeButton(cancelButton);
  QPushButton *saveButton = new QPushButton("Save");

  switch (this->currentSaveState)
  {
    case ALL_SAVED:
    {
      msg.append("Are you sure you want to close this model and open a new "
                 "canvas?\n\n");
      QPushButton *newButton =
          msgBox.addButton("New Canvas", QMessageBox::AcceptRole);
      msgBox.setDefaultButton(newButton);
      break;
    }
    case UNSAVED_CHANGES:
    case NEVER_SAVED:
    {
      msg.append("You have unsaved changes. Do you want to save this model "
                 "and open a new canvas?\n\n");
      msgBox.addButton("Don't Save", QMessageBox::DestructiveRole);
      msgBox.addButton(saveButton, QMessageBox::AcceptRole);
      msgBox.setDefaultButton(saveButton);
      break;
    }
    default:
      return;
  }

  msgBox.setText(msg);

  msgBox.exec();

  if (msgBox.clickedButton() != cancelButton)
  {
    if (msgBox.clickedButton() == saveButton)
    {
      if (!this->OnSave())
      {
        return;
      }
    }

    this->Reset();
    gui::model::Events::newModel();
  }
}

/////////////////////////////////////////////////
bool ModelCreator::OnSave()
{
  this->Stop();

  switch (this->currentSaveState)
  {
    case UNSAVED_CHANGES:
    {
      this->SaveModelFiles();
      gui::model::Events::saveModel(this->modelName);
      return true;
    }
    case NEVER_SAVED:
    {
      return this->OnSaveAs();
    }
    default:
      return false;
  }
}

/////////////////////////////////////////////////
bool ModelCreator::OnSaveAs()
{
  this->Stop();

  if (this->saveDialog->OnSaveAs())
  {
    // Prevent changing save location
    this->currentSaveState = ALL_SAVED;
    // Get name set by user
    this->SetModelName(this->saveDialog->GetModelName());
    // Update name on palette
    gui::model::Events::saveModel(this->modelName);
    // Generate and save files
    this->SaveModelFiles();
    return true;
  }
  return false;
}

/////////////////////////////////////////////////
void ModelCreator::OnNameChanged(const std::string &_name)
{
  if (_name.compare(this->modelName) == 0)
    return;

  this->SetModelName(_name);
  this->ModelChanged();
}

/////////////////////////////////////////////////
void ModelCreator::OnExit()
{
  this->Stop();

  if (this->allLinks.empty() && this->allNestedModels.empty() &&
      this->allModelPlugins.empty())
  {
    if (!this->serverModelName.empty())
      this->SetModelVisible(this->serverModelName, true);
    this->Reset();
    gui::model::Events::newModel();
    gui::model::Events::finishModel();
    return;
  }

  switch (this->currentSaveState)
  {
    case ALL_SAVED:
    {
      QString msg("Are you ready to exit?\n\n");
      QMessageBox msgBox(QMessageBox::NoIcon, QString("Exit"), msg);

      QPushButton *cancelButton = msgBox.addButton("Cancel",
          QMessageBox::RejectRole);
      QPushButton *exitButton =
          msgBox.addButton("Exit", QMessageBox::AcceptRole);
      msgBox.setDefaultButton(exitButton);
      msgBox.setEscapeButton(cancelButton);

      msgBox.exec();
      if (msgBox.clickedButton() == cancelButton)
      {
        return;
      }
      this->FinishModel();
      break;
    }
    case UNSAVED_CHANGES:
    case NEVER_SAVED:
    {
      QString msg("Save Changes before exiting?\n\n");

      QMessageBox msgBox(QMessageBox::NoIcon, QString("Exit"), msg);
      QPushButton *cancelButton = msgBox.addButton("Cancel",
          QMessageBox::RejectRole);
      msgBox.addButton("Don't Save, Exit", QMessageBox::DestructiveRole);
      QPushButton *saveButton = msgBox.addButton("Save and Exit",
          QMessageBox::AcceptRole);
      msgBox.setDefaultButton(cancelButton);
      msgBox.setDefaultButton(saveButton);

      msgBox.exec();
      if (msgBox.clickedButton() == cancelButton)
        return;

      if (msgBox.clickedButton() == saveButton)
      {
        if (!this->OnSave())
        {
          return;
        }
      }
      break;
    }
    default:
      return;
  }

  // Create entity on main window up to the saved point
  if (this->currentSaveState != NEVER_SAVED)
    this->FinishModel();
  else
    this->SetModelVisible(this->serverModelName, true);

  this->Reset();

  gui::model::Events::newModel();
  gui::model::Events::finishModel();
}

/////////////////////////////////////////////////
void ModelCreator::OnPropertiesChanged(const bool _static,
    const bool _autoDisable)
{
  this->autoDisable = _autoDisable;
  this->isStatic = _static;
  this->ModelChanged();
}

/////////////////////////////////////////////////
void ModelCreator::SaveModelFiles()
{
  this->saveDialog->GenerateConfig();
  this->saveDialog->SaveToConfig();
  this->GenerateSDF();
  this->saveDialog->SaveToSDF(this->modelSDF);
  this->currentSaveState = ALL_SAVED;
}

/////////////////////////////////////////////////
std::string ModelCreator::CreateModel()
{
  this->Reset();
  return this->folderName;
}

/////////////////////////////////////////////////
void ModelCreator::AddJoint(const std::string &_type)
{
  this->Stop();
  if (this->jointMaker)
    this->jointMaker->AddJoint(_type);
}

/////////////////////////////////////////////////
std::string ModelCreator::AddShape(EntityType _type,
    const math::Vector3 &_size, const math::Pose &_pose,
    const std::string &_uri, unsigned int _samples)
{
  if (!this->previewVisual)
  {
    this->Reset();
  }

  std::stringstream linkNameStream;
  linkNameStream << this->previewName << "_" << this->modelCounter
      << "::link_" << this->linkCounter++;
  std::string linkName = linkNameStream.str();

  rendering::VisualPtr linkVisual(new rendering::Visual(linkName,
      this->previewVisual, false));
  linkVisual->Load();
  linkVisual->SetTransparency(ModelData::GetEditTransparency());

  std::ostringstream visualName;
  visualName << linkName << "::visual";
  rendering::VisualPtr visVisual(new rendering::Visual(visualName.str(),
      linkVisual, false));
  sdf::ElementPtr visualElem =  this->modelTemplateSDF->Root()
      ->GetElement("model")->GetElement("link")->GetElement("visual");

  sdf::ElementPtr geomElem =  visualElem->GetElement("geometry");
  geomElem->ClearElements();

  if (_type == ENTITY_CYLINDER)
  {
    sdf::ElementPtr cylinderElem = geomElem->AddElement("cylinder");
    (cylinderElem->GetElement("radius"))->Set(_size.x*0.5);
    (cylinderElem->GetElement("length"))->Set(_size.z);
  }
  else if (_type == ENTITY_SPHERE)
  {
    ((geomElem->AddElement("sphere"))->GetElement("radius"))->Set(_size.x*0.5);
  }
  else if (_type == ENTITY_MESH)
  {
    sdf::ElementPtr meshElem = geomElem->AddElement("mesh");
    meshElem->GetElement("scale")->Set(_size);
    meshElem->GetElement("uri")->Set(_uri);
  }
  else if (_type == ENTITY_POLYLINE)
  {
    QFileInfo info(QString::fromStdString(_uri));
    if (!info.isFile() || info.completeSuffix().toLower() != "svg")
    {
      gzerr << "File [" << _uri << "] not found or invalid!" << std::endl;
      return std::string();
    }

    common::SVGLoader svgLoader(_samples);
    std::vector<common::SVGPath> paths;
    svgLoader.Parse(_uri, paths);

    if (paths.empty())
    {
      gzerr << "No paths found on file [" << _uri << "]" << std::endl;
      return std::string();
    }

    // SVG paths do not map to sdf polylines, because we now allow a contour
    // to be made of multiple svg disjoint paths.
    // For this reason, we compute the closed polylines that can be extruded
    // in this step
    std::vector< std::vector<ignition::math::Vector2d> > closedPolys;
    std::vector< std::vector<ignition::math::Vector2d> > openPolys;
    svgLoader.PathsToClosedPolylines(paths, 0.05, closedPolys, openPolys);
    if (closedPolys.empty())
    {
      gzerr << "No closed polylines found on file [" << _uri << "]"
        << std::endl;
      return std::string();
    }
    if (!openPolys.empty())
    {
      gzmsg << "There are " << openPolys.size() << "open polylines. "
        << "They will be ignored." << std::endl;
    }
    // Find extreme values to center the polylines
    ignition::math::Vector2d min(paths[0].polylines[0][0]);
    ignition::math::Vector2d max(min);

    for (auto const &poly : closedPolys)
    {
      for (auto const &pt : poly)
      {
        if (pt.X() < min.X())
          min.X() = pt.X();
        if (pt.Y() < min.Y())
          min.Y() = pt.Y();
        if (pt.X() > max.X())
          max.X() = pt.X();
        if (pt.Y() > max.Y())
          max.Y() = pt.Y();
      }
    }
    for (auto const &poly : closedPolys)
    {
      sdf::ElementPtr polylineElem = geomElem->AddElement("polyline");
      polylineElem->GetElement("height")->Set(_size.z);

      for (auto const &p : poly)
      {
        // Translate to center
        ignition::math::Vector2d pt = p - min - (max-min)*0.5;
        // Swap X and Y so Z will point up
        // (in 2D it points into the screen)
        sdf::ElementPtr pointElem = polylineElem->AddElement("point");
        pointElem->Set(
            ignition::math::Vector2d(pt.Y()*_size.y, pt.X()*_size.x));
      }
    }
  }
  else
  {
    if (_type != ENTITY_BOX)
    {
      gzwarn << "Unknown link type '" << _type << "'. " <<
          "Adding a box" << std::endl;
    }

    ((geomElem->AddElement("box"))->GetElement("size"))->Set(_size);
  }

  visVisual->Load(visualElem);
  this->CreateLink(visVisual);
  linkVisual->SetVisibilityFlags(GZ_VISIBILITY_GUI | GZ_VISIBILITY_SELECTABLE);

  linkVisual->SetPose(_pose);

  // insert over ground plane for now
  math::Vector3 linkPos = linkVisual->GetWorldPose().pos;
  if (_type == ENTITY_BOX || _type == ENTITY_CYLINDER || _type == ENTITY_SPHERE)
  {
    linkPos.z = _size.z * 0.5;
  }
  // override orientation as it's more natural to insert objects upright rather
  // than inserting it in the model frame.
  linkVisual->SetWorldPose(math::Pose(linkPos, math::Quaternion()));

  this->mouseVisual = linkVisual;

  return linkName;
}

/////////////////////////////////////////////////
void ModelCreator::CreateLink(const rendering::VisualPtr &_visual)
{
  LinkData *link = new LinkData();

  msgs::Model model;
  double mass = 1.0;

  // set reasonable inertial values based on geometry
  std::string geomType = _visual->GetGeometryType();
  if (geomType == "cylinder")
    msgs::AddCylinderLink(model, mass, 0.5, 1.0);
  else if (geomType == "sphere")
    msgs::AddSphereLink(model, mass, 0.5);
  else
    msgs::AddBoxLink(model, mass, ignition::math::Vector3d::One);
  link->Load(msgs::LinkToSDF(model.link(0)));

  MainWindow *mainWindow = gui::get_main_window();
  if (mainWindow)
  {
    connect(gui::get_main_window(), SIGNAL(Close()), link->inspector,
        SLOT(close()));
  }

  link->linkVisual = _visual->GetParent();
  link->AddVisual(_visual);

  link->inspector->SetLinkId(link->linkVisual->GetName());

  // override transparency
  _visual->SetTransparency(_visual->GetTransparency() *
      (1-ModelData::GetEditTransparency()-0.1)
      + ModelData::GetEditTransparency());

  // create collision with identical geometry
  rendering::VisualPtr collisionVis =
      _visual->Clone(link->linkVisual->GetName() + "::collision",
      link->linkVisual);

  // orange
  collisionVis->SetMaterial("Gazebo/Orange");
  collisionVis->SetTransparency(
      math::clamp(ModelData::GetEditTransparency() * 2.0, 0.0, 0.8));
  // fix for transparency alpha compositing
  Ogre::MovableObject *colObj = collisionVis->GetSceneNode()->
      getAttachedObject(0);
  colObj->setRenderQueueGroup(colObj->getRenderQueueGroup()+1);
  link->AddCollision(collisionVis);

  std::string linkName = link->linkVisual->GetName();

  std::string leafName = linkName;
  size_t idx = linkName.rfind("::");
  if (idx != std::string::npos)
    leafName = linkName.substr(idx+2);

  link->SetName(leafName);

  {
    boost::recursive_mutex::scoped_lock lock(*this->updateMutex);
    this->allLinks[linkName] = link;
    if (this->canonicalLink.empty())
      this->canonicalLink = linkName;
  }

  rendering::ScenePtr scene = link->linkVisual->GetScene();

  this->ModelChanged();
}

/////////////////////////////////////////////////
LinkData *ModelCreator::CloneLink(const std::string &_linkName)
{
  boost::recursive_mutex::scoped_lock lock(*this->updateMutex);

  auto it = this->allLinks.find(_linkName);
  if (it == allLinks.end())
  {
    gzerr << "No link with name: " << _linkName << " found."  << std::endl;
    return NULL;
  }

  // generate unique name.
  std::string newName = _linkName + "_clone";
  auto itName = this->allLinks.find(newName);
  int nameCounter = 0;
  while (itName != this->allLinks.end())
  {
    std::stringstream newLinkName;
    newLinkName << _linkName << "_clone_" << nameCounter++;
    newName = newLinkName.str();
    itName = this->allLinks.find(newName);
  }

  std::string leafName = newName;
  size_t idx = newName.rfind("::");
  if (idx != std::string::npos)
    leafName = newName.substr(idx+2);
  LinkData *link = it->second->Clone(leafName);

  this->allLinks[newName] = link;

  this->ModelChanged();

  return link;
}

/////////////////////////////////////////////////
LinkData *ModelCreator::CreateLinkFromSDF(const sdf::ElementPtr &_linkElem,
    const rendering::VisualPtr &_parentVis)
{
  LinkData *link = new LinkData();
  MainWindow *mainWindow = gui::get_main_window();
  if (mainWindow)
  {
    connect(gui::get_main_window(), SIGNAL(Close()), link->inspector,
        SLOT(close()));
  }

  link->Load(_linkElem);

  // Link
  std::stringstream linkNameStream;
  std::string leafName = link->GetName();

  if (_parentVis->GetName() == this->previewName)
    linkNameStream << this->previewName << "_" << this->modelCounter << "::";
  else
    linkNameStream << _parentVis->GetName() << "::";
  linkNameStream << leafName;
  std::string linkName = linkNameStream.str();

  if (this->canonicalLink.empty())
    this->canonicalLink = linkName;

  link->SetName(leafName);

  // if link name is scoped, it could mean that it's from an included model.
  // The joint maker needs to know about this in order to specify the correct
  // parent and child links in sdf generation step.
  if (leafName.find("::") != std::string::npos)
    this->jointMaker->AddScopedLinkName(leafName);

  rendering::VisualPtr linkVisual(
      new rendering::Visual(linkName, _parentVis, false));
  linkVisual->Load();
  linkVisual->SetPose(link->Pose());
  link->linkVisual = linkVisual;
  link->inspector->SetLinkId(link->linkVisual->GetName());

  // Visuals
  int visualIndex = 0;
  sdf::ElementPtr visualElem;

  if (_linkElem->HasElement("visual"))
    visualElem = _linkElem->GetElement("visual");

  linkVisual->SetTransparency(ModelData::GetEditTransparency());

  while (visualElem)
  {
    // Visual name
    std::string visualName;
    if (visualElem->HasAttribute("name"))
    {
      visualName = linkName + "::" + visualElem->Get<std::string>("name");
      visualIndex++;
    }
    else
    {
      std::stringstream visualNameStream;
      visualNameStream << linkName << "::visual_" << visualIndex++;
      visualName = visualNameStream.str();
      gzwarn << "SDF missing visual name attribute. Created name " << visualName
          << std::endl;
    }
    rendering::VisualPtr visVisual(new rendering::Visual(visualName,
        linkVisual, false));
    visVisual->Load(visualElem);

    // Visual pose
    math::Pose visualPose;
    if (visualElem->HasElement("pose"))
      visualPose = visualElem->Get<math::Pose>("pose");
    else
      visualPose.Set(0, 0, 0, 0, 0, 0);
    visVisual->SetPose(visualPose);

    // Add to link
    link->AddVisual(visVisual);

    // override transparency
    visVisual->SetTransparency(visVisual->GetTransparency() *
        (1-ModelData::GetEditTransparency()-0.1)
        + ModelData::GetEditTransparency());

    visualElem = visualElem->GetNextElement("visual");
  }

  // Collisions
  int collisionIndex = 0;
  sdf::ElementPtr collisionElem;

  if (_linkElem->HasElement("collision"))
    collisionElem = _linkElem->GetElement("collision");

  while (collisionElem)
  {
    // Collision name
    std::string collisionName;
    if (collisionElem->HasAttribute("name"))
    {
      collisionName = linkName + "::" + collisionElem->Get<std::string>("name");
      collisionIndex++;
    }
    else
    {
      std::ostringstream collisionNameStream;
      collisionNameStream << linkName << "::collision_" << collisionIndex++;
      collisionName = collisionNameStream.str();
      gzwarn << "SDF missing collision name attribute. Created name " <<
          collisionName << std::endl;
    }
    rendering::VisualPtr colVisual(new rendering::Visual(collisionName,
        linkVisual, false));

    // Collision pose
    math::Pose collisionPose;
    if (collisionElem->HasElement("pose"))
      collisionPose = collisionElem->Get<math::Pose>("pose");
    else
      collisionPose.Set(0, 0, 0, 0, 0, 0);

    // Make a visual element from the collision element
    sdf::ElementPtr colVisualElem =  this->modelTemplateSDF->Root()
        ->GetElement("model")->GetElement("link")->GetElement("visual");

    sdf::ElementPtr geomElem = colVisualElem->GetElement("geometry");
    geomElem->ClearElements();
    geomElem->Copy(collisionElem->GetElement("geometry"));

    colVisual->Load(colVisualElem);
    colVisual->SetPose(collisionPose);
    colVisual->SetMaterial("Gazebo/Orange");
    colVisual->SetTransparency(
        math::clamp(ModelData::GetEditTransparency() * 2.0, 0.0, 0.8));
    // fix for transparency alpha compositing
    Ogre::MovableObject *colObj = colVisual->GetSceneNode()->
        getAttachedObject(0);
    colObj->setRenderQueueGroup(colObj->getRenderQueueGroup()+1);

    // Add to link
    msgs::Collision colMsg = msgs::CollisionFromSDF(collisionElem);
    link->AddCollision(colVisual, &colMsg);

    collisionElem = collisionElem->GetNextElement("collision");
  }

  linkVisual->SetVisibilityFlags(GZ_VISIBILITY_GUI | GZ_VISIBILITY_SELECTABLE);

  // Top-level links only
  if (_parentVis == this->previewVisual)
    gui::model::Events::linkInserted(linkName);

  {
    boost::recursive_mutex::scoped_lock lock(*this->updateMutex);
    this->allLinks[linkName] = link;
  }

  this->ModelChanged();

  return link;
}

/////////////////////////////////////////////////
void ModelCreator::RemoveNestedModelImpl(const std::string &_nestedModelName)
{
  if (!this->previewVisual)
  {
    this->Reset();
    return;
  }

  NestedModelData *modelData = NULL;
  {
    boost::recursive_mutex::scoped_lock lock(*this->updateMutex);
    if (this->allNestedModels.find(_nestedModelName) ==
        this->allNestedModels.end())
    {
      return;
    }
    modelData = this->allNestedModels[_nestedModelName];
  }

  if (!modelData)
    return;

  // Copy before reference is deleted.
  std::string nestedModelName(_nestedModelName);

  // remove all its models
  for (auto &modelIt : modelData->models)
    this->RemoveNestedModelImpl(modelIt.first);

  // remove all its links and joints
  for (auto &linkIt : modelData->links)
  {
    // if it's a link
    if (this->allLinks.find(linkIt.first) != this->allLinks.end())
    {
      if (this->jointMaker)
      {
        this->jointMaker->RemoveJointsByLink(linkIt.first);
      }
      this->RemoveLinkImpl(linkIt.first);
    }
  }

  rendering::ScenePtr scene = modelData->modelVisual->GetScene();
  if (scene)
  {
    scene->RemoveVisual(modelData->modelVisual);
  }

  modelData->modelVisual.reset();
  {
    boost::recursive_mutex::scoped_lock lock(*this->updateMutex);
    this->allNestedModels.erase(_nestedModelName);
    delete modelData;
  }
  gui::model::Events::nestedModelRemoved(nestedModelName);

  this->ModelChanged();
}

/////////////////////////////////////////////////
void ModelCreator::RemoveLinkImpl(const std::string &_linkName)
{
  if (!this->previewVisual)
  {
    this->Reset();
    return;
  }

  LinkData *link = NULL;
  {
    boost::recursive_mutex::scoped_lock lock(*this->updateMutex);
    auto linkIt = this->allLinks.find(_linkName);
    if (linkIt == this->allLinks.end())
      return;
    link = linkIt->second;
  }

  if (!link)
    return;

  // Copy before reference is deleted.
  std::string linkName(_linkName);

  rendering::ScenePtr scene = link->linkVisual->GetScene();
  if (scene)
  {
    for (auto &it : link->visuals)
    {
      rendering::VisualPtr vis = it.first;
      scene->RemoveVisual(vis);
    }
    scene->RemoveVisual(link->linkVisual);
    for (auto &colIt : link->collisions)
    {
      rendering::VisualPtr vis = colIt.first;
      scene->RemoveVisual(vis);
    }

    scene->RemoveVisual(link->linkVisual);
  }

  link->linkVisual.reset();
  {
    boost::recursive_mutex::scoped_lock lock(*this->updateMutex);
    this->allLinks.erase(linkName);
    delete link;
  }
  gui::model::Events::linkRemoved(linkName);

  this->ModelChanged();
}

/////////////////////////////////////////////////
void ModelCreator::Reset()
{
  delete this->saveDialog;
  this->saveDialog = new SaveDialog(SaveDialog::MODEL);

  this->jointMaker->Reset();
  this->selectedLinks.clear();

  if (g_copyAct)
    g_copyAct->setEnabled(false);

  if (g_pasteAct)
    g_pasteAct->setEnabled(false);

  this->currentSaveState = NEVER_SAVED;
  this->SetModelName(this->modelDefaultName);
  this->serverModelName = "";
  this->serverModelSDF.reset();
  this->serverModelVisible.clear();
  this->canonicalLink = "";

  this->modelTemplateSDF.reset(new sdf::SDF);
  this->modelTemplateSDF->SetFromString(ModelData::GetTemplateSDFString());

  this->modelSDF.reset(new sdf::SDF);

  this->isStatic = false;
  this->autoDisable = true;
  gui::model::Events::modelPropertiesChanged(this->isStatic, this->autoDisable);
  gui::model::Events::modelNameChanged(this->GetModelName());

  while (!this->allLinks.empty())
    this->RemoveLinkImpl(this->allLinks.begin()->first);
  this->allLinks.clear();

  while (!this->allNestedModels.empty())
    this->RemoveNestedModelImpl(this->allNestedModels.begin()->first);
  this->allNestedModels.clear();

  this->allModelPlugins.clear();

  if (!gui::get_active_camera() ||
    !gui::get_active_camera()->GetScene())
  return;

  rendering::ScenePtr scene = gui::get_active_camera()->GetScene();
  if (this->previewVisual)
    scene->RemoveVisual(this->previewVisual);

  this->previewVisual.reset(new rendering::Visual(this->previewName,
<<<<<<< HEAD
      scene->GetWorldVisual(), false));
=======
      scene->WorldVisual()));
>>>>>>> cf1345b1

  this->previewVisual->Load();
  this->modelPose = ignition::math::Pose3d::Zero;
  this->previewVisual->SetPose(this->modelPose);
}

/////////////////////////////////////////////////
void ModelCreator::SetModelName(const std::string &_modelName)
{
  this->modelName = _modelName;
  this->saveDialog->SetModelName(_modelName);

  this->folderName = this->saveDialog->
      GetFolderNameFromModelName(this->modelName);

  if (this->currentSaveState == NEVER_SAVED)
  {
    // Set new saveLocation
    boost::filesystem::path oldPath(this->saveDialog->GetSaveLocation());

    boost::filesystem::path newPath = oldPath.parent_path() / this->folderName;
    this->saveDialog->SetSaveLocation(newPath.string());
  }
}

/////////////////////////////////////////////////
std::string ModelCreator::GetModelName() const
{
  return this->modelName;
}

/////////////////////////////////////////////////
void ModelCreator::SetStatic(bool _static)
{
  this->isStatic = _static;
  this->ModelChanged();
}

/////////////////////////////////////////////////
void ModelCreator::SetAutoDisable(bool _auto)
{
  this->autoDisable = _auto;
  this->ModelChanged();
}

/////////////////////////////////////////////////
void ModelCreator::FinishModel()
{
  if (!this->serverModelName.empty())
  {
    // delete model on server first before spawning the updated one.
    transport::request(gui::get_world(), "entity_delete",
        this->serverModelName);
    int timeoutCounter = 0;
    int timeout = 100;
    while (timeoutCounter < timeout)
    {
      boost::shared_ptr<msgs::Response> response =
          transport::request(gui::get_world(), "entity_info",
          this->serverModelName);
      // Make sure the response is correct
      if (response->response() == "nonexistent")
        break;

      common::Time::MSleep(100);
      timeoutCounter++;
    }
  }
  event::Events::setSelectedEntity("", "normal");
  this->CreateTheEntity();
  this->Reset();
}

/////////////////////////////////////////////////
void ModelCreator::CreateTheEntity()
{
  if (!this->modelSDF->Root()->HasElement("model"))
  {
    gzerr << "Generated invalid SDF! Cannot create entity." << std::endl;
    return;
  }

  msgs::Factory msg;
  // Create a new name if the model exists
  sdf::ElementPtr modelElem = this->modelSDF->Root()->GetElement("model");
  std::string modelElemName = modelElem->Get<std::string>("name");
  if (has_entity_name(modelElemName))
  {
    int i = 0;
    while (has_entity_name(modelElemName))
    {
      modelElemName = modelElem->Get<std::string>("name") + "_" +
        boost::lexical_cast<std::string>(i++);
    }
    modelElem->GetAttribute("name")->Set(modelElemName);
  }

  msg.set_sdf(this->modelSDF->ToString());
  msgs::Set(msg.mutable_pose(), this->modelPose);
  this->makerPub->Publish(msg);
}

/////////////////////////////////////////////////
void ModelCreator::AddEntity(sdf::ElementPtr _sdf)
{
  if (!this->previewVisual)
  {
    this->Reset();
  }

  this->Stop();

  if (_sdf->GetName() == "model")
  {
    // Create a top-level nested model
    NestedModelData *modelData =
        this->CreateModelFromSDF(_sdf, this->previewVisual, false);

    this->addEntityType = ENTITY_MODEL;
    rendering::VisualPtr entityVisual = modelData->modelVisual;

    this->mouseVisual = entityVisual;
  }
}

/////////////////////////////////////////////////
void ModelCreator::AddLink(EntityType _type)
{
  if (!this->previewVisual)
  {
    this->Reset();
  }

  this->Stop();

  this->addEntityType = _type;
  if (_type != ENTITY_NONE)
    this->AddShape(_type);
}

/////////////////////////////////////////////////
void ModelCreator::Stop()
{
  if (this->addEntityType != ENTITY_NONE && this->mouseVisual)
  {
    this->RemoveEntity(this->mouseVisual->GetName());
    this->mouseVisual.reset();
    emit LinkAdded();
  }
  if (this->jointMaker)
    this->jointMaker->Stop();
}

/////////////////////////////////////////////////
void ModelCreator::OnDelete()
{
  if (this->inspectName.empty())
    return;

  this->OnDelete(this->inspectName);
  this->inspectName = "";
}

/////////////////////////////////////////////////
void ModelCreator::OnDelete(const std::string &_entity)
{
  this->RemoveEntity(_entity);
}

/////////////////////////////////////////////////
void ModelCreator::RemoveEntity(const std::string &_entity)
{
  boost::recursive_mutex::scoped_lock lock(*this->updateMutex);

  // if it's a nestedModel
  if (this->allNestedModels.find(_entity) != this->allNestedModels.end())
  {
    this->RemoveNestedModelImpl(_entity);
    return;
  }

  // if it's a link
  if (this->allLinks.find(_entity) != this->allLinks.end())
  {
    if (this->jointMaker)
      this->jointMaker->RemoveJointsByLink(_entity);
    this->RemoveLinkImpl(_entity);
    return;
  }

  // if it's a visual
  rendering::VisualPtr vis =
      gui::get_active_camera()->GetScene()->GetVisual(_entity);
  if (vis)
  {
    rendering::VisualPtr parentLink = vis->GetParent();
    std::string parentLinkName = parentLink->GetName();

    if (this->allLinks.find(parentLinkName) != this->allLinks.end())
    {
      // remove the parent link if it's the only child
      if (parentLink->GetChildCount() == 1)
      {
        if (this->jointMaker)
          this->jointMaker->RemoveJointsByLink(parentLink->GetName());
        this->RemoveLinkImpl(parentLink->GetName());
        return;
      }
    }
  }
}

/////////////////////////////////////////////////
void ModelCreator::OnRemoveModelPlugin(const QString &_name)
{
  this->RemoveModelPlugin(_name.toStdString());
}

/////////////////////////////////////////////////
void ModelCreator::RemoveModelPlugin(const std::string &_name)
{
  boost::recursive_mutex::scoped_lock lock(*this->updateMutex);

  auto it = this->allModelPlugins.find(_name);
  if (it == this->allModelPlugins.end())
  {
    return;
  }

  ModelPluginData *data = it->second;

  // Remove from map
  this->allModelPlugins.erase(_name);
  delete data;

  // Notify removal
  gui::model::Events::modelPluginRemoved(_name);
}

/////////////////////////////////////////////////
bool ModelCreator::OnKeyPress(const common::KeyEvent &_event)
{
  if (_event.key == Qt::Key_Escape)
  {
    this->Stop();
  }
  else if (_event.key == Qt::Key_Delete)
  {
    if (!this->selectedLinks.empty())
    {
      for (const auto &linkVis : this->selectedLinks)
      {
        this->OnDelete(linkVis->GetName());
      }
      this->DeselectAll();
    }
    else if (!this->selectedModelPlugins.empty())
    {
      for (const auto &plugin : this->selectedModelPlugins)
      {
        this->RemoveModelPlugin(plugin);
      }
      this->DeselectAll();
    }
  }
  else if (_event.control)
  {
    if (_event.key == Qt::Key_C && _event.control)
    {
      g_copyAct->trigger();
      return true;
    }
    if (_event.key == Qt::Key_V && _event.control)
    {
      g_pasteAct->trigger();
      return true;
    }
  }
  return false;
}

/////////////////////////////////////////////////
bool ModelCreator::OnMousePress(const common::MouseEvent &_event)
{
  rendering::UserCameraPtr userCamera = gui::get_active_camera();
  if (!userCamera)
    return false;

  if (this->jointMaker->State() != JointMaker::JOINT_NONE)
  {
    userCamera->HandleMouseEvent(_event);
    return true;
  }

  rendering::VisualPtr vis = userCamera->GetVisual(_event.Pos());
  if (vis)
  {
    if (!vis->IsPlane() && gui::get_entity_id(vis->GetRootVisual()->GetName()))
    {
      // Handle snap from GLWidget
      if (g_snapAct->isChecked())
        return false;

      // Prevent interaction with other models, send event only to
      // user camera
      userCamera->HandleMouseEvent(_event);
      return true;
    }
  }
  return false;
}

/////////////////////////////////////////////////
bool ModelCreator::OnMouseRelease(const common::MouseEvent &_event)
{
  rendering::UserCameraPtr userCamera = gui::get_active_camera();
  if (!userCamera)
    return false;

  boost::recursive_mutex::scoped_lock lock(*this->updateMutex);

  if (this->mouseVisual)
  {
    if (_event.Button() == common::MouseEvent::RIGHT)
      return true;

    // set the link data pose
    auto linkIt = this->allLinks.find(this->mouseVisual->GetName());
    if (linkIt != this->allLinks.end())
    {
      LinkData *link = linkIt->second;
      link->SetPose((this->mouseVisual->GetWorldPose()-this->modelPose).Ign());
      gui::model::Events::linkInserted(this->mouseVisual->GetName());
    }
    else
    {
      auto modelIt = this->allNestedModels.find(this->mouseVisual->GetName());
      if (modelIt != this->allNestedModels.end())
      {
        NestedModelData *modelData = modelIt->second;
        modelData->SetPose((
            this->mouseVisual->GetWorldPose()-this->modelPose).Ign());

        this->EmitNestedModelInsertedEvent(this->mouseVisual);
      }
    }

    // reset and return
    emit LinkAdded();
    this->mouseVisual.reset();
    this->AddLink(ENTITY_NONE);
    return true;
  }

  rendering::VisualPtr vis = userCamera->GetVisual(_event.Pos());
  if (vis)
  {
    rendering::VisualPtr topLevelVis = vis->GetNthAncestor(2);
    if (!topLevelVis)
      return false;

    // Is link
    if (this->allLinks.find(topLevelVis->GetName()) !=
        this->allLinks.end())
    {
      // Handle snap from GLWidget
      if (g_snapAct->isChecked())
        return false;

      // trigger link inspector on right click
      if (_event.Button() == common::MouseEvent::RIGHT)
      {
        this->inspectName = topLevelVis->GetName();

        this->ShowContextMenu(this->inspectName);
        return true;
      }

      // Not in multi-selection mode.
      if (!(QApplication::keyboardModifiers() & Qt::ControlModifier))
      {
        this->DeselectAll();
        this->SetSelected(topLevelVis, true);
      }
      // Multi-selection mode
      else
      {
        this->DeselectAllModelPlugins();

        auto it = std::find(this->selectedLinks.begin(),
            this->selectedLinks.end(), topLevelVis);
        // Highlight and select clicked link if not already selected
        if (it == this->selectedLinks.end())
        {
          this->SetSelected(topLevelVis, true);
        }
        // Deselect if already selected
        else
        {
          this->SetSelected(topLevelVis, false);
        }
      }

      if (this->manipMode == "translate" || this->manipMode == "rotate" ||
          this->manipMode == "scale")
      {
        this->OnManipMode(this->manipMode);
      }

      return true;
    }
    // Not link
    else
    {
      this->DeselectAll();

      g_alignAct->setEnabled(false);
      g_copyAct->setEnabled(!this->selectedLinks.empty());

      if (!vis->IsPlane())
        return true;
    }
  }
  return false;
}

/////////////////////////////////////////////////
void ModelCreator::EmitNestedModelInsertedEvent(
    const rendering::VisualPtr &_vis) const
{
  if (!_vis)
    return;

  auto modelIt = this->allNestedModels.find(_vis->GetName());
  if (modelIt != this->allNestedModels.end())
    gui::model::Events::nestedModelInserted(_vis->GetName());
  else
    return;

  for (unsigned int i = 0; i < _vis->GetChildCount(); ++i)
    this->EmitNestedModelInsertedEvent(_vis->GetChild(i));
}

/////////////////////////////////////////////////
void ModelCreator::ShowContextMenu(const std::string &_link)
{
  auto it = this->allLinks.find(_link);
  if (it == this->allLinks.end())
    return;

  // disable interacting with nested links for now
  LinkData *link = it->second;
  if (link->nested)
    return;

  this->inspectName = _link;
  QMenu menu;
  if (this->inspectAct)
  {
    menu.addAction(this->inspectAct);

    if (this->jointMaker)
    {
      std::vector<JointData *> joints = this->jointMaker->JointDataByLink(
          _link);

      if (!joints.empty())
      {
        QMenu *jointsMenu = menu.addMenu(tr("Open Joint Inspector"));

        for (auto joint : joints)
        {
          QAction *jointAct = new QAction(tr(joint->name.c_str()), this);
          connect(jointAct, SIGNAL(triggered()), joint,
              SLOT(OnOpenInspector()));
          jointsMenu->addAction(jointAct);
        }
      }
    }
  }
  QAction *deleteAct = new QAction(tr("Delete"), this);
  connect(deleteAct, SIGNAL(triggered()), this, SLOT(OnDelete()));
  menu.addAction(deleteAct);

  menu.exec(QCursor::pos());
}

/////////////////////////////////////////////////
void ModelCreator::ShowModelPluginContextMenu(const std::string &_name)
{
  auto it = this->allModelPlugins.find(_name);
  if (it == this->allModelPlugins.end())
    return;

  // Open inspector
  QAction *inspectorAct = new QAction(tr("Open Model Plugin Inspector"), this);

  // Map signals to pass argument
  QSignalMapper *inspectorMapper = new QSignalMapper(this);

  connect(inspectorAct, SIGNAL(triggered()), inspectorMapper, SLOT(map()));
  inspectorMapper->setMapping(inspectorAct, QString::fromStdString(_name));

  connect(inspectorMapper, SIGNAL(mapped(QString)), this,
      SLOT(OnOpenModelPluginInspector(QString)));

  // Delete
  QAction *deleteAct = new QAction(tr("Delete"), this);

  // Map signals to pass argument
  QSignalMapper *deleteMapper = new QSignalMapper(this);

  connect(deleteAct, SIGNAL(triggered()), deleteMapper, SLOT(map()));
  deleteMapper->setMapping(deleteAct, QString::fromStdString(_name));

  connect(deleteMapper, SIGNAL(mapped(QString)), this,
      SLOT(OnRemoveModelPlugin(QString)));

  // Menu
  QMenu menu;
  menu.addAction(inspectorAct);
  menu.addAction(deleteAct);

  menu.exec(QCursor::pos());
}

/////////////////////////////////////////////////
bool ModelCreator::OnMouseMove(const common::MouseEvent &_event)
{
  this->lastMouseEvent = _event;
  rendering::UserCameraPtr userCamera = gui::get_active_camera();
  if (!userCamera)
    return false;

  if (!this->mouseVisual)
  {
    rendering::VisualPtr vis = userCamera->GetVisual(_event.Pos());
    if (vis && !vis->IsPlane())
    {
      rendering::VisualPtr topLevelVis = vis->GetNthAncestor(2);
      if (!topLevelVis)
        return false;

      // Main window models always handled here
      // Not possible to interact with nested models yet
      if (this->allLinks.find(topLevelVis->GetName()) ==
          this->allLinks.end())
      {
        // Prevent highlighting for snapping
        if (this->manipMode == "snap" || this->manipMode == "select" ||
            this->manipMode == "")
        {
          // Don't change cursor on hover
          QApplication::setOverrideCursor(QCursor(Qt::ArrowCursor));
          userCamera->HandleMouseEvent(_event);
        }
        // Allow ModelManipulator to work while dragging handle over this
        else if (_event.Dragging())
        {
          ModelManipulator::Instance()->OnMouseMoveEvent(_event);
        }
        return true;
      }
    }
    return false;
  }

  math::Pose pose = this->mouseVisual->GetWorldPose();
  pose.pos = ModelManipulator::GetMousePositionOnPlane(
      userCamera, _event);

  if (!_event.Shift())
  {
    pose.pos = ModelManipulator::SnapPoint(pose.pos);
  }
  pose.pos.z = this->mouseVisual->GetWorldPose().pos.z;

  this->mouseVisual->SetWorldPose(pose);

  return true;
}

/////////////////////////////////////////////////
bool ModelCreator::OnMouseDoubleClick(const common::MouseEvent &_event)
{
  // open the link inspector on double click
  rendering::VisualPtr vis = gui::get_active_camera()->GetVisual(_event.Pos());
  if (!vis)
    return false;

  boost::recursive_mutex::scoped_lock lock(*this->updateMutex);

  auto it = this->allLinks.find(vis->GetParent()->GetName());
  if (it != this->allLinks.end())
  {
    this->OpenInspector(vis->GetParent()->GetName());
    return true;
  }

  return false;
}

/////////////////////////////////////////////////
void ModelCreator::OnOpenInspector()
{
  if (this->inspectName.empty())
    return;

  this->OpenInspector(this->inspectName);
  this->inspectName = "";
}

/////////////////////////////////////////////////
void ModelCreator::OpenInspector(const std::string &_name)
{
  boost::recursive_mutex::scoped_lock lock(*this->updateMutex);
  auto it = this->allLinks.find(_name);
  if (it == this->allLinks.end())
  {
    gzerr << "Link [" << _name << "] not found." << std::endl;
    return;
  }

  // disable interacting with nested links for now
  LinkData *link = it->second;
  if (link->nested)
    return;

  link->SetPose((link->linkVisual->GetWorldPose()-this->modelPose).Ign());
  link->UpdateConfig();
  link->inspector->Open();
}

/////////////////////////////////////////////////
void ModelCreator::OnCopy()
{
  if (!g_editModelAct->isChecked())
    return;

  if (!this->selectedLinks.empty())
  {
    this->copiedLinkNames.clear();
    for (auto vis : this->selectedLinks)
    {
      this->copiedLinkNames.push_back(vis->GetName());
    }
    g_pasteAct->setEnabled(true);
  }
}

/////////////////////////////////////////////////
void ModelCreator::OnPaste()
{
  if (this->copiedLinkNames.empty() || !g_editModelAct->isChecked())
  {
    return;
  }

  boost::recursive_mutex::scoped_lock lock(*this->updateMutex);

  // For now, only copy the last selected model
  auto it = this->allLinks.find(this->copiedLinkNames.back());
  if (it != this->allLinks.end())
  {
    LinkData *copiedLink = it->second;
    if (!copiedLink)
      return;

    this->Stop();
    this->DeselectAll();

    if (!this->previewVisual)
    {
      this->Reset();
    }

    LinkData* clonedLink = this->CloneLink(it->first);

    math::Pose clonePose = copiedLink->linkVisual->GetWorldPose();
    rendering::UserCameraPtr userCamera = gui::get_active_camera();
    if (userCamera)
    {
      math::Vector3 mousePosition =
        ModelManipulator::GetMousePositionOnPlane(userCamera,
                                                  this->lastMouseEvent);
      clonePose.pos.x = mousePosition.x;
      clonePose.pos.y = mousePosition.y;
    }

    clonedLink->linkVisual->SetWorldPose(clonePose);
    this->addEntityType = ENTITY_MESH;
    this->mouseVisual = clonedLink->linkVisual;
  }
}

/////////////////////////////////////////////////
JointMaker *ModelCreator::GetJointMaker() const
{
  return this->jointMaker;
}

/////////////////////////////////////////////////
void ModelCreator::GenerateSDF()
{
  sdf::ElementPtr modelElem;

  this->modelSDF.reset(new sdf::SDF);
  this->modelSDF->SetFromString(ModelData::GetTemplateSDFString());

  modelElem = this->modelSDF->Root()->GetElement("model");

  modelElem->ClearElements();
  modelElem->GetAttribute("name")->Set(this->folderName);

  boost::recursive_mutex::scoped_lock lock(*this->updateMutex);

  if (this->serverModelName.empty())
  {
    // set center of all links and nested models to be origin
    /// \todo issue #1485 set a better origin other than the centroid
    ignition::math::Vector3d mid;
    int entityCount = 0;
    for (auto &linksIt : this->allLinks)
    {
      LinkData *link = linksIt.second;
      if (link->nested)
        continue;
      mid += link->Pose().Pos();
      entityCount++;
    }
    for (auto &nestedModelsIt : this->allNestedModels)
    {
      NestedModelData *modelData = nestedModelsIt.second;

      // get only top level nested models
      if (modelData->Depth() != 2)
        continue;

      mid += modelData->Pose().Pos();
      entityCount++;
    }

    if (!(this->allLinks.empty() && this->allNestedModels.empty()))
    {
      mid /= entityCount;
    }

    this->modelPose.Pos() = mid;
  }

  // Update poses in case they changed
  for (auto &linksIt : this->allLinks)
  {
    LinkData *link = linksIt.second;
    if (link->nested)
      continue;
    ignition::math::Pose3d linkPose =
        link->linkVisual->GetWorldPose().Ign() - this->modelPose;
    link->SetPose(linkPose);
    link->linkVisual->SetPose(linkPose);
  }
  for (auto &nestedModelsIt : this->allNestedModels)
  {
    NestedModelData *modelData = nestedModelsIt.second;

    if (!modelData->modelVisual)
      continue;

    // get only top level nested models
    if (modelData->Depth() != 2)
      continue;

    ignition::math::Pose3d nestedModelPose =
        modelData->modelVisual->GetWorldPose().Ign() - this->modelPose;
    modelData->SetPose(nestedModelPose);
    modelData->modelVisual->SetPose(nestedModelPose);
  }

  // generate canonical link sdf first.
  if (!this->canonicalLink.empty())
  {
    auto canonical = this->allLinks.find(this->canonicalLink);
    if (canonical != this->allLinks.end())
    {
      LinkData *link = canonical->second;
      if (!link->nested)
      {
        link->UpdateConfig();
        sdf::ElementPtr newLinkElem = this->GenerateLinkSDF(link);
        modelElem->InsertElement(newLinkElem);
      }
    }
  }

  // loop through rest of all links and generate sdf
  for (auto &linksIt : this->allLinks)
  {
    LinkData *link = linksIt.second;

    if (linksIt.first == this->canonicalLink || link->nested)
      continue;

    link->UpdateConfig();

    sdf::ElementPtr newLinkElem = this->GenerateLinkSDF(link);
    modelElem->InsertElement(newLinkElem);
  }

  // generate canonical model sdf first.
  if (!this->canonicalModel.empty())
  {
    auto canonical = this->allNestedModels.find(this->canonicalModel);
    if (canonical != this->allNestedModels.end())
    {
      NestedModelData *nestedModelData = canonical->second;
      modelElem->InsertElement(nestedModelData->modelSDF);
    }
  }

  // loop through rest of all nested models and add sdf
  for (auto &nestedModelsIt : this->allNestedModels)
  {
    NestedModelData *nestedModelData = nestedModelsIt.second;

    if (nestedModelsIt.first == this->canonicalModel ||
        nestedModelData->Depth() != 2)
      continue;

    modelElem->InsertElement(nestedModelData->modelSDF);
  }

  // Add joint sdf elements
  this->jointMaker->GenerateSDF();
  sdf::ElementPtr jointsElem = this->jointMaker->SDF();

  sdf::ElementPtr jointElem;
  if (jointsElem->HasElement("joint"))
    jointElem = jointsElem->GetElement("joint");
  while (jointElem)
  {
    modelElem->InsertElement(jointElem->Clone());
    jointElem = jointElem->GetNextElement("joint");
  }

  // Model settings
  modelElem->GetElement("static")->Set(this->isStatic);
  modelElem->GetElement("allow_auto_disable")->Set(this->autoDisable);

  // Add plugin elements
  for (auto modelPlugin : this->allModelPlugins)
    modelElem->InsertElement(modelPlugin.second->modelPluginSDF->Clone());

  // update root visual pose at the end after link, model, joint visuals
  this->previewVisual->SetWorldPose(this->modelPose);
}

/////////////////////////////////////////////////
sdf::ElementPtr ModelCreator::GenerateLinkSDF(LinkData *_link)
{
  std::stringstream visualNameStream;
  std::stringstream collisionNameStream;
  visualNameStream.str("");
  collisionNameStream.str("");

  sdf::ElementPtr newLinkElem = _link->linkSDF->Clone();
  newLinkElem->GetElement("pose")->Set(_link->Pose());

  // visuals
  for (auto const &it : _link->visuals)
  {
    rendering::VisualPtr visual = it.first;
    msgs::Visual visualMsg = it.second;
    sdf::ElementPtr visualElem = visual->GetSDF()->Clone();

    visualElem->GetElement("transparency")->Set<double>(
        visualMsg.transparency());
    newLinkElem->InsertElement(visualElem);
  }

  // collisions
  for (auto const &colIt : _link->collisions)
  {
    sdf::ElementPtr collisionElem = msgs::CollisionToSDF(colIt.second);
    newLinkElem->InsertElement(collisionElem);
  }
  return newLinkElem;
}

/////////////////////////////////////////////////
void ModelCreator::OnAlignMode(const std::string &_axis,
    const std::string &_config, const std::string &_target, const bool _preview,
    const bool _inverted)
{
  ModelAlign::Instance()->AlignVisuals(this->selectedLinks, _axis, _config,
      _target, !_preview, _inverted);
}

/////////////////////////////////////////////////
void ModelCreator::DeselectAll()
{
  this->DeselectAllLinks();
  this->DeselectAllModelPlugins();
}

/////////////////////////////////////////////////
void ModelCreator::DeselectAllLinks()
{
  while (!this->selectedLinks.empty())
  {
    rendering::VisualPtr vis = this->selectedLinks[0];
    vis->SetHighlighted(false);
    this->selectedLinks.erase(this->selectedLinks.begin());
    model::Events::setSelectedLink(vis->GetName(), false);
  }
}

/////////////////////////////////////////////////
void ModelCreator::DeselectAllModelPlugins()
{
  while (!this->selectedModelPlugins.empty())
  {
    auto it = this->selectedModelPlugins.begin();
    std::string name = this->selectedModelPlugins[0];
    this->selectedModelPlugins.erase(it);
    model::Events::setSelectedModelPlugin(name, false);
  }
}

/////////////////////////////////////////////////
void ModelCreator::SetSelected(const std::string &_name, const bool _selected)
{
  auto it = this->allLinks.find(_name);
  if (it == this->allLinks.end())
    return;

  this->SetSelected((*it).second->linkVisual, _selected);
}

/////////////////////////////////////////////////
void ModelCreator::SetSelected(rendering::VisualPtr _linkVis,
    const bool _selected)
{
  if (!_linkVis)
    return;

  _linkVis->SetHighlighted(_selected);
  auto it = std::find(this->selectedLinks.begin(),
      this->selectedLinks.end(), _linkVis);
  if (_selected)
  {
    if (it == this->selectedLinks.end())
    {
      this->selectedLinks.push_back(_linkVis);
      model::Events::setSelectedLink(_linkVis->GetName(), _selected);
    }
  }
  else
  {
    if (it != this->selectedLinks.end())
    {
      this->selectedLinks.erase(it);
      model::Events::setSelectedLink(_linkVis->GetName(), _selected);
    }
  }
  g_copyAct->setEnabled(!this->selectedLinks.empty());
  g_alignAct->setEnabled(this->selectedLinks.size() > 1);
}

/////////////////////////////////////////////////
void ModelCreator::OnManipMode(const std::string &_mode)
{
  if (!this->active)
    return;

  this->manipMode = _mode;

  if (!this->selectedLinks.empty())
  {
    ModelManipulator::Instance()->SetAttachedVisual(
        this->selectedLinks.back());
  }

  ModelManipulator::Instance()->SetManipulationMode(_mode);
  ModelSnap::Instance()->Reset();

  // deselect 0 to n-1 models.
  if (this->selectedLinks.size() > 1)
  {
    rendering::VisualPtr link =
        this->selectedLinks[this->selectedLinks.size()-1];
    this->DeselectAll();
    this->SetSelected(link, true);
  }
}

/////////////////////////////////////////////////
void ModelCreator::OnSetSelectedEntity(const std::string &/*_name*/,
    const std::string &/*_mode*/)
{
  this->DeselectAll();
}

/////////////////////////////////////////////////
void ModelCreator::OnSetSelectedLink(const std::string &_name,
    const bool _selected)
{
  this->SetSelected(_name, _selected);
}

/////////////////////////////////////////////////
void ModelCreator::OnSetSelectedModelPlugin(const std::string &_name,
    const bool _selected)
{
  auto plugin = this->allModelPlugins.find(_name);
  if (plugin == this->allModelPlugins.end())
    return;

  auto it = std::find(this->selectedModelPlugins.begin(),
      this->selectedModelPlugins.end(), _name);
  if (_selected && it == this->selectedModelPlugins.end())
  {
    this->selectedModelPlugins.push_back(_name);
  }
  else if (!_selected && it != this->selectedModelPlugins.end())
  {
    this->selectedModelPlugins.erase(it);
  }
}

/////////////////////////////////////////////////
void ModelCreator::ModelChanged()
{
  if (this->currentSaveState != NEVER_SAVED)
    this->currentSaveState = UNSAVED_CHANGES;
}

/////////////////////////////////////////////////
void ModelCreator::Update()
{
  boost::recursive_mutex::scoped_lock lock(*this->updateMutex);

  // Check if any links have been moved or resized and trigger ModelChanged
  for (auto &linksIt : this->allLinks)
  {
    LinkData *link = linksIt.second;
    if (link->Pose() != link->linkVisual->GetPose().Ign())
    {
      link->SetPose((link->linkVisual->GetWorldPose() - this->modelPose).Ign());
      this->ModelChanged();
    }
    for (auto &scaleIt : this->linkScaleUpdate)
    {
      if (link->linkVisual->GetName() == scaleIt.first)
        link->SetScale(scaleIt.second.Ign());
    }
  }
  if (!this->linkScaleUpdate.empty())
    this->ModelChanged();
  this->linkScaleUpdate.clear();
}

/////////////////////////////////////////////////
void ModelCreator::OnEntityScaleChanged(const std::string &_name,
  const math::Vector3 &_scale)
{
  boost::recursive_mutex::scoped_lock lock(*this->updateMutex);
  for (auto linksIt : this->allLinks)
  {
    std::string linkName;
    size_t pos = _name.rfind("::");
    if (pos != std::string::npos)
      linkName = _name.substr(0, pos);
    if (_name == linksIt.first || linkName == linksIt.first)
    {
      this->linkScaleUpdate[linksIt.first] = _scale;
      break;
    }
  }
}

/////////////////////////////////////////////////
void ModelCreator::SetModelVisible(const std::string &_name, bool _visible)
{
  rendering::ScenePtr scene = gui::get_active_camera()->GetScene();
  rendering::VisualPtr visual = scene->GetVisual(_name);
  if (!visual)
    return;

  this->SetModelVisible(visual, _visible);

  if (_visible)
    visual->SetHighlighted(false);
}

/////////////////////////////////////////////////
void ModelCreator::SetModelVisible(rendering::VisualPtr _visual, bool _visible)
{
  if (!_visual)
    return;

  for (unsigned int i = 0; i < _visual->GetChildCount(); ++i)
    this->SetModelVisible(_visual->GetChild(i), _visible);

  if (!_visible)
  {
    // store original visibility
    this->serverModelVisible[_visual->GetId()] = _visual->GetVisible();
    _visual->SetVisible(_visible);
  }
  else
  {
    // restore original visibility
    auto it = this->serverModelVisible.find(_visual->GetId());
    if (it != this->serverModelVisible.end())
    {
      _visual->SetVisible(it->second, false);
    }
  }
}

/////////////////////////////////////////////////
ModelCreator::SaveState ModelCreator::GetCurrentSaveState() const
{
  return this->currentSaveState;
}

/////////////////////////////////////////////////
void ModelCreator::OnAddModelPlugin(const std::string &_name,
    const std::string &_filename, const std::string &_innerxml)
{
  if (_name.empty() || _filename.empty())
  {
    gzerr << "Cannot add model plugin. Empty name or filename" << std::endl;
    return;
  }

  // Use the SDF parser to read all the inner xml.
  sdf::ElementPtr modelPluginSDF(new sdf::Element);
  sdf::initFile("plugin.sdf", modelPluginSDF);
  std::stringstream tmp;
  tmp << "<sdf version='" << SDF_VERSION << "'>";
  tmp << "<plugin name='" << _name << "' filename='" << _filename << "'>";
  tmp << _innerxml;
  tmp << "</plugin></sdf>";

  if (sdf::readString(tmp.str(), modelPluginSDF))
  {
    this->AddModelPlugin(modelPluginSDF);
    this->ModelChanged();
  }
  else
  {
    gzerr << "Error reading Plugin SDF. Unable to parse Innerxml:\n"
        << _innerxml << std::endl;
  }
}

/////////////////////////////////////////////////
void ModelCreator::AddModelPlugin(const sdf::ElementPtr _pluginElem)
{
  if (_pluginElem->HasAttribute("name"))
  {
    std::string name = _pluginElem->Get<std::string>("name");

    // Create data
    ModelPluginData *modelPlugin = new ModelPluginData();
    modelPlugin->Load(_pluginElem);

    // Add to map
    {
      boost::recursive_mutex::scoped_lock lock(*this->updateMutex);
      this->allModelPlugins[name] = modelPlugin;
    }

    // Notify addition
    gui::model::Events::modelPluginInserted(name);
  }
}

/////////////////////////////////////////////////
ModelPluginData *ModelCreator::ModelPlugin(const std::string &_name)
{
  auto it = this->allModelPlugins.find(_name);
  if (it != this->allModelPlugins.end())
    return it->second;
  return NULL;
}

/////////////////////////////////////////////////
void ModelCreator::OnOpenModelPluginInspector(const QString &_name)
{
  this->OpenModelPluginInspector(_name.toStdString());
}

/////////////////////////////////////////////////
void ModelCreator::OpenModelPluginInspector(const std::string &_name)
{
  boost::recursive_mutex::scoped_lock lock(*this->updateMutex);

  auto it = this->allModelPlugins.find(_name);
  if (it == this->allModelPlugins.end())
  {
    gzerr << "Model plugin [" << _name << "] not found." << std::endl;
    return;
  }

  ModelPluginData *modelPlugin = it->second;
  modelPlugin->inspector->move(QCursor::pos());
  modelPlugin->inspector->show();
}<|MERGE_RESOLUTION|>--- conflicted
+++ resolved
@@ -1327,11 +1327,7 @@
     scene->RemoveVisual(this->previewVisual);
 
   this->previewVisual.reset(new rendering::Visual(this->previewName,
-<<<<<<< HEAD
-      scene->GetWorldVisual(), false));
-=======
-      scene->WorldVisual()));
->>>>>>> cf1345b1
+      scene->WorldVisual(), false));
 
   this->previewVisual->Load();
   this->modelPose = ignition::math::Pose3d::Zero;
