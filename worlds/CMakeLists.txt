<<<<<<< HEAD
set (files
  actor.world
  blank.world
  camera.world
  cart_demo.world
  cessna_demo.world
  contact.world
  depth_camera.world
  elevator.world
  empty_1_0.world
  empty_bullet.world
  empty_sky.world
  empty.world
  everything.world
  flocking.world
  force_torque_demo.world
  friction_demo.world
  gripper.world
  heightmap_dem.world
  heightmap.world
  hydra_demo.world
  initial_velocity.world
  iris_standoff_demo.world
  joint_damping_demo.world
  joint_friction_demo.world
  joints.world
  lights.world
  mud_bitmask.world
  mud.world
  multilink_shape.world
  openal.world
  ortho.world
  osrf_elevator.world
  pioneer2dx.world
  pioneer2dx_camera.world
  pioneer2dx_laser.world
  pioneer2dx_laser_camera.world
  plane_demo.world
  plane_propeller_demo.world
  plugin.world
  polyline.world
  population.world
  pr2.world
  presentation.world
  pressure_sensor.world
  projector.world
  quad_rotor_demo.world
  quad_rotor_demo_2.world
  random_velocity.world
  ray_cpu.world
  ray_noise_plugin.world
  road.world
  road_textures.world
  robocup09_spl_field.world
  robocup14_spl_field.world
  robocup_3Dsim.world
  rubble.world
  shapes.world
  shapes_layers.world
  sim_events.world
  simple_arm.world
  simple_gripper.world
  single_rotor_demo.world
  sonar_demo.world
  sphere_atlas_demo.world
  stacks.world
  torsional_friction_demo.world
  transporter.world
  trigger.world
  twin_rotor_demo.world
  underwater.world
  willowgarage.world
  wireless_sensors.world
)
=======
file(GLOB files "*.world")
>>>>>>> a8b45434

install(FILES ${files} DESTINATION ${CMAKE_INSTALL_PREFIX}/share/gazebo-${GAZEBO_MAJOR_VERSION}/worlds/)<|MERGE_RESOLUTION|>--- conflicted
+++ resolved
@@ -1,80 +1,3 @@
-<<<<<<< HEAD
-set (files
-  actor.world
-  blank.world
-  camera.world
-  cart_demo.world
-  cessna_demo.world
-  contact.world
-  depth_camera.world
-  elevator.world
-  empty_1_0.world
-  empty_bullet.world
-  empty_sky.world
-  empty.world
-  everything.world
-  flocking.world
-  force_torque_demo.world
-  friction_demo.world
-  gripper.world
-  heightmap_dem.world
-  heightmap.world
-  hydra_demo.world
-  initial_velocity.world
-  iris_standoff_demo.world
-  joint_damping_demo.world
-  joint_friction_demo.world
-  joints.world
-  lights.world
-  mud_bitmask.world
-  mud.world
-  multilink_shape.world
-  openal.world
-  ortho.world
-  osrf_elevator.world
-  pioneer2dx.world
-  pioneer2dx_camera.world
-  pioneer2dx_laser.world
-  pioneer2dx_laser_camera.world
-  plane_demo.world
-  plane_propeller_demo.world
-  plugin.world
-  polyline.world
-  population.world
-  pr2.world
-  presentation.world
-  pressure_sensor.world
-  projector.world
-  quad_rotor_demo.world
-  quad_rotor_demo_2.world
-  random_velocity.world
-  ray_cpu.world
-  ray_noise_plugin.world
-  road.world
-  road_textures.world
-  robocup09_spl_field.world
-  robocup14_spl_field.world
-  robocup_3Dsim.world
-  rubble.world
-  shapes.world
-  shapes_layers.world
-  sim_events.world
-  simple_arm.world
-  simple_gripper.world
-  single_rotor_demo.world
-  sonar_demo.world
-  sphere_atlas_demo.world
-  stacks.world
-  torsional_friction_demo.world
-  transporter.world
-  trigger.world
-  twin_rotor_demo.world
-  underwater.world
-  willowgarage.world
-  wireless_sensors.world
-)
-=======
 file(GLOB files "*.world")
->>>>>>> a8b45434
 
 install(FILES ${files} DESTINATION ${CMAKE_INSTALL_PREFIX}/share/gazebo-${GAZEBO_MAJOR_VERSION}/worlds/)