/*
 * Copyright (C) 2012 Open Source Robotics Foundation
 *
 * Licensed under the Apache License, Version 2.0 (the "License");
 * you may not use this file except in compliance with the License.
 * You may obtain a copy of the License at
 *
 *     http://www.apache.org/licenses/LICENSE-2.0
 *
 * Unless required by applicable law or agreed to in writing, software
 * distributed under the License is distributed on an "AS IS" BASIS,
 * WITHOUT WARRANTIES OR CONDITIONS OF ANY KIND, either express or implied.
 * See the License for the specific language governing permissions and
 * limitations under the License.
 *
*/
#ifndef _GAZEBO_RENDERING_GPULASER_HH_
#define _GAZEBO_RENDERING_GPULASER_HH_

#include <memory>
#include <string>

#include <sdf/sdf.hh>

#include "gazebo/rendering/ogre_gazebo.h"
#include "gazebo/rendering/Camera.hh"
#include "gazebo/rendering/GpuLaserDataIterator.hh"
#include "gazebo/rendering/RenderTypes.hh"
#include "gazebo/util/system.hh"

namespace Ogre
{
  class Material;
  class Renderable;
  class Pass;
  class AutoParamDataSource;
  class Matrix4;
  class MovableObject;
}

namespace gazebo
{
  namespace common
  {
    class Mesh;
  }

  namespace rendering
  {
    // Forward declare private data.
    class GpuLaserPrivate;

    /// \addtogroup gazebo_rendering Rendering
    /// \{

    /// \class GpuLaser GpuLaser.hh rendering/rendering.hh
    /// \brief GPU based laser distance sensor
    class GZ_RENDERING_VISIBLE GpuLaser
      : public Camera, public Ogre::RenderObjectListener
    {
      /// \brief Constructor
      /// \param[in] _namePrefix Unique prefix name for the camera.
      /// \param[in] _scene Scene that will contain the camera
      /// \param[in] _autoRender Almost everyone should leave this as true.
      public: GpuLaser(const std::string &_namePrefix,
          ScenePtr _scene, const bool _autoRender = true);

      /// \brief Destructor
      public: virtual ~GpuLaser();

      // Documentation inherited
      public: virtual void Load(sdf::ElementPtr _sdf);

      // Documentation inherited
      public: virtual void Load();

      // Documentation inherited
      public: virtual void Init();

      // Documentation inherited
      public: virtual void Fini();

      /// \brief Create the texture which is used to render laser data.
      /// \param[in] _textureName Name of the new texture.
      public: void CreateLaserTexture(const std::string &_textureName);

      // Documentation inherited
      public: virtual void PostRender();

      /// \brief All things needed to get back z buffer for laser data.
      /// \return Array of laser data.
      /// \deprecated use LaserDataBegin() and LaserDataEnd() instead
      public: const float *LaserData() const GAZEBO_DEPRECATED(9.0);

      /// \brief Constant iterator to access laser data
      public: typedef GpuLaserDataIterator<GpuLaser> DataIter;

      /// \brief Return an iterator to the begining of the laser data
      public: DataIter LaserDataBegin() const;

      /// \brief Return an iterator to one past the end of the laser data
      public: DataIter LaserDataEnd() const;

      /// \brief Connect to a laser frame signal
      /// \param[in] _subscriber Callback that is called when a new image is
      /// generated
      /// \return A pointer to the connection. This must be kept in scope.
      public: event::ConnectionPtr ConnectNewLaserFrame(
                  std::function<void (const float *_frame, unsigned int _width,
                  unsigned int _height, unsigned int _depth,
                  const std::string &_format)> _subscriber);

<<<<<<< HEAD
      /// \brief Set the number of laser samples in the width and height
=======
      /// \brief Disconnect from a laser frame signal
      /// \param[in] _c The connection to disconnect
      public: void DisconnectNewLaserFrame(event::ConnectionPtr &_c);

      /// \brief Set the number of samples in the width and height for the
      /// first pass texture.
>>>>>>> 4a48c3c0
      /// \param[in] _w Number of samples in the horizontal sweep
      /// \param[in] _h Number of samples in the vertical sweep
      public: void SetRangeCount(const unsigned int _w,
          const unsigned int _h = 1);

      /// \internal
      /// \brief Implementation of Ogre::RenderObjectListener
      public: virtual void notifyRenderSingleObject(Ogre::Renderable *_rend,
              const Ogre::Pass *_p, const Ogre::AutoParamDataSource *_s,
              const Ogre::LightList *_ll, bool _supp);

      /// \brief Get (horizontal_max_angle + horizontal_min_angle) * 0.5
      /// \return (horizontal_max_angle + horizontal_min_angle) * 0.5
      public: double HorzHalfAngle() const;

      /// \brief Get (vertical_max_angle + vertical_min_angle) * 0.5
      /// \return (vertical_max_angle + vertical_min_angle) * 0.5
      public: double VertHalfAngle() const;

      /// \brief Set the horizontal half angle
      /// \param[in] _angle horizontal half angle
      public: void SetHorzHalfAngle(const double _angle);

      /// \brief Set the vertical half angle
      /// \param[in] _angle vertical half angle
      public: void SetVertHalfAngle(const double _angle);

      /// \brief Set sensor horizontal or vertical
      /// \param[in] _horizontal True if horizontal, false if not
      public: void SetIsHorizontal(const bool _horizontal);

      /// \brief Gets if sensor is horizontal
      /// \return True if horizontal, false if not
      public: bool IsHorizontal() const;

      /// \brief Get the horizontal field of view of the laser sensor.
      /// \return The horizontal field of view of the laser sensor.
      public: double HorzFOV() const;

      /// \brief Get Cos Horz field-of-view
      /// \return 2 * atan(tan(this->hfov/2) / cos(this->vfov/2))
      public: double CosHorzFOV() const;

      /// \brief Set the Cos Horz FOV
      /// \param[in] _chfov Cos Horz FOV
      public: void SetCosHorzFOV(const double _chfov);

      /// \brief Get the vertical field-of-view.
      /// \return The vertical field of view of the laser sensor.
      public: double VertFOV() const;

      /// \brief Get Cos Vert field-of-view
      /// \return 2 * atan(tan(this->vfov/2) / cos(this->hfov/2))
      public: double CosVertFOV() const;

      /// \brief Set the Cos Horz FOV
      /// \param[in] _cvfov Cos Horz FOV
      public: void SetCosVertFOV(const double _cvfov);

      /// \brief Get near clip
      /// \return near clip distance
      public: double NearClip() const;

      /// \brief Get far clip
      /// \return far clip distance
      public: double FarClip() const;

      /// \brief Set the near clip distance
      /// \param[in] _near near clip distance
      public: void SetNearClip(const double _near);

      /// \brief Set the far clip distance
      /// \param[in] _far far clip distance
      public: void SetFarClip(const double _far);

      /// \brief Set the horizontal fov
      /// \param[in] _hfov horizontal fov
      public: void SetHorzFOV(const double _hfov);

      /// \brief Set the vertical fov
      /// \param[in] _vfov vertical fov
      public: void SetVertFOV(const double _vfov);

      /// \brief Get the number of cameras required
      /// \return Number of cameras needed to generate the rays
      public: unsigned int CameraCount() const;

      /// \brief Set the number of cameras required
      /// \param[in] _cameraCount The number of cameras required to generate
      /// the rays
      public: void SetCameraCount(const unsigned int _cameraCount);

      /// \brief Get the ray count ratio (equivalent to aspect ratio)
      /// \return The ray count ratio (equivalent to aspect ratio)
      public: double RayCountRatio() const;

      /// \brief Sets the ray count ratio (equivalent to aspect ratio)
      /// \param[in] _rayCountRatio ray count ratio (equivalent to aspect ratio)
      public: void SetRayCountRatio(const double _rayCountRatio);

      // Documentation inherited.
      private: virtual void RenderImpl();

      /// \brief Update a render target.
      /// \param[in, out] _target Render target to update (render).
      /// \param[in, out] _material Material used during render.
      /// \param[in] _cam Camera to render from.
      /// \param[in] _updateTex True to update the textures in the material
      private: void UpdateRenderTarget(Ogre::RenderTarget *_target,
                                       Ogre::Material *_material,
                                       Ogre::Camera *_cam,
                                       const bool _updateTex = false);

      /// \brief Create an ortho camera.
      private: void CreateOrthoCam();

      /// \brief Create a mesh.
      private: void CreateMesh();

      /// \brief Create a canvas.
      private: void CreateCanvas();

      /// \brief Builds scaled Orthogonal Matrix from parameters.
      /// \param[in] _left Left clip.
      /// \param[in] _right Right clip.
      /// \param[in] _bottom Bottom clip.
      /// \param[in] _top Top clip.
      /// \param[in] _near Near clip.
      /// \param[in] _far Far clip.
      /// \return The Scaled orthogonal Ogre::Matrix4
      private: Ogre::Matrix4 BuildScaledOrthoMatrix(const float _left,
          const float _right, const float _bottom, const float _top,
          const float _near, const float _far);

      /// \brief Sets first pass target.
      /// \param[in] _target Render target for the first pass.
      /// \param[in] _index Index of the texture.
      private: virtual void Set1stPassTarget(Ogre::RenderTarget *_target,
                                             const unsigned int _index);

      /// \brief Sets second pass target.
      /// \param[in] _target Render target for the second pass.
      private: virtual void Set2ndPassTarget(Ogre::RenderTarget *_target);

      /// \brief Horizontal half angle.
      protected: double horzHalfAngle;

      /// \brief Vertical half angle.
      protected: double vertHalfAngle;

      /// \brief Ray count ratio.
      protected: double rayCountRatio;

      /// \brief Horizontal field-of-view.
      protected: double hfov;

      /// \brief Vertical field-of-view.
      protected: double vfov;

      /// \brief Cos horizontal field-of-view.
      protected: double chfov;

      /// \brief Cos vertical field-of-view.
      protected: double cvfov;

      /// \brief Near clip plane.
      protected: double nearClip;

      /// \brief Far clip plane.
      protected: double farClip;

      /// \brief True if the sensor is horizontal only.
      protected: bool isHorizontal;

      /// \brief Number of cameras needed to generate the rays.
      protected: unsigned int cameraCount;

      /// \internal
      /// \brief Pointer to private data.
      private: std::unique_ptr<GpuLaserPrivate> dataPtr;
    };
    /// \}
  }
}
#endif<|MERGE_RESOLUTION|>--- conflicted
+++ resolved
@@ -110,16 +110,12 @@
                   unsigned int _height, unsigned int _depth,
                   const std::string &_format)> _subscriber);
 
-<<<<<<< HEAD
-      /// \brief Set the number of laser samples in the width and height
-=======
       /// \brief Disconnect from a laser frame signal
       /// \param[in] _c The connection to disconnect
       public: void DisconnectNewLaserFrame(event::ConnectionPtr &_c);
 
       /// \brief Set the number of samples in the width and height for the
       /// first pass texture.
->>>>>>> 4a48c3c0
       /// \param[in] _w Number of samples in the horizontal sweep
       /// \param[in] _h Number of samples in the vertical sweep
       public: void SetRangeCount(const unsigned int _w,
