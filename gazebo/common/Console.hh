/*
 * Copyright 2012 Nate Koenig
 *
 * Licensed under the Apache License, Version 2.0 (the "License");
 * you may not use this file except in compliance with the License.
 * You may obtain a copy of the License at
 *
 *     http://www.apache.org/licenses/LICENSE-2.0
 *
 * Unless required by applicable law or agreed to in writing, software
 * distributed under the License is distributed on an "AS IS" BASIS,
 * WITHOUT WARRANTIES OR CONDITIONS OF ANY KIND, either express or implied.
 * See the License for the specific language governing permissions and
 * limitations under the License.
 *
*/
/*
 * Desc: Gazebo Message
 * Author: Nathan Koenig
 * Date: 09 June 2007
 */

#ifndef _GAZEBO_CONSOLE_HH_
#define _GAZEBO_CONSOLE_HH_

#include <iostream>
#include <fstream>
#include <string>

#include "common/CommonTypes.hh"

namespace gazebo
{
  namespace common
  {
    /// \addtogroup gazebo_common Common
    /// \{

    /// \brief Output a message
    #define gzmsg (gazebo::common::Console::Instance()->ColorMsg("Msg", 32))

    /// \brief Output a debug message
    #define gzdbg (gazebo::common::Console::Instance()->ColorMsg("Dbg", 36))

    /// \brief Output a warning message
    #define gzwarn (gazebo::common::Console::Instance()->ColorErr("Warning", \
          __FILE__, __LINE__, 33))

    /// \brief Output an error message
    #define gzerr (gazebo::common::Console::Instance()->ColorErr("Error", \
          __FILE__, __LINE__, 31))

    /// start marker
    #define gzclr_start(clr) "\033[1;33m"
    /// end marker
    #define gzclr_end "\033[0m"

<<<<<<< HEAD
    /// \brief Message, error, and warning functionality
=======


    /// \addtogroup gazebo_common Common
    /// \{

    /// \class Console Console.hh common/commom.hh
    /// \brief Message, error, warning, and logging functionality

>>>>>>> 71a87f6b
    class Console
    {
      /// \brief Default constructor
      private: Console();

      /// \brief Destructor
      private: virtual ~Console();

      /// \brief Return an instance to this class
      public: static Console *Instance();

      /// \brief Load the message parameters
      public: void Load();

      /// \brief Set quiet output
      /// \param[in] q True to prevent warning
      public: void SetQuiet(bool _q);

      /// \brief Use this to output a colored message to the terminal
      /// \param[in] _lbl Text label
      /// \param[in] _color Color to make the label
      /// \return Reference to an output stream
      public: std::ostream &ColorMsg(const std::string &_lbl, int _color);

      /// \brief Use this to output an error to the terminal
      /// \param[in] _lbl Text label
      /// \param[in] _file File containing the error
      /// \param[in] _line Line containing the error
      /// \param[in] _color Color to make the label
      /// \return Reference to an output stream
      public: std::ostream &ColorErr(const std::string &_lbl,
                  const std::string &_file, unsigned int _line, int _color);

      /// \class NullStream Animation.hh common/common.hh
      /// \brief A stream that does not output anywhere
      private: class NullStream : public std::ostream
               {
                 /// \brief constructor
                 public: NullStream() : std::ios(0), std::ostream(0) {}
               };

      /// \brief null stream
      private: NullStream nullStream;

      /// \brief message stream
      private: std::ostream *msgStream;

      /// \brief error stream
      private: std::ostream *errStream;

      /// Pointer to myself
      private: static Console *myself;
    };
    /// \}
  }
}
#endif<|MERGE_RESOLUTION|>--- conflicted
+++ resolved
@@ -55,18 +55,14 @@
     /// end marker
     #define gzclr_end "\033[0m"
 
-<<<<<<< HEAD
-    /// \brief Message, error, and warning functionality
-=======
 
 
     /// \addtogroup gazebo_common Common
     /// \{
 
     /// \class Console Console.hh common/commom.hh
-    /// \brief Message, error, warning, and logging functionality
+    /// \brief Message, error, warning functionality
 
->>>>>>> 71a87f6b
     class Console
     {
       /// \brief Default constructor
