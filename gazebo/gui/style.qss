QGroupBox::title
{
  color: #f0f0f0;
}

QToolButton
{
  border: 0;
  text-align: left;
  color: #d0d0d0;
}

QToolButton::disabled
{
  color: #303030;
}

QLabel
{
  color: #d0d0d0;
}

QFrame
{
  background-color: transparent;
  padding: 0px;
  margin: 0px;
}

QDialog
{
  background-color: #303030;
}

QWidget#topicSelector,
QWidget#cameraSensor,
QWidget#dataLogger
{
  background-color: #303030;
}

QWidget#cameraSensor > QFrame
{
  background-color: #808080;
}

QWidget#cameraSensor > QLabel
{
  color: #d0d0d0;
  background-color: #303030;
}

QMessageBox
{
  color: #d0d0d0;
  background-color: #303030;
}

QMainWindow#mainWindow
{
  margin: 0px;
  padding: 0px;
  background-color: #303030;
  /*background-image: url(:/images/mainwindow_bg.png);*/
  /*background-repeat: repeat-xy;*/
}

QMenuBar
{
  background-color: #303030;
  border-bottom-left-radius: 0px;
  border-bottom-right-radius: 10px;
  border: 0px solid #404040;
}

QMenuBar::item
{
  color: #d0d0d0;
  background-color: #303030;
  margin-top: 2px;
  margin-bottom: 2px;
  margin-left: 4px;
  margin-right: 4px;

  padding-top: 2px;
  padding-left: 2px;
  padding-right: 2px;
  padding-bottom: 2px;
}

QMenuBar::item:selected
{
  color: #f58113;
}

QMenuBar::item:disabled
{
  color: #5f5f5f;
}

QMenu
{
  color: #d0d0d0;
  background-color: #303030;
  border: 1px solid #424242;
}

QMenu::item:selected
{
  color: #f58113;
}

QMenu::item:disabled
{
  color: #5f5f5f;
}

QToolBar
{
  padding: 0px;
  margin: 0px;
  margin-left: 20px;
  border: 0px solid #404040;
  border-radius: 0px;
}

QToolButton#jointToolButton:pressed,
QToolButton#jointToolButton:hover
{
  border: 0px;
  background-color: #808080;
}

QToolBar#playToolBar
{
  max-height: 25px;
}

QToolButton
{
  padding: 2px;
  margin: 2px;
  width: 20px;
  height: 24px;
  border-radius: 8px;
  border: 0px solid #808080;
}

QToolBar#plotToolbar > QToolButton:hover
{
  border: 0px;
  background-color: transparent;
}

QToolButton:hover
{
  border: 1px outset #252525;
  background-color: #454545;
}

QToolButton:hover#plotCanvasTitleTool
{
  border: 0px;
  background-color: transparent;
  color: #ffffff;
}


QToolButton:pressed
{
  border: 1px outset #252525;
  background-color: #454545;
}

QToolButton:checked
{
  border: 1px outset #252525;
  background-color: #454545;
}

QPushButton#plotAddCanvas
{
  padding: 8px;
  font-weight: 100;
  font-size: 20px;
  background-color: #db4437;
  color: #ffffff;
  text-align: center;
  border-radius: 2px;
  border: 0px;
  width: 20px;
  height: 20px;
}

QPushButton#expandButton
{
  margin: 0px;
  padding: 0px;
  border: 0px;
  background-color: transparent;
  selection-background-color: transparent;
  selection-color: transparent;
  width: 90px;
  text-align: left;

  background-image: url(:/images/right_arrow.png);
  background-repeat: no-repeat;
  background-position: center right;
}

QPushButton#expandButton:checked
{
  background-image: url(:/images/down_arrow.png);
}

QToolButton#dataLoggerRecordButton
{
  padding: 0px;
  margin-left: 10px;
  margin-top: 10px;
  margin-right: 0px;
  margin-bottom: 0px;

  width: 37px;
  height: 37px;

  background-color: #999999;
  border-radius: 19px;
  border: 0px;
}

QToolButton#dataLoggerRecordButton:hover
{
  background-color: #dddddd;
}

QToolButton#dataLoggerStopButton:hover
{
  background-color: #dddddd;
}

QListView
{
  color: #d0d0d0;
  background: #808080;
  alternate-background-color: #606060;

  selection-background-color: transparent;
  show-decoration-selected: 0;

  border: 1px solid #737373;
  border-radius: 4;
}

QListView::item
{
  color: #ffffff;
  border-radius: 4px;
}

QTreeView
{
  color: #d0d0d0;
  selection-background-color: transparent;
  alternate-background-color: #606060;
  border-radius: 4;
  show-decoration-selected: 0;
}

QTreeView::item:hover
{
  background: #808080;
  color: #ffffff;
}

QTreeView::item:selected
{
  color: #f58113;
  background: #808080;
}

QTreeView::branch:selected
{
  background-color: #808080;
}

QTreeView::branch:selected:active
{
  background-color: #808080;
}

QTreeView::branch:selected:!active
{
  background-color: #808080;
}

QTreeView::branch:!open:has-children
{
  image: url(:/images/right_arrow.png);
}

QTreeView::branch:open:has-children:!has-siblings,
QTreeView::branch:open:has-children:has-siblings
{
  image: url(:/images/down_arrow.png);
}

QTreeView QHeaderView:section
{
  color: #d0d0d0;
  font-weight: bold;
  background: #404040;
  border: 0px;
}

QLineEdit
{
  color: #353535;
  background: #737373;
  border-radius: 4;
}

QLineEdit:disabled
{
  color: #909090;
}

QPushButton
{
  /*
  border: 2px outset #727272;
  border-radius: 4px;
  background: #737373;
  */

  color: #d0d0d0;
  border: 2px solid #737373;
  border-radius: 0px;
  selection-color: transparent;
  padding: 2px;
  margin: 2px;
  background: #505050;
}

QPushButton:hover
{
  color: #f58113;
}

QPushButton:checked
{
  color: #f58113;
  border: 2px solid #f58113;
}

QPushButton:pressed
{
  border: 2px solid #f58113;
}

QPushButton:!enabled
{
  padding: 2px;
  margin: 2px;
  color: #909090;
  background: #707070;
  /* border: 2px solid #707070; */
  /* border-radius: 4px; */
}

QScrollBar:vertical
{
  border: 1px solid #808080;
  border-radius: 5px;
  background: #808080;
  width: 10px;
  margin: 22px 0 22px 0;
}

QScrollBar:horizontal
{
  border: 1px solid #808080;
  border-radius: 5px;
  background: #808080;
  height: 10px;
  margin: 0 22px 0 22px;
}

QScrollBar::handle:vertical
{
  background: #505050;
  min-height: 10px;
  border-radius: 4px;
}

QScrollBar::handle:horizontal
{
  background: #505050;
  min-width: 10px;
  border-radius: 4px;
}

QScrollBar::add-line:vertical
{
  width: 0px;
  height: 0px;
  background: transparent;
  subcontrol-position: bottom;
  subcontrol-origin: margin;
}

QScrollBar::add-line:horizontal
{
  width: 0px;
  height: 0px;
  background: transparent;
  subcontrol-position: right;
  subcontrol-origin: margin;
}

QScrollBar::sub-line:vertical
{
  width: 0px;
  height: 0px;
  background: transparent;
  subcontrol-position: top;
  subcontrol-origin: margin;
}

QScrollBar::sub-line:horizontal
{
  width: 0px;
  height: 0px;
  background: transparent;
  subcontrol-position: left;
  subcontrol-origin: margin;
}

QScrollBar::up-arrow:vertical, QScrollBar::down-arrow:vertical,
QScrollBar::left-arrow:horizontal, QScrollBar::right-arrow:horizontal
{
  width: 0px;
  height: 0px;
  background: #f58113;
}

QScrollBar::add-page:vertical, QScrollBar::sub-page:vertical,
QScrollBar::add-page:horizontal, QScrollBar::sub-page:horizontal
{
  background: none;
}

QTextEdit#tipsTextEdit
{
  border: 1px solid #808080;
  background-color: #808080;
}

QTabBar
{
  /*background-color: #808080;*/
}

QTabWidget#embeddedTab::pane
{
  border-top: 1px solid #101010;
  border-left: 1px solid #101010;
  border-bottom: 1px solid #101010;
  border-right: 1px solid #101010;
  top: -1px;

  border-top-left-radius: 0px;
  border-bottom-left-radius: 10px;
  border-top-right-radius: 10px;
  border-bottom-right-radius: 10px;

  background-color: #808080;
  padding: 2px;

  margin: 0px;
  color: #f0f0f0;
}

QTabBar::tab
{
  color: #d0d0d0;
  background-color: #808080;
  border-top: 1px solid  #101010;
  border-left: 1px solid  #101010;
  border-right: 1px solid  #101010;
  border-bottom: 1px solid  #101010;

  border-top-left-radius: 4px;
  border-top-right-radius: 4px;

  padding: 4px;
  min-width: 8ex;
}

QTabBar::tab:selected
{
  background-color: #808080;
  margin-left: -4px;
  margin-right: -4px;
  border-bottom-style: none;
}

QTabBar::tab:first:selected
{
  margin-left: 0;
}

QTabBar::tab:last:selected
{
  margin-right: 0;
}

QTabBar::tab::only-one
{
  margin-left: 0;
  margin-right: 0;
}

QTabBar::tab:!selected
{
  background-color: #707070;
  margin-top: 2px;
}

QTabWidget#mainTab::pane,
QTabWidget#buildingEditorTab::pane,
QTabWidget#modelEditorTab::pane,
QTabWidget#terrainEditorTab::pane,
QTabWidget#linkInspectorTab::pane
{
  border-left: 1px solid #101010;
  border-bottom: 1px solid #101010;
  border-top: 1px solid #101010;

  border-top-left-radius: 0px;
  border-bottom-left-radius: 10px;
  border-top-right-radius: 10px;
  border-bottom-right-radius: 10px;
  top: -1px;

  background-color: #808080;
  padding: 2px;

  margin: 0px;
  color: #f0f0f0;
}

QTabWidget::tab
{
  border-top: 1px solid #101010;
  background-color: #808080;
}

QTabWidget::tab-bar
{
  alignment: left;
}

QWidget#modelList,
QWidget#jointControl,
QWidget#toolsWidget
{
  background: #808080;
  color: #d0d0d0;
}

QWidget#modelList > QFrame,
QWidget#insertModel > QFrame,
QWidget#jointControl > QFrame,
QWidget#modelEditorPalette > QFrame,
QWidget#toolsWidget > QFrame
{
  padding: 4px;
  background-color: #808080;
}

QWidget#buildingEditorPaletteScroll
{
  background-color: #808080;
}

QWidget#renderWidget > QWidget
{
  padding: 0px;
  margin: 0px;
  border: 1px solid #101010;
  border-top-right-radius: 10px;
  border-bottom-right-radius: 10px;
  border-top-left-radius: 10px;
  border-bottom-left-radius: 10px;

  background-color: #808080;
  margin-right: 0px;
}

QWidget#buildingEditorWidget > QWidget,
QWidget#modelEditorWidget > QWidget
QWidget#terrainEditorWidget > QWidget
{
  padding: 2px;
  background-color: #808080;
  border-top-left-radius: 10px;
  border-top-right-radius: 10px;
}

QWidget#topToolbar
{
  border-bottom: 1px solid #101010;
  background-color: #808080;
  border-top-left-radius: 10px;
  border-top-right-radius: 10px;
}

QWidget#renderBottomFrame
{
  border-top: 1px solid #101010;
  border-bottom-left-radius: 10px;
  border-bottom-right-radius: 10px;
  background-color: #808080;
  border-bottom-left-radius: 10px;
  border-bottom-right-radius: 10px;
}

QScrollArea
{
  background-color: #808080;
  border-radius: 10px;
  padding: 2px;
}

QWidget#toolsWidget > QFrame,
QFrame#pidControl
{
  background-color: #808080;
  padding: 2px;
}

QListWidget#topicTextList::item
{
  border-bottom: 1px solid black;
  border-radius: 4px;
  color: #101010;
  background-color: #808080;
  margin: 4px;
}

QTextBrowser#dataLoggerRecordingsList
{
  color: #101010;
  font-size: 11px;
  background-color: #808080;
  border: 0px;
}

QComboBox
{
  border: 1px solid #101010;
  background-color: #808080;
  color: #d0d0d0;
  border-radius: 4px;

  selection-color: #f58113;
  selection-background-color: #808080;
  show-decoration-selected: 0;
}

QComboBox:on
{
  padding-top: -10px;
  padding-left: 4px;
}

QComboBox::drop-down
{
   subcontrol-origin: padding;
   subcontrol-position: top right;
   width: 15px;

   border-left-width: 0px;
   border-left-color: #000000;
   border-left-style: solid;
   border-top-right-radius: 3px;
   border-bottom-right-radius: 3px;
}

QComboBox::down-arrow
{
  image: url(:/images/down_arrow.png);
}

QFrame#blackBorderFrame
{
  border: 1px solid #000000;
  padding: 0px;
  margin: 0px;
}

QFrame#dataLoggerSettingFrame
{
  border-top: 1px solid #555555;
  margin: 0px;
  padding: 0px;
}

QwtTextLabel
{
  font-size: 10px;
}

QwtScaleWidget
{
  color: white;
  font-size: 11px;
}

#configWidget
{
  background-color: #808080;
}

QAbstractSpinBox
{
  padding-top: 2px;
  padding-bottom: 2px;
  border: 0px;

  background-color: #737373;
  color: #353535;
  selection-color: #ffffff;
  selection-background-color: #434343;

  border-radius: 3px;
  min-width: 75px;
}

QAbstractSpinBox:up-button
{
  background-color: transparent;
  subcontrol-origin: border;
  subcontrol-position: top right;
}
QAbstractSpinBox:down-button
{
  background-color: transparent;
  subcontrol-origin: border;
  subcontrol-position: bottom right;
}

QAbstractSpinBox::up-arrow,
QAbstractSpinBox::up-arrow:disabled,
QAbstractSpinBox::up-arrow:off
{
  image: url(:/images/up_spin_arrow_disabled.png);
  width: 10px;
  height: 10px;
}
QAbstractSpinBox::up-arrow:hover
{
  image: url(:/images/up_spin_arrow.png);
  width: 10px;
  height: 10px;
}

QAbstractSpinBox::down-arrow,
QAbstractSpinBox::down-arrow:disabled,
QAbstractSpinBox::down-arrow:off
{
  image: url(:/images/down_spin_arrow_disabled.png);
  width: 10px;
  height: 10px;
}
QAbstractSpinBox::down-arrow:hover
{
  image: url(:/images/down_spin_arrow.png);
  width: 10px;
  height: 10px;
}

QTextEdit#splashVersionTextEdit
{
  color: #f58113;
  font-size: 10px;
}

QDialog#plotWindow
{
  background-color: #f2f2f2;
}

QWidget#plotCanvas
{
  min-height: 300px;
  min-width: 534px;
  padding: 0px;
  margin: 0px;
}

QScrollArea#plotScrollArea
{
  border-radius: 0px;
  border: 0px;
  padding:0px;
  margin: 0px;
  background-color: transparent;
}

QFrame#variableContainerFrame
{
  background-color: #ffffff;
  border-radius: 0px;
  border-bottom: 1px solid #a9a9a9;
  margin: 0px;
}

QFrame#variableContainerFrame > QLabel
{
  color: #a9a9a9;
}

QFrame#variablePillFrame > QLabel
{
  color: #ffffff;
}

QFrame#variablePillFrame
{
  border-radius: 10px;
  background-color: #2196f3;
}

QFrame#plotCanvasPlotFrame
{
  border: 0px;
  border-radius: 0px;
  background-color: transparent;
}

QFrame#plotCanvasTitleFrame
{
  background-color: #424242;
}

QFrame#plotCanvasTitleFrame > QLabel
{
  margin-left: 4px;
}

QFrame#plotCanvasFrame
{
  border-top-left-radius: 4px;
  border-top-right-radius: 4px;
  background-color: #ffffff;
  border-radius: 0px;
  padding: 0px;
}

QwtPlot#incrementalPlot
{
  background-color: #ffffff;
}

QwtPlot#incrementalPlot> QwtScaleWidget
{
  color: #a9a9a9;
}

QwtPlot#incrementalPlot > QwtLegend
{
  border: 1px solid #a9a9a9;
  border-radius: 2px
}

QwtPlot#incrementalPlot > QwtLegend > QScrollArea
{
  background-color: #ffffff;
<<<<<<< HEAD
=======
}

QwtPlot#incrementalPlot > QwtLegend > QwtLegendLabel
{
  background-color: #ffffff;
>>>>>>> acb1045b
}<|MERGE_RESOLUTION|>--- conflicted
+++ resolved
@@ -878,12 +878,9 @@
 QwtPlot#incrementalPlot > QwtLegend > QScrollArea
 {
   background-color: #ffffff;
-<<<<<<< HEAD
-=======
 }
 
 QwtPlot#incrementalPlot > QwtLegend > QwtLegendLabel
 {
   background-color: #ffffff;
->>>>>>> acb1045b
 }