/*
 * Copyright (C) 2012-2014 Open Source Robotics Foundation
 *
 * Licensed under the Apache License, Version 2.0 (the "License");
 * you may not use this file except in compliance with the License.
 * You may obtain a copy of the License at
 *
 *     http://www.apache.org/licenses/LICENSE-2.0
 *
 * Unless required by applicable law or agreed to in writing, software
 * distributed under the License is distributed on an "AS IS" BASIS,
 * WITHOUT WARRANTIES OR CONDITIONS OF ANY KIND, either express or implied.
 * See the License for the specific language governing permissions and
 * limitations under the License.
 *
 */

#include <sstream>
#include <set>
#include <boost/filesystem.hpp>

#include "gazebo/common/Exception.hh"

#include "gazebo/rendering/UserCamera.hh"
#include "gazebo/rendering/Visual.hh"
#include "gazebo/rendering/Scene.hh"

#include "gazebo/math/Quaternion.hh"

#include "gazebo/transport/Publisher.hh"
#include "gazebo/transport/Node.hh"

#include "gazebo/gui/GuiIface.hh"
#include "gazebo/gui/EntityMaker.hh"
#include "gazebo/gui/KeyEventHandler.hh"
#include "gazebo/gui/MouseEventHandler.hh"

#include "gazebo/common/SystemPaths.hh"
#ifdef HAVE_GTS
  #include "gazebo/common/Mesh.hh"
  #include "gazebo/common/MeshManager.hh"
  #include "gazebo/common/MeshCSG.hh"
#endif

#include "gazebo/gazebo_config.h"
#include "gazebo/gui/building/FinishBuildingDialog.hh"
#include "gazebo/gui/building/BuildingEditorEvents.hh"
#include "gazebo/gui/building/BuildingModelManip.hh"
#include "gazebo/gui/building/EditorItem.hh"
#include "gazebo/gui/building/BuildingMaker.hh"

using namespace gazebo;
using namespace gui;

double BuildingMaker::conversionScale;

/////////////////////////////////////////////////
<<<<<<< HEAD
BuildingMaker::BuildingMaker() : EntityMaker()
{
  this->buildingDefaultName = "BuildingDefaultName";
=======
// Helper function to generate a valid folder name from a human-readable model
// name.
std::string GetFolderNameFromModelName(const std::string &_modelName)
{
  // Auto-generate folder name based on model name
  std::string foldername = _modelName;

  std::vector<std::pair<std::string, std::string> > replacePairs;
  replacePairs.push_back(std::pair<std::string, std::string>(" ", "_"));

  for (unsigned int i = 0; i < replacePairs.size(); ++i)
  {
    std::string forbiddenChar = replacePairs[i].first;
    std::string replaceChar = replacePairs[i].second;
    size_t index = foldername.find(forbiddenChar);
    while (index != std::string::npos)
    {
      foldername.replace(index, forbiddenChar.size(), replaceChar);
      index = foldername.find(forbiddenChar);
    }
  }

  return foldername;
}

/////////////////////////////////////////////////
// Add the parent folder of _path to the model path represented by SystemPaths,
// notify InsertModelWidget to display the model name in the "Insert Models"
// tab, and write the parent folder filename to gui.ini
void AddDirToModelPaths(const std::string& _path)
{
  std::string parentDirectory = boost::filesystem::path(_path)
                                  .parent_path().string();

  std::list<std::string> modelPaths =
              gazebo::common::SystemPaths::Instance()->GetModelPaths();
  std::list<std::string>::iterator iter;
  for (iter = modelPaths.begin();
       iter != modelPaths.end(); ++iter)
  {
    if (iter->compare(parentDirectory) == 0)
    {
      break;
    }
  }

  gazebo::common::SystemPaths::Instance()->
    AddModelPathsUpdate(parentDirectory);

  std::string additionalProperties =
    gui::getINIProperty<std::string>("model_paths.filenames", "");
  if (additionalProperties.find(parentDirectory) == std::string::npos)
  {
    // Add it to gui.ini
    gui::setINIProperty("model_paths.filenames", parentDirectory);

    // Save any changes that were made to the property tree
    // TODO: check gui.ini env variable
    char *home = getenv("HOME");
    if (home)
    {
      boost::filesystem::path guiINIPath = home;
      guiINIPath  = guiINIPath / ".gazebo" / "gui.ini";
      saveINI(guiINIPath);
    }
  }
}

/////////////////////////////////////////////////
BuildingMaker::BuildingMaker() : EntityMaker()
{
  this->buildingDefaultName = "Untitled";
>>>>>>> 9fd9549d
  this->modelName = this->buildingDefaultName;

  this->conversionScale = 0.01;

  // Counters are only used for giving visuals unique names.
  // FIXME they cannot be reset else gazebo complains about creating,
  // deleting duplicate visuals
  this->wallCounter = 0;
  this->windowCounter = 0;
  this->doorCounter = 0;
  this->stairsCounter = 0;
  this->floorCounter = 0;
  this->currentLevel = 0;

  this->modelTemplateSDF.reset(new sdf::SDF);
  this->modelTemplateSDF->SetFromString(this->GetTemplateSDFString());

  this->connections.push_back(
<<<<<<< HEAD
  gui::editor::Events::ConnectSaveBuildingEditor(
    boost::bind(&BuildingMaker::OnSave, this, _1)));
=======
    gui::editor::Events::ConnectSaveBuildingEditor(
      boost::bind(&BuildingMaker::OnSave, this, _1)));
>>>>>>> 9fd9549d
  this->connections.push_back(
    gui::editor::Events::ConnectSaveAsBuildingEditor(
      boost::bind(&BuildingMaker::OnSaveAs, this, _1)));
  this->connections.push_back(
<<<<<<< HEAD
  gui::editor::Events::ConnectDoneBuildingEditor(
    boost::bind(&BuildingMaker::OnDone, this, _1)));
  this->connections.push_back(
  gui::editor::Events::ConnectExitBuildingEditor(
    boost::bind(&BuildingMaker::OnExit, this)));
  this->connections.push_back(
  gui::editor::Events::ConnectChangeBuildingLevel(
    boost::bind(&BuildingMaker::OnChangeLevel, this, _1)));
=======
    gui::editor::Events::ConnectNewBuildingEditor(
      boost::bind(&BuildingMaker::OnNew, this)));
  this->connections.push_back(
    gui::editor::Events::ConnectExitBuildingEditor(
      boost::bind(&BuildingMaker::OnExit, this)));
  this->connections.push_back(
    gui::editor::Events::ConnectBuildingNameChanged(
      boost::bind(&BuildingMaker::OnNameChanged, this, _1)));
  this->connections.push_back(
  gui::editor::Events::ConnectChangeBuildingLevel(
    boost::bind(&BuildingMaker::OnChangeLevel, this, _1)));
  this->connections.push_back(
      gui::editor::Events::ConnectColorSelected(
      boost::bind(&BuildingMaker::OnColorSelected, this, _1)));
  this->connections.push_back(
      gui::editor::Events::ConnectToggleEditMode(
      boost::bind(&BuildingMaker::OnEdit, this, _1)));
>>>>>>> 9fd9549d

  this->saveDialog =
      new FinishBuildingDialog(FinishBuildingDialog::MODEL_SAVE, 0);
}

/////////////////////////////////////////////////
BuildingMaker::~BuildingMaker()
{
//  this->camera.reset();
  if (this->saveDialog)
    delete this->saveDialog;
}

/////////////////////////////////////////////////
void BuildingMaker::OnEdit(bool _checked)
{
  if (_checked)
  {
    MouseEventHandler::Instance()->AddPressFilter("building_maker",
        boost::bind(&BuildingMaker::On3dMousePress, this, _1));
    MouseEventHandler::Instance()->AddReleaseFilter("building_maker",
        boost::bind(&BuildingMaker::On3dMouseRelease, this, _1));
    MouseEventHandler::Instance()->AddMoveFilter("building_maker",
        boost::bind(&BuildingMaker::On3dMouseMove, this, _1));
    KeyEventHandler::Instance()->AddPressFilter("building_maker",
        boost::bind(&BuildingMaker::On3dKeyPress, this, _1));
  }
  else
  {
    MouseEventHandler::Instance()->RemovePressFilter("building_maker");
    MouseEventHandler::Instance()->RemoveReleaseFilter("building_maker");
    MouseEventHandler::Instance()->RemoveMoveFilter("building_maker");
    KeyEventHandler::Instance()->RemovePressFilter("building_maker");
  }
}

/////////////////////////////////////////////////
void BuildingMaker::ConnectItem(const std::string &_partName,
    const EditorItem *_item)
{
  BuildingModelManip *manip = this->allItems[_partName];

  // item changes -> manip changes
  QObject::connect(_item, SIGNAL(SizeChanged(double, double, double)),
      manip, SLOT(OnSizeChanged(double, double, double)));
  QObject::connect(_item, SIGNAL(PoseChanged(double, double, double,
      double, double, double)), manip, SLOT(OnPoseChanged(double, double,
      double, double, double, double)));
  QObject::connect(_item, SIGNAL(PoseOriginTransformed(double, double, double,
      double, double, double)), manip, SLOT(OnPoseOriginTransformed(double,
      double, double, double, double, double)));
  QObject::connect(_item, SIGNAL(PositionChanged(double, double, double)),
      manip, SLOT(OnPositionChanged(double, double, double)));
  QObject::connect(_item, SIGNAL(RotationChanged(double, double, double)),
      manip, SLOT(OnRotationChanged(double, double, double)));
  QObject::connect(_item, SIGNAL(LevelChanged(int)),
      manip, SLOT(OnLevelChanged(int)));
  QObject::connect(_item, SIGNAL(ColorChanged(QColor)),
      manip, SLOT(OnColorChanged(QColor)));
<<<<<<< HEAD
=======
  QObject::connect(_item, SIGNAL(TextureChanged(QString)),
      manip, SLOT(OnTextureChanged(QString)));
>>>>>>> 9fd9549d
  QObject::connect(_item, SIGNAL(TransparencyChanged(float)),
      manip, SLOT(OnTransparencyChanged(float)));

  QObject::connect(_item, SIGNAL(WidthChanged(double)),
      manip, SLOT(OnWidthChanged(double)));
  QObject::connect(_item, SIGNAL(HeightChanged(double)),
      manip, SLOT(OnHeightChanged(double)));
  QObject::connect(_item, SIGNAL(DepthChanged(double)),
      manip, SLOT(OnDepthChanged(double)));
  QObject::connect(_item, SIGNAL(PosXChanged(double)),
      manip, SLOT(OnPosXChanged(double)));
  QObject::connect(_item, SIGNAL(PosYChanged(double)),
      manip, SLOT(OnPosYChanged(double)));
  QObject::connect(_item, SIGNAL(PosZChanged(double)),
      manip, SLOT(OnPosZChanged(double)));
  QObject::connect(_item, SIGNAL(YawChanged(double)),
      manip, SLOT(OnYawChanged(double)));
  QObject::connect(_item, SIGNAL(ItemDeleted()), manip, SLOT(OnDeleted()));

  // manip changes -> item changes
  QObject::connect(manip, SIGNAL(ColorChanged(QColor)),
      _item, SLOT(OnColorChanged(QColor)));
}

/////////////////////////////////////////////////
void BuildingMaker::AttachManip(const std::string &_child,
    const std::string &_parent)
{
  std::map<std::string, BuildingModelManip *>::const_iterator it =
      this->allItems.find(_child);
  if (it == this->allItems.end())
  {
    gzerr << "Child manip " << _child << " not found." << std::endl;
    return;
  }

  it = this->allItems.find(_parent);
  if (it == this->allItems.end())
  {
    gzerr << "Parent manip " << _parent << " not found." << std::endl;
    return;
  }

  BuildingModelManip *child = this->allItems[_child];
  BuildingModelManip *parent = this->allItems[_parent];
  parent->AttachManip(child);
}

/////////////////////////////////////////////////
void BuildingMaker::DetachManip(const std::string &_child,
    const std::string &_parent)
{
  std::map<std::string, BuildingModelManip *>::const_iterator it =
      this->allItems.find(_child);
  if (it == this->allItems.end())
  {
    gzerr << "Child manip " << _child << " not found." << std::endl;
    return;
  }

  it = this->allItems.find(_parent);
  if (it == this->allItems.end())
  {
    gzerr << "Parent manip " << _parent << " not found." << std::endl;
    return;
  }

  BuildingModelManip *child = this->allItems[_child];
  BuildingModelManip *parent = this->allItems[_parent];
  parent->DetachManip(child);
}

/////////////////////////////////////////////////
void BuildingMaker::DetachAllChildren(const std::string &_manip)
{
  std::map<std::string, BuildingModelManip *>::const_iterator it =
      this->allItems.find(_manip);
  if (it == this->allItems.end())
  {
    gzerr << "Manip " << _manip << " not found." << std::endl;
    return;
  }

  BuildingModelManip *manip = this->allItems[_manip];
  for (int i = manip->GetAttachedManipCount()-1; i >= 0; i--)
  {
    (manip->GetAttachedManip(i))->DetachFromParent();
  }
}

/////////////////////////////////////////////////
std::string BuildingMaker::CreateModel()
{
  this->Reset();
  return this->modelName;
}

/////////////////////////////////////////////////
std::string BuildingMaker::AddPart(const std::string &_type,
    const QVector3D &_size, const QVector3D &_pos, double _angle)
{
  if (_type == "wall")
    return this->AddWall(_size, _pos, _angle);
  else if (_type == "window")
    return this->AddWindow(_size, _pos, _angle);
  else if (_type == "door")
    return this->AddDoor(_size, _pos, _angle);
  else if (_type == "stairs")
    return this->AddStairs(_size, _pos, _angle, 10);
  return "";
}

/////////////////////////////////////////////////
std::string BuildingMaker::AddWall(const QVector3D &_size,
    const QVector3D &_pos, double _angle)
{
  if (!this->modelVisual)
  {
    this->Reset();
  }

  std::ostringstream linkNameStream;
  linkNameStream << "Wall_" << this->wallCounter++;
  std::string linkName = linkNameStream.str();

  rendering::VisualPtr linkVisual(new rendering::Visual(this->modelName + "::" +
        linkName, this->modelVisual));
  linkVisual->Load();

  std::ostringstream visualName;
  visualName << this->modelName << "::" << linkName << "::Visual";
  rendering::VisualPtr visVisual(new rendering::Visual(visualName.str(),
        linkVisual));
  sdf::ElementPtr visualElem = this->modelTemplateSDF->root
      ->GetElement("model")->GetElement("link")->GetElement("visual");
  visualElem->GetElement("material")->ClearElements();
  visualElem->GetElement("material")->AddElement("ambient")
      ->Set(gazebo::common::Color(1, 1, 1));
  visualElem->AddElement("cast_shadows")->Set(false);
  visVisual->Load(visualElem);
  math::Vector3 scaledSize = BuildingMaker::ConvertSize(_size);
  BuildingModelManip *wallManip = new BuildingModelManip();
  wallManip->SetMaker(this);
  wallManip->SetName(linkName);
  wallManip->SetVisual(visVisual);
  visVisual->SetScale(scaledSize);
  visVisual->SetPosition(math::Vector3(0, 0, scaledSize.z/2.0));
  wallManip->SetLevel(this->currentLevel);
  wallManip->SetPose(_pos.x(), _pos.y(), _pos.z(), 0, 0, _angle);
  this->allItems[linkName] = wallManip;

  linkVisual->SetVisibilityFlags(GZ_VISIBILITY_GUI |
      GZ_VISIBILITY_SELECTABLE);
  this->BuildingChanged();
  return linkName;
}

/////////////////////////////////////////////////
std::string BuildingMaker::AddWindow(const QVector3D &_size,
    const QVector3D &_pos, double _angle)
{
  if (!this->modelVisual)
  {
    this->Reset();
  }

  std::ostringstream linkNameStream;
  linkNameStream << "Window_" << this->windowCounter++;
  std::string linkName = linkNameStream.str();

  rendering::VisualPtr linkVisual(new rendering::Visual(this->modelName + "::" +
        linkName, this->modelVisual));
  linkVisual->Load();

  std::ostringstream visualName;
  visualName << this->modelName << "::" << linkName << "::Visual";
  rendering::VisualPtr visVisual(new rendering::Visual(visualName.str(),
        linkVisual));

  sdf::ElementPtr visualElem =  this->modelTemplateSDF->root
      ->GetElement("model")->GetElement("link")->GetElement("visual");
<<<<<<< HEAD
  visualElem->GetElement("material")->ClearElements();
  visualElem->GetElement("material")->AddElement("ambient")
      ->Set(gazebo::common::Color(0, 0, 1));
=======
  visualElem->GetElement("material")->GetElement("script")->GetElement("name")
      ->Set("Gazebo/BuildingFrame");
>>>>>>> 9fd9549d
  visualElem->AddElement("cast_shadows")->Set(false);
  visVisual->Load(visualElem);

  BuildingModelManip *windowManip = new BuildingModelManip();
  windowManip->SetMaker(this);
  windowManip->SetName(linkName);
  windowManip->SetVisual(visVisual);
  math::Vector3 scaledSize = BuildingMaker::ConvertSize(_size);
  visVisual->SetScale(scaledSize);
  visVisual->SetPosition(math::Vector3(0, 0, scaledSize.z/2.0));
  windowManip->SetPose(_pos.x(), _pos.y(), _pos.z(), 0, 0, _angle);
  windowManip->SetLevel(this->currentLevel);
  this->allItems[linkName] = windowManip;

  linkVisual->SetVisibilityFlags(GZ_VISIBILITY_GUI);
  this->BuildingChanged();
  return linkName;
}

/////////////////////////////////////////////////
std::string BuildingMaker::AddDoor(const QVector3D &_size,
    const QVector3D &_pos, double _angle)
{
  if (!this->modelVisual)
  {
    this->Reset();
  }

  /// TODO a copy of AddWindow function. FIXME later
  std::ostringstream linkNameStream;
  linkNameStream << "Door_" << this->doorCounter++;
  std::string linkName = linkNameStream.str();

  rendering::VisualPtr linkVisual(new rendering::Visual(this->modelName + "::" +
        linkName, this->modelVisual));
  linkVisual->Load();

  std::ostringstream visualName;
  visualName << this->modelName << "::" << linkName << "::Visual";
  rendering::VisualPtr visVisual(new rendering::Visual(visualName.str(),
        linkVisual));

  sdf::ElementPtr visualElem =  this->modelTemplateSDF->root
      ->GetElement("model")->GetElement("link")->GetElement("visual");
<<<<<<< HEAD
  visualElem->GetElement("material")->ClearElements();
  visualElem->GetElement("material")->AddElement("ambient")
      ->Set(gazebo::common::Color(1, 1, 0));
=======
  visualElem->GetElement("material")->GetElement("script")->GetElement("name")
      ->Set("Gazebo/BuildingFrame");
>>>>>>> 9fd9549d
  visualElem->AddElement("cast_shadows")->Set(false);
  visVisual->Load(visualElem);

  BuildingModelManip *doorManip = new BuildingModelManip();
  doorManip->SetMaker(this);
  doorManip->SetName(linkName);
  doorManip->SetVisual(visVisual);
  math::Vector3 scaledSize = BuildingMaker::ConvertSize(_size);
  visVisual->SetScale(scaledSize);
  visVisual->SetPosition(math::Vector3(0, 0, scaledSize.z/2.0));
  doorManip->SetPose(_pos.x(), _pos.y(), _pos.z(), 0, 0, _angle);
  doorManip->SetLevel(this->currentLevel);
  this->allItems[linkName] = doorManip;

  linkVisual->SetVisibilityFlags(GZ_VISIBILITY_GUI);
  this->BuildingChanged();
  return linkName;
}

/////////////////////////////////////////////////
std::string BuildingMaker::AddStairs(const QVector3D &_size,
    const QVector3D &_pos, double _angle, int _steps)
{
  if (!this->modelVisual)
  {
    this->Reset();
  }

  std::ostringstream linkNameStream;
  linkNameStream << "Stairs_" << this->stairsCounter++;
  std::string linkName = linkNameStream.str();

  rendering::VisualPtr linkVisual(new rendering::Visual(this->modelName + "::" +
        linkName, this->modelVisual));
  linkVisual->Load();

  std::ostringstream visualName;
  visualName << this->modelName << "::" << linkName << "::Visual";
  rendering::VisualPtr visVisual(new rendering::Visual(visualName.str(),
        linkVisual));

  sdf::ElementPtr visualElem =  this->modelTemplateSDF->root
      ->GetElement("model")->GetElement("link")->GetElement("visual");
  visVisual->Load(visualElem);
  visVisual->DetachObjects();

  BuildingModelManip *stairsManip = new BuildingModelManip();
  stairsManip->SetMaker(this);
  stairsManip->SetName(linkName);
  stairsManip->SetVisual(visVisual);
  stairsManip->SetLevel(this->currentLevel);
  math::Vector3 scaledSize = BuildingMaker::ConvertSize(_size);
  visVisual->SetScale(scaledSize);
  double dSteps = static_cast<double>(_steps);
  visVisual->SetPosition(math::Vector3(0, 0, scaledSize.z/2.0));
  stairsManip->SetPose(_pos.x(), _pos.y(), _pos.z(), 0, 0, _angle);
  this->allItems[linkName] = stairsManip;

  std::stringstream visualStepName;
  visualStepName << visualName.str() << "step" << 0;
  rendering::VisualPtr baseStepVisual(new rendering::Visual(
      visualStepName.str(), visVisual));
  visualElem->GetElement("material")->ClearElements();
  visualElem->GetElement("material")->AddElement("ambient")
      ->Set(gazebo::common::Color(1, 1, 1));
  visualElem->AddElement("cast_shadows")->Set(false);
  baseStepVisual->Load(visualElem);

  double rise = 1.0 / dSteps;
  double run = 1.0 / dSteps;
  baseStepVisual->SetScale(math::Vector3(1, run, rise));

  math::Vector3 baseOffset(0, 0.5 - run/2.0,
      -0.5 + rise/2.0);
  baseStepVisual->SetPosition(baseOffset);

  for (int i = 1; i < _steps; ++i)
  {
    visualStepName.str("");
    visualStepName << visualName.str() << "step" << i;
    rendering::VisualPtr stepVisual = baseStepVisual->Clone(
        visualStepName.str(), visVisual);
    stepVisual->SetPosition(math::Vector3(0, baseOffset.y-(run*i),
        baseOffset.z + rise*i));
    stepVisual->SetRotation(baseStepVisual->GetRotation());
  }

  linkVisual->SetVisibilityFlags(GZ_VISIBILITY_GUI |
      GZ_VISIBILITY_SELECTABLE);
  this->BuildingChanged();

  return linkName;
}

/////////////////////////////////////////////////
std::string BuildingMaker::AddFloor(const QVector3D &_size,
    const QVector3D &_pos, double _angle)
{
  if (!this->modelVisual)
  {
    this->Reset();
  }

  /// TODO a copy of AddWindow function. FIXME later
  std::ostringstream linkNameStream;
  linkNameStream << "Floor_" << this->floorCounter++;
  std::string linkName = linkNameStream.str();

  rendering::VisualPtr linkVisual(new rendering::Visual(this->modelName + "::" +
        linkName, this->modelVisual));
  linkVisual->Load();

  std::ostringstream visualName;
  visualName << this->modelName << "::" << linkName << "::Visual";
  rendering::VisualPtr visVisual(new rendering::Visual(visualName.str(),
        linkVisual));

  sdf::ElementPtr visualElem =  this->modelTemplateSDF->root
      ->GetElement("model")->GetElement("link")->GetElement("visual");
  visualElem->GetElement("material")->ClearElements();
  visualElem->GetElement("material")->AddElement("ambient")
      ->Set(gazebo::common::Color(1, 1, 1));
  visualElem->AddElement("cast_shadows")->Set(false);
  visVisual->Load(visualElem);

  BuildingModelManip *floorManip = new BuildingModelManip();
  floorManip->SetMaker(this);
  floorManip->SetName(linkName);
  floorManip->SetVisual(visVisual);
  floorManip->SetLevel(this->currentLevel);
  math::Vector3 scaledSize = BuildingMaker::ConvertSize(_size);
  visVisual->SetScale(scaledSize);
  visVisual->SetPosition(math::Vector3(0, 0, scaledSize.z/2.0));
  floorManip->SetPose(_pos.x(), _pos.y(), _pos.z(), 0, 0, _angle);
  this->allItems[linkName] = floorManip;

  linkVisual->SetVisibilityFlags(GZ_VISIBILITY_GUI |
      GZ_VISIBILITY_SELECTABLE);
  this->BuildingChanged();
  return linkName;
}

/////////////////////////////////////////////////
void BuildingMaker::RemovePart(const std::string &_partName)
{
  std::map<std::string, BuildingModelManip *>::const_iterator it =
      this->allItems.find(_partName);
  if (it == this->allItems.end())
  {
    gzerr << _partName << " does not exist\n";
    return;
  }
  BuildingModelManip *manip = this->allItems[_partName];

  rendering::VisualPtr vis = manip->GetVisual();
  rendering::VisualPtr visParent = vis->GetParent();
  rendering::ScenePtr scene = vis->GetScene();
  scene->RemoveVisual(vis);
  if (visParent)
    scene->RemoveVisual(visParent);
  this->allItems.erase(_partName);
  delete manip;
  this->BuildingChanged();
}

/////////////////////////////////////////////////
void BuildingMaker::RemoveWall(const std::string &_wallName)
{
  this->RemovePart(_wallName);
}


/////////////////////////////////////////////////
void BuildingMaker::Start(const rendering::UserCameraPtr _camera)
{
  this->camera = _camera;
}

/////////////////////////////////////////////////
void BuildingMaker::Stop()
{
//  rendering::ScenePtr scene = gui::get_active_camera()->GetScene();
//  scene->RemoveVisual(this->modelVisual);
//  this->modelVisual.reset();
//  this->visuals.clear();
//  this->modelSDF.reset();
//  this->modelVisual->SetVisible(false);
}

/////////////////////////////////////////////////
void BuildingMaker::Reset()
{
  if (!gui::get_active_camera() ||
      !gui::get_active_camera()->GetScene())
    return;

  rendering::ScenePtr scene = gui::get_active_camera()->GetScene();

  if (!scene)
  {
    gzerr << "Couldn't get scene node from BuildingMaker" << std::endl;
    return;
  }

  if (this->modelVisual)
    scene->RemoveVisual(this->modelVisual);

  this->currentSaveState = NEVER_SAVED;
  this->SetModelName(this->buildingDefaultName);
  this->defaultPath = (QDir::homePath() + "/building_editor_models")
                        .toStdString();
  this->saveLocation = defaultPath + "/" +
                        GetFolderNameFromModelName(this->modelName);

  this->modelVisual.reset(new rendering::Visual(this->modelName,
      scene->GetWorldVisual()));

  this->modelVisual->Load();
  this->modelPose = math::Pose::Zero;
  this->modelVisual->SetPose(this->modelPose);
  this->modelVisual->SetVisibilityFlags(GZ_VISIBILITY_GUI);
  scene->AddVisual(this->modelVisual);

  std::map<std::string, BuildingModelManip *>::iterator it;
  for (it = this->allItems.begin(); it != this->allItems.end(); ++it)
    delete (*it).second;
  this->allItems.clear();
}

/////////////////////////////////////////////////
bool BuildingMaker::IsActive() const
{
  return true;
}

/////////////////////////////////////////////////
void BuildingMaker::SetModelName(const std::string &_modelName)
{
  this->modelName = _modelName;
  this->saveDialog->SetModelName(_modelName);
  this->BuildingChanged();
  // send to palette?
}

/////////////////////////////////////////////////
void BuildingMaker::SaveToSDF(const std::string &_savePath)
{
  std::ofstream savefile;
  boost::filesystem::path path(_savePath);
  path = path / "model.sdf";

  // FIXME
  savefile.open(path.string().c_str());
  if (!savefile.is_open())
  {
    gzerr << "Couldn't open file for writing: " << path.string() << std::endl;
    return;
  }
  savefile << this->modelSDF->ToString();
  savefile.close();
  gzdbg << "Saved file to " << path.string() << std::endl;
}

/////////////////////////////////////////////////
void BuildingMaker::FinishModel()
{
  this->CreateTheEntity();
  this->Reset();
}

/////////////////////////////////////////////////
void BuildingMaker::GenerateSDF()
{
  // This function generates an SDF file for the final building model (which
  // will eventually be uploaded to the server). It loops through all the model
  // manip objects (allItems), grabs pose and size data of each model manip, and
  // creates a link element consisting of a visual and a collision element with
  // the same geometry. If the model manip has attached objects, e.g. a wall
  // with windows/doors and a floor with stairs, it creates holes in the
  // surface of the parent by using a rectangular surface subdivision algorithm.
  // TODO Refactor code

  sdf::ElementPtr modelElem;
  sdf::ElementPtr linkElem;
  sdf::ElementPtr visualElem;
  sdf::ElementPtr collisionElem;

  this->modelSDF.reset(new sdf::SDF);
  this->modelSDF->SetFromString(this->GetTemplateSDFString());

  modelElem = this->modelSDF->root->GetElement("model");

  linkElem = modelElem->GetElement("link");
  sdf::ElementPtr templateLinkElem = linkElem->Clone();
  sdf::ElementPtr templateVisualElem = templateLinkElem->GetElement(
      "visual")->Clone();
  sdf::ElementPtr templateCollisionElem = templateLinkElem->GetElement(
      "collision")->Clone();
  modelElem->ClearElements();
  std::stringstream visualNameStream;
  std::stringstream collisionNameStream;

  modelElem->GetAttribute("name")->Set(
      GetFolderNameFromModelName(this->modelName));

  std::map<std::string, BuildingModelManip *>::iterator itemsIt;

  // loop through all model manips
  for (itemsIt = this->allItems.begin(); itemsIt != this->allItems.end();
      ++itemsIt)
  {
    visualNameStream.str("");
    collisionNameStream.str("");

    std::string name = itemsIt->first;
    BuildingModelManip *buildingModelManip = itemsIt->second;
    rendering::VisualPtr visual = buildingModelManip->GetVisual();
    sdf::ElementPtr newLinkElem = templateLinkElem->Clone();
    visualElem = newLinkElem->GetElement("visual");
    collisionElem = newLinkElem->GetElement("collision");
    newLinkElem->GetAttribute("name")->Set(buildingModelManip->GetName());
    newLinkElem->GetElement("pose")->Set(visual->GetParent()->GetWorldPose());

    // Only stairs have children
    if (visual->GetChildCount() == 0)
    {
      // Window / Door not attached to walls
      if (name.find("Window") != std::string::npos
          || name.find("Door") != std::string::npos)
      {
        if (buildingModelManip->IsAttached())
          continue;
        visualElem->GetAttribute("name")->Set(buildingModelManip->GetName()
            + "_Visual");
        collisionElem->GetAttribute("name")->Set(buildingModelManip->GetName()
            + "_Collision");
        visualElem->GetElement("pose")->Set(visual->GetPose());
        collisionElem->GetElement("pose")->Set(visual->GetPose());
        visualElem->GetElement("geometry")->GetElement("box")->
            GetElement("size")->Set(visual->GetScale());
        collisionElem->GetElement("geometry")->GetElement("box")->
            GetElement("size")->Set(visual->GetScale());
      }
      // Wall
      else if (name.find("Wall") != std::string::npos)
      {
        // check if walls have attached children, i.e. windows or doors
        if (buildingModelManip->GetAttachedManipCount() != 0 )
        {
          std::vector<QRectF> holes;
          rendering::VisualPtr wallVis = visual;
          math::Pose wallPose = wallVis->GetParent()->GetWorldPose();
          math::Vector3 wallSize = wallVis->GetScale();
          for (unsigned int i = 0; i <
              buildingModelManip->GetAttachedManipCount(); ++i)
          {
            BuildingModelManip *attachedObj =
                buildingModelManip->GetAttachedManip(i);
            std::string objName = attachedObj->GetName();
            if (objName.find("Window") != std::string::npos
                || objName.find("Door") != std::string::npos)
            {
              rendering::VisualPtr attachedVis = attachedObj->GetVisual();
              math::Pose offset = attachedVis->GetParent()->GetWorldPose()
                  - wallPose;
              math::Vector3 size = attachedVis->GetScale();

              offset.pos.z += attachedVis->GetPosition().z
                  - wallVis->GetPosition().z;

              math::Vector3 newOffset = offset.pos - (-wallSize/2.0)
                  - size/2.0;
              QRectF hole(newOffset.x, newOffset.z, size.x, size.z);
              holes.push_back(hole);
            }
          }
          std::vector<QRectF> subdivisions;
          QRectF surface(0, 0, wallVis->GetScale().x, wallVis->GetScale().z);

          // subdivide the wall into mutiple compositing rectangles in order
          // to create holes for the attached children
          this->SubdivideRectSurface(surface, holes, subdivisions);

          newLinkElem->ClearElements();
          newLinkElem->GetAttribute("name")->Set(buildingModelManip->GetName());
          newLinkElem->GetElement("pose")->Set(
              visual->GetParent()->GetWorldPose());
          // create a link element of box geom for each subdivision
          for (unsigned int i = 0; i< subdivisions.size(); ++i)
          {
            visualNameStream.str("");
            collisionNameStream.str("");
            visualElem = templateVisualElem->Clone();
            collisionElem = templateCollisionElem->Clone();
            visualNameStream << buildingModelManip->GetName() << "_Visual_"
                << i;
            visualElem->GetAttribute("name")->Set(visualNameStream.str());
            collisionNameStream << buildingModelManip->GetName()
                << "_Collision_" << i;
            collisionElem->GetAttribute("name")->Set(collisionNameStream.str());

            math::Vector3 newSubPos =
                math::Vector3(-wallSize.x/2.0, 0, -wallSize.z/2.0)
                + math::Vector3(subdivisions[i].x(), 0, subdivisions[i].y())
                + math::Vector3(subdivisions[i].width()/2, 0,
                    subdivisions[i].height()/2);
            newSubPos.z += wallSize.z/2;
            math::Pose newPose(newSubPos, math::Quaternion(0, 0, 0));
            visualElem->GetElement("pose")->Set(newPose);
            collisionElem->GetElement("pose")->Set(newPose);
            math::Vector3 blockSize(subdivisions[i].width(),
                wallVis->GetScale().y, subdivisions[i].height());
            visualElem->GetElement("geometry")->GetElement("box")->
                GetElement("size")->Set(blockSize);
<<<<<<< HEAD
            visualElem->GetElement("material")->GetElement("ambient")->
                Set(buildingModelManip->GetColor());
            collisionElem->GetElement("geometry")->GetElement("box")->
                GetElement("size")->Set(blockSize);
=======
            collisionElem->GetElement("geometry")->GetElement("box")->
                GetElement("size")->Set(blockSize);
            visualElem->GetElement("material")->GetElement("ambient")->
                Set(buildingModelManip->GetColor());
            visualElem->GetElement("material")->GetElement("script")
                ->GetElement("name")->Set(buildingModelManip->GetTexture());
>>>>>>> 9fd9549d
            newLinkElem->InsertElement(visualElem);
            newLinkElem->InsertElement(collisionElem);
          }
        }
        // Wall without windows or doors
        else
        {
          visualElem->GetAttribute("name")->Set(buildingModelManip->GetName()
              + "_Visual");
          collisionElem->GetAttribute("name")->Set(buildingModelManip->GetName()
              + "_Collision");
          visualElem->GetElement("pose")->Set(visual->GetPose());
          collisionElem->GetElement("pose")->Set(visual->GetPose());
          visualElem->GetElement("material")->GetElement("ambient")->
              Set(buildingModelManip->GetColor());
          visualElem->GetElement("geometry")->GetElement("box")->
              GetElement("size")->Set(visual->GetScale());
          collisionElem->GetElement("geometry")->GetElement("box")->
              GetElement("size")->Set(visual->GetScale());
          visualElem->GetElement("material")->GetElement("ambient")->
              Set(buildingModelManip->GetColor());
          visualElem->GetElement("material")->GetElement("script")
              ->GetElement("name")->Set(buildingModelManip->GetTexture());
        }
      }
      // Floor
      else if (name.find("Floor") != std::string::npos)
      {
        // check if floors have attached children, i.e. stairs
        if (buildingModelManip->GetAttachedManipCount() != 0 )
        {
          std::vector<QRectF> holes;
          rendering::VisualPtr floorVis = visual;
          math::Pose floorPose = floorVis->GetWorldPose();
          math::Vector3 floorSize = floorVis->GetScale();
          for (unsigned int i = 0; i <
              buildingModelManip->GetAttachedManipCount(); ++i)
          {
            BuildingModelManip *attachedObj =
                buildingModelManip->GetAttachedManip(i);
            std::string objName = attachedObj->GetName();
            if (objName.find("Stairs") != std::string::npos)
            {
              rendering::VisualPtr attachedVis = attachedObj->GetVisual();
              math::Pose offset = attachedVis->GetParent()->GetWorldPose()
                  - floorPose;
              math::Vector3 size = attachedVis->GetScale();

              QRectF rect(0, 0, size.x, size.y);
              QPolygonF polygon(rect);
              QTransform transform;
              transform.rotate(GZ_RTOD(offset.rot.GetAsEuler().z));
              QRectF bound = transform.map(polygon).boundingRect();
              math::Vector3 newOffset = offset.pos - (-floorSize/2.0)
                  - math::Vector3(bound.width(), bound.height(), size.z)/2.0;
              QRectF hole(newOffset.x, newOffset.y, bound.width(),
                  bound.height());
              holes.push_back(hole);
            }
          }
          std::vector<QRectF> subdivisions;
          QRectF surface(0, 0, floorVis->GetScale().x, floorVis->GetScale().y);

          // subdivide the floor into mutiple compositing rectangles to make an
          // opening for the stairs
          this->SubdivideRectSurface(surface, holes, subdivisions);

          newLinkElem->ClearElements();
          newLinkElem->GetAttribute("name")->Set(buildingModelManip->GetName());
          newLinkElem->GetElement("pose")->Set(
              visual->GetParent()->GetWorldPose());
          // create a link element of box geom for each subdivision
          for (unsigned int i = 0; i< subdivisions.size(); ++i)
          {
            visualNameStream.str("");
            collisionNameStream.str("");
            visualElem = templateVisualElem->Clone();
            collisionElem = templateCollisionElem->Clone();
            visualNameStream << buildingModelManip->GetName() << "_Visual_"
                << i;
            visualElem->GetAttribute("name")->Set(visualNameStream.str());
            collisionNameStream << buildingModelManip->GetName()
                << "_Collision_" << i;
            collisionElem->GetAttribute("name")->Set(collisionNameStream.str());

            math::Vector3 newSubPos =
                math::Vector3(-floorSize.x/2.0, -floorSize.y/2.0, 0)
                + math::Vector3(subdivisions[i].x(), subdivisions[i].y(), 0)
                + math::Vector3(subdivisions[i].width()/2,
                subdivisions[i].height()/2, 0);
            newSubPos.z += floorVis->GetPosition().z;
            math::Pose newPose(newSubPos, visual->GetParent()->GetRotation());
            visualElem->GetElement("pose")->Set(newPose);
            collisionElem->GetElement("pose")->Set(newPose);
            math::Vector3 blockSize(subdivisions[i].width(),
                subdivisions[i].height(), floorVis->GetScale().z);
            visualElem->GetElement("geometry")->GetElement("box")->
                GetElement("size")->Set(blockSize);
            collisionElem->GetElement("geometry")->GetElement("box")->
                GetElement("size")->Set(blockSize);
            visualElem->GetElement("material")->GetElement("ambient")->
                Set(buildingModelManip->GetColor());
<<<<<<< HEAD
=======
            visualElem->GetElement("material")->GetElement("script")
                ->GetElement("name")->Set(buildingModelManip->GetTexture());
>>>>>>> 9fd9549d
            newLinkElem->InsertElement(visualElem);
            newLinkElem->InsertElement(collisionElem);
          }
        }
        // Floor without stairs
        else
        {
          visualElem->GetAttribute("name")->Set(buildingModelManip->GetName()
              + "_Visual");
          collisionElem->GetAttribute("name")->Set(buildingModelManip->GetName()
              + "_Collision");
          visualElem->GetElement("pose")->Set(visual->GetPose());
          collisionElem->GetElement("pose")->Set(visual->GetPose());
          visualElem->GetElement("geometry")->GetElement("box")->
              GetElement("size")->Set(visual->GetScale());
          collisionElem->GetElement("geometry")->GetElement("box")->
              GetElement("size")->Set(visual->GetScale());
          visualElem->GetElement("material")->GetElement("ambient")->
              Set(buildingModelManip->GetColor());
<<<<<<< HEAD
=======
          visualElem->GetElement("material")->GetElement("script")
              ->GetElement("name")->Set(buildingModelManip->GetTexture());
>>>>>>> 9fd9549d
        }
      }
    }
    // Stairs
    else
    {
      // TODO: This handles the special case for stairs, where
      // there are nested visuals which SDF doesn't support.
      // Should somehow generalize/combine the code above and below
      newLinkElem->ClearElements();
      for (unsigned int i = 0; i< visual->GetChildCount(); ++i)
      {
        visualNameStream.str("");
        collisionNameStream.str("");
        visualElem = templateVisualElem->Clone();
        collisionElem = templateCollisionElem->Clone();
        visualNameStream << buildingModelManip->GetName() << "_Visual_" << i;
        visualElem->GetAttribute("name")->Set(visualNameStream.str());
        collisionNameStream << buildingModelManip->GetName()
            << "_Collision_" << i;
        collisionElem->GetAttribute("name")->Set(collisionNameStream.str());
        rendering::VisualPtr childVisual = visual->GetChild(i);
        math::Pose newPose(childVisual->GetWorldPose().pos,
            visual->GetParent()->GetRotation());
        visualElem->GetElement("pose")->Set(newPose);
        collisionElem->GetElement("pose")->Set(newPose);
        visualElem->GetElement("geometry")->GetElement("box")->
            GetElement("size")->Set(visual->GetScale()*childVisual->GetScale());
        collisionElem->GetElement("geometry")->GetElement("box")->
            GetElement("size")->Set(visual->GetScale()*childVisual->GetScale());
        visualElem->GetElement("material")->GetElement("ambient")->
              Set(buildingModelManip->GetColor());
<<<<<<< HEAD

=======
        visualElem->GetElement("material")->GetElement("script")
            ->GetElement("name")->Set(buildingModelManip->GetTexture());
>>>>>>> 9fd9549d
        newLinkElem->InsertElement(visualElem);
        newLinkElem->InsertElement(collisionElem);
      }
    }
    modelElem->InsertElement(newLinkElem);
  }
  (modelElem->AddElement("static"))->Set("true");
  // qDebug() << this->modelSDF->ToString().c_str();
}

/////////////////////////////////////////////////
void BuildingMaker::GenerateSDFWithCSG()
{
#ifdef HAVE_GTS
  // This function generates an SDF file for the final building model in a
  // similar manner to the GenerateSDF function. However instead of using a
  // surface subdivision algorithm for making openings for attached objects,
  // it uses boolean operations to find the difference between one mesh and
  // the other.
  // TODO The function is not yet integrated as custom shapes are not yet
  // supported in Gazebo.
  sdf::ElementPtr modelElem;
  sdf::ElementPtr linkElem;
  sdf::ElementPtr visualElem;
  sdf::ElementPtr collisionElem;

  this->modelSDF.reset(new sdf::SDF);
  this->modelSDF->SetFromString(this->GetTemplateSDFString());

  modelElem = this->modelSDF->root->GetElement("model");
  linkElem = modelElem->GetElement("link");

  sdf::ElementPtr templateLinkElem = linkElem->Clone();
  sdf::ElementPtr templateVisualElem = templateLinkElem->GetElement(
      "visual")->Clone();
  sdf::ElementPtr templateCollisionElem = templateLinkElem->GetElement(
      "collision")->Clone();
  modelElem->ClearElements();
  std::stringstream visualNameStream;
  std::stringstream collisionNameStream;

  modelElem->GetAttribute("name")->Set(this->modelName);

  std::map<std::string, BuildingModelManip *>::iterator itemsIt;
  for (itemsIt = this->allItems.begin(); itemsIt != this->allItems.end();
      ++itemsIt)
  {
    visualNameStream.str("");
    collisionNameStream.str("");

    std::string name = itemsIt->first;
    BuildingModelManip *buildingModelManip = itemsIt->second;
    rendering::VisualPtr visual = buildingModelManip->GetVisual();
    sdf::ElementPtr newLinkElem = templateLinkElem->Clone();
    visualElem = newLinkElem->GetElement("visual");
    collisionElem = newLinkElem->GetElement("collision");
    newLinkElem->GetAttribute("name")->Set(buildingModelManip->GetName());
    newLinkElem->GetElement("pose")->Set(visual->GetParent()->GetWorldPose());

    // create a hole to represent a window/door in the wall
    if (name.find("Window") != std::string::npos
        || name.find("Door") != std::string::npos)
    {
      if (buildingModelManip->IsAttached())
        continue;
    }
    else if (name.find("Wall") != std::string::npos
        && buildingModelManip->GetAttachedManipCount() != 0)
    {
      rendering::VisualPtr wallVis = visual;
      math::Pose wallPose = wallVis->GetWorldPose();
      const common::Mesh *wallMesh = common::MeshManager::Instance()
          ->GetMesh(wallVis->GetMeshName());
      // clone wall mesh to to be used in boolean operation
      common::Mesh *m1 = new common::Mesh();
      for (unsigned int k = 0; k < wallMesh->GetSubMeshCount(); ++k)
      {
        common::SubMesh *m1SubMesh = new common::SubMesh();
        m1->AddSubMesh(m1SubMesh);
        const common::SubMesh *subMesh = wallMesh->GetSubMesh(k);
        if (subMesh->GetVertexCount() <= 2)
          continue;
        for (unsigned int j = 0; j < subMesh->GetVertexCount(); ++j)
        {
          m1SubMesh->AddVertex(subMesh->GetVertex(j));
        }
        for (unsigned int j = 0; j < subMesh->GetIndexCount(); ++j)
        {
          m1SubMesh->AddIndex(subMesh->GetIndex(j));
        }
      }
      m1->SetScale(math::Vector3(wallVis->GetScale()));

      std::string booleanMeshName = buildingModelManip->GetName() + "_Boolean";
      common::Mesh *booleanMesh = NULL;
      for (unsigned int i = 0; i < buildingModelManip->GetAttachedManipCount();
          ++i)
      {
        if (booleanMesh)
        {
          delete m1;
          m1 = booleanMesh;
        }

        BuildingModelManip *attachedObj =
            buildingModelManip->GetAttachedManip(i);
        std::string objName = attachedObj->GetName();
        if (objName.find("Window") != std::string::npos
            || objName.find("Door") != std::string::npos)
        {
          rendering::VisualPtr attachedVis = attachedObj->GetVisual();
          math::Pose offset = attachedVis->GetWorldPose() - wallPose;
          const common::Mesh *attachedMesh = common::MeshManager::Instance()->
              GetMesh(attachedVis->GetMeshName());
          // clone attached object mesh
          common::Mesh *m2 = new common::Mesh();
          for (unsigned int k = 0; k < attachedMesh->GetSubMeshCount(); ++k)
          {
            common::SubMesh *m2SubMesh = new common::SubMesh();
            m2->AddSubMesh(m2SubMesh);
            const common::SubMesh *subMesh = attachedMesh->GetSubMesh(k);
            if (subMesh->GetVertexCount() <= 2)
              continue;
            for (unsigned int j = 0; j < subMesh->GetVertexCount(); ++j)
            {
              m2SubMesh->AddVertex(subMesh->GetVertex(j));
            }
            for (unsigned int j = 0; j < subMesh->GetIndexCount(); ++j)
            {
              m2SubMesh->AddIndex(subMesh->GetIndex(j));
            }
          }
          m2->SetScale(math::Vector3(attachedVis->GetScale()));
          // create csg but don't add to mesh manager just yet
          common::MeshCSG csg;
          booleanMesh = csg.CreateBoolean(m1, m2, common::MeshCSG::DIFFERENCE,
              offset);
        }
      }
      // add to mesh manager after all boolean operations are done
      booleanMesh->SetName(booleanMeshName);
      common::MeshManager::Instance()->AddMesh(booleanMesh);

      // finally create the sdf elements
      visualElem->GetAttribute("name")->Set(buildingModelManip->GetName()
          + "_Visual");
      collisionElem->GetAttribute("name")->Set(buildingModelManip->GetName()
          + "_Collision");
      sdf::ElementPtr visGeomElem = visualElem->GetElement("geometry");
      visGeomElem->ClearElements();
      sdf::ElementPtr meshElem = visGeomElem->AddElement("mesh");
      // TODO create the folder
      std::string uri = "model://" + this->modelName + "/meshes/"
          + booleanMeshName;
      meshElem->GetElement("uri")->Set(uri);
      visualElem->GetElement("pose")->Set(visual->GetPose());
      collisionElem->GetElement("geometry")->GetElement("box")->
          GetElement("size")->Set(visual->GetScale());
      collisionElem->GetElement("pose")->Set(visual->GetPose());
    }
    else if (name.find("Stairs") != std::string::npos
        && visual->GetChildCount() > 0)
    {
      newLinkElem->ClearElements();
      for (unsigned int i = 0; i< visual->GetChildCount(); ++i)
      {
        visualNameStream.str("");
        collisionNameStream.str("");
        visualElem = templateVisualElem->Clone();
        collisionElem = templateCollisionElem->Clone();
        visualNameStream << buildingModelManip->GetName() << "_Visual_" << i;
        visualElem->GetAttribute("name")->Set(visualNameStream.str());
        collisionNameStream << buildingModelManip->GetName() << "_Collision_"
            << i;
        collisionElem->GetAttribute("name")->Set(collisionNameStream.str());
        rendering::VisualPtr childVisual = visual->GetChild(i);
        math::Pose newPose(childVisual->GetWorldPose().pos,
            visual->GetRotation());
        visualElem->GetElement("pose")->Set(newPose);
        collisionElem->GetElement("pose")->Set(newPose);
        visualElem->GetElement("geometry")->GetElement("box")->
            GetElement("size")->Set(visual->GetScale()*childVisual->GetScale());
        collisionElem->GetElement("geometry")->GetElement("box")->
            GetElement("size")->Set(visual->GetScale()*childVisual->GetScale());

        newLinkElem->InsertElement(visualElem);
        newLinkElem->InsertElement(collisionElem);
      }
    }
    modelElem->InsertElement(newLinkElem);
  }
  (modelElem->AddElement("static"))->Set("true");
#endif
}

/////////////////////////////////////////////////
void BuildingMaker::CreateTheEntity()
{
  msgs::Factory msg;
  // Create a new name if the model exists
  if (!this->modelSDF->root->HasElement("model"))
  {
    gzerr << "Generated invalid SDF! Cannot create entity." << std::endl;
    return;
  }

  sdf::ElementPtr modelElem = this->modelSDF->root->GetElement("model");
  std::string modelElemName = modelElem->Get<std::string>("name");
  if (has_entity_name(modelElemName))
  {
    int i = 0;
    while (has_entity_name(modelElemName))
    {
      modelElemName = modelElem->Get<std::string>("name") + "_" +
        boost::lexical_cast<std::string>(i++);
    }
    modelElem->GetAttribute("name")->Set(modelElemName);
  }

  msg.set_sdf(this->modelSDF->ToString());
  this->makerPub->Publish(msg);
}

/////////////////////////////////////////////////
math::Vector3 BuildingMaker::ConvertSize(double _width, double _length,
    double _height)
{
  return math::Vector3(conversionScale*_width, conversionScale*_length,
      conversionScale*_height);
}

/////////////////////////////////////////////////
math::Pose BuildingMaker::ConvertPose(double _x, double _y, double _z,
    double _roll, double _pitch, double _yaw)
{
  return math::Pose(conversionScale*_x, conversionScale*_y, conversionScale*_z,
      GZ_DTOR(_roll), GZ_DTOR(_pitch), GZ_DTOR(_yaw));
}

/////////////////////////////////////////////////
math::Vector3 BuildingMaker::ConvertSize(const QVector3D &_size)
{
  QVector3D scaledSize = conversionScale*_size;
  return math::Vector3(scaledSize.x(), scaledSize.y(), scaledSize.z());
}

/////////////////////////////////////////////////
math::Pose BuildingMaker::ConvertPose(const QVector3D &_pos,
    const QVector3D &_rot)
{
  QVector3D scaledPos = conversionScale*_pos;
  return math::Pose(scaledPos.x(), scaledPos.y(), scaledPos.z(),
      GZ_DTOR(_rot.x()), GZ_DTOR(_rot.y()), GZ_DTOR(_rot.z()));
}

/////////////////////////////////////////////////
double BuildingMaker::Convert(double _value)
{
  return conversionScale*_value;
}

/////////////////////////////////////////////////
double BuildingMaker::ConvertAngle(double _angle)
{
  return GZ_DTOR(_angle);
}

/////////////////////////////////////////////////
std::string BuildingMaker::GetTemplateConfigString()
{
  std::ostringstream newModelStr;
  newModelStr << "<?xml version=\"1.0\"?>"
  << "<model>"
  <<   "<name>building_template_model</name>"
  <<   "<version>1.0</version>"
  <<   "<sdf version=\"1.5\">model.sdf</sdf>"
  <<   "<author>"
  <<     "<name>author_name</name>"
  <<     "<email>author_email</email>"
  <<   "</author>"
  <<   "<description>Made with the Gazebo Building Editor</description>"
  << "</model>";
  return newModelStr.str();
}

/////////////////////////////////////////////////
std::string BuildingMaker::GetTemplateSDFString()
{
  std::ostringstream newModelStr;
  newModelStr << "<sdf version ='" << SDF_VERSION << "'>"
    << "<model name='building_template_model'>"
    << "<pose>0 0 0.0 0 0 0</pose>"
    << "<link name ='link'>"
    <<   "<collision name ='collision'>"
    <<     "<geometry>"
    <<       "<box>"
    <<         "<size>1.0 1.0 1.0</size>"
    <<       "</box>"
    <<     "</geometry>"
    <<   "</collision>"
    <<   "<visual name ='visual'>"
    <<     "<pose>0 0 0.0 0 0 0</pose>"
    <<     "<geometry>"
    <<       "<box>"
    <<         "<size>1.0 1.0 1.0</size>"
    <<       "</box>"
    <<     "</geometry>"
    <<     "<material>"
    <<       "<script>"
    <<         "<uri>file://media/materials/scripts/gazebo.material</uri>"
    <<         "<name>Gazebo/Grey</name>"
    <<       "</script>"
    <<     "</material>"
    <<   "</visual>"
    << "</link>"
    << "<static>true</static>"
    << "</model>"
    << "</sdf>";

  return newModelStr.str();
}

/////////////////////////////////////////////////
bool BuildingMaker::PointCompareY(const QPointF &_a, const QPointF &_b)
{
  return _a.y() < _b.y();
}

/////////////////////////////////////////////////
bool BuildingMaker::RectCompareX(const QRectF &_a, const QRectF &_b)
{
  return _a.x() < _b.x();
}

/////////////////////////////////////////////////
bool BuildingMaker::RectCompareY(const QRectF &_a, const QRectF &_b)
{
  return _a.y() < _b.y();
}

/////////////////////////////////////////////////
void BuildingMaker::SubdivideRectSurface(const QRectF &_surface,
    const std::vector<QRectF> &_holes, std::vector<QRectF> &_subdivisions)
{
  // use multiset for ordered elements
  std::multiset<QRectF, bool (*)(const QRectF &, const QRectF &)>
      filledX(BuildingMaker::RectCompareX);
  std::multiset<QRectF, bool (*)(const QRectF &, const QRectF &)>
      filledY(BuildingMaker::RectCompareY);
  for (unsigned int i = 0; i < _holes.size(); ++i)
  {
    filledX.insert(_holes[i]);
    filledY.insert(_holes[i]);
  }

  std::multiset<QPointF, bool (*)(const QPointF &, const QPointF &)>
      startings(BuildingMaker::PointCompareY);

  QPointF start(_surface.x(), _surface.y());
  startings.insert(start);

  std::multiset<QPointF>::iterator startIt;

  // Surface subdivision algorithm:
  // subdivisions are called blocks here
  // 1. Insert a few starting points found by walking along top and left borders
  // 2. Walk along y from a starting point and stop on first obstacle with
  //    same x, this gives block height
  // 3. Find the next obstacle in x dir, this gives block width
  // 4. Remove starting point from the list
  // 5. Find next starting points by walking along the block's
  //    bottom and right edges
  // 6. Insert new starting points and the new block
  // 7. Repeat 2~6 until there are no more starting points.

  double eps = 0.001;
  QPointF borderStart;
  std::multiset<QRectF>::iterator borderIt = filledX.begin();
  for (borderIt; borderIt != filledX.end(); ++borderIt)
  {
    if (fabs((*borderIt).y() - _surface.y()) < eps
        && ((*borderIt).x() + (*borderIt).width())
        < (_surface.x() + _surface.width()))
    {
      borderStart.setX((*borderIt).x() + (*borderIt).width());
      borderStart.setY(0);
      startings.insert(borderStart);
    }
    if (fabs((*borderIt).x() - _surface.x()) < eps
        && ((*borderIt).y() + (*borderIt).height())
        < (_surface.y() + _surface.height()))
    {
      borderStart.setX(0);
      borderStart.setY((*borderIt).y() + (*borderIt).height());
      startings.insert(borderStart);
    }
  }

  while (!startings.empty())
  {
    startIt = startings.begin();

    // walk along y
    double maxY = _surface.y() + _surface.height();
    std::multiset<QRectF>::iterator it = filledY.begin();
    for (it; it != filledY.end(); ++it)
    {
      if (((*startIt).x() >= (*it).x())
          && ((*startIt).x() < ((*it).x() + (*it).width())))
      {
        if (((*it).y() < maxY) && ((*it).y() > (*startIt).y()))
        {
          maxY = (*it).y();
        }
      }
    }

    // find next obstacle in x dir
    double maxX = _surface.x() + _surface.width();
    it = filledX.begin();
    for (it; it != filledX.end(); ++it)
    {
      if ((maxY > (*it).y()) )
      {
        if (((*it).x() < maxX) && ((*it).x() > (*startIt).x()))
        {
          maxX = (*it).x();
        }
      }
    }
//    std::cout << " next xy " << maxX << " " << maxY << std::endl;

    QRectF block((*startIt).x(), (*startIt).y(),
        maxX - (*startIt).x(), maxY - (*startIt).y());

    // remove current starting point
    startings.erase(startIt);

    // find new starting points
    // walk along bottom and right edges
    // first start with bottom edge
    QPointF tmpStart(block.x(), block.y() + block.height());
    bool walkedEdge = false;
    std::multiset<QRectF>::iterator edgeIt = filledX.begin();

    if (tmpStart.y() >= _surface.y() + _surface.height())
      edgeIt = filledX.end();
    for (edgeIt; edgeIt != filledX.end(); ++edgeIt)
    {
      if (fabs((*edgeIt).y() - (block.y() + block.height())) > eps)
        continue;

      if (fabs((*edgeIt).x() - tmpStart.x()) < eps)
        walkedEdge = false;

      if ((*edgeIt).x() > tmpStart.x())
      {
         startings.insert(tmpStart);
      }
      if (((*edgeIt).x() + (*edgeIt).width()) < (block.x() + block.width()))
      {
        if (((*edgeIt).x() + (*edgeIt).width()) > block.x())
        {
          tmpStart.setX((*edgeIt).x() + (*edgeIt).width());
          walkedEdge = true;
        }
      }
      else
      {
        break;
      }
    }
    if (walkedEdge && (tmpStart.x() < (block.x() + block.width())))
    {
      if ((tmpStart.x() < (_surface.x() + _surface.width()))
          && (tmpStart.y() < (_surface.y() + _surface.height())))
      {
        startings.insert(tmpStart);
      }
    }

    // then look at the right edge
    tmpStart.setX(block.x() + block.width());
    tmpStart.setY(block.y());
    edgeIt = filledY.begin();
    walkedEdge = false;

    if (tmpStart.x() >= (_surface.x() + _surface.width()))
      edgeIt = filledY.end();

    for (edgeIt; edgeIt != filledY.end(); ++edgeIt)
    {
      if (fabs((*edgeIt).x() - (block.x() + block.width())) > eps)
        continue;

      if (fabs((*edgeIt).y() - tmpStart.y()) < eps)
        walkedEdge = false;

      if ((*edgeIt).y() > tmpStart.y())
      {
        startings.insert(tmpStart);
        walkedEdge = false;
      }
      if ( ((*edgeIt).y() + (*edgeIt).height()) < (block.y() + block.height()))
      {
        if (((*edgeIt).y() + (*edgeIt).height()) > block.y())
        {
          tmpStart.setY((*edgeIt).y() + (*edgeIt).height());
          walkedEdge = true;
        }
      }
      else
      {
        break;
      }
    }
    if (walkedEdge && (tmpStart.y() <= (block.y() + block.height())) )
    {
      if ((tmpStart.x() < (_surface.x() + _surface.width()))
          && (tmpStart.y() < (_surface.y() + _surface.height())))
      {
        startings.insert(tmpStart);
      }
     }

    filledX.insert(block);
    filledY.insert(block);
    _subdivisions.push_back(block);
  }
}

/////////////////////////////////////////////////
void BuildingMaker::OnNew()
{
<<<<<<< HEAD
  int ret = QMessageBox::warning(0, QString("Discard"),
      QString("Are you sure you want to discard\n"
      "your model? All of your work will\n"
      "be lost."),
      QMessageBox::Yes | QMessageBox::Cancel,
      QMessageBox::Cancel);

  switch (ret)
  {
    case QMessageBox::Yes:
      this->Reset();
      gui::editor::Events::discardBuildingModel();
=======
  if (this->allItems.empty())
  {
    this->Reset();
    gui::editor::Events::newBuildingModel();
    return;
  }
  QString msg;
  QMessageBox msgBox(QMessageBox::Warning, QString("New"), msg);
  QPushButton *cancelButton = msgBox.addButton("Cancel", QMessageBox::YesRole);
  QPushButton *saveButton = msgBox.addButton("Save", QMessageBox::YesRole);

  switch (this->currentSaveState)
  {
    case ALL_SAVED:
    {
      msg.append("Are you sure you want to close this model and open a new "
                 "canvas?\n\n");
      msgBox.addButton("New Canvas", QMessageBox::ApplyRole);
      saveButton->hide();
>>>>>>> 9fd9549d
      break;
    }
    case UNSAVED_CHANGES:
    case NEVER_SAVED:
    {
      msg.append("You have unsaved changes. Do you want to save this model "
                 "and open a new canvas?\n\n");
      msgBox.addButton("Don't Save", QMessageBox::ApplyRole);
      break;
    }
    default:
      return;
  }

  msg.append("Once you open a new canvas, your current model will no longer "
             "be editable.");
  msgBox.setText(msg);

  msgBox.exec();

  if (msgBox.clickedButton() != cancelButton)
  {
    if (msgBox.clickedButton() == saveButton)
    {
      if (!this->OnSave(this->modelName))
      {
        return;
      }
    }

    this->Reset();
    gui::editor::Events::newBuildingModel();
  }
}

void BuildingMaker::SaveModelFiles()
{
  this->SetModelName(this->modelName);
  this->GenerateConfig();
  this->SaveToConfig(this->saveLocation);
  this->GenerateSDF();
  this->SaveToSDF(this->saveLocation);
  this->currentSaveState = ALL_SAVED;
}

/////////////////////////////////////////////////
<<<<<<< HEAD
void BuildingMaker::OnSave(const std::string &_saveName)
{
  if (_saveName != "")
    this->SetModelName(_saveName);

  if (this->saved)
  {
    this->GenerateSDF();
    this->SaveToSDF(this->saveLocation);
=======
void BuildingMaker::GenerateConfig()
{
  // Create an xml config file
  this->modelConfig.Clear();
  this->modelConfig.Parse(this->GetTemplateConfigString().c_str());

  TiXmlElement *modelXML = this->modelConfig.FirstChildElement("model");
  if (!modelXML)
  {
    gzerr << "No model name in default config file\n";
    return;
  }
  TiXmlElement *modelNameXML = modelXML->FirstChildElement("name");
  modelNameXML->FirstChild()->SetValue(this->modelName);

  TiXmlElement *versionXML = modelXML->FirstChildElement("version");
  if (!versionXML)
  {
    gzerr << "Couldn't find model version" << std::endl;
    versionXML->FirstChild()->SetValue("1.0");
  }
  else
  {
    versionXML->FirstChild()->SetValue(this->version);
  }

  TiXmlElement *descriptionXML = modelXML->FirstChildElement("description");
  if (!descriptionXML)
  {
    gzerr << "Couldn't find model description" << std::endl;
    descriptionXML->FirstChild()->SetValue("");
>>>>>>> 9fd9549d
  }
  else
  {
    descriptionXML->FirstChild()->SetValue(this->description);
  }

  // TODO: Multiple authors
  TiXmlElement *authorXML = modelXML->FirstChildElement("author");
  if (!authorXML)
  {
    gzerr << "Couldn't find model author" << std::endl;
  }
  else
  {
    TiXmlElement *authorChild = authorXML->FirstChildElement("name");
    if (!authorChild)
    {
      gzerr << "Couldn't find author name" << std::endl;
      authorChild->FirstChild()->SetValue("");
    }
    else
    {
      authorChild->FirstChild()->SetValue(this->authorName);
    }
    authorChild = authorXML->FirstChildElement("email");
    if (!authorChild)
    {
      gzerr << "Couldn't find author email" << std::endl;
      authorChild->FirstChild()->SetValue("");
    }
    else
    {
      authorChild->FirstChild()->SetValue(this->authorEmail);
    }
  }
}

/////////////////////////////////////////////////
void BuildingMaker::SaveToConfig(const std::string &_savePath)
{
  boost::filesystem::path path(_savePath);
  path = path / "model.config";
  const char* modelConfigString = path.string().c_str();

  this->modelConfig.SaveFile(modelConfigString);
  gzdbg << "Saved file to " << modelConfigString << std::endl;
}

/////////////////////////////////////////////////
bool BuildingMaker::OnSave(const std::string &_saveName)
{
  if (_saveName != "")
    this->SetModelName(_saveName);

  switch (this->currentSaveState)
  {
    case UNSAVED_CHANGES:
    {
      // TODO: Subtle filesystem race condition
      this->SaveModelFiles();
      AddDirToModelPaths(this->saveLocation);
      gui::editor::Events::saveBuildingModel(this->modelName,
          this->saveLocation);
      return true;
    }
    case NEVER_SAVED:
    {
      return this->OnSaveAs(_saveName);
    }
    default:
      return false;
  }
}

/////////////////////////////////////////////////
bool BuildingMaker::OnSaveAs(const std::string &_saveName)
{
  this->saveDialog->SetModelName(_saveName);

  if (this->saveLocation.length() > 0)
  {
    this->saveDialog->SetSaveLocation(this->saveLocation);
  }
  if (this->saveDialog->exec() == QDialog::Accepted)
  {
    if (this->saveDialog->GetModelName().size() == 0)
    {
      QMessageBox msgBox(QMessageBox::Warning, QString("Empty Name"),
                       QString("Please give your model a non-empty name."));

      msgBox.exec();
      return this->OnSaveAs(_saveName);
    }
    if (this->saveDialog->GetSaveLocation().size() == 0)
    {
      QMessageBox msgBox(QMessageBox::Warning, QString("Empty Location"),
             QString("Please give a path to where your model will be saved."));

      msgBox.exec();
      return this->OnSaveAs(_saveName);
    }

    this->modelName = this->saveDialog->GetModelName();
    this->saveLocation = this->saveDialog->GetSaveLocation();
    this->authorName = this->saveDialog->GetAuthorName();
    this->authorEmail = this->saveDialog->GetAuthorEmail();
    this->description = this->saveDialog->GetDescription();
    this->version = this->saveDialog->GetVersion();

    if (this->modelName.compare(this->buildingDefaultName) == 0)
    {
<<<<<<< HEAD
      this->SetModelName(this->saveDialog->GetModelName());
      this->saveLocation = this->saveDialog->GetSaveLocation();
      this->GenerateSDF();
      this->SaveToSDF(this->saveLocation);
      this->saved = true;
      // Send confirmation that model has been saved
      gui::editor::Events::saveBuildingModel(this->modelName,
          this->saveLocation);
=======
      // Parse saveLocation and set model name
      boost::filesystem::path saveLocPath(this->saveLocation);
      this->SetModelName(saveLocPath.filename().string());
    }

    boost::filesystem::path path;
    path = path / this->saveLocation;
    if (!boost::filesystem::exists(path))
    {
      if (!boost::filesystem::create_directories(path))
      {
        gzerr << "Couldn't create folder for model files." << std::endl;
        return false;
      }
      gzmsg << "Created folder " << path << " for model files." << std::endl;
>>>>>>> 9fd9549d
    }

    boost::filesystem::path modelConfigPath = path / "model.config";

    boost::filesystem::path sdfPath = path / "model.sdf";

    // Before writing
    if (boost::filesystem::exists(sdfPath) ||
          boost::filesystem::exists(modelConfigPath))
    {
      std::string msg = "A model named " + this->modelName +
                        " already exists in folder " + path.string() + ".\n\n"
                        "Do you wish to overwrite the existing model files?\n";

      QMessageBox msgBox(QMessageBox::Warning, QString("Files Exist"),
                         QString(msg.c_str()));

      QPushButton *saveButton = msgBox.addButton("Save",
                                                 QMessageBox::ApplyRole);
      msgBox.addButton(QMessageBox::Cancel);
      msgBox.exec();
      if (msgBox.clickedButton() != saveButton)
      {
        return this->OnSaveAs(this->modelName);
      }
    }

    this->SaveModelFiles();

    AddDirToModelPaths(this->saveLocation);

    gui::editor::Events::saveBuildingModel(this->modelName, this->saveLocation);
    return true;
  }
<<<<<<< HEAD
}

/////////////////////////////////////////////////
void BuildingMaker::OnDone(const std::string &_saveName)
{
  if (_saveName != "")
    this->SetModelName(_saveName);

  this->finishDialog->SetModelName(this->modelName);
  this->finishDialog->SetSaveLocation(this->saveLocation);
  if (this->finishDialog->exec() == QDialog::Accepted)
  {
    this->SetModelName(this->finishDialog->GetModelName());
    this->saveLocation = this->finishDialog->GetSaveLocation();
    this->GenerateSDF();
    this->SaveToSDF(this->saveLocation);
    this->FinishModel();
    gui::editor::Events::discardBuildingModel();
    gui::editor::Events::finishBuildingModel();
=======
  return false;
}

/////////////////////////////////////////////////
void BuildingMaker::OnNameChanged(const std::string &_name)
{
  if (_name.compare(this->modelName) == 0)
  {
    return;
>>>>>>> 9fd9549d
  }
  this->SetModelName(_name);

  if (this->currentSaveState == NEVER_SAVED)
  {
    // Set new saveLocation
    boost::filesystem::path oldPath(this->saveLocation);

    boost::filesystem::path newPath = oldPath.parent_path() /
          GetFolderNameFromModelName(_name);
    this->saveLocation = newPath.string();
  }

  this->BuildingChanged();
}

/////////////////////////////////////////////////
void BuildingMaker::OnExit()
{
  if (this->allItems.empty())
<<<<<<< HEAD
  {
    gui::editor::Events::finishBuildingModel();
    return;
  }

  QMessageBox msgBox;
  msgBox.setWindowTitle("Exit");
  msgBox.setText("Save changes before exiting? If you do not\n"
        "save, all of your work will be lost!\n\n"
        "Note: Once you exit the Building Editor, your\n"
        "building will no longer be editable.");
  QPushButton *discardButton = msgBox.addButton("Don't Save, Exit",
      QMessageBox::ActionRole);
  msgBox.addButton("Cancel", QMessageBox::ActionRole);
  QPushButton *doneButton = msgBox.addButton("Save", QMessageBox::ActionRole);
  msgBox.setDefaultButton(doneButton);


  msgBox.exec();
  if (msgBox.clickedButton() == doneButton)
  {
    this->OnDone();
  }
  else if (msgBox.clickedButton() == discardButton)
  {
    this->Reset();
    gui::editor::Events::discardBuildingModel();
    gui::editor::Events::finishBuildingModel();
  }
=======
  {
    this->Reset();
    gui::editor::Events::finishBuildingModel();
    return;
  }

  switch (this->currentSaveState)
  {
    case ALL_SAVED:
    {
      QString msg("Once you exit the Building Editor, "
      "your building will no longer be editable.\n\n"
      "Are you ready to exit?\n\n");
      QMessageBox msgBox(QMessageBox::NoIcon, QString("Exit"), msg);
      msgBox.addButton("Exit", QMessageBox::ApplyRole);
      QPushButton *cancelButton = msgBox.addButton(QMessageBox::Cancel);
      msgBox.exec();
      if (msgBox.clickedButton() == cancelButton)
      {
        return;
      }
      this->FinishModel();
      break;
    }
    case UNSAVED_CHANGES:
    case NEVER_SAVED:
    {
      QString msg("Save Changes before exiting?\n\n"
          "Note: Once you exit the Building Editor, "
          "your building will no longer be editable.\n\n");

      QMessageBox msgBox(QMessageBox::NoIcon, QString("Exit"), msg);
      QPushButton *cancelButton = msgBox.addButton("Cancel",
          QMessageBox::ApplyRole);
      QPushButton *saveButton = msgBox.addButton("Save and Exit",
          QMessageBox::ApplyRole);
      msgBox.addButton("Don't Save, Exit", QMessageBox::ApplyRole);
      msgBox.exec();
      if (msgBox.clickedButton() == cancelButton)
        return;

      if (msgBox.clickedButton() == saveButton)
      {
        if (!this->OnSave(this->modelName))
        {
          return;
        }
      }
      break;
    }
    default:
      return;
  }

  // Create entity on main window up to the saved point
  if (this->currentSaveState != NEVER_SAVED)
    this->FinishModel();

  this->Reset();

  gui::editor::Events::newBuildingModel();
  gui::editor::Events::finishBuildingModel();
}

/////////////////////////////////////////////////
void BuildingMaker::OnColorSelected(QColor _color)
{
  this->selectedColor = _color;
}

/////////////////////////////////////////////////
bool BuildingMaker::On3dMouseMove(const common::MouseEvent &_event)
{
  rendering::UserCameraPtr userCamera = gui::get_active_camera();
  if (!userCamera)
    return false;

  if (_event.dragging)
  {
    userCamera->HandleMouseEvent(_event);
    return true;
  }

  if (!this->selectedColor.isValid())
  {
    QApplication::setOverrideCursor(QCursor(Qt::ArrowCursor));
    userCamera->HandleMouseEvent(_event);
    return true;
  }

  rendering::VisualPtr vis = userCamera->GetVisual(_event.pos);
  // Highlight visual on hover
  if (vis)
  {
    std::string visName = vis->GetParent()->GetName();

    // Stairs have nested visuals
    if (visName.find("Stair") != std::string::npos)
    {
      vis = vis->GetParent();
      visName = vis->GetParent()->GetName();
    }

    if (this->hoverVis && this->hoverVis != vis)
      this->ResetHoverVis();

    // Only handle items from building being edited
    visName = visName.substr(visName.find("::")+2);
    std::map<std::string, BuildingModelManip *>::const_iterator it =
        this->allItems.find(visName);
    if (it == this->allItems.end())
    {
      userCamera->HandleMouseEvent(_event);
      return true;
    }

    if (visName.find("Wall") != std::string::npos ||
        visName.find("Floor") != std::string::npos ||
        visName.find("Stair") != std::string::npos)
    {
      this->hoverVis = vis;
      if (this->selectedColor.isValid())
      {
        common::Color newColor(this->selectedColor.red(),
                               this->selectedColor.green(),
                               this->selectedColor.blue());
        this->hoverVis->SetAmbient(newColor);
      }

      this->hoverVis->SetTransparency(0);
    }
    else
    {
      this->ResetHoverVis();
    }
  }
  else
  {
    this->ResetHoverVis();
  }
  return true;
}

/////////////////////////////////////////////////
bool BuildingMaker::On3dMousePress(const common::MouseEvent &_event)
{
  rendering::UserCameraPtr userCamera = gui::get_active_camera();
  if (!userCamera)
    return false;

  userCamera->HandleMouseEvent(_event);
  return true;
}

/////////////////////////////////////////////////
bool BuildingMaker::On3dMouseRelease(const common::MouseEvent &_event)
{
  if (_event.button != common::MouseEvent::LEFT)
  {
    this->StopMaterialModes();
    return true;
  }

  if (this->hoverVis)
  {
    std::string hoverName = this->hoverVis->GetParent()->GetName();
    hoverName = hoverName.substr(hoverName.find("::")+2);

    std::map<std::string, BuildingModelManip *>::const_iterator it =
        this->allItems.find(hoverName);
    if (it == this->allItems.end())
    {
      gzerr << "Visual " << hoverName << " is not part of the building but "
            << "was hovered. This should never happen." << std::endl;
    }
    else
    {
      BuildingModelManip *manip = this->allItems[hoverName];
      if (this->selectedColor.isValid())
      {
        manip->SetColor(this->selectedColor);
      }
    }
    this->hoverVis.reset();
  }
  else
  {
    rendering::UserCameraPtr userCamera = gui::get_active_camera();
    userCamera->HandleMouseEvent(_event);
    this->StopMaterialModes();
  }
  return true;
}

/////////////////////////////////////////////////
bool BuildingMaker::On3dKeyPress(const common::KeyEvent &_event)
{
  if (_event.key == Qt::Key_Escape)
  {
    this->StopMaterialModes();
  }
  return false;
}

/////////////////////////////////////////////////
void BuildingMaker::StopMaterialModes()
{
  this->ResetHoverVis();
  this->selectedColor = QColor::Invalid;
  gui::editor::Events::colorSelected(this->selectedColor.convertTo(
      QColor::Invalid));
  gui::editor::Events::createBuildingEditorItem(std::string());
}

/////////////////////////////////////////////////
void BuildingMaker::ResetHoverVis()
{
  if (this->hoverVis)
  {
    std::string hoverName = this->hoverVis->GetParent()->GetName();
    hoverName = hoverName.substr(hoverName.find("::")+2);

    std::map<std::string, BuildingModelManip *>::const_iterator it =
        this->allItems.find(hoverName);
    if (it == this->allItems.end())
    {
      gzerr << "Visual " << hoverName << " is not part of the building but "
            << "was hovered. This should never happen." << std::endl;
    }
    else
    {
      BuildingModelManip *manip = this->allItems[hoverName];
      this->hoverVis->SetAmbient(manip->GetColor());
      this->hoverVis->SetMaterial(manip->GetTexture());
      this->hoverVis->SetTransparency(manip->GetTransparency());
    }
    this->hoverVis.reset();
  }
>>>>>>> 9fd9549d
}

/////////////////////////////////////////////////
void BuildingMaker::OnChangeLevel(int _level)
{
  this->currentLevel = _level;
<<<<<<< HEAD
=======
}

/////////////////////////////////////////////////
void BuildingMaker::BuildingChanged()
{
  if (this->currentSaveState != NEVER_SAVED)
    this->currentSaveState = UNSAVED_CHANGES;
>>>>>>> 9fd9549d
}<|MERGE_RESOLUTION|>--- conflicted
+++ resolved
@@ -55,11 +55,6 @@
 double BuildingMaker::conversionScale;
 
 /////////////////////////////////////////////////
-<<<<<<< HEAD
-BuildingMaker::BuildingMaker() : EntityMaker()
-{
-  this->buildingDefaultName = "BuildingDefaultName";
-=======
 // Helper function to generate a valid folder name from a human-readable model
 // name.
 std::string GetFolderNameFromModelName(const std::string &_modelName)
@@ -132,7 +127,6 @@
 BuildingMaker::BuildingMaker() : EntityMaker()
 {
   this->buildingDefaultName = "Untitled";
->>>>>>> 9fd9549d
   this->modelName = this->buildingDefaultName;
 
   this->conversionScale = 0.01;
@@ -151,27 +145,12 @@
   this->modelTemplateSDF->SetFromString(this->GetTemplateSDFString());
 
   this->connections.push_back(
-<<<<<<< HEAD
-  gui::editor::Events::ConnectSaveBuildingEditor(
-    boost::bind(&BuildingMaker::OnSave, this, _1)));
-=======
     gui::editor::Events::ConnectSaveBuildingEditor(
       boost::bind(&BuildingMaker::OnSave, this, _1)));
->>>>>>> 9fd9549d
   this->connections.push_back(
     gui::editor::Events::ConnectSaveAsBuildingEditor(
       boost::bind(&BuildingMaker::OnSaveAs, this, _1)));
   this->connections.push_back(
-<<<<<<< HEAD
-  gui::editor::Events::ConnectDoneBuildingEditor(
-    boost::bind(&BuildingMaker::OnDone, this, _1)));
-  this->connections.push_back(
-  gui::editor::Events::ConnectExitBuildingEditor(
-    boost::bind(&BuildingMaker::OnExit, this)));
-  this->connections.push_back(
-  gui::editor::Events::ConnectChangeBuildingLevel(
-    boost::bind(&BuildingMaker::OnChangeLevel, this, _1)));
-=======
     gui::editor::Events::ConnectNewBuildingEditor(
       boost::bind(&BuildingMaker::OnNew, this)));
   this->connections.push_back(
@@ -189,7 +168,6 @@
   this->connections.push_back(
       gui::editor::Events::ConnectToggleEditMode(
       boost::bind(&BuildingMaker::OnEdit, this, _1)));
->>>>>>> 9fd9549d
 
   this->saveDialog =
       new FinishBuildingDialog(FinishBuildingDialog::MODEL_SAVE, 0);
@@ -249,11 +227,8 @@
       manip, SLOT(OnLevelChanged(int)));
   QObject::connect(_item, SIGNAL(ColorChanged(QColor)),
       manip, SLOT(OnColorChanged(QColor)));
-<<<<<<< HEAD
-=======
   QObject::connect(_item, SIGNAL(TextureChanged(QString)),
       manip, SLOT(OnTextureChanged(QString)));
->>>>>>> 9fd9549d
   QObject::connect(_item, SIGNAL(TransparencyChanged(float)),
       manip, SLOT(OnTransparencyChanged(float)));
 
@@ -435,14 +410,8 @@
 
   sdf::ElementPtr visualElem =  this->modelTemplateSDF->root
       ->GetElement("model")->GetElement("link")->GetElement("visual");
-<<<<<<< HEAD
-  visualElem->GetElement("material")->ClearElements();
-  visualElem->GetElement("material")->AddElement("ambient")
-      ->Set(gazebo::common::Color(0, 0, 1));
-=======
   visualElem->GetElement("material")->GetElement("script")->GetElement("name")
       ->Set("Gazebo/BuildingFrame");
->>>>>>> 9fd9549d
   visualElem->AddElement("cast_shadows")->Set(false);
   visVisual->Load(visualElem);
 
@@ -487,14 +456,8 @@
 
   sdf::ElementPtr visualElem =  this->modelTemplateSDF->root
       ->GetElement("model")->GetElement("link")->GetElement("visual");
-<<<<<<< HEAD
-  visualElem->GetElement("material")->ClearElements();
-  visualElem->GetElement("material")->AddElement("ambient")
-      ->Set(gazebo::common::Color(1, 1, 0));
-=======
   visualElem->GetElement("material")->GetElement("script")->GetElement("name")
       ->Set("Gazebo/BuildingFrame");
->>>>>>> 9fd9549d
   visualElem->AddElement("cast_shadows")->Set(false);
   visVisual->Load(visualElem);
 
@@ -909,19 +872,12 @@
                 wallVis->GetScale().y, subdivisions[i].height());
             visualElem->GetElement("geometry")->GetElement("box")->
                 GetElement("size")->Set(blockSize);
-<<<<<<< HEAD
-            visualElem->GetElement("material")->GetElement("ambient")->
-                Set(buildingModelManip->GetColor());
-            collisionElem->GetElement("geometry")->GetElement("box")->
-                GetElement("size")->Set(blockSize);
-=======
             collisionElem->GetElement("geometry")->GetElement("box")->
                 GetElement("size")->Set(blockSize);
             visualElem->GetElement("material")->GetElement("ambient")->
                 Set(buildingModelManip->GetColor());
             visualElem->GetElement("material")->GetElement("script")
                 ->GetElement("name")->Set(buildingModelManip->GetTexture());
->>>>>>> 9fd9549d
             newLinkElem->InsertElement(visualElem);
             newLinkElem->InsertElement(collisionElem);
           }
@@ -935,8 +891,6 @@
               + "_Collision");
           visualElem->GetElement("pose")->Set(visual->GetPose());
           collisionElem->GetElement("pose")->Set(visual->GetPose());
-          visualElem->GetElement("material")->GetElement("ambient")->
-              Set(buildingModelManip->GetColor());
           visualElem->GetElement("geometry")->GetElement("box")->
               GetElement("size")->Set(visual->GetScale());
           collisionElem->GetElement("geometry")->GetElement("box")->
@@ -1024,11 +978,8 @@
                 GetElement("size")->Set(blockSize);
             visualElem->GetElement("material")->GetElement("ambient")->
                 Set(buildingModelManip->GetColor());
-<<<<<<< HEAD
-=======
             visualElem->GetElement("material")->GetElement("script")
                 ->GetElement("name")->Set(buildingModelManip->GetTexture());
->>>>>>> 9fd9549d
             newLinkElem->InsertElement(visualElem);
             newLinkElem->InsertElement(collisionElem);
           }
@@ -1048,11 +999,8 @@
               GetElement("size")->Set(visual->GetScale());
           visualElem->GetElement("material")->GetElement("ambient")->
               Set(buildingModelManip->GetColor());
-<<<<<<< HEAD
-=======
           visualElem->GetElement("material")->GetElement("script")
               ->GetElement("name")->Set(buildingModelManip->GetTexture());
->>>>>>> 9fd9549d
         }
       }
     }
@@ -1085,12 +1033,8 @@
             GetElement("size")->Set(visual->GetScale()*childVisual->GetScale());
         visualElem->GetElement("material")->GetElement("ambient")->
               Set(buildingModelManip->GetColor());
-<<<<<<< HEAD
-
-=======
         visualElem->GetElement("material")->GetElement("script")
             ->GetElement("name")->Set(buildingModelManip->GetTexture());
->>>>>>> 9fd9549d
         newLinkElem->InsertElement(visualElem);
         newLinkElem->InsertElement(collisionElem);
       }
@@ -1625,20 +1569,6 @@
 /////////////////////////////////////////////////
 void BuildingMaker::OnNew()
 {
-<<<<<<< HEAD
-  int ret = QMessageBox::warning(0, QString("Discard"),
-      QString("Are you sure you want to discard\n"
-      "your model? All of your work will\n"
-      "be lost."),
-      QMessageBox::Yes | QMessageBox::Cancel,
-      QMessageBox::Cancel);
-
-  switch (ret)
-  {
-    case QMessageBox::Yes:
-      this->Reset();
-      gui::editor::Events::discardBuildingModel();
-=======
   if (this->allItems.empty())
   {
     this->Reset();
@@ -1658,7 +1588,6 @@
                  "canvas?\n\n");
       msgBox.addButton("New Canvas", QMessageBox::ApplyRole);
       saveButton->hide();
->>>>>>> 9fd9549d
       break;
     }
     case UNSAVED_CHANGES:
@@ -1705,17 +1634,6 @@
 }
 
 /////////////////////////////////////////////////
-<<<<<<< HEAD
-void BuildingMaker::OnSave(const std::string &_saveName)
-{
-  if (_saveName != "")
-    this->SetModelName(_saveName);
-
-  if (this->saved)
-  {
-    this->GenerateSDF();
-    this->SaveToSDF(this->saveLocation);
-=======
 void BuildingMaker::GenerateConfig()
 {
   // Create an xml config file
@@ -1747,7 +1665,6 @@
   {
     gzerr << "Couldn't find model description" << std::endl;
     descriptionXML->FirstChild()->SetValue("");
->>>>>>> 9fd9549d
   }
   else
   {
@@ -1859,16 +1776,6 @@
 
     if (this->modelName.compare(this->buildingDefaultName) == 0)
     {
-<<<<<<< HEAD
-      this->SetModelName(this->saveDialog->GetModelName());
-      this->saveLocation = this->saveDialog->GetSaveLocation();
-      this->GenerateSDF();
-      this->SaveToSDF(this->saveLocation);
-      this->saved = true;
-      // Send confirmation that model has been saved
-      gui::editor::Events::saveBuildingModel(this->modelName,
-          this->saveLocation);
-=======
       // Parse saveLocation and set model name
       boost::filesystem::path saveLocPath(this->saveLocation);
       this->SetModelName(saveLocPath.filename().string());
@@ -1884,7 +1791,6 @@
         return false;
       }
       gzmsg << "Created folder " << path << " for model files." << std::endl;
->>>>>>> 9fd9549d
     }
 
     boost::filesystem::path modelConfigPath = path / "model.config";
@@ -1919,27 +1825,6 @@
     gui::editor::Events::saveBuildingModel(this->modelName, this->saveLocation);
     return true;
   }
-<<<<<<< HEAD
-}
-
-/////////////////////////////////////////////////
-void BuildingMaker::OnDone(const std::string &_saveName)
-{
-  if (_saveName != "")
-    this->SetModelName(_saveName);
-
-  this->finishDialog->SetModelName(this->modelName);
-  this->finishDialog->SetSaveLocation(this->saveLocation);
-  if (this->finishDialog->exec() == QDialog::Accepted)
-  {
-    this->SetModelName(this->finishDialog->GetModelName());
-    this->saveLocation = this->finishDialog->GetSaveLocation();
-    this->GenerateSDF();
-    this->SaveToSDF(this->saveLocation);
-    this->FinishModel();
-    gui::editor::Events::discardBuildingModel();
-    gui::editor::Events::finishBuildingModel();
-=======
   return false;
 }
 
@@ -1949,7 +1834,6 @@
   if (_name.compare(this->modelName) == 0)
   {
     return;
->>>>>>> 9fd9549d
   }
   this->SetModelName(_name);
 
@@ -1970,37 +1854,6 @@
 void BuildingMaker::OnExit()
 {
   if (this->allItems.empty())
-<<<<<<< HEAD
-  {
-    gui::editor::Events::finishBuildingModel();
-    return;
-  }
-
-  QMessageBox msgBox;
-  msgBox.setWindowTitle("Exit");
-  msgBox.setText("Save changes before exiting? If you do not\n"
-        "save, all of your work will be lost!\n\n"
-        "Note: Once you exit the Building Editor, your\n"
-        "building will no longer be editable.");
-  QPushButton *discardButton = msgBox.addButton("Don't Save, Exit",
-      QMessageBox::ActionRole);
-  msgBox.addButton("Cancel", QMessageBox::ActionRole);
-  QPushButton *doneButton = msgBox.addButton("Save", QMessageBox::ActionRole);
-  msgBox.setDefaultButton(doneButton);
-
-
-  msgBox.exec();
-  if (msgBox.clickedButton() == doneButton)
-  {
-    this->OnDone();
-  }
-  else if (msgBox.clickedButton() == discardButton)
-  {
-    this->Reset();
-    gui::editor::Events::discardBuildingModel();
-    gui::editor::Events::finishBuildingModel();
-  }
-=======
   {
     this->Reset();
     gui::editor::Events::finishBuildingModel();
@@ -2239,15 +2092,12 @@
     }
     this->hoverVis.reset();
   }
->>>>>>> 9fd9549d
 }
 
 /////////////////////////////////////////////////
 void BuildingMaker::OnChangeLevel(int _level)
 {
   this->currentLevel = _level;
-<<<<<<< HEAD
-=======
 }
 
 /////////////////////////////////////////////////
@@ -2255,5 +2105,4 @@
 {
   if (this->currentSaveState != NEVER_SAVED)
     this->currentSaveState = UNSAVED_CHANGES;
->>>>>>> 9fd9549d
 }