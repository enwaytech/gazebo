--- conflicted
+++ resolved
@@ -118,14 +118,10 @@
     1. Snapping on by default, off holding Shift. Improved snapping.
         * [Pull request #1304](https://bitbucket.org/osrf/gazebo/pull-request/1304)
 
-<<<<<<< HEAD
     1. Added EditorItem::SetHighlighted.
         * [Pull request #1308](https://bitbucket.org/osrf/gazebo/pull-request/1308)
 
-    1. Snap walls to length increments, moved scale to SegmentItem and added Get/SetScale.
-=======
     1. Snap walls to length increments, moved scale to SegmentItem and added Get/SetScale, added SegmentItem::SnapAngle and SegmentItem::SnapLength.
->>>>>>> e7431aa7
         * [Pull request #1311](https://bitbucket.org/osrf/gazebo/pull-request/1311)
 
 1. Model editor updates
