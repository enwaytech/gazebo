--- conflicted
+++ resolved
@@ -336,10 +336,7 @@
   this->mouseEvent.alt =
     this->keyModifiers & Qt::AltModifier ? true : false;
 
-<<<<<<< HEAD
-=======
-
->>>>>>> ddccc559
+
   ModelManipulator::Instance()->OnKeyReleaseEvent(this->keyEvent);
   this->keyText = "";
 
@@ -425,10 +422,7 @@
   else if (this->state == "translate" || this->state == "rotate"
       || this->state == "scale")
     ModelManipulator::Instance()->OnMousePressEvent(this->mouseEvent);
-<<<<<<< HEAD
-
-=======
->>>>>>> ddccc559
+
 
   return true;
 }
@@ -463,7 +457,6 @@
 }
 
 /////////////////////////////////////////////////
-<<<<<<< HEAD
 bool GLWidget::OnMouseDoubleClick(const common::MouseEvent & /*_event*/)
 {
   rendering::VisualPtr vis = this->userCamera->GetVisual(this->mouseEvent.pos);
@@ -477,10 +470,8 @@
                                    this->mouseEvent.pos, pose.pos))
       {
         this->userCamera->SetFocalPoint(pose.pos);
-
         math::Vector3 dir = pose.pos - camPose.pos;
         pose.pos = camPose.pos + (dir * 0.8);
-
         pose.rot = this->userCamera->GetWorldRotation();
         this->userCamera->MoveToPosition(pose, 0.5);
       }
@@ -494,11 +485,6 @@
     return false;
 
   return true;
-}
-
-/////////////////////////////////////////////////
-=======
->>>>>>> ddccc559
 void GLWidget::OnMousePressNormal()
 {
   if (!this->userCamera)
@@ -841,11 +827,6 @@
       rendering::OrbitViewController::GetTypeString());
 }
 
-<<<<<<< HEAD
-=======
-
->>>>>>> ddccc559
-/////////////////////////////////////////////////
 void GLWidget::OnSelectionMsg(ConstSelectionPtr &_msg)
 {
   if (_msg->has_selected())
