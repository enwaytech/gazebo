## Gazebo 9

## Gazebo 9.x.x (2018-xx-xx)

<<<<<<< HEAD
1. Attach lights to links cleanup and deprecate GetLight functions
* [Pull request #2871](https://bitbucket.org/osrf/gazebo/pull-request/2871)
=======
1. Handle signal SIGTERM exactly the same way as SIGINT
    * [Pull request 2923](https://bitbucket.org/osrf/gazebo/pull-request/2923)

1. Fix empty visual bounding box
    * [Pull request 2934](https://bitbucket.org/osrf/gazebo/pull-request/2934)
>>>>>>> 45b9c61c

1. Make override keywords consistent in joint classes to fix clang warnings
    * [Pull request 2869](https://bitbucket.org/osrf/gazebo/pull-request/2869)
    * [Pull request 2881](https://bitbucket.org/osrf/gazebo/pull-request/2881)

1. Print some bullet console warnings only once
    * [Pull request 2866](https://bitbucket.org/osrf/gazebo/pull-request/2866)

1. Fix compilation with boost 1.67
    * [Pull request 2937](https://bitbucket.org/osrf/gazebo/pull-request/2937)

1. Fix compilation with ffmpeg4
    * [Pull request 2942](https://bitbucket.org/osrf/gazebo/pull-request/2942)

1. Fix mouse movement ogre assertion error
    * [Pull request 2928](https://bitbucket.org/osrf/gazebo/pull-request/2928)

1. Fix normal maps on ubuntu with OGRE 1.9 and disable on OSX
    * [Pull request 2917](https://bitbucket.org/osrf/gazebo/pull-request/2917)

1. Support lens flare occlusion
    * [Pull request 2915](https://bitbucket.org/osrf/gazebo/pull-request/2915)

1. Diagnostics: record timing statistics instead of all timestamps
    * [Pull request 2821](https://bitbucket.org/osrf/gazebo/pull-requests/2821)

1. Add trigger_light example for ContainPlugin tutorial
    * [Pull request 2918](https://bitbucket.org/osrf/gazebo/pull-requests/2918)
    * [Pull request 2929](https://bitbucket.org/osrf/gazebo/pull-requests/2929)

1. Do not load model plugins during log playback.
    * [Pull request 2884](https://bitbucket.org/osrf/gazebo/pull-request/2884)
    * [Issue 2427](https://bitbucket.org/osrf/gazebo/issues/2427)

1. State log file playback can cause a sensor manager assert if there is
   a large period of inactivity. This PR outputs warning messages instead of
   using asserts.
    * [Pull request 2893](https://bitbucket.org/osrf/gazebo/pull-request/2893)
    * [Pull request 2921](https://bitbucket.org/osrf/gazebo/pull-request/2921)

1. Fix model insertions during log playback.
    * [Pull request 2890](https://bitbucket.org/osrf/gazebo/pull-request/2890)
    * [Issue 2297](https://bitbucket.org/osrf/gazebo/issues/2297)
    * [Issue 2428](https://bitbucket.org/osrf/gazebo/issues/2428)

1. Simplify search logic for Qt5
    * [Pull request 2911](https://bitbucket.org/osrf/gazebo/pull-request/2911)
    * [Issue 2419](https://bitbucket.org/osrf/gazebo/issues/2419)

1. Fix log recording, only call sdf::initFile once
    * [Pull request 2885](https://bitbucket.org/osrf/gazebo/pull-request/2885)
    * [Issue 2425](https://bitbucket.org/osrf/gazebo/issues/2425)

1. Ensure sdf inertia values are consistent
    * [Pull request 2867](https://bitbucket.org/osrf/gazebo/pull-requests/2867)
    * [Issue 2367](https://bitbucket.org/osrf/gazebo/issues/2367)

1. Fix gazebo7 + ogre 1.8 build error
    * [Pull request 2878](https://bitbucket.org/osrf/gazebo/pull-request/2878)

1. Fix OBJLoader when mesh has invalid material
    * [Pull request 2888](https://bitbucket.org/osrf/gazebo/pull-request/2888)

1. Fix clang warnings in LaserView and EnumIface
    * [Pull request 2891](https://bitbucket.org/osrf/gazebo/pull-request/2891)

1. Add support for moving geometry to ContainPlugin
    * [Pull request 2886](https://bitbucket.org/osrf/gazebo/pull-request/2886)

1. Support python3 with check_test_ran.py
    * [Pull request 2902](https://bitbucket.org/osrf/gazebo/pull-request/2902)

1. Don't shut down gazebo when removing a world
    * [Pull request 2511](https://bitbucket.org/osrf/gazebo/pull-request/2511)

1. Fix undefined behavior in ODESliderJoint
    * [Pull request 2905](https://bitbucket.org/osrf/gazebo/pull-requests/2905)

1. Fix loading collada mesh that contains multiple texcoord sets with same offset
    * [Pull request 2899](https://bitbucket.org/osrf/gazebo/pull-request/2899)

1. Fix race conditions during client startup, and introduce Node::TryInit()
    * [Pull request 2897](https://bitbucket.org/osrf/gazebo/pull-requests/2897)

1. Add support for Actor collisions.
    * [Pull request 2875](https://bitbucket.org/osrf/gazebo/pull-requests/2875)

1. Process insertions and deletions on gz log echo
    * [Pull request 2608](https://bitbucket.org/osrf/gazebo/pull-request/2608)
    * [Issue 2136](https://bitbucket.org/osrf/gazebo/issues/2136)

1. Add Static Map Plugin for creating textured map model
    * [Pull request 2834](https://bitbucket.org/osrf/gazebo/pull-requests/2834)

1. Added a plugin to detect if an entity is inside a given volume in space
    * [Pull request 2870](https://bitbucket.org/osrf/gazebo/pull-requests/2870)

1. Load actor plugin on ~/factory
    * [Pull request 2855](https://bitbucket.org/osrf/gazebo/pull-requests/2855)

1. Add support for 16 bit Grayscale and RGB camera image types.
    * [Pull request 2852](https://bitbucket.org/osrf/gazebo/pull-requests/2852)

1. Add Visual::SetMaterialShaderParam function for setting shader parameters.
    * [Pull request 2863](https://bitbucket.org/osrf/gazebo/pull-requests/2863)

1. Adding accessors for velocity in ENU frame for gps sensor
    * [Pull request 2854](https://bitbucket.org/osrf/gazebo/pull-request/2854)

1. Fix DEM min elevation
    * [Pull request 2868](https://bitbucket.org/osrf/gazebo/pull-request/2868)

1. Update Color Clamp function
    * [Pull request 2859](https://bitbucket.org/osrf/gazebo/pull-requests/2859)

1. Initialize laser retro value
    * [Pull request 2841](https://bitbucket.org/osrf/gazebo/pull-request/2841)

1. Allow marker requests to be received from server plugins.
    * [Pull request 2858](https://bitbucket.org/osrf/gazebo/pull-requests/2858)


## Gazebo 9.0.0 (2018-01-25)

1. Update to `ign-transport4`, `ign-msgs1`, `ign-math4`. Added dependency on
   only `sdformat6`, removing `sdformat5`.
    * [Pull request #2843](https://bitbucket.org/osrf/gazebo/pull-request/2843)

1. Provide option to preserve world velocity in Joint::SetPosition
    * [Pull request #2814](https://bitbucket.org/osrf/gazebo/pull-requests/2814)
    * [Issue 2111](https://bitbucket.org/osrf/gazebo/issues/2111)

1. Rename `BUILD_TYPE_*` macros to `GAZEBO_BUILD_TYPE_*`
    * [Pull request #2846](https://bitbucket.org/osrf/gazebo/pull-requests/2846)
    * [Issue 2343](https://bitbucket.org/osrf/gazebo/issues/2343)

1. Added World::SDF()
    * [Pull request #2708](https://bitbucket.org/osrf/gazebo/pull-requests/2708)

1. Fix compile error with due to using gazebo::common::Color with sdformat 6
    * [Pull request #2786](https://bitbucket.org/osrf/gazebo/pull-request/2786)

1. [Ignition Fuel Tools](https://ignitionrobotics.org/libs/fuel%20tools) integration:
  1. Ignition Fuel support - model list
      * [Pull request #2796](https://bitbucket.org/osrf/gazebo/pull-requests/2796)
  1. Download a model from Ignition Fuel
      * [Pull request #2800](https://bitbucket.org/osrf/gazebo/pull-requests/2800)
  1. Export dependency on ignition-fuel-tools in cmake and pkgconfig files if it's found
      * [Pull request #2850](https://bitbucket.org/osrf/gazebo/pull-request/2850)

1. Avoid race condition between multiple writers to the same connection
    * A contribution from Hendrik Skubch
    * [Pull request #2826](https://bitbucket.org/osrf/gazebo/pull-requests/2826)

1. Deprecate gazebo::common::Color
    * [Pull request #2818](https://bitbucket.org/osrf/gazebo/pull-request/2818)
    * [Pull request #2831](https://bitbucket.org/osrf/gazebo/pull-request/2831)
    * [Pull request #2837](https://bitbucket.org/osrf/gazebo/pull-request/2837)
    * [Pull request #2838](https://bitbucket.org/osrf/gazebo/pull-request/2838)
    * [Pull request #2842](https://bitbucket.org/osrf/gazebo/pull-request/2842)

1. Updates to MovableText
    * [Pull request #2839](https://bitbucket.org/osrf/gazebo/pull-request/2839)

1. Mark constructors as explicit to fix cppcheck warnings
    * [Pull request #2790](https://bitbucket.org/osrf/gazebo/pull-request/2790)
    * [Pull request #2792](https://bitbucket.org/osrf/gazebo/pull-request/2792)
    * [Pull request #2795](https://bitbucket.org/osrf/gazebo/pull-request/2795)
    * [Pull request #2822](https://bitbucket.org/osrf/gazebo/pull-request/2822)

1. Try finding both ignition math 3 or 4 until we switch to 4
    * [Pull request #2783](https://bitbucket.org/osrf/gazebo/pull-request/2783)

1. Replaced use of ignition::msgs::ImageStamped with ignition::msgs::Image
    * [Pull request #2781](https://bitbucket.org/osrf/gazebo/pull-request/2781)

1. Fix missing includes for boost lexical cast
    * [Pull request #2784](https://bitbucket.org/osrf/gazebo/pull-request/2784)

1. Try finding both sdformat 5 and 6 until we switch to 6
    * [Pull request #2750](https://bitbucket.org/osrf/gazebo/pull-request/2750)

1. HarnessPlugin: PIMPL and allow re-attaching
    * [Pull request #2697](https://bitbucket.org/osrf/gazebo/pull-request/2697)

1. DART: Update contact information also if physics engine is disabled
    * [Pull request #2704](https://bitbucket.org/osrf/gazebo/pull-requests/2704)

1. Integration of DART-6
    * [Pull request #2547](https://bitbucket.org/osrf/gazebo/

1. Image Viewer: fix QImage::Format used to display grayscale images
    * A contribution from Julien Lecoeur
    * [Pull request #2812](https://bitbucket.org/osrf/gazebo/pull-requests/2812)

1. Fix compilation of some tests on Windows
    * A contribution from Silvio Traversaro
    * [Pull request #2699](https://bitbucket.org/osrf/gazebo/pull-requests/2699)

1. Remove Gazebo 8 deprecations
    * [Pull request #2605](https://bitbucket.org/osrf/gazebo/pull-request/2605)
    * [Pull request #2607](https://bitbucket.org/osrf/gazebo/pull-request/2607)
    * [Pull request #2603](https://bitbucket.org/osrf/gazebo/pull-request/2603)
    * [Pull request #2604](https://bitbucket.org/osrf/gazebo/pull-request/2604)
    * [Pull request #2627](https://bitbucket.org/osrf/gazebo/pull-request/2627)

1. Bullet: sending feedback on contact points on depth 0 as well
    * [Pull request #2630](https://bitbucket.org/osrf/gazebo/pull-requests/2630/)

1. Deprecate functions to set linear/angular acceleration
    * [Pull request #2622](https://bitbucket.org/osrf/gazebo/pull-request/2622)

1. Added GpuLaserDataIterator
    * [Pull request #2637](https://bitbucket.org/osrf/gazebo/pull-request/2637)

1. Added possibility to enforce contact computation
    * [Pull request #2629](https://bitbucket.org/osrf/gazebo/pull-requests/2629/)

1. Add function to retrieve scoped sensors name in multi-nested model
    * [Pull request #2676](https://bitbucket.org/osrf/gazebo/pull-request/2676)

## Gazebo 8

## Gazebo 8.x.x (2018-xx-xx)

1. Print some bullet console warnings only once
    * [Pull request 2866](https://bitbucket.org/osrf/gazebo/pull-request/2866)

1. Fix compilation with boost 1.67
    * [Pull request 2937](https://bitbucket.org/osrf/gazebo/pull-request/2937)

1. Fix compilation with ffmpeg4
    * [Pull request 2942](https://bitbucket.org/osrf/gazebo/pull-request/2942)

1. Fix mouse movement ogre assertion error
    * [Pull request 2928](https://bitbucket.org/osrf/gazebo/pull-request/2928)

1. Fix normal maps on ubuntu with OGRE 1.9 and disable on OSX
    * [Pull request 2917](https://bitbucket.org/osrf/gazebo/pull-request/2917)

1. Support lens flare occlusion
    * [Pull request 2915](https://bitbucket.org/osrf/gazebo/pull-request/2915)

1. Diagnostics: record timing statistics instead of all timestamps
    * [Pull request 2821](https://bitbucket.org/osrf/gazebo/pull-requests/2821)

1. Add trigger_light example for ContainPlugin tutorial
    * [Pull request 2918](https://bitbucket.org/osrf/gazebo/pull-requests/2918)
    * [Pull request 2929](https://bitbucket.org/osrf/gazebo/pull-requests/2929)

1. Do not load model plugins during log playback.
    * [Pull request 2884](https://bitbucket.org/osrf/gazebo/pull-request/2884)
    * [Issue 2427](https://bitbucket.org/osrf/gazebo/issues/2427)

1. State log file playback can cause a sensor manager assert if there is
   a large period of inactivity. This PR outputs warning messages instead of
   using asserts.
    * [Pull request 2893](https://bitbucket.org/osrf/gazebo/pull-request/2893)
    * [Pull request 2921](https://bitbucket.org/osrf/gazebo/pull-request/2921)

1. Fix model insertions during log playback.
    * [Pull request 2890](https://bitbucket.org/osrf/gazebo/pull-request/2890)
    * [Issue 2297](https://bitbucket.org/osrf/gazebo/issues/2297)
    * [Issue 2428](https://bitbucket.org/osrf/gazebo/issues/2428)

1. Simplify search logic for Qt5
    * [Pull request 2911](https://bitbucket.org/osrf/gazebo/pull-request/2911)
    * [Issue 2419](https://bitbucket.org/osrf/gazebo/issues/2419)

1. Fix log recording, only call sdf::initFile once
    * [Pull request 2885](https://bitbucket.org/osrf/gazebo/pull-request/2885)
    * [Issue 2425](https://bitbucket.org/osrf/gazebo/issues/2425)

1. Ensure sdf inertia values are consistent
    * [Pull request 2867](https://bitbucket.org/osrf/gazebo/pull-requests/2867)
    * [Issue 2367](https://bitbucket.org/osrf/gazebo/issues/2367)

1. Fix gazebo7 + ogre 1.8 build error
    * [Pull request 2878](https://bitbucket.org/osrf/gazebo/pull-request/2878)

1. Fix OBJLoader when mesh has invalid material
    * [Pull request 2888](https://bitbucket.org/osrf/gazebo/pull-request/2888)

1. Fix clang warnings in LaserView and EnumIface
    * [Pull request 2891](https://bitbucket.org/osrf/gazebo/pull-request/2891)

1. Add support for moving geometry to ContainPlugin
    * [Pull request 2886](https://bitbucket.org/osrf/gazebo/pull-request/2886)

1. Support python3 with check_test_ran.py
    * [Pull request 2902](https://bitbucket.org/osrf/gazebo/pull-request/2902)

1. Don't shut down gazebo when removing a world
    * [Pull request 2511](https://bitbucket.org/osrf/gazebo/pull-request/2511)

1. Fix undefined behavior in ODESliderJoint
    * [Pull request 2905](https://bitbucket.org/osrf/gazebo/pull-requests/2905)

1. Fix loading collada mesh that contains multiple texcoord sets with same offset
    * [Pull request 2899](https://bitbucket.org/osrf/gazebo/pull-request/2899)

1. Fix race conditions during client startup, and introduce Node::TryInit()
    * [Pull request 2897](https://bitbucket.org/osrf/gazebo/pull-requests/2897)


## Gazebo 8.3.0 (2018-02-10)

1. Add support for Actor collisions.
    * [Pull request 2875](https://bitbucket.org/osrf/gazebo/pull-requests/2875)

1. Process insertions and deletions on gz log echo
    * [Pull request 2608](https://bitbucket.org/osrf/gazebo/pull-request/2608)
    * [Issue 2136](https://bitbucket.org/osrf/gazebo/issues/2136)

1. Add Static Map Plugin for creating textured map model
    * [Pull request 2834](https://bitbucket.org/osrf/gazebo/pull-requests/2834)

1. Added a plugin to detect if an entity is inside a given volume in space
    * [Pull request 2870](https://bitbucket.org/osrf/gazebo/pull-requests/2870)

1. Load actor plugin on ~/factory
    * [Pull request 2855](https://bitbucket.org/osrf/gazebo/pull-requests/2855)

1. Add support for 16 bit Grayscale and RGB camera image types.
    * [Pull request 2852](https://bitbucket.org/osrf/gazebo/pull-requests/2852)

1. Add Visual::SetMaterialShaderParam function for setting shader parameters.
    * [Pull request 2863](https://bitbucket.org/osrf/gazebo/pull-requests/2863)

1. Adding accessors for velocity in ENU frame for gps sensor
    * [Pull request 2854](https://bitbucket.org/osrf/gazebo/pull-request/2854)

1. Fix DEM min elevation
    * [Pull request 2868](https://bitbucket.org/osrf/gazebo/pull-request/2868)

1. Update Color Clamp function
    * [Pull request 2859](https://bitbucket.org/osrf/gazebo/pull-requests/2859)

1. Fix inserting models with invalid submesh
    * [Pull request 2828](https://bitbucket.org/osrf/gazebo/pull-request/2828)

1. Move Connection header buffer from heap to stack to avoid race condition.
    * [Pull request 2844](https://bitbucket.org/osrf/gazebo/pull-requests/2844)

1. Initialize laser retro value
    * [Pull request 2841](https://bitbucket.org/osrf/gazebo/pull-request/2841)

1. Shadow improvements
    * [Pull request 2805](https://bitbucket.org/osrf/gazebo/pull-requests/2805)

1. Add light as child of link
    * [Pull request 2807](https://bitbucket.org/osrf/gazebo/pull-requests/2807)
    * [Pull request 2872](https://bitbucket.org/osrf/gazebo/pull-requests/2872)
    * [Issue 900](https://bitbucket.org/osrf/gazebo/issues/900)

1. Add camera lens flare effect
    * [Pull request 2806](https://bitbucket.org/osrf/gazebo/pull-request/2806)
    * [Pull request 2829](https://bitbucket.org/osrf/gazebo/pull-request/2829)

1. Image Viewer: fix QImage::Format used to display grayscale images
    * [Pull request #2813](https://bitbucket.org/osrf/gazebo/pull-requests/2813)

1. Fix gazebo8 homebrew build (support tinyxml2 6.0.0)
    * [Pull request 2823](https://bitbucket.org/osrf/gazebo/pull-request/2823)
    * [ign-common issue 28](https://bitbucket.org/ignitionrobotics/ign-common/issues/28)

1. Allow marker requests to be received from server plugins.
    * [Pull request 2858](https://bitbucket.org/osrf/gazebo/pull-requests/2858)

1. Process insertions and deletions on gz log echo
    * [Pull request 2608](https://bitbucket.org/osrf/gazebo/pull-request/2608)
    * [Issue 2136](https://bitbucket.org/osrf/gazebo/issues/2136)

1. Call DisconnectNewImageFrame in the CameraPlugin destructor
    * [Pull request 2815](https://bitbucket.org/osrf/gazebo/pull-request/2815)

1. Add Static Map Plugin for creating textured map model
    * [Pull request 2834](https://bitbucket.org/osrf/gazebo/pull-requests/2834)

## Gazebo 8.2.0 (2017-12-10)

1. Fix Collision::GetWorldPose for non-canonical links (and friction directions)
    * [Pull request 2702](https://bitbucket.org/osrf/gazebo/pull-request/2702)
    * [Issue 2068](https://bitbucket.org/osrf/gazebo/issues/2068)

1. Joint control menu highlight active
    * [Pull request 2747](https://bitbucket.org/osrf/gazebo/pull-requests/2747)
    * [Issue 2307](https://bitbucket.org/osrf/gazebo/issues/2307)

1. Fix inserted mesh scale during log playback
    * [Pull request #2723](https://bitbucket.org/osrf/gazebo/pull-request/2723)

1. rendering/UNIT_Grid_TEST: Fix test failure due to EXPECT_EQ on floats
    * [Pull request 2802](https://bitbucket.org/osrf/gazebo/pull-requests/2802)

1. Diagnostics: enable test and don't create so many empty folders
    * [Pull request 2798](https://bitbucket.org/osrf/gazebo/pull-requests/2798)

1. RenderEngine::SetupResources(): Fix resource locations being added multiple times
    * [Pull request 2801](https://bitbucket.org/osrf/gazebo/pull-request/2801)

1. Fix gui and rendering tests for gazebo8 + ogre1.9 on OSX
    * [Pull request 2793](https://bitbucket.org/osrf/gazebo/pull-request/2793)

1. Support off-diagonal inertia terms in bullet
    * [Pull request 2757](https://bitbucket.org/osrf/gazebo/pull-requests/2757)

1. Parallelize ODE physics with threaded islands parameter
    * [Pull request 2775](https://bitbucket.org/osrf/gazebo/pull-requests/2775)

1. Disable broken dart5 tests on gazebo8 branch
    * [Pull request 2771](https://bitbucket.org/osrf/gazebo/pull-request/2771)

1. Fix gazebo7 compile error with boost 1.58 for oculus support
    * [Pull request 2788](https://bitbucket.org/osrf/gazebo/pull-request/2788)
    * [Issue 2356](https://bitbucket.org/osrf/gazebo/issues/2356)

1. Logical Camera sees nested models
    * [Pull request 2776](https://bitbucket.org/osrf/gazebo/pull-request/2776)
    * [Issue 2342](https://bitbucket.org/osrf/gazebo/issues/2342)

1. Logical camera uses <topic>
    * [Pull request 2777](https://bitbucket.org/osrf/gazebo/pull-requests/2777)

1. Removed std::cout logging output on deferred shading
    * [Pull request 2779](https://bitbucket.org/osrf/gazebo/pull-request/2779)

1. Update depth camera shaders version
    * [Pull request 2767](https://bitbucket.org/osrf/gazebo/pull-request/2767)
    * [Issue 2323](https://bitbucket.org/osrf/gazebo/issues/2323)

1. Replaced Ogre::SharedPtr constructor calls with 0 arguments
    * [Pull request 2772](https://bitbucket.org/osrf/gazebo/pull-request/2772)

1. Send message to subscribers only once per connection
    * [Pull request 2763](https://bitbucket.org/osrf/gazebo/pull-request/2763)

1. Fix disabling mesh cast shadows
    * [Pull request 2710](https://bitbucket.org/osrf/gazebo/pull-request/2710)

1. Fix gzclient shutdown segmentation fault with ogre 1.10
    * [Pull request 2761](https://bitbucket.org/osrf/gazebo/pull-request/2761)
    * [Issue 2324](https://bitbucket.org/osrf/gazebo/issues/2324)

1. Fix right-click segfault
    * [Pull request 2809](https://bitbucket.org/osrf/gazebo/pull-request/2809)
    * [Issue 2377](https://bitbucket.org/osrf/gazebo/issues/2377)

1. Joint control menu highlight active
    * [Pull request 2747](https://bitbucket.org/osrf/gazebo/pull-requests/2747)
    * [Issue 2307](https://bitbucket.org/osrf/gazebo/issues/2307)

1. Don't use lib prefix for ogre plugins as of ogre1.9
    * [Pull request 2803](https://bitbucket.org/osrf/gazebo/pull-request/2803)

1. RenderEngine::SetupResources(): Fix resource locations being added multiple times
    * [Pull request 2801](https://bitbucket.org/osrf/gazebo/pull-request/2801)

1. Added and improved communications between the JointControlWidget and JointController
    * [Pull request 2730](https://bitbucket.org/osrf/gazebo/pull-request/2730)
    * [Issue 295](https://bitbucket.org/osrf/gazebo/issues/295)

1. Add function to retrieve scoped sensors name in multi-nested model
    * [Pull request 2674](https://bitbucket.org/osrf/gazebo/pull-request/2674)

1. Backport wide angle camera VM FSAA fix
    * [Pull request 2711](https://bitbucket.org/osrf/gazebo/pull-request/2711)

1. Add log record filter options
    * [Pull request 2715](https://bitbucket.org/osrf/gazebo/pull-request/2715)
    * [Pull request 2725](https://bitbucket.org/osrf/gazebo/pull-request/2725)

1. Fix inertia parameters in friction_spheres.world
    * [Pull request 2724](https://bitbucket.org/osrf/gazebo/pull-request/2724)

1. ODE slip parameter example world and test
    * [Pull request 2717](https://bitbucket.org/osrf/gazebo/pull-request/2717)

1. Aligned collision and visual geometries for friction_dir_test.world
    * [Pull request 2726](https://bitbucket.org/osrf/gazebo/pull-request/2726)

1. Do not display COM or inertia visualizations for static models
    * [Pull request 2727](https://bitbucket.org/osrf/gazebo/pull-request/2727)
    * [Issue 2286](https://bitbucket.org/osrf/gazebo/issues/2286)

1. Fix index error in VClouds/DataManager.cpp
    * [Pull request 2722](https://bitbucket.org/osrf/gazebo/pull-request/2722)

1. Fix orbiting view around heightmap
    * [Pull request 2688](https://bitbucket.org/osrf/gazebo/pull-request/2688)
    * [Issue 2049](https://bitbucket.org/osrf/gazebo/issues/2049)

1. Fix configure script on windows
    * [Pull request 2735](https://bitbucket.org/osrf/gazebo/pull-request/2735)

1. Add option in gui.ini to disable the use of spacenav
    * [Pull request 2754](https://bitbucket.org/osrf/gazebo/pull-requests/2754)

1. Test which demonstrates Simbody exception when manipulating object twice while paused
    * [Pull request 2737](https://bitbucket.org/osrf/gazebo/pull-request/2737)

## Gazebo 8.1.1 (2017-06-05)

1. Add the option --gui-client-plugin to load GUI plugins. Leave -g to load System Plugins.
    * [Pull request 2716](https://bitbucket.org/osrf/gazebo/pull-requests/2716)
    * [Issue 2279](https://bitbucket.org/osrf/gazebo/issues/2279)

1. Remove duplicate material block in ShadowCaster.material
    * [Pull request 2721](https://bitbucket.org/osrf/gazebo/pull-request/2721)

1. Fix race condition during Detach of HarnessPlugin
    * [Pull request 2696](https://bitbucket.org/osrf/gazebo/pull-request/2696)

1. Added support for pincushion distortion model; fixed bug where
   cameras with different distortion models would have the same distortion.
    * [Pull request 2678](https://bitbucket.org/osrf/gazebo/pull-requests/2678)

1. Add actors in World as models so they get returned with World::Models()
    * [Pull request 2706](https://bitbucket.org/osrf/gazebo/pull-request/2706)
    * [Issue 2271](https://bitbucket.org/osrf/gazebo/issues/2271)

1. Refactor tests to use models from world file instead of dynamically spawning models
    * [Pull request 2689](https://bitbucket.org/osrf/gazebo/pull-request/2689)

## Gazebo 8.1.0 (2017-05-04)

1. Fixed precompiled headers to work in more use-cases.
    * [Pull request 2662](https://bitbucket.org/osrf/gazebo/pull-request/2662)

1. Subdivide large heightmaps to fix LOD and support global texture mapping
    * [Pull request 2655](https://bitbucket.org/osrf/gazebo/pull-request/2655)

1. Added <collide_bitmask> support to bullet
    * [Pull request 2649](https://bitbucket.org/osrf/gazebo/pull-request/2649)

1. Fix linking when using HDF5_INSTRUMENT for logging ODE data
    * [Pull request 2669](https://bitbucket.org/osrf/gazebo/pull-request/2669)
    * [Issue 1841](https://bitbucket.org/osrf/gazebo/issues/1841)

1. Force / torque sensor visualization using WrenchVisual
    * [Pull request 2653](https://bitbucket.org/osrf/gazebo/pull-request/2653)

1. Cache heightmap tile data
    * [Pull request 2645](https://bitbucket.org/osrf/gazebo/pull-request/2645)

1. Add plugin for attaching lights to links in a model
    * [Pull request 2647](https://bitbucket.org/osrf/gazebo/pull-request/2647)

1. Support Heightmap LOD
    * [Pull request 2636](https://bitbucket.org/osrf/gazebo/pull-request/2636)

1. Support setting shadow texture size
    * [Pull request 2644](https://bitbucket.org/osrf/gazebo/pull-request/2644)

1. Fix deprecated sdf warnings produced by PluginToSDF
    * [Pull request 2646](https://bitbucket.org/osrf/gazebo/pull-request/2646)
    * [Issue 2202](https://bitbucket.org/osrf/gazebo/issues/2202)

1. Added TouchPlugin, which checks if a model has been in contact with another
   model exclusively for a certain time.
    * [Pull request 2651](https://bitbucket.org/osrf/gazebo/pull-request/2651)

1. Fixes -inf laser reading being displayed as +inf
    * [Pull request 2641](https://bitbucket.org/osrf/gazebo/pull-request/2641)

1. Proper exception handling for animated box example
    * [Pull request 2618](https://bitbucket.org/osrf/gazebo/pull-request/2618)

1. Fix examples compilation (#2177)
    * [Pull request 2634](https://bitbucket.org/osrf/gazebo/pull-request/2634)
    * [Issue 2177](https://bitbucket.org/osrf/gazebo/issues/2177)

1. Fix loading gui plugins and OSX framerate issue
    * [Pull request 2631](https://bitbucket.org/osrf/gazebo/pull-request/2631)
    * [Issue 1311](https://bitbucket.org/osrf/gazebo/issues/1311)
    * [Issue 2133](https://bitbucket.org/osrf/gazebo/issues/2133)

1. Fix ign-math3 deprecation warnings
    * [Pull request 2612](https://bitbucket.org/osrf/gazebo/pull-request/2612)
    * [Pull request 2626](https://bitbucket.org/osrf/gazebo/pull-request/2626)
    * [Pull request 2648](https://bitbucket.org/osrf/gazebo/pull-request/2648)

1. Re-order some gui tests to fix osx failures
    * [Pull request 2650](https://bitbucket.org/osrf/gazebo/pull-request/2650)
    * [Issue 2197](https://bitbucket.org/osrf/gazebo/issues/2197)


## Gazebo 8.0.0 (2017-01-25)

1. Depend on ignition math3
    * [Pull request #2588](https://bitbucket.org/osrf/gazebo/pull-request/2588)

1. Use ignition math with ServerFixture
    * [Pull request #2552](https://bitbucket.org/osrf/gazebo/pull-request/2552)

1. Changed the type of `FrictionPyramid::direction1` from `gazebo::math::Vector3` to `ignition::math::Vector3d`.
    * [Pull request #2548](https://bitbucket.org/osrf/gazebo/pull-request/2548)

1. Added igntition::transport interfaces to header files
    * [Pull request #2559](https://bitbucket.org/osrf/gazebo/pull-request/2559)

1. Added ignition transport dependency, and output camera sensor images on
   an ignition transport topic.
    * [Pull request #2544](https://bitbucket.org/osrf/gazebo/pull-request/2544)

1. Fix restoring submesh material transparency
    * [Pull request #2536](https://bitbucket.org/osrf/gazebo/pull-request/2536)

1. Updated `gz_log` tool to use `ignition::math`.
    * [Pull request #2532](https://bitbucket.org/osrf/gazebo/pull-request/2532)

1. Updated the following rendering classes to use `ignition::math`:
   `FPSViewController`, `JointVisual`, `OculusCamera`, `OrbitViewController`,
   `OrthoViewController`, `Projector`, `UserCamera`, `ViewController`.
    * [Pull request #2551](https://bitbucket.org/osrf/gazebo/pull-request/2551)

1. Update examples to use ign-math.
    * [Pull request #2539](https://bitbucket.org/osrf/gazebo/pull-request/2539)

1. Update plugins to use ign-math.
    * [Pull request #2531](https://bitbucket.org/osrf/gazebo/pull-request/2531)
    * [Pull request #2534](https://bitbucket.org/osrf/gazebo/pull-request/2534)
    * [Pull request #2538](https://bitbucket.org/osrf/gazebo/pull-request/2538)

1. Use ignition math with `rendering/Distortion` and update function names.
    * [Pull request #2529](https://bitbucket.org/osrf/gazebo/pull-request/2529)

1. Updated COMVisual class to use `ignition::math`.
    * [Pull request #2528](https://bitbucket.org/osrf/gazebo/pull-request/2528)

1. Deprecate angle API from physics::Joint, in favor of using doubles
    * [Pull request #2568](https://bitbucket.org/osrf/gazebo/pull-request/2568)
    * [Issue #553](https://bitbucket.org/osrf/gazebo/issues/553)
    * [Issue #1108](https://bitbucket.org/osrf/gazebo/issues/1108)

1. PIMPL-ize `gazebo/physics/Gripper` and use ignition-math.
    * [Pull request #2523](https://bitbucket.org/osrf/gazebo/pull-request/2523)

1. Added VisualMarkers to the rendering engine. Visual markers support
   programmatic rendering of various shapes in a scene.
    * [Pull request 2541](https://bitbucket.org/osrf/gazebo/pull-request/2541)

1. Support version 5 of the DART Physics Engine.
    * [Pull request #2459](https://bitbucket.org/osrf/gazebo/pull-request/2459)

1. UserCamera overrides `Camera::Render` to reduce CPU usage.
    * [Pull request 2480](https://bitbucket.org/osrf/gazebo/pull-request/2480)

1. Static links no longer subscribe to wrench topics.
    * [Pull request #2452]((https://bitbucket.org/osrf/gazebo/pull-request/2452)

1. Add Gazebo math helper functions to convert to and from Ignition Math
   objects.
    * [Pull request #2461](https://bitbucket.org/osrf/gazebo/pull-request/2461)

1. Add video recording of user camera. This change added an optional
   dependency on libavdevice>=56.4.100 for linux systems. When installed,
   libavdevice will allow a user to stream a simulated camera to a video4linux2
   loopback device.
    * [Pull request #2443](https://bitbucket.org/osrf/gazebo/pull-request/2443)

1. Removed deprecations
    * [Pull request #2427]((https://bitbucket.org/osrf/gazebo/pull-request/2427)

1. Include basic support for GNU Precompiled Headers to reduce compile time
    * [Pull request #2268](https://bitbucket.org/osrf/gazebo/pull-request/2268)

1. Plotting utility
    * [Pull request #2348](https://bitbucket.org/osrf/gazebo/pull-request/2348)
    * [Pull request #2325](https://bitbucket.org/osrf/gazebo/pull-request/2325)
    * [Pull request #2382](https://bitbucket.org/osrf/gazebo/pull-request/2382)
    * [Pull request #2448](https://bitbucket.org/osrf/gazebo/pull-request/2448)

1. Renamed `gazebo/gui/SaveDialog` to `gazebo/gui/SaveEntityDialog`. A new
   `SaveDialog` class will be added in a future pull request. The migration
   guide will be updated with that pull request.
    * [Pull request #2384](https://bitbucket.org/osrf/gazebo/pull-request/2384)

1. Add FiducialCameraPlugin for Camera Sensors
    * [Pull request #2350](https://bitbucket.org/osrf/gazebo/pull-request/2350)

1. Fix Road2d vertices and shadows
    * [Pull request #2362](https://bitbucket.org/osrf/gazebo/pull-request/2362)

1. Rearrange GLWidget::OnMouseMove so that the more common use cases it
   fewer if statements. Use std::thread in place of boost in OculusWindow.
   Pragma statements to prevent warnings. Prevent variable hiding in
   WallSegmentItem.
    * [Pull request #2376](https://bitbucket.org/osrf/gazebo/pull-request/2376)

1. Use single pixel selection buffer for mouse picking
    * [Pull request #2335](https://bitbucket.org/osrf/gazebo/pull-request/2335)

1. Refactor Visual classes
  * [Pull request #2331](https://bitbucket.org/osrf/gazebo/pull-requests/2331)

1. Windows plugins (with .dll extension) now accepted
    * [Pull request #2311](https://bitbucket.org/osrf/gazebo/pull-requests/2311)
    * Writing libMyPlugin.so in the sdf file will look for MyPlugin.dll on windows.

1. Add Introspection Manager and Client util
    * [Pull request #2304](https://bitbucket.org/osrf/gazebo/pull-request/2304)

1. Refactor Event classes and improve memory management.
    * [Pull request #2277](https://bitbucket.org/osrf/gazebo/pull-request/2277)
    * [Pull request #2317](https://bitbucket.org/osrf/gazebo/pull-request/2317)
    * [Pull request #2329](https://bitbucket.org/osrf/gazebo/pull-request/2329)
    * [gazebo_design Pull request #33](https://bitbucket.org/osrf/gazebo_design/pull-requests/33)

1. Remove EntityMakerPrivate and move its members to derived classes
    * [Pull request #2310](https://bitbucket.org/osrf/gazebo/pull-request/2310)

1. Conversion between ign-msgs and sdf, for plugin
    * [Pull request #2403](https://bitbucket.org/osrf/gazebo/pull-request/2403)

1. Change NULL to nullptr.
    * [Pull request #2294](https://bitbucket.org/osrf/gazebo/pull-request/2294)
    * [Pull request #2297](https://bitbucket.org/osrf/gazebo/pull-request/2297)
    * [Pull request #2298](https://bitbucket.org/osrf/gazebo/pull-request/2298)
    * [Pull request #2302](https://bitbucket.org/osrf/gazebo/pull-request/2302)
    * [Pull request #2295](https://bitbucket.org/osrf/gazebo/pull-request/2295)
    * [Pull request #2300](https://bitbucket.org/osrf/gazebo/pull-request/2300)

1. Fix memory and other issues found from running Coverity.
    * A contribution from Olivier Crave
    * [Pull request #2241](https://bitbucket.org/osrf/gazebo/pull-request/2241)
    * [Pull request #2242](https://bitbucket.org/osrf/gazebo/pull-request/2242)
    * [Pull request #2243](https://bitbucket.org/osrf/gazebo/pull-request/2243)
    * [Pull request #2244](https://bitbucket.org/osrf/gazebo/pull-request/2244)
    * [Pull request #2245](https://bitbucket.org/osrf/gazebo/pull-request/2245)

1. Deprecate gazebo::math
    * [Pull request #2594](https://bitbucket.org/osrf/gazebo/pull-request/2594)
    * [Pull request #2513](https://bitbucket.org/osrf/gazebo/pull-request/2513)
    * [Pull request #2586](https://bitbucket.org/osrf/gazebo/pull-request/2586)
    * [Pull request #2326](https://bitbucket.org/osrf/gazebo/pull-request/2326)
    * [Pull request #2579](https://bitbucket.org/osrf/gazebo/pull-request/2579)
    * [Pull request #2574](https://bitbucket.org/osrf/gazebo/pull-request/2574)
    * [Pull request #2426](https://bitbucket.org/osrf/gazebo/pull-request/2426)
    * [Pull request #2567](https://bitbucket.org/osrf/gazebo/pull-request/2567)
    * [Pull request #2355](https://bitbucket.org/osrf/gazebo/pull-request/2355)
    * [Pull request #2407](https://bitbucket.org/osrf/gazebo/pull-request/2407)
    * [Pull request #2564](https://bitbucket.org/osrf/gazebo/pull-request/2564)
    * [Pull request #2591](https://bitbucket.org/osrf/gazebo/pull-request/2591)
    * [Pull request #2425](https://bitbucket.org/osrf/gazebo/pull-request/2425)
    * [Pull request #2570](https://bitbucket.org/osrf/gazebo/pull-request/2570)
    * [Pull request #2436](https://bitbucket.org/osrf/gazebo/pull-request/2436)
    * [Pull request #2556](https://bitbucket.org/osrf/gazebo/pull-request/2556)
    * [Pull request #2472](https://bitbucket.org/osrf/gazebo/pull-request/2472)
    * [Pull request #2505](https://bitbucket.org/osrf/gazebo/pull-request/2505)
    * [Pull request #2583](https://bitbucket.org/osrf/gazebo/pull-request/2583)
    * [Pull request #2514](https://bitbucket.org/osrf/gazebo/pull-request/2514)
    * [Pull request #2522](https://bitbucket.org/osrf/gazebo/pull-request/2522)
    * [Pull request #2565](https://bitbucket.org/osrf/gazebo/pull-request/2565)
    * [Pull request #2525](https://bitbucket.org/osrf/gazebo/pull-request/2525)
    * [Pull request #2533](https://bitbucket.org/osrf/gazebo/pull-request/2533)
    * [Pull request #2543](https://bitbucket.org/osrf/gazebo/pull-request/2543)
    * [Pull request #2549](https://bitbucket.org/osrf/gazebo/pull-request/2549)
    * [Pull request #2554](https://bitbucket.org/osrf/gazebo/pull-request/2554)
    * [Pull request #2560](https://bitbucket.org/osrf/gazebo/pull-request/2560)
    * [Pull request #2585](https://bitbucket.org/osrf/gazebo/pull-request/2585)
    * [Pull request #2575](https://bitbucket.org/osrf/gazebo/pull-request/2575)
    * [Pull request #2563](https://bitbucket.org/osrf/gazebo/pull-request/2563)
    * [Pull request #2573](https://bitbucket.org/osrf/gazebo/pull-request/2573)
    * [Pull request #2577](https://bitbucket.org/osrf/gazebo/pull-request/2577)
    * [Pull request #2581](https://bitbucket.org/osrf/gazebo/pull-request/2581)
    * [Pull request #2566](https://bitbucket.org/osrf/gazebo/pull-request/2566)
    * [Pull request #2578](https://bitbucket.org/osrf/gazebo/pull-request/2578)

1. Add Wind support
    * [Pull request #1985](https://bitbucket.org/osrf/gazebo/pull-request/1985)
    * A contribution from Olivier Crave

1. Add const accessors to uri path and query
    * [Pull request #2400](https://bitbucket.org/osrf/gazebo/pull-request/2400)

1. Server generates unique model names in case of overlap, and added allow_renaming field to factory message.
    * [Pull request 2301](https://bitbucket.org/osrf/gazebo/pull-request/2301)
    * [Issue 510](https://bitbucket.org/osrf/gazebo/issues/510)

1. Adds an output option to gz log that allows the tool to filter a log file and write to a new log file.
    * [Pull request #2149](https://bitbucket.org/osrf/gazebo/pull-request/2149)

1. Add common::URI class
    * [Pull request #2275](https://bitbucket.org/osrf/gazebo/pull-request/2275)

1. Update Actor animations by faciliting skeleton visualization, control via a plugin. Also resolves issue #1785.
    * [Pull request #2219](https://bitbucket.org/osrf/gazebo/pull-request/2219)

1. Generalize actors to work even if not all elements are specified
    * [Pull request #2360](https://bitbucket.org/osrf/gazebo/pull-request/2360)

1. PIMPLize rendering/Grid
    * [Pull request 2330](https://bitbucket.org/osrf/gazebo/pull-request/2330)

1. Use only Gazebo's internal version of tinyxml2. The version of tinyxml2 distributed with Ubuntu fails when parsing large log files.
    * [Pull request #2146](https://bitbucket.org/osrf/gazebo/pull-request/2146)

1. Moved gazebo ODE includes to have correct include path
    * [Pull request #2186](https://bitbucket.org/osrf/gazebo/pull-request/2186)

1. Atmosphere model
    * [Pull request #1989](https://bitbucket.org/osrf/gazebo/pull-request/1989)

1. Added static camera when following a model.
    * [Pull request #1980](https://bitbucket.org/osrf/gazebo/pull-request/1980)
    * A contribution from Oliver Crave

1. Get plugin info with Ignition transport service
    * [Pull request #2420](https://bitbucket.org/osrf/gazebo/pull-request/2420)

1. Support conversions between SDF and protobuf for more sensors.
    * [Pull request #2118](https://bitbucket.org/osrf/gazebo/pull-request/2118)

1. Fix ODE Ray-Cylinder collision, and added ability to instantiate stand alone MultiRayShapes.
    * [Pull request #2122](https://bitbucket.org/osrf/gazebo/pull-request/2122)

1. Update depth camera sensor to publish depth data over a topic.
    * [Pull request #2112](https://bitbucket.org/osrf/gazebo/pull-request/2112)

1. Add color picker to config widget and fix visual and collision duplication.
    * [Pull request #2381](https://bitbucket.org/osrf/gazebo/pull-request/2381)

1. Model editor updates

    1. Undo / redo inserting and deleting links
        * [Pull request #2151](https://bitbucket.org/osrf/gazebo/pull-request/2151)

    1. Undo / redo inserting and deleting nested models
        * [Pull request #2229](https://bitbucket.org/osrf/gazebo/pull-request/2229)

    1. Undo insert / delete joints
        * [Pull request #2266](https://bitbucket.org/osrf/gazebo/pull-request/2266)

    1. Undo insert / delete model plugins
        * [Pull request #2334](https://bitbucket.org/osrf/gazebo/pull-request/2334)

    1. Undo translate, rotate, snap and align links and nested models
        * [Pull request #2314](https://bitbucket.org/osrf/gazebo/pull-request/2314)

    1. Undo scale links
        * [Pull request #2368](https://bitbucket.org/osrf/gazebo/pull-request/2368)

1. Google Summer of Code Graphical interface for inserting plugins during simulation.

    1. Display attached model plugins in the world tab / Add subheaders for model links, joints and plugins
        * [Pull request #2323](https://bitbucket.org/osrf/gazebo/pull-request/2323)
        * [Issue #1698](https://bitbucket.org/osrf/gazebo/issues/1698)

## Gazebo 7

## Gazebo 7.XX.X (2018-XX-XX)

1. Fix compilation with boost 1.67
    * [Pull request 2937](https://bitbucket.org/osrf/gazebo/pull-request/2937)

1. Fix compilation with ffmpeg4
    * [Pull request 2942](https://bitbucket.org/osrf/gazebo/pull-request/2942)


## Gazebo 7.12.0 (2018-04-11)

1. Fix mouse movement ogre assertion error
    * [Pull request 2928](https://bitbucket.org/osrf/gazebo/pull-request/2928)

1. Fix normal maps on ubuntu with OGRE 1.9 and disable on OSX
    * [Pull request 2917](https://bitbucket.org/osrf/gazebo/pull-request/2917)

1. Support lens flare occlusion
    * [Pull request 2915](https://bitbucket.org/osrf/gazebo/pull-request/2915)

1. Fix log recording, only call sdf::initFile once
    * [Pull request 2889](https://bitbucket.org/osrf/gazebo/pull-request/2889)
    * [Issue 2425](https://bitbucket.org/osrf/gazebo/issues/2425)

1. Fix OBJLoader when mesh has invalid material
    * [Pull request 2888](https://bitbucket.org/osrf/gazebo/pull-request/2888)

1. Fix clang warnings in LaserView and EnumIface
    * [Pull request 2891](https://bitbucket.org/osrf/gazebo/pull-request/2891)

1. Add support for moving geometry to ContainPlugin
    * [Pull request 2886](https://bitbucket.org/osrf/gazebo/pull-request/2886)

1. Support python3 with check_test_ran.py
    * [Pull request 2902](https://bitbucket.org/osrf/gazebo/pull-request/2902)

1. Fix undefined behavior in ODESliderJoint
    * [Pull request 2905](https://bitbucket.org/osrf/gazebo/pull-requests/2905)

1. Fix loading collada mesh that contains multiple texcoord sets with same offset
    * [Pull request 2899](https://bitbucket.org/osrf/gazebo/pull-request/2899)

1. Fix race conditions during client startup, and introduce Node::TryInit()
    * [Pull request 2897](https://bitbucket.org/osrf/gazebo/pull-requests/2897)

1. Diagnostics: record timing statistics instead of all timestamps
    * [Pull request 2821](https://bitbucket.org/osrf/gazebo/pull-requests/2821)

1. Backport pull request #2890 to gazebo7 (fix logging)
    * [Pull request 2933](https://bitbucket.org/osrf/gazebo/pull-requests/2933)
    * [Issue 2441](https://bitbucket.org/osrf/gazebo/issues/2441)

1. Add trigger_light example for ContainPlugin tutorial
    * [Pull request 2918](https://bitbucket.org/osrf/gazebo/pull-requests/2918)
    * [Pull request 2929](https://bitbucket.org/osrf/gazebo/pull-requests/2929)

1. Backport pull request #2884 to gazebo7 (disable model plugin during playback)
    * [Pull request 2927](https://bitbucket.org/osrf/gazebo/pull-requests/2927)
    * [Issue 2427](https://bitbucket.org/osrf/gazebo/issues/2427)

## Gazebo 7.11.0 (2018-02-12)

1. Fix gazebo7 + ogre 1.8 build error
    * [Pull request 2878](https://bitbucket.org/osrf/gazebo/pull-request/2878)

1. Process insertions and deletions on gz log echo
    * [Pull request 2608](https://bitbucket.org/osrf/gazebo/pull-request/2608)
    * [Issue 2136](https://bitbucket.org/osrf/gazebo/issues/2136)

1. Add Static Map Plugin for creating textured map model
    * [Pull request 2834](https://bitbucket.org/osrf/gazebo/pull-requests/2834)

## Gazebo 7.10.0 (2018-02-07)

1. Add support for 16 bit Grayscale and RGB camera image types.
    * [Pull request 2852](https://bitbucket.org/osrf/gazebo/pull-requests/2852)

1. Added a plugin to detect if an entity is inside a given volume in space
    * [Pull request 2780](https://bitbucket.org/osrf/gazebo/pull-requests/2780)

1. Add Visual::SetMaterialShaderParam function for setting shader parameters.
    * [Pull request 2863](https://bitbucket.org/osrf/gazebo/pull-requests/2863)

1. Adding accessors for velocity in ENU frame for gps sensor
    * [Pull request 2854](https://bitbucket.org/osrf/gazebo/pull-request/2854)

1. Fix DEM min elevation
    * [Pull request 2868](https://bitbucket.org/osrf/gazebo/pull-request/2868)

1. Update Color Clamp function
    * [Pull request 2859](https://bitbucket.org/osrf/gazebo/pull-requests/2859)

1. Move Connection header buffer from heap to stack to avoid race condition.
    * [Pull request 2844](https://bitbucket.org/osrf/gazebo/pull-requests/2844)

1. Initialize laser retro value
    * [Pull request 2841](https://bitbucket.org/osrf/gazebo/pull-request/2841)

1. Shadow improvements
    * [Pull request 2805](https://bitbucket.org/osrf/gazebo/pull-requests/2805)

1. Add light as child of link
    * [Pull request 2807](https://bitbucket.org/osrf/gazebo/pull-requests/2807)
    * [Pull request 2872](https://bitbucket.org/osrf/gazebo/pull-requests/2872)
    * [Issue 900](https://bitbucket.org/osrf/gazebo/issues/900)

1. Add camera lens flare effect
    * [Pull request 2806](https://bitbucket.org/osrf/gazebo/pull-request/2806)
    * [Pull request 2829](https://bitbucket.org/osrf/gazebo/pull-request/2829)

1. Fix inserting models with invalid submesh
    * [Pull request 2828](https://bitbucket.org/osrf/gazebo/pull-request/2828)

1. Call DisconnectNewImageFrame in the CameraPlugin destructor
    * [Pull request 2815](https://bitbucket.org/osrf/gazebo/pull-request/2815)

1. Fix gazebo7 homebrew build (tinyxml2 6.0.0)
    * [Pull request 2824](https://bitbucket.org/osrf/gazebo/pull-request/2824)


## Gazebo 7.9.0 (2017-11-22)

1. Diagnostics: enable test and don't create so many empty folders
    * [Pull request 2798](https://bitbucket.org/osrf/gazebo/pull-requests/2798)

1. Parallelize ODE physics with threaded islands parameter
    * [Pull request 2775](https://bitbucket.org/osrf/gazebo/pull-requests/2775)

1. Logical camera uses <topic>
    * [Pull request 2777](https://bitbucket.org/osrf/gazebo/pull-requests/2777)

1. Support off-diagonal inertia terms in bullet
    * [Pull request 2757](https://bitbucket.org/osrf/gazebo/pull-requests/2757)

1. Add option in gui.ini to disable the use of spacenav
    * [Pull request 2754](https://bitbucket.org/osrf/gazebo/pull-requests/2754)

1. Fix disabling mesh cast shadows
    * [Pull request 2710](https://bitbucket.org/osrf/gazebo/pull-request/2710)

1. Do not display COM or inertia visualizations for static models
    * [Pull request 2727](https://bitbucket.org/osrf/gazebo/pull-request/2727)
    * [Issue 2286](https://bitbucket.org/osrf/gazebo/issues/2286)

1. Fix Collision::GetWorldPose for non-canonical links (and friction directions)
    * [Pull request 2702](https://bitbucket.org/osrf/gazebo/pull-request/2702)
    * [Issue 2068](https://bitbucket.org/osrf/gazebo/issues/2068)

1. Fix orbiting view around heightmap
    * [Pull request 2688](https://bitbucket.org/osrf/gazebo/pull-request/2688)
    * [Issue 2049](https://bitbucket.org/osrf/gazebo/issues/2049)

1. Logical Camera sees nested models
    * [Pull request 2776](https://bitbucket.org/osrf/gazebo/pull-request/2776)
    * [Issue 2342](https://bitbucket.org/osrf/gazebo/issues/2342)

1. Aligned collision and visual geometries for friction_dir_test.world
    * [Pull request 2726](https://bitbucket.org/osrf/gazebo/pull-request/2726)

1. Test which demonstrates Simbody exception when manipulating object twice while paused
    * [Pull request 2737](https://bitbucket.org/osrf/gazebo/pull-request/2737)

1. Send message to subscribers only once per connection
    * [Pull request 2763](https://bitbucket.org/osrf/gazebo/pull-request/2763)

1. Update depth camera shaders version
    * [Pull request 2767](https://bitbucket.org/osrf/gazebo/pull-request/2767)
    * [Issue 2323](https://bitbucket.org/osrf/gazebo/issues/2323)

1. Fix gazebo7 compile error with boost 1.58 for oculus support
    * [Pull request 2788](https://bitbucket.org/osrf/gazebo/pull-request/2788)
    * [Issue 2356](https://bitbucket.org/osrf/gazebo/issues/2356)

1. Fix gui and rendering tests for gazebo7 + ogre1.9 on OSX
    * [Pull request 2793](https://bitbucket.org/osrf/gazebo/pull-request/2793)

1. Fix right-click segfault
    * [Pull request 2809](https://bitbucket.org/osrf/gazebo/pull-request/2809)
    * [Issue 2377](https://bitbucket.org/osrf/gazebo/issues/2377)

## Gazebo 7.8.1 (2017-06-08)

1. ODE slip parameter example world and test
    * [Pull request 2717](https://bitbucket.org/osrf/gazebo/pull-request/2717)

1. Fix inserted mesh scale during log playback
    * [Pull request #2723](https://bitbucket.org/osrf/gazebo/pull-request/2723)

## Gazebo 7.8.0 (2017-06-02)

1. Add log record filter options
    * [Pull request 2715](https://bitbucket.org/osrf/gazebo/pull-request/2715)

1. Backport wide angle camera VM FSAA fix
    * [Pull request 2711](https://bitbucket.org/osrf/gazebo/pull-request/2711)

1. Add function to retrieve scoped sensors name in multi-nested model
    * [Pull request 2674](https://bitbucket.org/osrf/gazebo/pull-request/2674)

## Gazebo 7.7.0 (2017-05-04)

1. Fix race condition during Detach of HarnessPlugin
    * [Pull request 2696](https://bitbucket.org/osrf/gazebo/pull-request/2696)

1. Added support for pincushion distortion model; fixed bug where
   cameras with different distortion models would have the same distortion.
    * [Pull request 2678](https://bitbucket.org/osrf/gazebo/pull-requests/2678)

1. Added <collide_bitmask> support to bullet
    * [Pull request 2649](https://bitbucket.org/osrf/gazebo/pull-request/2649)

1. Fix linking when using HDF5_INSTRUMENT for logging ODE data
    * [Pull request 2669](https://bitbucket.org/osrf/gazebo/pull-request/2669)
    * [Issue 1841](https://bitbucket.org/osrf/gazebo/issues/1841)

1. Subdivide large heightmaps to fix LOD and support global texture mapping
    * [Pull request 2655](https://bitbucket.org/osrf/gazebo/pull-request/2655)

## Gazebo 7.6.0 (2017-03-20)

1. Force / torque sensor visualization using WrenchVisual
    * [Pull request 2653](https://bitbucket.org/osrf/gazebo/pull-request/2653)

1. Cache heightmap tile data
    * [Pull request 2645](https://bitbucket.org/osrf/gazebo/pull-request/2645)

1. Add plugin for attaching lights to links in a model
    * [Pull request 2647](https://bitbucket.org/osrf/gazebo/pull-request/2647)
    * [Issue 900](https://bitbucket.org/osrf/gazebo/issues/900)

1. Support Heightmap LOD
    * [Pull request 2636](https://bitbucket.org/osrf/gazebo/pull-request/2636)

1. Support setting shadow texture size
    * [Pull request 2644](https://bitbucket.org/osrf/gazebo/pull-request/2644)

1. Fix deprecated sdf warnings produced by PluginToSDF
    * [Pull request 2646](https://bitbucket.org/osrf/gazebo/pull-request/2646)

1. Added TouchPlugin, which checks if a model has been in contact with another
   model exclusively for a certain time.
    * [Pull request 2651](https://bitbucket.org/osrf/gazebo/pull-request/2651)

1. Fixes -inf laser reading being displayed as +inf
    * [Pull request 2641](https://bitbucket.org/osrf/gazebo/pull-request/2641)

1. Fix memory leaks in tests
    * [Pull request 2639](https://bitbucket.org/osrf/gazebo/pull-request/2639)

1. Remove end year from copyright
    * [Pull request 2614](https://bitbucket.org/osrf/gazebo/pull-request/2614)

## Gazebo 7.5.0 (2017-01-11)

1. Remove qt4 webkit in gazebo7 (used for HotkeyDialog).
    * [Pull request 2584](https://bitbucket.org/osrf/gazebo/pull-request/2584)

1. Support configuring heightmap sampling level
    * [Pull request 2519](https://bitbucket.org/osrf/gazebo/pull-request/2519)

1. Fix `model.config` dependency support, and add ability to reference
   textures using a URI.
    * [Pull request 2517](https://bitbucket.org/osrf/gazebo/pull-request/2517)

1. Fix DEM heightmap size, collision, scale
    * [Pull request 2477](https://bitbucket.org/osrf/gazebo/pull-request/2477)

1. Create ode_quiet parameter to silence solver messages
    * [Pull request 2512](https://bitbucket.org/osrf/gazebo/pull-request/2512)

1. Update QT render loop to throttle based on UserCamera::RenderRate.
    * [Pull request 2476](https://bitbucket.org/osrf/gazebo/pull-request/2476)
    * [Issue 1560](https://bitbucket.org/osrf/gazebo/issues/1560)

1. Generate visualization on demand, instead of on load. This helps to
   reduce load time.
    * [Pull request 2457](https://bitbucket.org/osrf/gazebo/pull-request/2457)

1. Added a plugin to teleoperate joints in a model with the keyboard.
    * [Pull request 2490](https://bitbucket.org/osrf/gazebo/pull-request/2490)

1. Add GUI items to change the user camera clip distance
    * [Pull request 2470](https://bitbucket.org/osrf/gazebo/pull-request/2470)
    * [Issue 2064](https://bitbucket.org/osrf/gazebo/issues/2064)

1. Support custom material scripts for heightmaps
    * [Pull request 2473](https://bitbucket.org/osrf/gazebo/pull-request/2473)

1. Sim events plugin accepts custom topics
    * [Pull request 2535](https://bitbucket.org/osrf/gazebo/pull-request/2535)

1. Model Editor: Show / hide collisions
    * [Pull request 2503](https://bitbucket.org/osrf/gazebo/pull-request/2503)

1. Model Editor: Show / hide visuals
    * [Pull request 2516](https://bitbucket.org/osrf/gazebo/pull-request/2516)

1. Model Editor: Show / hide link frames
    * [Pull request 2521](https://bitbucket.org/osrf/gazebo/pull-request/2521)

## Gazebo 7.4.0 (2016-10-11)

1. Add test for HarnessPlugin, reduce likelihood of race condition
    * [Pull request 2431](https://bitbucket.org/osrf/gazebo/pull-request/2431)
    * [Issue 2034](https://bitbucket.org/osrf/gazebo/issues/2034)

1. Add `syntax = proto2` in proto files to fix some protobuf3 warnings
    * [Pull request 2456](https://bitbucket.org/osrf/gazebo/pull-request/2456)

1. Add support for loading wavefront obj mesh files
    * [Pull request 2454](https://bitbucket.org/osrf/gazebo/pull-request/2454)

1. Added filesystem operations to the common library. Additions include
   `cwd`, `exists`, `isDirectory`, `isFile`, `copyFile`, and `moveFile`.
    * [Pull request 2417](https://bitbucket.org/osrf/gazebo/pull-request/2417)

1. Fix loading collada files with multiple texture coordinates.
    * [Pull request 2413](https://bitbucket.org/osrf/gazebo/pull-request/2413)

1. Added visualization of minimum range to laservisual.
    * [Pull request 2412](https://bitbucket.org/osrf/gazebo/pull-request/2412)
    * [Issue 2018](https://bitbucket.org/osrf/gazebo/issues/2018)

1. Use precision 2 for FPS display in TimePanel
    * [Pull request 2405](https://bitbucket.org/osrf/gazebo/pull-request/2405)

1. Switch ImuSensor::worldToReference transform from Pose to Quaternion
    * [Pull request 2410](https://bitbucket.org/osrf/gazebo/pull-request/2410)
    * [Issue 1959](https://bitbucket.org/osrf/gazebo/issues/1959)

1. Include Boost_LIBRARIES  in the linking of gazebo_physics
    * [Pull request 2402](https://bitbucket.org/osrf/gazebo/pull-request/2402)

1. Backported KeyboardGUIPlugin and msgs::Any
    * [Pull request 2416](https://bitbucket.org/osrf/gazebo/pull-request/2416)

1. Use XML_SUCCESS enum instead of XML_NO_ERROR, which has been deleted in tinyxml2 4.0
    * [Pull request 2397](https://bitbucket.org/osrf/gazebo/pull-request/2397)

1. Ignore ffmpeg deprecation warnings to clean up CI since they are noted in #2002
    * [Pull request 2388](https://bitbucket.org/osrf/gazebo/pull-request/2388)

1. Added a visual blinking plugin
    * [Pull request 2394](https://bitbucket.org/osrf/gazebo/pull-request/2394)

1. Fix InertiaVisual for non-diagonal inertia matrices
    * [Pull request 2354](https://bitbucket.org/osrf/gazebo/pull-request/2354)

## Gazebo 7.3.1 (2016-07-13)

1. Fix homebrew test failure of UNIT_ApplyWrenchDialog_TEST
    * [Pull request 2393](https://bitbucket.org/osrf/gazebo/pull-request/2393)

1. Fix MainWindow crash when window is minimized and maximized
    * [Pull request 2392](https://bitbucket.org/osrf/gazebo/pull-request/2392)
    * [Issue 2003](https://bitbucket.org/osrf/gazebo/issues/2003)

## Gazebo 7.3.0 (2016-07-12)

1. Fix selecting ApplyWrenchVisual's force torque visuals
    * [Pull request 2377](https://bitbucket.org/osrf/gazebo/pull-request/2377)
    * [Issue 1999](https://bitbucket.org/osrf/gazebo/issues/1999)

1. Use ignition math in gazebo::msgs
    * [Pull request 2389](https://bitbucket.org/osrf/gazebo/pull-request/2389)

1. Parse command-line options for GUI plugins in Server to fix parsing of
   positional argument for world file.
   This fixes command-line parsing for `gazebo -g gui_plugin.so`.
    * [Pull request 2387](https://bitbucket.org/osrf/gazebo/pull-request/2387)

1. Added a harness plugin that supports lowering a model at a controlled rate
    * [Pull request 2346](https://bitbucket.org/osrf/gazebo/pull-request/2346)

1. Fix ogre log test on xenial+nvidia
    * [Pull request 2374](https://bitbucket.org/osrf/gazebo/pull-request/2374)

1. Redirect QT messages to Gazebo's console message handling system.
    * [Pull request 2375](https://bitbucket.org/osrf/gazebo/pull-request/2375)

1. Fix buoyancy plugin when multiple link tags are used within the plugin
    * [Pull request 2369](https://bitbucket.org/osrf/gazebo/pull-request/2369)

1. Remove contact filters with names that contain `::`
    * [Pull request 2363](https://bitbucket.org/osrf/gazebo/pull-request/2363)
    * [Issue 1805](https://bitbucket.org/osrf/gazebo/issues/1805)

1. Fix Model Manipulator switching between local and global frames
    * [Pull request 2361](https://bitbucket.org/osrf/gazebo/pull-request/2361)

1. Remove duplicate code from cmake config file caused by bad merge
    * [Pull request 2347](https://bitbucket.org/osrf/gazebo/pull-request/2347)

1. Properly cleanup pointers when destroying a world with joints.
    * [Pull request 2309](https://bitbucket.org/osrf/gazebo/pull-request/2309)

1. Fix right click view options after deleting and respawning a model.
    * [Pull request 2349](https://bitbucket.org/osrf/gazebo/pull-request/2349)
    * [Issue 1985](https://bitbucket.org/osrf/gazebo/issues/1985)

1. Implement missing function: LogicalCamera::Topic()
    * [Pull request 2343](https://bitbucket.org/osrf/gazebo/pull-request/2343)
    * [Issue 1980](https://bitbucket.org/osrf/gazebo/issues/1980)

## Gazebo 7.2.0 (2016-06-13)

1. Backport single pixel selection buffer for mouse picking
    * [Pull request 2338](https://bitbucket.org/osrf/gazebo/pull-request/2338)

1. Prevent mouse pan and orbit from deselecting entities in model editor
    * [Pull request 2333](https://bitbucket.org/osrf/gazebo/pull-request/2333)

1. Handle model manipulation tool RTS shortcuts in keyPress
    * [Pull request 2312](https://bitbucket.org/osrf/gazebo/pull-request/2312)

1. Reset ODE joint force feedback after world reset
    * [Pull request 2255](https://bitbucket.org/osrf/gazebo/pull-request/2255)

1. Update model editor snap to grid modifier key
    * [Pull request 2259](https://bitbucket.org/osrf/gazebo/pull-request/2259)
    * [Issue #1583](https://bitbucket.org/osrf/gazebo/issues/1583)

1. PIMPLize gui/model/ModelEditorPalette
    * [Pull request 2279](https://bitbucket.org/osrf/gazebo/pull-request/2279)

1. Properly cleanup pointers when destroying a blank world.
    * [Pull request 2220](https://bitbucket.org/osrf/gazebo/pull-request/2220)

1. Properly cleanup pointers when destroying a world with models and lights.
    * [Pull request 2263](https://bitbucket.org/osrf/gazebo/pull-request/2263)

1. Fix view control mouse focus in model editor
    * [Pull request 2315](https://bitbucket.org/osrf/gazebo/pull-request/2315)
    * [Issue #1791](https://bitbucket.org/osrf/gazebo/issues/1791)

1. Server generates unique model names in case of overlap
    * [Pull request 2296](https://bitbucket.org/osrf/gazebo/pull-request/2296)
    * [Issue 510](https://bitbucket.org/osrf/gazebo/issues/510)

1. Model Editor: Select and align nested models
    * [Pull request 2282](https://bitbucket.org/osrf/gazebo/pull-request/2282)

## Gazebo 7.1.0 (2016-04-07)

1. fix: remove back projection
    * [Pull request 2201](https://bitbucket.org/osrf/gazebo/pull-request/2201)
    * A contribution from Yuki Furuta

1. Fix oculus 2 camera field of view
    * [Pull request 2157](https://bitbucket.org/osrf/gazebo/pull-request/2157)

1. Added BeforePhysicsUpdate world event
    * [Pull request 2128](https://bitbucket.org/osrf/gazebo/pull-request/2128)
    * A contribution from Martin Pecka

1. Update `gz sdf -c` command line tool to use the new `sdf::convertFile` API.
    * [Pull request #2227](https://bitbucket.org/osrf/gazebo/pull-requests/2227)

1. Backport depth camera OSX fix
    * [Pull request 2233](https://bitbucket.org/osrf/gazebo/pull-request/2233)

1. Feat load collision.sdf only once
    * [Pull request 2236](https://bitbucket.org/osrf/gazebo/pull-request/2236)

1. Update gui/building/Item API
    * [Pull request 2228](https://bitbucket.org/osrf/gazebo/pull-request/2228)

1. Semantic version class to compare model versions in the model database.
    * [Pull request 2207](https://bitbucket.org/osrf/gazebo/pull-request/2207)

1. Backport issue 1834 fix to gazebo7
    * [Pull request 2222](https://bitbucket.org/osrf/gazebo/pull-request/2222)

1. Backport ImagesView_TEST changes
    * [Pull request 2217](https://bitbucket.org/osrf/gazebo/pull-request/2217)

1. Backport pull request #2189 (mutex in Transport::Conection)
    * [Pull request 2208](https://bitbucket.org/osrf/gazebo/pull-request/2208)

1. Process insertions on World::SetState
    * [Pull request #2200](https://bitbucket.org/osrf/gazebo/pull-requests/2200)

1. Process deletions on World::SetState
    * [Pull request #2204](https://bitbucket.org/osrf/gazebo/pull-requests/2204)

1. Fix ray-cylinder collision
    * [Pull request 2124](https://bitbucket.org/osrf/gazebo/pull-request/2124)

1. Fix editing physics parameters in gzclient, update test
    * [Pull request 2192](https://bitbucket.org/osrf/gazebo/pull-request/2192)

1. Fix Audio Decoder test failure
    * [Pull request 2193](https://bitbucket.org/osrf/gazebo/pull-request/2193)

1. Add layers to building levels
    * [Pull request 2180](https://bitbucket.org/osrf/gazebo/pull-request/2180)

1. Allow dynamically adding links to a model.
    * [Pull request #2185](https://bitbucket.org/osrf/gazebo/pull-requests/2185)

1. Fix editing physics parameters in gzclient, update test
    * [Pull request #2192](https://bitbucket.org/osrf/gazebo/pull-requests/2192)
    * [Issue #1876](https://bitbucket.org/osrf/gazebo/issues/1876)

1. Model database selects the latest model version.
    * [Pull request #2207](https://bitbucket.org/osrf/gazebo/pull-requests/2207)

1. Only link relevant libraries to tests
    * [Pull request 2130](https://bitbucket.org/osrf/gazebo/pull-request/2130)

1. PIMPLize gui/model/ModelCreator
    * [Pull request 2171](https://bitbucket.org/osrf/gazebo/pull-request/2171)

1. backport warning and test fixes from pull request #2177
    * [Pull request 2179](https://bitbucket.org/osrf/gazebo/pull-request/2179)

1. Prevent xml parser error from crashing LogPlay on osx -> gazebo7
    * [Pull request 2174](https://bitbucket.org/osrf/gazebo/pull-request/2174)

1. PIMPLize gui/building/ScaleWidget
    * [Pull request 2164](https://bitbucket.org/osrf/gazebo/pull-request/2164)

1. Fix using Shift key while scaling inside the model editor
    * [Pull request 2165](https://bitbucket.org/osrf/gazebo/pull-request/2165)

1. Backport fix for ign-math explicit constructors -> gazebo7
    * [Pull request 2163](https://bitbucket.org/osrf/gazebo/pull-request/2163)

1. Display physics engine type in the GUI
    * [Pull request #2155](https://bitbucket.org/osrf/gazebo/pull-requests/2155)
    * [Issue #1121](https://bitbucket.org/osrf/gazebo/issues/1121)
    * A contribution from Mohamd Ayman

1. Fix compilation against ffmpeg3 (libavcodec)
    * [Pull request #2154](https://bitbucket.org/osrf/gazebo/pull-request/2154)

1. Append a missing </gazebo_log> tag to log files when played.
    * [Pull request #2143](https://bitbucket.org/osrf/gazebo/pull-request/2143)

1. Add helper function QTestFixture::ProcessEventsAndDraw
    * [Pull request #2147](https://bitbucket.org/osrf/gazebo/pull-request/2147)

1. Add qt resources to gazebo gui library
    * [Pull request 2134](https://bitbucket.org/osrf/gazebo/pull-request/2134)

1. Undo scaling during simulation
    * [Pull request #2108](https://bitbucket.org/osrf/gazebo/pull-request/2108)

1. Fix SensorManager::SensorContainer::RunLoop sensor update time assertion
    * [Pull request #2115](https://bitbucket.org/osrf/gazebo/pull-request/2115)

1. Fix use of not initialized static attribute in Light class
    * [Pull request 2075](https://bitbucket.org/osrf/gazebo/pull-request/2075)
    * A contribution from Silvio Traversaro

1. Install GuiTypes header
    * [Pull request 2106](https://bitbucket.org/osrf/gazebo/pull-request/2106)

1. Removes one function call and replaces a manual swap with std::swap in ODE heightfield.
    * [Pull request #2114](https://bitbucket.org/osrf/gazebo/pull-request/2114)

1. New world event: BeforePhysicsUpdate
    * [Pull request #2128](https://bitbucket.org/osrf/gazebo/pull-request/2128)
    * [Issue #1851](https://bitbucket.org/osrf/gazebo/issues/1851)

1. Model editor: Fix setting relative pose after alignment during joint creation.
    * [Issue #1844](https://bitbucket.org/osrf/gazebo/issues/1844)
    * [Pull request #2150](https://bitbucket.org/osrf/gazebo/pull-request/2150)

1. Model editor: Fix saving and spawning model with its original name
    * [Pull request #2183](https://bitbucket.org/osrf/gazebo/pull-request/2183)

1. Model editor: Fix inserting custom links
    * [Pull request #2222](https://bitbucket.org/osrf/gazebo/pull-request/2222)
    * [Issue #1834](https://bitbucket.org/osrf/gazebo/issues/1834)

1. Model editor: Reset visual / collision insertion / deletion
        * [Pull request #2254](https://bitbucket.org/osrf/gazebo/pull-request/2254)
        * [Issue #1777](https://bitbucket.org/osrf/gazebo/issues/1777)
        * [Issue #1852](https://bitbucket.org/osrf/gazebo/issues/1852)

1. Building editor: Add layers to building levels
    * [Pull request #2180](https://bitbucket.org/osrf/gazebo/pull-request/2180)
    * [Issue #1806](https://bitbucket.org/osrf/gazebo/issues/1806)

1. Building editor: Update gui/building/Item API
    * [Pull request #2228](https://bitbucket.org/osrf/gazebo/pull-request/2228)

## Gazebo 7.0.0 (2016-01-25)

1. Add FollowerPlugin
    * [Pull request #2085](https://bitbucket.org/osrf/gazebo/pull-request/2085)

1. Fix circular dependency so that physics does not call the sensors API.
    * [Pull request #2089](https://bitbucket.org/osrf/gazebo/pull-request/2089)
    * [Issue #1516](https://bitbucket.org/osrf/gazebo/issues/1516)

1. Add Gravity and MagneticField API to World class to match sdformat change.
    * [SDFormat pull request 247](https://bitbucket.org/osrf/sdformat/pull-requests/247)
    * [Issue #1823](https://bitbucket.org/osrf/gazebo/issues/1823)
    * [Pull request #2090](https://bitbucket.org/osrf/gazebo/pull-request/2090)

1. Use opaque pointers and deprecate functions in the rendering library
    * [Pull request #2069](https://bitbucket.org/osrf/gazebo/pull-request/2069)
    * [Pull request #2064](https://bitbucket.org/osrf/gazebo/pull-request/2064)
    * [Pull request #2066](https://bitbucket.org/osrf/gazebo/pull-request/2066)
    * [Pull request #2069](https://bitbucket.org/osrf/gazebo/pull-request/2069)
    * [Pull request #2074](https://bitbucket.org/osrf/gazebo/pull-request/2074)
    * [Pull request #2076](https://bitbucket.org/osrf/gazebo/pull-request/2076)
    * [Pull request #2070](https://bitbucket.org/osrf/gazebo/pull-request/2070)
    * [Pull request #2071](https://bitbucket.org/osrf/gazebo/pull-request/2071)
    * [Pull request #2084](https://bitbucket.org/osrf/gazebo/pull-request/2084)
    * [Pull request #2073](https://bitbucket.org/osrf/gazebo/pull-request/2073)

1. Use opaque pointers for the Master class.
    * [Pull request #2036](https://bitbucket.org/osrf/gazebo/pull-request/2036)

1. Use opaque pointers in the gui library
    * [Pull request #2057](https://bitbucket.org/osrf/gazebo/pull-request/2057)
    * [Pull request #2037](https://bitbucket.org/osrf/gazebo/pull-request/2037)
    * [Pull request #2052](https://bitbucket.org/osrf/gazebo/pull-request/2052)
    * [Pull request #2053](https://bitbucket.org/osrf/gazebo/pull-request/2053)
    * [Pull request #2028](https://bitbucket.org/osrf/gazebo/pull-request/2028)
    * [Pull request #2051](https://bitbucket.org/osrf/gazebo/pull-request/2051)
    * [Pull request #2027](https://bitbucket.org/osrf/gazebo/pull-request/2027)
    * [Pull request #2026](https://bitbucket.org/osrf/gazebo/pull-request/2026)
    * [Pull request #2029](https://bitbucket.org/osrf/gazebo/pull-request/2029)
    * [Pull request #2042](https://bitbucket.org/osrf/gazebo/pull-request/2042)

1. Use more opaque pointers.
    * [Pull request #2022](https://bitbucket.org/osrf/gazebo/pull-request/2022)
    * [Pull request #2025](https://bitbucket.org/osrf/gazebo/pull-request/2025)
    * [Pull request #2043](https://bitbucket.org/osrf/gazebo/pull-request/2043)
    * [Pull request #2044](https://bitbucket.org/osrf/gazebo/pull-request/2044)
    * [Pull request #2065](https://bitbucket.org/osrf/gazebo/pull-request/2065)
    * [Pull request #2067](https://bitbucket.org/osrf/gazebo/pull-request/2067)
    * [Pull request #2079](https://bitbucket.org/osrf/gazebo/pull-request/2079)

1. Fix visual transparency issues
    * [Pull request #2031](https://bitbucket.org/osrf/gazebo/pull-request/2031)
    * [Issue #1726](https://bitbucket.org/osrf/gazebo/issue/1726)
    * [Issue #1790](https://bitbucket.org/osrf/gazebo/issue/1790)

1. Implemented private data pointer for the RTShaderSystem class. Minimized shader updates to once per render update.
    * [Pull request #2003](https://bitbucket.org/osrf/gazebo/pull-request/2003)

1. Updating physics library to use ignition math.
    * [Pull request #2007](https://bitbucket.org/osrf/gazebo/pull-request/2007)

1. Switching to ignition math for the rendering library.
    * [Pull request #1993](https://bitbucket.org/osrf/gazebo/pull-request/1993)
    * [Pull request #1994](https://bitbucket.org/osrf/gazebo/pull-request/1994)
    * [Pull request #1995](https://bitbucket.org/osrf/gazebo/pull-request/1995)
    * [Pull request #1996](https://bitbucket.org/osrf/gazebo/pull-request/1996)

1. Removed deprecations
    * [Pull request #1992]((https://bitbucket.org/osrf/gazebo/pull-request/1992)

1. Add ability to set the pose of a visual from a link.
    * [Pull request #1963](https://bitbucket.org/osrf/gazebo/pull-request/1963)

1. Copy visual visibility flags on clone
    * [Pull request #2008](https://bitbucket.org/osrf/gazebo/pull-request/2008)

1. Publish camera sensor image size when rendering is not enabled
    * [Pull request #1969](https://bitbucket.org/osrf/gazebo/pull-request/1969)

1. Added Poissons Ratio and Elastic Modulus for ODE.
    * [Pull request #1974](https://bitbucket.org/osrf/gazebo/pull-request/1974)

1. Update rest web plugin to publish response messages and display login user name in toolbar.
    * [Pull request #1956](https://bitbucket.org/osrf/gazebo/pull-request/1956)

1. Improve overall speed of log playback. Added new functions to LogPlay.
   Use tinyxml2 for playback.
    * [Pull request #1931](https://bitbucket.org/osrf/gazebo/pull-request/1931)

1. Improve SVG import. Added support for transforms in paths.
    * [Pull request #1981](https://bitbucket.org/osrf/gazebo/pull-request/1981)

1. Enter time during log playback
    * [Pull request #2000](https://bitbucket.org/osrf/gazebo/pull-request/2000)

1. Added Ignition Transport dependency.
    * [Pull request #1930](https://bitbucket.org/osrf/gazebo/pull-request/1930)

1. Make latched subscribers receive the message only once
    * [Issue #1789](https://bitbucket.org/osrf/gazebo/issue/1789)
    * [Pull request #2019](https://bitbucket.org/osrf/gazebo/pull-request/2019)

1. Implemented transport clear buffers
    * [Pull request #2017](https://bitbucket.org/osrf/gazebo/pull-request/2017)

1. KeyEvent constructor should be in a source file. Removed a few visibility
flags from c functions. Windows did not like `CPPTYPE_*` in
`gazebo/gui/ConfigWidget.cc`, so I replaced it with `TYPE_*`.
    * [Pull request #1943](https://bitbucket.org/osrf/gazebo/pull-request/1943)

1. Added wide angle camera sensor.
    * [Pull request #1866](https://bitbucket.org/osrf/gazebo/pull-request/1866)

1. Change the `near` and `far` members of `gazebo/msgs/logical_camera_sensors.proto` to `near_clip` and `far_clip`
    + [Pull request #1942](https://bitbucket.org/osrf/gazebo/pull-request/1942)

1. Resolve issue #1702
    * [Issue #1702](https://bitbucket.org/osrf/gazebo/issue/1702)
    * [Pull request #1905](https://bitbucket.org/osrf/gazebo/pull-request/1905)
    * [Pull request #1913](https://bitbucket.org/osrf/gazebo/pull-request/1913)
    * [Pull request #1914](https://bitbucket.org/osrf/gazebo/pull-request/1914)

1. Update physics when the world is reset
    * [Pull request #1903](https://bitbucket.org/osrf/gazebo/pull-request/1903)

1. Light and light state for the server side
    * [Pull request #1920](https://bitbucket.org/osrf/gazebo/pull-request/1920)

1. Add scale to model state so scaling works on log/playback.
    * [Pull request #2020](https://bitbucket.org/osrf/gazebo/pull-request/2020)

1. Added tests for WorldState
    * [Pull request #1968](https://bitbucket.org/osrf/gazebo/pull-request/1968)

1. Rename Reset to Reset Time in time widget
    * [Pull request #1892](https://bitbucket.org/osrf/gazebo/pull-request/1892)
    * [Issue #1730](https://bitbucket.org/osrf/gazebo/issue/1730)

1. Set QTestfFxture to verbose
    * [Pull request #1944](https://bitbucket.org/osrf/gazebo/pull-request/1944)
    * [Issue #1756](https://bitbucket.org/osrf/gazebo/issue/1756)

1. Added torsional friction
    * [Pull request #1831](https://bitbucket.org/osrf/gazebo/pull-request/1831)

1. Support loading and spawning nested models
    * [Pull request #1868](https://bitbucket.org/osrf/gazebo/pull-request/1868)
    * [Pull request #1895](https://bitbucket.org/osrf/gazebo/pull-request/1895)

1. Undo user motion commands during simulation, added physics::UserCmdManager and gui::UserCmdHistory.
    * [Pull request #1934](https://bitbucket.org/osrf/gazebo/pull-request/1934)

1. Forward user command messages for undo.
    * [Pull request #2009](https://bitbucket.org/osrf/gazebo/pull-request/2009)

1. Undo reset commands during simulation, forwarding commands
    * [Pull request #1986](https://bitbucket.org/osrf/gazebo/pull-request/1986)

1. Undo apply force / torque during simulation
    * [Pull request #2030](https://bitbucket.org/osrf/gazebo/pull-request/2030)

1. Add function to get the derived scale of a Visual
    * [Pull request #1881](https://bitbucket.org/osrf/gazebo/pull-request/1881)

1. Added EnumIface, which supports iterators over enums.
    * [Pull request #1847](https://bitbucket.org/osrf/gazebo/pull-request/1847)

1. Added RegionEventBoxPlugin - fires events when models enter / exit the region
    * [Pull request #1856](https://bitbucket.org/osrf/gazebo/pull-request/1856)

1. Added tests for checking the playback control via messages.
    * [Pull request #1885](https://bitbucket.org/osrf/gazebo/pull-request/1885)

1. Added LoadArgs() function to ServerFixture for being able to load a server
using the same arguments used in the command line.
    * [Pull request #1874](https://bitbucket.org/osrf/gazebo/pull-request/1874)

1. Added battery class, plugins and test world.
    * [Pull request #1872](https://bitbucket.org/osrf/gazebo/pull-request/1872)

1. Display gearbox and screw joint properties in property tree
    * [Pull request #1838](https://bitbucket.org/osrf/gazebo/pull-request/1838)

1. Set window flags for dialogs and file dialogs
    * [Pull request #1816](https://bitbucket.org/osrf/gazebo/pull-request/1816)

1. Fix minimum window height
   * [Pull request #1977](https://bitbucket.org/osrf/gazebo/pull-request/1977)
   * [Issue #1706](https://bitbucket.org/osrf/gazebo/issue/1706)

1. Add option to reverse alignment direction
   * [Pull request #2040](https://bitbucket.org/osrf/gazebo/pull-request/2040)
   * [Issue #1242](https://bitbucket.org/osrf/gazebo/issue/1242)

1. Fix unadvertising a publisher - only unadvertise topic if it is the last publisher.
   * [Pull request #2005](https://bitbucket.org/osrf/gazebo/pull-request/2005)
   * [Issue #1782](https://bitbucket.org/osrf/gazebo/issue/1782)

1. Log playback GUI for multistep, rewind, forward and seek
    * [Pull request #1791](https://bitbucket.org/osrf/gazebo/pull-request/1791)

1. Added Apply Force/Torque movable text
    * [Pull request #1789](https://bitbucket.org/osrf/gazebo/pull-request/1789)

1. Added cascade parameter (apply to children) for Visual SetMaterial, SetAmbient, SetEmissive, SetSpecular, SetDiffuse, SetTransparency
    * [Pull request #1851](https://bitbucket.org/osrf/gazebo/pull-request/1851)

1. Tweaks to Data Logger, such as multiline text edit for path
    * [Pull request #1800](https://bitbucket.org/osrf/gazebo/pull-request/1800)

1. Added TopToolbar and hide / disable several widgets according to WindowMode
    * [Pull request #1869](https://bitbucket.org/osrf/gazebo/pull-request/1869)

1. Added Visual::IsAncestorOf and Visual::IsDescendantOf
    * [Pull request #1850](https://bitbucket.org/osrf/gazebo/pull-request/1850)

1. Added msgs::PluginFromSDF and tests
    * [Pull request #1858](https://bitbucket.org/osrf/gazebo/pull-request/1858)

1. Added msgs::CollisionFromSDF msgs::SurfaceFromSDF and msgs::FrictionFromSDF
    * [Pull request #1900](https://bitbucket.org/osrf/gazebo/pull-request/1900)

1. Added hotkeys chart dialog
    * [Pull request #1835](https://bitbucket.org/osrf/gazebo/pull-request/1835)

1. Space bar to play / pause
   * [Pull request #2023](https://bitbucket.org/osrf/gazebo/pull-request/2023)
   * [Issue #1798](https://bitbucket.org/osrf/gazebo/issue/1798)

1. Make it possible to create custom ConfigWidgets
    * [Pull request #1861](https://bitbucket.org/osrf/gazebo/pull-request/1861)

1. AddItem / RemoveItem / Clear enum config widgets
    * [Pull request #1878](https://bitbucket.org/osrf/gazebo/pull-request/1878)

1. Make all child ConfigWidgets emit signals.
    * [Pull request #1884](https://bitbucket.org/osrf/gazebo/pull-request/1884)

1. Refactored makers
    * [Pull request #1828](https://bitbucket.org/osrf/gazebo/pull-request/1828)

1. Added gui::Conversions to convert between Gazebo and Qt
    * [Pull request #2034](https://bitbucket.org/osrf/gazebo/pull-request/2034)

1. Model editor updates
    1. Support adding model plugins in model editor
        * [Pull request #2060](https://bitbucket.org/osrf/gazebo/pull-request/2060)

    1. Added support for copying and pasting top level nested models
        * [Pull request #2006](https://bitbucket.org/osrf/gazebo/pull-request/2006)

    1. Make non-editable background models white in model editor
        * [Pull request #1950](https://bitbucket.org/osrf/gazebo/pull-request/1950)

    1. Choose / swap parent and child links in joint inspector
        * [Pull request #1887](https://bitbucket.org/osrf/gazebo/pull-request/1887)
        * [Issue #1500](https://bitbucket.org/osrf/gazebo/issue/1500)

    1. Presets combo box for Vector3 config widget
        * [Pull request #1954](https://bitbucket.org/osrf/gazebo/pull-request/1954)

    1. Added support for more joint types (gearbox and fixed joints).
        * [Pull request #1794](https://bitbucket.org/osrf/gazebo/pull-request/1794)

    1. Added support for selecting links and joints, opening context menu and inspectors in Schematic View.
        * [Pull request #1787](https://bitbucket.org/osrf/gazebo/pull-request/1787)

    1. Color-coded edges in Schematic View to match joint color.
        * [Pull request #1781](https://bitbucket.org/osrf/gazebo/pull-request/1781)

    1. Scale link mass and inertia when a link is scaled
        * [Pull request #1836](https://bitbucket.org/osrf/gazebo/pull-request/1836)

    1. Add density widget to config widget and link inspector
        * [Pull request #1978](https://bitbucket.org/osrf/gazebo/pull-request/1978)

    1. Added icons for child and parent link in joint inspector
        * [Pull request #1953](https://bitbucket.org/osrf/gazebo/pull-request/1953)

    1. Load and save nested models
        * [Pull request #1894](https://bitbucket.org/osrf/gazebo/pull-request/1894)

    1. Display model plugins on the left panel and added model plugin inspector
        * [Pull request #1863](https://bitbucket.org/osrf/gazebo/pull-request/1863)

    1. Context menu and deletion for model plugins
        * [Pull request #1890](https://bitbucket.org/osrf/gazebo/pull-request/1890)

    1. Delete self from inspector
        * [Pull request #1904](https://bitbucket.org/osrf/gazebo/pull-request/1904)
        * [Issue #1543](https://bitbucket.org/osrf/gazebo/issue/1543)

    1. Apply inspector changes in real time and add reset button
        * [Pull request #1945](https://bitbucket.org/osrf/gazebo/pull-request/1945)
        * [Issue #1472](https://bitbucket.org/osrf/gazebo/issue/1472)

    1. Set physics to be paused when exiting model editor mode
        * [Pull request #1893](https://bitbucket.org/osrf/gazebo/pull-request/1893)
        * [Issue #1734](https://bitbucket.org/osrf/gazebo/issue/1734)

    1. Add Insert tab to model editor
        * [Pull request #1924](https://bitbucket.org/osrf/gazebo/pull-request/1924)

    1. Support inserting nested models from model maker
        * [Pull request #1982](https://bitbucket.org/osrf/gazebo/pull-request/1982)

    1. Added joint creation dialog
        * [Pull request #2021](https://bitbucket.org/osrf/gazebo/pull-request/2021)

    1. Added reverse checkboxes to joint creation dialog
        * [Pull request #2086](https://bitbucket.org/osrf/gazebo/pull-request/2086)

    1. Use opaque pointers in the model editor
        * [Pull request #2056](https://bitbucket.org/osrf/gazebo/pull-request/2056)
        * [Pull request #2059](https://bitbucket.org/osrf/gazebo/pull-request/2059)
        * [Pull request #2087](https://bitbucket.org/osrf/gazebo/pull-request/2087)

    1. Support joint creation between links in nested model.
        * [Pull request #2080](https://bitbucket.org/osrf/gazebo/pull-request/2080)

1. Building editor updates

    1. Use opaque pointers in the building editor
        * [Pull request #2041](https://bitbucket.org/osrf/gazebo/pull-request/2041)
        * [Pull request #2039](https://bitbucket.org/osrf/gazebo/pull-request/2039)
        * [Pull request #2055](https://bitbucket.org/osrf/gazebo/pull-request/2055)
        * [Pull request #2032](https://bitbucket.org/osrf/gazebo/pull-request/2032)
        * [Pull request #2082](https://bitbucket.org/osrf/gazebo/pull-request/2082)
        * [Pull request #2038](https://bitbucket.org/osrf/gazebo/pull-request/2038)
        * [Pull request #2033](https://bitbucket.org/osrf/gazebo/pull-request/2033)

    1. Use opaque pointers for GrabberHandle, add *LinkedGrabbers functions
        * [Pull request #2034](https://bitbucket.org/osrf/gazebo/pull-request/2034)

    1. Removed unused class: BuildingItem
        * [Pull request #2045](https://bitbucket.org/osrf/gazebo/pull-request/2045)

    1. Use opaque pointers for BuildingModelManip, move attachment logic to BuildingMaker
        * [Pull request #2046](https://bitbucket.org/osrf/gazebo/pull-request/2046)

    1. Use opaque pointers for all Dialog classes, add conversion from QPointF, move common logic to BaseInspectorDialog.
        * [Pull request #2083](https://bitbucket.org/osrf/gazebo/pull-request/2083)

## Gazebo 6.0

### Gazebo 6.7.0 (201X-01-12)

1. Add vector3 and quaternion rendering conversions
    * [Pull request 2276](https://bitbucket.org/osrf/gazebo/pull-request/2276)

1. Reverse view angle widget left and right view
    * [Pull request 2265](https://bitbucket.org/osrf/gazebo/pull-request/2265)
    * [Issue 1924](https://bitbucket.org/osrf/gazebo/issue/1924)

1. Fix race condition in ~TimePanelPrivate (#1919)
    * [Pull request 2250](https://bitbucket.org/osrf/gazebo/pull-request/2250)

1. Prevent orthographic camera from resetting zoom after animation
    * [Pull request 2267](https://bitbucket.org/osrf/gazebo/pull-request/2267)
    * [Issue #1927](https://bitbucket.org/osrf/gazebo/issues/1927)

1. Fix MeshToSDF missing scale issue
    * [Pull request 2258](https://bitbucket.org/osrf/gazebo/pull-request/2258)
    * [Issue #1925](https://bitbucket.org/osrf/gazebo/issues/1925)

1. Register Qt metatypes in gui tests
    * [Pull request 2273](https://bitbucket.org/osrf/gazebo/pull-request/2273)

1. Fix resetting model to initial pose
    * [Pull request 2307](https://bitbucket.org/osrf/gazebo/pull-request/2307)
    * [Issue #1960](https://bitbucket.org/osrf/gazebo/issues/1960)


### Gazebo 6.6.0 (2016-04-07)

1. fix: remove back projection
    * [Pull request 2201](https://bitbucket.org/osrf/gazebo/pull-request/2201)
    * A contribution from Yuki Furuta

1. Backport depth camera OSX fix and test
    * [Pull request 2230](https://bitbucket.org/osrf/gazebo/pull-request/2230)

1. Add missing tinyxml includes (gazebo6)
    * [Pull request 2218](https://bitbucket.org/osrf/gazebo/pull-request/2218)

1. Fix ray-cylinder collision in ode
    * [Pull request 2125](https://bitbucket.org/osrf/gazebo/pull-request/2125)

1. backport fixes for ffmpeg3 to gazebo6 (from pull request #2154)
    * [Pull request 2162](https://bitbucket.org/osrf/gazebo/pull-request/2162)

1. Install shapes_bitmask.world
    * [Pull request 2104](https://bitbucket.org/osrf/gazebo/pull-request/2104)

1. Add gazebo_client to gazebo.pc (gazebo6)
    * [Pull request 2102](https://bitbucket.org/osrf/gazebo/pull-request/2102)

1. Fix removing multiple camera sensors that have the same camera name
    * [Pull request 2081](https://bitbucket.org/osrf/gazebo/pull-request/2081)

1. Ensure that LINK_FRAME_VISUAL arrow components are deleted (#1812)
    * [Pull request 2078](https://bitbucket.org/osrf/gazebo/pull-request/2078)

1. add migration notes for gazebo::setupClient to gazebo::client::setup
    * [Pull request 2068](https://bitbucket.org/osrf/gazebo/pull-request/2068)

1. Update inertia properties during simulation: part 2
    * [Pull request 1984](https://bitbucket.org/osrf/gazebo/pull-request/1984)

1. Fix minimum window height
    * [Pull request 2002](https://bitbucket.org/osrf/gazebo/pull-request/2002)

1. Backport gpu laser test fix
    * [Pull request 1999](https://bitbucket.org/osrf/gazebo/pull-request/1999)

1. Relax physics tolerances for single-precision bullet (gazebo6)
    * [Pull request 1997](https://bitbucket.org/osrf/gazebo/pull-request/1997)

1. Fix minimum window height
    * [Pull request 1998](https://bitbucket.org/osrf/gazebo/pull-request/1998)

1. backport model editor fixed joint option to gazebo6
    * [Pull request 1957](https://bitbucket.org/osrf/gazebo/pull-request/1957)

1. Update shaders once per render update
    * [Pull request 1991](https://bitbucket.org/osrf/gazebo/pull-request/1991)

1. Relax physics tolerances for single-precision bullet
    * [Pull request 1976](https://bitbucket.org/osrf/gazebo/pull-request/1976)

1. Fix visual transparency issues
    * [Pull request 1967](https://bitbucket.org/osrf/gazebo/pull-request/1967)

1. fix memory corruption in transport/Publisher.cc
    * [Pull request 1951](https://bitbucket.org/osrf/gazebo/pull-request/1951)

1. Add test for SphericalCoordinates::LocalFromGlobal
    * [Pull request 1959](https://bitbucket.org/osrf/gazebo/pull-request/1959)

### Gazebo 6.5.1 (2015-10-29)

1. Fix removing multiple camera sensors that have the same camera name.
    * [Pull request #2081](https://bitbucket.org/osrf/gazebo/pull-request/2081)
    * [Issue #1811](https://bitbucket.org/osrf/gazebo/issues/1811)

1. Backport model editor toolbar fixed joint option from [pull request #1794](https://bitbucket.org/osrf/gazebo/pull-request/1794)
    * [Pull request #1957](https://bitbucket.org/osrf/gazebo/pull-request/1957)

1. Fix minimum window height
    * Backport of [pull request #1977](https://bitbucket.org/osrf/gazebo/pull-request/1977)
    * [Pull request #1998](https://bitbucket.org/osrf/gazebo/pull-request/1998)
    * [Issue #1706](https://bitbucket.org/osrf/gazebo/issue/1706)

1. Fix visual transparency issues
    * [Pull request #1967](https://bitbucket.org/osrf/gazebo/pull-request/1967)
    * [Issue #1726](https://bitbucket.org/osrf/gazebo/issue/1726)

### Gazebo 6.5.0 (2015-10-22)

1. Added ability to convert from spherical coordinates to local coordinates.
    * [Pull request #1955](https://bitbucket.org/osrf/gazebo/pull-request/1955)

### Gazebo 6.4.0 (2015-10-14)

1. Fix ABI problem. Make `Sensor::SetPose` function non virtual.
    * [Pull request #1947](https://bitbucket.org/osrf/gazebo/pull-request/1947)

1. Update inertia properties during simulation
    * [Pull request #1909](https://bitbucket.org/osrf/gazebo/pull-requests/1909)
    * [Design document](https://bitbucket.org/osrf/gazebo_design/src/default/inertia_resize/inertia_resize.md)

1. Fix transparency correction for opaque materials
    * [Pull request #1946](https://bitbucket.org/osrf/gazebo/pull-requests/1946/fix-transparency-correction-for-opaque/diff)

### Gazebo 6.3.0 (2015-10-06)

1. Added `Sensor::SetPose` function
    * [Pull request #1935](https://bitbucket.org/osrf/gazebo/pull-request/1935)

### Gazebo 6.2.0 (2015-10-02)

1. Update physics when the world is reset
    * Backport of [pull request #1903](https://bitbucket.org/osrf/gazebo/pull-request/1903)
    * [Pull request #1916](https://bitbucket.org/osrf/gazebo/pull-request/1916)
    * [Issue #101](https://bitbucket.org/osrf/gazebo/issue/101)

1. Added Copy constructor and assignment operator to MouseEvent
    * [Pull request #1855](https://bitbucket.org/osrf/gazebo/pull-request/1855)

### Gazebo 6.1.0 (2015-08-02)

1. Added logical_camera sensor.
    * [Pull request #1845](https://bitbucket.org/osrf/gazebo/pull-request/1845)

1. Added RandomVelocityPlugin, which applies a random velocity to a model's link.
    * [Pull request #1839](https://bitbucket.org/osrf/gazebo/pull-request/1839)

1. Sim events for joint position, velocity and applied force
    * [Pull request #1849](https://bitbucket.org/osrf/gazebo/pull-request/1849)

### Gazebo 6.0.0 (2015-07-27)

1. Added magnetometer sensor. A contribution from Andrew Symington.
    * [Pull request #1788](https://bitbucket.org/osrf/gazebo/pull-request/1788)

1. Added altimeter sensor. A contribution from Andrew Symington.
    * [Pull request #1792](https://bitbucket.org/osrf/gazebo/pull-request/1792)

1. Implement more control options for log playback:
  1. Rewind: The simulation starts from the beginning.
  1. Forward: The simulation jumps to the end of the log file.
  1. Seek: The simulation jumps to a specific point specified by its simulation
  time.
      * [Pull request #1737](https://bitbucket.org/osrf/gazebo/pull-request/1737)

1. Added Gazebo splash screen
    * [Pull request #1745](https://bitbucket.org/osrf/gazebo/pull-request/1745)

1. Added a transporter plugin which allows models to move from one location
   to another based on their location and the location of transporter pads.
    * [Pull request #1738](https://bitbucket.org/osrf/gazebo/pull-request/1738)

1. Implement forward/backwards multi-step for log playback. Now, the semantics
of a multi-step while playing back a log session are different from a multi-step
during a live simulation. While playback, a multi-step simulates all the
intermediate steps as before, but the client only perceives a single step.
E.g: You have a log file containing a 1 hour simulation session. You want to
jump to the minute 00H::30M::00S to check a specific aspect of the simulation.
You should not see continuous updates until minute 00H:30M:00S. Instead, you
should visualize a single jump to the specific instant of the simulation that
you are interested.
    * [Pull request #1623](https://bitbucket.org/osrf/gazebo/pull-request/1623)

1. Added browse button to log record dialog.
    * [Pull request #1719](https://bitbucket.org/osrf/gazebo/pull-request/1719)

1. Improved SVG support: arcs in paths, and contours made of multiple paths.
    * [Pull request #1608](https://bitbucket.org/osrf/gazebo/pull-request/1608)

1. Added simulation iterations to the world state.
    * [Pull request #1722](https://bitbucket.org/osrf/gazebo/pull-request/1722)

1. Added multiple LiftDrag plugins to the cessna_demo.world to allow the Cessna
C-172 model to fly.
    * [Pull request #1715](https://bitbucket.org/osrf/gazebo/pull-request/1715)

1. Added a plugin to control a Cessna C-172 via messages (CessnaPlugin), and a
GUI plugin to test this functionality with the keyboard (CessnaGUIPlugin). Added
world with the Cessna model and the two previous plugins loaded
(cessna_demo.world).
    * [Pull request #1712](https://bitbucket.org/osrf/gazebo/pull-request/1712)

1. Added world with OSRF building and an elevator
    * [Pull request #1697](https://bitbucket.org/osrf/gazebo/pull-request/1697)

1. Fixed collide bitmask by changing default value from 0x1 to 0xffff.
    * [Pull request #1696](https://bitbucket.org/osrf/gazebo/pull-request/1696)

1. Added a plugin to control an elevator (ElevatorPlugin), and an OccupiedEvent plugin that sends a message when a model is within a specified region.
    * [Pull request #1694](https://bitbucket.org/osrf/gazebo/pull-request/1694)
    * [Pull request #1775](https://bitbucket.org/osrf/gazebo/pull-request/1775)

1. Added Layers tab and meta information for visuals.
    * [Pull request #1674](https://bitbucket.org/osrf/gazebo/pull-request/1674)

1. Added countdown behavior for common::Timer and exposed the feature in TimerGUIPlugin.
    * [Pull request #1690](https://bitbucket.org/osrf/gazebo/pull-request/1690)

1. Added BuoyancyPlugin for simulating the buoyancy of an object in a column of fluid.
    * [Pull request #1622](https://bitbucket.org/osrf/gazebo/pull-request/1622)

1. Added ComputeVolume function for simple shape subclasses of Shape.hh.
    * [Pull request #1605](https://bitbucket.org/osrf/gazebo/pull-request/1605)

1. Add option to parallelize the ODE quickstep constraint solver,
which solves an LCP twice with different parameters in order
to corrected for position projection errors.
    * [Pull request #1561](https://bitbucket.org/osrf/gazebo/pull-request/1561)

1. Get/Set user camera pose in GUI.
    * [Pull request #1649](https://bitbucket.org/osrf/gazebo/pull-request/1649)
    * [Issue #1595](https://bitbucket.org/osrf/gazebo/issue/1595)

1. Added ViewAngleWidget, removed hard-coded reset view and removed MainWindow::Reset(). Also added GLWidget::GetSelectedVisuals().
    * [Pull request #1768](https://bitbucket.org/osrf/gazebo/pull-request/1768)
    * [Issue #1507](https://bitbucket.org/osrf/gazebo/issue/1507)

1. Windows support. This consists mostly of numerous small changes to support
compilation on Windows.
    * [Pull request #1616](https://bitbucket.org/osrf/gazebo/pull-request/1616)
    * [Pull request #1618](https://bitbucket.org/osrf/gazebo/pull-request/1618)
    * [Pull request #1620](https://bitbucket.org/osrf/gazebo/pull-request/1620)
    * [Pull request #1625](https://bitbucket.org/osrf/gazebo/pull-request/1625)
    * [Pull request #1626](https://bitbucket.org/osrf/gazebo/pull-request/1626)
    * [Pull request #1627](https://bitbucket.org/osrf/gazebo/pull-request/1627)
    * [Pull request #1628](https://bitbucket.org/osrf/gazebo/pull-request/1628)
    * [Pull request #1629](https://bitbucket.org/osrf/gazebo/pull-request/1629)
    * [Pull request #1630](https://bitbucket.org/osrf/gazebo/pull-request/1630)
    * [Pull request #1631](https://bitbucket.org/osrf/gazebo/pull-request/1631)
    * [Pull request #1632](https://bitbucket.org/osrf/gazebo/pull-request/1632)
    * [Pull request #1633](https://bitbucket.org/osrf/gazebo/pull-request/1633)
    * [Pull request #1635](https://bitbucket.org/osrf/gazebo/pull-request/1635)
    * [Pull request #1637](https://bitbucket.org/osrf/gazebo/pull-request/1637)
    * [Pull request #1639](https://bitbucket.org/osrf/gazebo/pull-request/1639)
    * [Pull request #1647](https://bitbucket.org/osrf/gazebo/pull-request/1647)
    * [Pull request #1650](https://bitbucket.org/osrf/gazebo/pull-request/1650)
    * [Pull request #1651](https://bitbucket.org/osrf/gazebo/pull-request/1651)
    * [Pull request #1653](https://bitbucket.org/osrf/gazebo/pull-request/1653)
    * [Pull request #1654](https://bitbucket.org/osrf/gazebo/pull-request/1654)
    * [Pull request #1657](https://bitbucket.org/osrf/gazebo/pull-request/1657)
    * [Pull request #1658](https://bitbucket.org/osrf/gazebo/pull-request/1658)
    * [Pull request #1659](https://bitbucket.org/osrf/gazebo/pull-request/1659)
    * [Pull request #1660](https://bitbucket.org/osrf/gazebo/pull-request/1660)
    * [Pull request #1661](https://bitbucket.org/osrf/gazebo/pull-request/1661)
    * [Pull request #1669](https://bitbucket.org/osrf/gazebo/pull-request/1669)
    * [Pull request #1670](https://bitbucket.org/osrf/gazebo/pull-request/1670)
    * [Pull request #1672](https://bitbucket.org/osrf/gazebo/pull-request/1672)
    * [Pull request #1682](https://bitbucket.org/osrf/gazebo/pull-request/1682)
    * [Pull request #1683](https://bitbucket.org/osrf/gazebo/pull-request/1683)

1. Install `libgazebo_server_fixture`. This will facilitate tests external to the main gazebo repository. See `examples/stand_alone/test_fixture`.
    * [Pull request #1606](https://bitbucket.org/osrf/gazebo/pull-request/1606)

1. Laser visualization renders light blue for rays that do not hit obstacles, and dark blue for other rays.
    * [Pull request #1607](https://bitbucket.org/osrf/gazebo/pull-request/1607)
    * [Issue #1576](https://bitbucket.org/osrf/gazebo/issue/1576)

1. Add VisualType enum to Visual and clean up visuals when entity is deleted.
    * [Pull request #1614](https://bitbucket.org/osrf/gazebo/pull-request/1614)

1. Alert user of connection problems when using the REST service plugin
    * [Pull request #1655](https://bitbucket.org/osrf/gazebo/pull-request/1655)
    * [Issue #1574](https://bitbucket.org/osrf/gazebo/issue/1574)

1. ignition-math is now a dependency.
    + [http://ignitionrobotics.org/libraries/math](http://ignitionrobotics.org/libraries/math)
    + [Gazebo::math migration](https://bitbucket.org/osrf/gazebo/src/583edbeb90759d43d994cc57c0797119dd6d2794/ign-math-migration.md)

1. Detect uuid library during compilation.
    * [Pull request #1655](https://bitbucket.org/osrf/gazebo/pull-request/1655)
    * [Issue #1572](https://bitbucket.org/osrf/gazebo/issue/1572)

1. New accessors in LogPlay class.
    * [Pull request #1577](https://bitbucket.org/osrf/gazebo/pull-request/1577)

1. Added a plugin to send messages to an existing website.
   Added gui::MainWindow::AddMenu and msgs/rest_error, msgs/rest_login, msgs rest/post
    * [Pull request #1524](https://bitbucket.org/osrf/gazebo/pull-request/1524)

1. Fix deprecation warnings when using SDFormat 3.0.2, 3.0.3 prereleases
    * [Pull request #1568](https://bitbucket.org/osrf/gazebo/pull-request/1568)

1. Use GAZEBO_CFLAGS or GAZEBO_CXX_FLAGS in CMakeLists.txt for example plugins
    * [Pull request #1573](https://bitbucket.org/osrf/gazebo/pull-request/1573)

1. Added Link::OnWrenchMsg subscriber with test
    * [Pull request #1582](https://bitbucket.org/osrf/gazebo/pull-request/1582)

1. Show/hide GUI overlays using the menu bar.
    * [Pull request #1555](https://bitbucket.org/osrf/gazebo/pull-request/1555)

1. Added world origin indicator rendering::OriginVisual.
    * [Pull request #1700](https://bitbucket.org/osrf/gazebo/pull-request/1700)

1. Show/hide toolbars using the menu bars and shortcut.
   Added MainWindow::CloneAction.
   Added Window menu to Model Editor.
    * [Pull request #1584](https://bitbucket.org/osrf/gazebo/pull-request/1584)

1. Added event to show/hide toolbars.
    * [Pull request #1707](https://bitbucket.org/osrf/gazebo/pull-request/1707)

1. Added optional start/stop/reset buttons to timer GUI plugin.
    * [Pull request #1576](https://bitbucket.org/osrf/gazebo/pull-request/1576)

1. Timer GUI Plugin: Treat negative positions as positions from the ends
    * [Pull request #1703](https://bitbucket.org/osrf/gazebo/pull-request/1703)

1. Added Visual::GetDepth() and Visual::GetNthAncestor()
    * [Pull request #1613](https://bitbucket.org/osrf/gazebo/pull-request/1613)

1. Added a context menu for links
    * [Pull request #1589](https://bitbucket.org/osrf/gazebo/pull-request/1589)

1. Separate TimePanel's display into TimeWidget and LogPlayWidget.
    * [Pull request #1564](https://bitbucket.org/osrf/gazebo/pull-request/1564)

1. Display confirmation message after log is saved
    * [Pull request #1646](https://bitbucket.org/osrf/gazebo/pull-request/1646)

1. Added LogPlayView to display timeline and LogPlaybackStatistics message type.
    * [Pull request #1724](https://bitbucket.org/osrf/gazebo/pull-request/1724)

1. Added Time::FormattedString and removed all other FormatTime functions.
    * [Pull request #1710](https://bitbucket.org/osrf/gazebo/pull-request/1710)

1. Added support for Oculus DK2
    * [Pull request #1526](https://bitbucket.org/osrf/gazebo/pull-request/1526)

1. Use collide_bitmask from SDF to perform collision filtering
    * [Pull request #1470](https://bitbucket.org/osrf/gazebo/pull-request/1470)

1. Pass Coulomb surface friction parameters to DART.
    * [Pull request #1420](https://bitbucket.org/osrf/gazebo/pull-request/1420)

1. Added ModelAlign::SetHighlighted
    * [Pull request #1598](https://bitbucket.org/osrf/gazebo/pull-request/1598)

1. Added various Get functions to Visual. Also added a ConvertGeometryType function to msgs.
    * [Pull request #1402](https://bitbucket.org/osrf/gazebo/pull-request/1402)

1. Get and Set visibility of SelectionObj's handles, with unit test.
    * [Pull request #1417](https://bitbucket.org/osrf/gazebo/pull-request/1417)

1. Set material of SelectionObj's handles.
    * [Pull request #1472](https://bitbucket.org/osrf/gazebo/pull-request/1472)

1. Add SelectionObj::Fini with tests and make Visual::Fini virtual
    * [Pull request #1685](https://bitbucket.org/osrf/gazebo/pull-request/1685)

1. Allow link selection with the mouse if parent model already selected.
    * [Pull request #1409](https://bitbucket.org/osrf/gazebo/pull-request/1409)

1. Added ModelRightMenu::EntityTypes.
    * [Pull request #1414](https://bitbucket.org/osrf/gazebo/pull-request/1414)

1. Scale joint visuals according to link size.
    * [Pull request #1591](https://bitbucket.org/osrf/gazebo/pull-request/1591)
    * [Issue #1563](https://bitbucket.org/osrf/gazebo/issue/1563)

1. Added Gazebo/CoM material.
    * [Pull request #1439](https://bitbucket.org/osrf/gazebo/pull-request/1439)

1. Added arc parameter to MeshManager::CreateTube
    * [Pull request #1436](https://bitbucket.org/osrf/gazebo/pull-request/1436)

1. Added View Inertia and InertiaVisual, changed COMVisual to sphere proportional to mass.
    * [Pull request #1445](https://bitbucket.org/osrf/gazebo/pull-request/1445)

1. Added View Link Frame and LinkFrameVisual. Visual::SetTransparency goes into texture_unit.
    * [Pull request #1762](https://bitbucket.org/osrf/gazebo/pull-request/1762)
    * [Issue #853](https://bitbucket.org/osrf/gazebo/issue/853)

1. Changed the position of Save and Cancel buttons on editor dialogs
    * [Pull request #1442](https://bitbucket.org/osrf/gazebo/pull-request/1442)
    * [Issue #1377](https://bitbucket.org/osrf/gazebo/issue/1377)

1. Fixed Visual material updates
    * [Pull request #1454](https://bitbucket.org/osrf/gazebo/pull-request/1454)
    * [Issue #1455](https://bitbucket.org/osrf/gazebo/issue/1455)

1. Added Matrix3::Inverse() and tests
    * [Pull request #1481](https://bitbucket.org/osrf/gazebo/pull-request/1481)

1. Implemented AddLinkForce for ODE.
    * [Pull request #1456](https://bitbucket.org/osrf/gazebo/pull-request/1456)

1. Updated ConfigWidget class to parse enum values.
    * [Pull request #1518](https://bitbucket.org/osrf/gazebo/pull-request/1518)

1. Added PresetManager to physics libraries and corresponding integration test.
    * [Pull request #1471](https://bitbucket.org/osrf/gazebo/pull-request/1471)

1. Sync name and location on SaveDialog.
    * [Pull request #1563](https://bitbucket.org/osrf/gazebo/pull-request/1563)

1. Added Apply Force/Torque dialog
    * [Pull request #1600](https://bitbucket.org/osrf/gazebo/pull-request/1600)

1. Added Apply Force/Torque visuals
    * [Pull request #1619](https://bitbucket.org/osrf/gazebo/pull-request/1619)

1. Added Apply Force/Torque OnMouseRelease and ActivateWindow
    * [Pull request #1699](https://bitbucket.org/osrf/gazebo/pull-request/1699)

1. Added Apply Force/Torque mouse interactions, modes, activation
    * [Pull request #1731](https://bitbucket.org/osrf/gazebo/pull-request/1731)

1. Added inertia pose getter for COMVisual and COMVisual_TEST
    * [Pull request #1581](https://bitbucket.org/osrf/gazebo/pull-request/1581)

1. Model editor updates
    1. Joint preview using JointVisuals.
        * [Pull request #1369](https://bitbucket.org/osrf/gazebo/pull-request/1369)

    1. Added inspector for configuring link, visual, and collision properties.
        * [Pull request #1408](https://bitbucket.org/osrf/gazebo/pull-request/1408)

    1. Saving, exiting, generalizing SaveDialog.
        * [Pull request #1401](https://bitbucket.org/osrf/gazebo/pull-request/1401)

    1. Inspectors redesign
        * [Pull request #1586](https://bitbucket.org/osrf/gazebo/pull-request/1586)

    1. Edit existing model.
        * [Pull request #1425](https://bitbucket.org/osrf/gazebo/pull-request/1425)

    1. Add joint inspector to link's context menu.
        * [Pull request #1449](https://bitbucket.org/osrf/gazebo/pull-request/1449)
        * [Issue #1443](https://bitbucket.org/osrf/gazebo/issue/1443)

    1. Added button to select mesh file on inspector.
        * [Pull request #1460](https://bitbucket.org/osrf/gazebo/pull-request/1460)
        * [Issue #1450](https://bitbucket.org/osrf/gazebo/issue/1450)

    1. Renamed Part to Link.
        * [Pull request #1478](https://bitbucket.org/osrf/gazebo/pull-request/1478)

    1. Fix snapping inside editor.
        * [Pull request #1489](https://bitbucket.org/osrf/gazebo/pull-request/1489)
        * [Issue #1457](https://bitbucket.org/osrf/gazebo/issue/1457)

    1. Moved DataLogger from Window menu to the toolbar and moved screenshot button to the right.
        * [Pull request #1665](https://bitbucket.org/osrf/gazebo/pull-request/1665)

    1. Keep loaded model's name.
        * [Pull request #1516](https://bitbucket.org/osrf/gazebo/pull-request/1516)
        * [Issue #1504](https://bitbucket.org/osrf/gazebo/issue/1504)

    1. Added ExtrudeDialog.
        * [Pull request #1483](https://bitbucket.org/osrf/gazebo/pull-request/1483)

    1. Hide time panel inside editor and keep main window's paused state.
        * [Pull request #1500](https://bitbucket.org/osrf/gazebo/pull-request/1500)

    1. Fixed pose issues and added ModelCreator_TEST.
        * [Pull request #1509](https://bitbucket.org/osrf/gazebo/pull-request/1509)
        * [Issue #1497](https://bitbucket.org/osrf/gazebo/issue/1497)
        * [Issue #1509](https://bitbucket.org/osrf/gazebo/issue/1509)

    1. Added list of links and joints.
        * [Pull request #1515](https://bitbucket.org/osrf/gazebo/pull-request/1515)
        * [Issue #1418](https://bitbucket.org/osrf/gazebo/issue/1418)

    1. Expose API to support adding items to the palette.
        * [Pull request #1565](https://bitbucket.org/osrf/gazebo/pull-request/1565)

    1. Added menu for toggling joint visualization
        * [Pull request #1551](https://bitbucket.org/osrf/gazebo/pull-request/1551)
        * [Issue #1483](https://bitbucket.org/osrf/gazebo/issue/1483)

    1. Add schematic view to model editor
        * [Pull request #1562](https://bitbucket.org/osrf/gazebo/pull-request/1562)

1. Building editor updates
    1. Make palette tips tooltip clickable to open.
        * [Pull request #1519](https://bitbucket.org/osrf/gazebo/pull-request/1519)
        * [Issue #1370](https://bitbucket.org/osrf/gazebo/issue/1370)

    1. Add measurement unit to building inspectors.
        * [Pull request #1741](https://bitbucket.org/osrf/gazebo/pull-request/1741)
        * [Issue #1363](https://bitbucket.org/osrf/gazebo/issue/1363)

    1. Add `BaseInspectorDialog` as a base class for inspectors.
        * [Pull request #1749](https://bitbucket.org/osrf/gazebo/pull-request/1749)

## Gazebo 5.0

### Gazebo 5.4.0 (2017-01-17)

1. Check FSAA support when creating camera render textures
    * [Pull request 2442](https://bitbucket.org/osrf/gazebo/pull-request/2442)
    * [Issue #1837](https://bitbucket.org/osrf/gazebo/issue/1837)

1. Fix mouse picking with transparent visuals
    * [Pull request 2305](https://bitbucket.org/osrf/gazebo/pull-request/2305)
    * [Issue #1956](https://bitbucket.org/osrf/gazebo/issue/1956)

1. Backport fix for DepthCamera visibility mask
    * [Pull request 2286](https://bitbucket.org/osrf/gazebo/pull-request/2286)
    * [Pull request 2287](https://bitbucket.org/osrf/gazebo/pull-request/2287)

1. Backport sensor reset fix
    * [Pull request 2272](https://bitbucket.org/osrf/gazebo/pull-request/2272)
    * [Issue #1917](https://bitbucket.org/osrf/gazebo/issue/1917)

1. Fix model snap tool highlighting
    * [Pull request 2293](https://bitbucket.org/osrf/gazebo/pull-request/2293)
    * [Issue #1955](https://bitbucket.org/osrf/gazebo/issue/1955)

### Gazebo 5.3.0 (2015-04-07)

1. fix: remove back projection
    * [Pull request 2201](https://bitbucket.org/osrf/gazebo/pull-request/2201)
    * A contribution from Yuki Furuta

1. Backport depth camera OSX fix and test
    * [Pull request 2230](https://bitbucket.org/osrf/gazebo/pull-request/2230)

1. Add missing tinyxml includes
    * [Pull request 2216](https://bitbucket.org/osrf/gazebo/pull-request/2216)

1. backport fixes for ffmpeg3 to gazebo5 (from pull request #2154)
    * [Pull request 2161](https://bitbucket.org/osrf/gazebo/pull-request/2161)

1. Check for valid display using xwininfo -root
    * [Pull request 2111](https://bitbucket.org/osrf/gazebo/pull-request/2111)

1. Don't search for sdformat4 on gazebo5, since gazebo5 can't handle sdformat protocol 1.6
    * [Pull request 2092](https://bitbucket.org/osrf/gazebo/pull-request/2092)

1. Fix minimum window height
    * [Pull request 2002](https://bitbucket.org/osrf/gazebo/pull-request/2002)

1. Relax physics tolerances for single-precision bullet
    * [Pull request 1976](https://bitbucket.org/osrf/gazebo/pull-request/1976)

1. Try finding sdformat 4 in gazebo5 branch
    * [Pull request 1972](https://bitbucket.org/osrf/gazebo/pull-request/1972)

1. Fix_send_message (backport of pull request #1951)
    * [Pull request 1964](https://bitbucket.org/osrf/gazebo/pull-request/1964)
    * A contribution from Samuel Lekieffre

1. Export the media path in the cmake config file.
    * [Pull request 1933](https://bitbucket.org/osrf/gazebo/pull-request/1933)

1. Shorten gearbox test since it is failing via timeout on osx
    * [Pull request 1937](https://bitbucket.org/osrf/gazebo/pull-request/1937)

### Gazebo 5.2.1 (2015-10-02)

1. Fix minimum window height
    * Backport of [pull request #1977](https://bitbucket.org/osrf/gazebo/pull-request/1977)
    * [Pull request #2002](https://bitbucket.org/osrf/gazebo/pull-request/2002)
    * [Issue #1706](https://bitbucket.org/osrf/gazebo/issue/1706)

### Gazebo 5.2.0 (2015-10-02)

1. Initialize sigact struct fields that valgrind said were being used uninitialized
    * [Pull request #1809](https://bitbucket.org/osrf/gazebo/pull-request/1809)

1. Add missing ogre includes to ensure macros are properly defined
    * [Pull request #1813](https://bitbucket.org/osrf/gazebo/pull-request/1813)

1. Use ToSDF functions to simplify physics_friction test
    * [Pull request #1808](https://bitbucket.org/osrf/gazebo/pull-request/1808)

1. Added lines to laser sensor visualization
    * [Pull request #1742](https://bitbucket.org/osrf/gazebo/pull-request/1742)
    * [Issue #935](https://bitbucket.org/osrf/gazebo/issue/935)

1. Fix BulletSliderJoint friction for bullet 2.83
    * [Pull request #1686](https://bitbucket.org/osrf/gazebo/pull-request/1686)

1. Fix heightmap model texture loading.
    * [Pull request #1592](https://bitbucket.org/osrf/gazebo/pull-request/1592)

1. Disable failing pr2 test for dart
    * [Pull request #1540](https://bitbucket.org/osrf/gazebo/pull-request/1540)
    * [Issue #1435](https://bitbucket.org/osrf/gazebo/issue/1435)

### Gazebo 5.1.0 (2015-03-20)
1. Backport pull request #1527 (FindOGRE.cmake for non-Debian systems)
  * [Pull request #1532](https://bitbucket.org/osrf/gazebo/pull-request/1532)

1. Respect system cflags when not using USE_UPSTREAM_CFLAGS
  * [Pull request #1531](https://bitbucket.org/osrf/gazebo/pull-request/1531)

1. Allow light manipulation
  * [Pull request #1529](https://bitbucket.org/osrf/gazebo/pull-request/1529)

1. Allow sdformat 2.3.1+ or 3+ and fix tests
  * [Pull request #1484](https://bitbucket.org/osrf/gazebo/pull-request/1484)

1. Add Link::GetWorldAngularMomentum function and test.
  * [Pull request #1482](https://bitbucket.org/osrf/gazebo/pull-request/1482)

1. Preserve previous GAZEBO_MODEL_PATH values when sourcing setup.sh
  * [Pull request #1430](https://bitbucket.org/osrf/gazebo/pull-request/1430)

1. Implement Coulomb joint friction for DART
  * [Pull request #1427](https://bitbucket.org/osrf/gazebo/pull-request/1427)
  * [Issue #1281](https://bitbucket.org/osrf/gazebo/issue/1281)

1. Fix simple shape normals.
    * [Pull request #1477](https://bitbucket.org/osrf/gazebo/pull-request/1477)
    * [Issue #1369](https://bitbucket.org/osrf/gazebo/issue/1369)

1. Use Msg-to-SDF conversion functions in tests, add ServerFixture::SpawnModel(msgs::Model).
    * [Pull request #1466](https://bitbucket.org/osrf/gazebo/pull-request/1466)

1. Added Model Msg-to-SDF conversion functions and test.
    * [Pull request #1429](https://bitbucket.org/osrf/gazebo/pull-request/1429)

1. Added Joint Msg-to-SDF conversion functions and test.
    * [Pull request #1419](https://bitbucket.org/osrf/gazebo/pull-request/1419)

1. Added Visual, Material Msg-to-SDF conversion functions and ShaderType to string conversion functions.
    * [Pull request #1415](https://bitbucket.org/osrf/gazebo/pull-request/1415)

1. Implement Coulomb joint friction for BulletSliderJoint
  * [Pull request #1452](https://bitbucket.org/osrf/gazebo/pull-request/1452)
  * [Issue #1348](https://bitbucket.org/osrf/gazebo/issue/1348)

### Gazebo 5.0.0 (2015-01-27)
1. Support for using [digital elevation maps](http://gazebosim.org/tutorials?tut=dem) has been added to debian packages.

1. C++11 support (C++11 compatible compiler is now required)
    * [Pull request #1340](https://bitbucket.org/osrf/gazebo/pull-request/1340)

1. Implemented private data pointer for the World class.
    * [Pull request #1383](https://bitbucket.org/osrf/gazebo/pull-request/1383)

1. Implemented private data pointer for the Scene class.
    * [Pull request #1385](https://bitbucket.org/osrf/gazebo/pull-request/1385)

1. Added a events::Event::resetWorld event that is triggered when World::Reset is called.
    * [Pull request #1332](https://bitbucket.org/osrf/gazebo/pull-request/1332)
    * [Issue #1375](https://bitbucket.org/osrf/gazebo/issue/1375)

1. Fixed `math::Box::GetCenter` functionality.
    * [Pull request #1278](https://bitbucket.org/osrf/gazebo/pull-request/1278)
    * [Issue #1327](https://bitbucket.org/osrf/gazebo/issue/1327)

1. Added a GUI timer plugin that facilitates the display and control a timer inside the Gazebo UI.
    * [Pull request #1270](https://bitbucket.org/osrf/gazebo/pull-request/1270)

1. Added ability to load plugins via SDF.
    * [Pull request #1261](https://bitbucket.org/osrf/gazebo/pull-request/1261)

1. Added GUIEvent to hide/show the left GUI pane.
    * [Pull request #1269](https://bitbucket.org/osrf/gazebo/pull-request/1269)

1. Modified KeyEventHandler and GLWidget so that hotkeys can be suppressed by custom KeyEvents set up by developers
    * [Pull request #1251](https://bitbucket.org/osrf/gazebo/pull-request/1251)

1. Added ability to read the directory where the log files are stored.
    * [Pull request #1277](https://bitbucket.org/osrf/gazebo/pull-request/1277)

1. Implemented a simulation cloner
    * [Pull request #1180](https://bitbucket.org/osrf/gazebo/pull-request/1180/clone-a-simulation)

1. Added GUI overlay plugins. Users can now write a Gazebo + QT plugin that displays widgets over the render window.
  * [Pull request #1181](https://bitbucket.org/osrf/gazebo/pull-request/1181)

1. Change behavior of Joint::SetVelocity, add Joint::SetVelocityLimit(unsigned int, double)
  * [Pull request #1218](https://bitbucket.org/osrf/gazebo/pull-request/1218)
  * [Issue #964](https://bitbucket.org/osrf/gazebo/issue/964)

1. Implement Coulomb joint friction for ODE
  * [Pull request #1221](https://bitbucket.org/osrf/gazebo/pull-request/1221)
  * [Issue #381](https://bitbucket.org/osrf/gazebo/issue/381)

1. Implement Coulomb joint friction for BulletHingeJoint
  * [Pull request #1317](https://bitbucket.org/osrf/gazebo/pull-request/1317)
  * [Issue #1348](https://bitbucket.org/osrf/gazebo/issue/1348)

1. Implemented camera lens distortion.
  * [Pull request #1213](https://bitbucket.org/osrf/gazebo/pull-request/1213)

1. Kill rogue gzservers left over from failed INTEGRATION_world_clone tests
   and improve robustness of `UNIT_gz_TEST`
  * [Pull request #1232](https://bitbucket.org/osrf/gazebo/pull-request/1232)
  * [Issue #1299](https://bitbucket.org/osrf/gazebo/issue/1299)

1. Added RenderWidget::ShowToolbar to toggle visibility of top toolbar.
  * [Pull request #1248](https://bitbucket.org/osrf/gazebo/pull-request/1248)

1. Fix joint axis visualization.
  * [Pull request #1258](https://bitbucket.org/osrf/gazebo/pull-request/1258)

1. Change UserCamera view control via joysticks. Clean up rate control vs. pose control.
   see UserCamera::OnJoyPose and UserCamera::OnJoyTwist. Added view twist control toggle
   with joystick button 1.
  * [Pull request #1249](https://bitbucket.org/osrf/gazebo/pull-request/1249)

1. Added RenderWidget::GetToolbar to get the top toolbar and change its actions on ModelEditor.
    * [Pull request #1263](https://bitbucket.org/osrf/gazebo/pull-request/1263)

1. Added accessor for MainWindow graphical widget to GuiIface.
    * [Pull request #1250](https://bitbucket.org/osrf/gazebo/pull-request/1250)

1. Added a ConfigWidget class that takes in a google protobuf message and generates widgets for configuring the fields in the message
    * [Pull request #1285](https://bitbucket.org/osrf/gazebo/pull-request/1285)

1. Added GLWidget::OnModelEditor when model editor is triggered, and MainWindow::OnEditorGroup to manually uncheck editor actions.
    * [Pull request #1283](https://bitbucket.org/osrf/gazebo/pull-request/1283)

1. Added Collision, Geometry, Inertial, Surface Msg-to-SDF conversion functions.
    * [Pull request #1315](https://bitbucket.org/osrf/gazebo/pull-request/1315)

1. Added "button modifier" fields (control, shift, and alt) to common::KeyEvent.
    * [Pull request #1325](https://bitbucket.org/osrf/gazebo/pull-request/1325)

1. Added inputs for environment variable GAZEBO_GUI_INI_FILE for reading a custom .ini file.
    * [Pull request #1252](https://bitbucket.org/osrf/gazebo/pull-request/1252)

1. Fixed crash on "permission denied" bug, added insert_model integration test.
    * [Pull request #1329](https://bitbucket.org/osrf/gazebo/pull-request/1329/)

1. Enable simbody joint tests, implement `SimbodyJoint::GetParam`, create
   `Joint::GetParam`, fix bug in `BulletHingeJoint::SetParam`.
    * [Pull request #1404](https://bitbucket.org/osrf/gazebo/pull-request/1404/)

1. Building editor updates
    1. Fixed inspector resizing.
        * [Pull request #1230](https://bitbucket.org/osrf/gazebo/pull-request/1230)
        * [Issue #395](https://bitbucket.org/osrf/gazebo/issue/395)

    1. Doors and windows move proportionally with wall.
        * [Pull request #1231](https://bitbucket.org/osrf/gazebo/pull-request/1231)
        * [Issue #368](https://bitbucket.org/osrf/gazebo/issue/368)

    1. Inspector dialogs stay on top.
        * [Pull request #1229](https://bitbucket.org/osrf/gazebo/pull-request/1229)
        * [Issue #417](https://bitbucket.org/osrf/gazebo/issue/417)

    1. Make model name editable on palette.
        * [Pull request #1239](https://bitbucket.org/osrf/gazebo/pull-request/1239)

    1. Import background image and improve add/delete levels.
        * [Pull request #1214](https://bitbucket.org/osrf/gazebo/pull-request/1214)
        * [Issue #422](https://bitbucket.org/osrf/gazebo/issue/422)
        * [Issue #361](https://bitbucket.org/osrf/gazebo/issue/361)

    1. Fix changing draw mode.
        * [Pull request #1233](https://bitbucket.org/osrf/gazebo/pull-request/1233)
        * [Issue #405](https://bitbucket.org/osrf/gazebo/issue/405)

    1. Tips on palette's top-right corner.
        * [Pull request #1241](https://bitbucket.org/osrf/gazebo/pull-request/1241)

    1. New buttons and layout for the palette.
        * [Pull request #1242](https://bitbucket.org/osrf/gazebo/pull-request/1242)

    1. Individual wall segments instead of polylines.
        * [Pull request #1246](https://bitbucket.org/osrf/gazebo/pull-request/1246)
        * [Issue #389](https://bitbucket.org/osrf/gazebo/issue/389)
        * [Issue #415](https://bitbucket.org/osrf/gazebo/issue/415)

    1. Fix exiting and saving, exiting when there's nothing drawn, fix text on popups.
        * [Pull request #1296](https://bitbucket.org/osrf/gazebo/pull-request/1296)

    1. Display measure for selected wall segment.
        * [Pull request #1291](https://bitbucket.org/osrf/gazebo/pull-request/1291)
        * [Issue #366](https://bitbucket.org/osrf/gazebo/issue/366)

    1. Highlight selected item's 3D visual.
        * [Pull request #1292](https://bitbucket.org/osrf/gazebo/pull-request/1292)

    1. Added color picker to inspector dialogs.
        * [Pull request #1298](https://bitbucket.org/osrf/gazebo/pull-request/1298)

    1. Snapping on by default, off holding Shift. Improved snapping.
        * [Pull request #1304](https://bitbucket.org/osrf/gazebo/pull-request/1304)

    1. Snap walls to length increments, moved scale to SegmentItem and added Get/SetScale, added SegmentItem::SnapAngle and SegmentItem::SnapLength.
        * [Pull request #1311](https://bitbucket.org/osrf/gazebo/pull-request/1311)

    1. Make buildings available in "Insert Models" tab, improve save flow.
        * [Pull request #1312](https://bitbucket.org/osrf/gazebo/pull-request/1312)

    1. Added EditorItem::SetHighlighted.
        * [Pull request #1308](https://bitbucket.org/osrf/gazebo/pull-request/1308)

    1. Current level is transparent, lower levels opaque, higher levels invisible.
        * [Pull request #1303](https://bitbucket.org/osrf/gazebo/pull-request/1303)

    1. Detach all child manips when item is deleted, added BuildingMaker::DetachAllChildren.
        * [Pull request #1316](https://bitbucket.org/osrf/gazebo/pull-request/1316)

    1. Added texture picker to inspector dialogs.
        * [Pull request #1306](https://bitbucket.org/osrf/gazebo/pull-request/1306)

    1. Measures for doors and windows. Added RectItem::angleOnWall and related Get/Set.
        * [Pull request #1322](https://bitbucket.org/osrf/gazebo/pull-request/1322)
        * [Issue #370](https://bitbucket.org/osrf/gazebo/issue/370)

    1. Added Gazebo/BuildingFrame material to display holes for doors and windows on walls.
        * [Pull request #1338](https://bitbucket.org/osrf/gazebo/pull-request/1338)

    1. Added Gazebo/Bricks material to be used as texture on the building editor.
        * [Pull request #1333](https://bitbucket.org/osrf/gazebo/pull-request/1333)

    1. Pick colors from the palette and assign on 3D view. Added mouse and key event handlers to BuildingMaker, and events to communicate from BuildingModelManip to EditorItem.
        * [Pull request #1336](https://bitbucket.org/osrf/gazebo/pull-request/1336)

    1. Pick textures from the palette and assign in 3D view.
        * [Pull request #1368](https://bitbucket.org/osrf/gazebo/pull-request/1368)

1. Model editor updates
    1. Fix adding/removing event filters .
        * [Pull request #1279](https://bitbucket.org/osrf/gazebo/pull-request/1279)

    1. Enabled multi-selection and align tool inside model editor.
        * [Pull request #1302](https://bitbucket.org/osrf/gazebo/pull-request/1302)
        * [Issue #1323](https://bitbucket.org/osrf/gazebo/issue/1323)

    1. Enabled snap mode inside model editor.
        * [Pull request #1331](https://bitbucket.org/osrf/gazebo/pull-request/1331)
        * [Issue #1318](https://bitbucket.org/osrf/gazebo/issue/1318)

    1. Implemented copy/pasting of links.
        * [Pull request #1330](https://bitbucket.org/osrf/gazebo/pull-request/1330)

1. GUI publishes model selection information on ~/selection topic.
    * [Pull request #1318](https://bitbucket.org/osrf/gazebo/pull-request/1318)

## Gazebo 4.0

### Gazebo 4.x.x (2015-xx-xx)

1. Fix build for Bullet 2.83, enable angle wrapping for BulletHingeJoint
    * [Pull request #1664](https://bitbucket.org/osrf/gazebo/pull-request/1664)

### Gazebo 4.1.3 (2015-05-07)

1. Fix saving visual geom SDF values
    * [Pull request #1597](https://bitbucket.org/osrf/gazebo/pull-request/1597)
1. Fix heightmap model texture loading.
    * [Pull request #1595](https://bitbucket.org/osrf/gazebo/pull-request/1595)
1. Fix visual collision scale on separate client
    * [Pull request #1585](https://bitbucket.org/osrf/gazebo/pull-request/1585)
1. Fix several clang compiler warnings
    * [Pull request #1594](https://bitbucket.org/osrf/gazebo/pull-request/1594)
1. Fix blank save / browse dialogs
    * [Pull request #1544](https://bitbucket.org/osrf/gazebo/pull-request/1544)

### Gazebo 4.1.2 (2015-03-20)

1. Fix quaternion documentation: target Gazebo_4.1
    * [Pull request #1525](https://bitbucket.org/osrf/gazebo/pull-request/1525)
1. Speed up World::Step in loops
    * [Pull request #1492](https://bitbucket.org/osrf/gazebo/pull-request/1492)
1. Reduce selection buffer updates -> 4.1
    * [Pull request #1494](https://bitbucket.org/osrf/gazebo/pull-request/1494)
1. Fix loading of SimbodyPhysics parameters
    * [Pull request #1474](https://bitbucket.org/osrf/gazebo/pull-request/1474)
1. Fix heightmap on OSX -> 4.1
    * [Pull request #1455](https://bitbucket.org/osrf/gazebo/pull-request/1455)
1. Remove extra pose tag in a world file that should not be there
    * [Pull request #1458](https://bitbucket.org/osrf/gazebo/pull-request/1458)
1. Better fix for #236 for IMU that doesn't require ABI changes
    * [Pull request #1448](https://bitbucket.org/osrf/gazebo/pull-request/1448)
1. Fix regression of #236 for ImuSensor in 4.1
    * [Pull request #1446](https://bitbucket.org/osrf/gazebo/pull-request/1446)
1. Preserve previous GAZEBO_MODEL_PATH values when sourcing setup.sh
    * [Pull request #1430](https://bitbucket.org/osrf/gazebo/pull-request/1430)
1. issue #857: fix segfault for simbody screw joint when setting limits due to uninitialized limitForce.
    * [Pull request #1423](https://bitbucket.org/osrf/gazebo/pull-request/1423)
1. Allow multiple contact sensors per link (#960)
    * [Pull request #1413](https://bitbucket.org/osrf/gazebo/pull-request/1413)
1. Fix for issue #351, ODE World Step
    * [Pull request #1406](https://bitbucket.org/osrf/gazebo/pull-request/1406)
1. Disable failing InelasticCollision/0 test (#1394)
    * [Pull request #1405](https://bitbucket.org/osrf/gazebo/pull-request/1405)
1. Prevent out of bounds array access in SkidSteerDrivePlugin (found by cppcheck 1.68)
    * [Pull request #1379](https://bitbucket.org/osrf/gazebo/pull-request/1379)

### Gazebo 4.1.1 (2015-01-15)

1. Fix BulletPlaneShape bounding box (#1265)
    * [Pull request #1367](https://bitbucket.org/osrf/gazebo/pull-request/1367)
1. Fix dart linking errors on osx
    * [Pull request #1372](https://bitbucket.org/osrf/gazebo/pull-request/1372)
1. Update to player interfaces
    * [Pull request #1324](https://bitbucket.org/osrf/gazebo/pull-request/1324)
1. Handle GpuLaser name collisions (#1403)
    * [Pull request #1360](https://bitbucket.org/osrf/gazebo/pull-request/1360)
1. Add checks for handling array's with counts of zero, and read specular values
    * [Pull request #1339](https://bitbucket.org/osrf/gazebo/pull-request/1339)
1. Fix model list widget test
    * [Pull request #1327](https://bitbucket.org/osrf/gazebo/pull-request/1327)
1. Fix ogre includes
    * [Pull request #1323](https://bitbucket.org/osrf/gazebo/pull-request/1323)

### Gazebo 4.1.0 (2014-11-20)

1. Modified GUI rendering to improve the rendering update rate.
    * [Pull request #1487](https://bitbucket.org/osrf/gazebo/pull-request/1487)
1. Add ArrangePlugin for arranging groups of models.
   Also add Model::ResetPhysicsStates to call Link::ResetPhysicsStates
   recursively on all links in model.
    * [Pull request #1208](https://bitbucket.org/osrf/gazebo/pull-request/1208)
1. The `gz model` command line tool will output model info using either `-i` for complete info, or `-p` for just the model pose.
    * [Pull request #1212](https://bitbucket.org/osrf/gazebo/pull-request/1212)
    * [DRCSim Issue #389](https://bitbucket.org/osrf/drcsim/issue/389)
1. Added SignalStats class for computing incremental signal statistics.
    * [Pull request #1198](https://bitbucket.org/osrf/gazebo/pull-request/1198)
1. Add InitialVelocityPlugin to setting the initial state of links
    * [Pull request #1237](https://bitbucket.org/osrf/gazebo/pull-request/1237)
1. Added Quaternion::Integrate function.
    * [Pull request #1255](https://bitbucket.org/osrf/gazebo/pull-request/1255)
1. Added ConvertJointType functions, display more joint info on model list.
    * [Pull request #1259](https://bitbucket.org/osrf/gazebo/pull-request/1259)
1. Added ModelListWidget::AddProperty, removed unnecessary checks on ModelListWidget.
    * [Pull request #1271](https://bitbucket.org/osrf/gazebo/pull-request/1271)
1. Fix loading collada meshes with unsupported input semantics.
    * [Pull request #1319](https://bitbucket.org/osrf/gazebo/pull-request/1319)

### Gazebo 4.0.2 (2014-09-23)

1. Fix and improve mechanism to generate pkgconfig libs
    * [Pull request #1207](https://bitbucket.org/osrf/gazebo/pull-request/1207)
    * [Issue #1284](https://bitbucket.org/osrf/gazebo/issue/1284)
1. Added arat.world
    * [Pull request #1205](https://bitbucket.org/osrf/gazebo/pull-request/1205)
1. Update gzprop to output zip files.
    * [Pull request #1197](https://bitbucket.org/osrf/gazebo/pull-request/1197)
1. Make Collision::GetShape a const function
    * [Pull requset #1189](https://bitbucket.org/osrf/gazebo/pull-request/1189)
1. Install missing physics headers
    * [Pull requset #1183](https://bitbucket.org/osrf/gazebo/pull-request/1183)
1. Remove SimbodyLink::AddTorque console message
    * [Pull requset #1185](https://bitbucket.org/osrf/gazebo/pull-request/1185)
1. Fix log xml
    * [Pull requset #1188](https://bitbucket.org/osrf/gazebo/pull-request/1188)

### Gazebo 4.0.0 (2014-08-08)

1. Added lcov support to cmake
    * [Pull request #1047](https://bitbucket.org/osrf/gazebo/pull-request/1047)
1. Fixed memory leak in image conversion
    * [Pull request #1057](https://bitbucket.org/osrf/gazebo/pull-request/1057)
1. Removed deprecated function
    * [Pull request #1067](https://bitbucket.org/osrf/gazebo/pull-request/1067)
1. Improved collada loading performance
    * [Pull request #1066](https://bitbucket.org/osrf/gazebo/pull-request/1066)
    * [Pull request #1082](https://bitbucket.org/osrf/gazebo/pull-request/1082)
    * [Issue #1134](https://bitbucket.org/osrf/gazebo/issue/1134)
1. Implemented a collada exporter
    * [Pull request #1064](https://bitbucket.org/osrf/gazebo/pull-request/1064)
1. Force torque sensor now makes use of sensor's pose.
    * [Pull request #1076](https://bitbucket.org/osrf/gazebo/pull-request/1076)
    * [Issue #940](https://bitbucket.org/osrf/gazebo/issue/940)
1. Fix Model::GetLinks segfault
    * [Pull request #1093](https://bitbucket.org/osrf/gazebo/pull-request/1093)
1. Fix deleting and saving lights in gzserver
    * [Pull request #1094](https://bitbucket.org/osrf/gazebo/pull-request/1094)
    * [Issue #1182](https://bitbucket.org/osrf/gazebo/issue/1182)
    * [Issue #346](https://bitbucket.org/osrf/gazebo/issue/346)
1. Fix Collision::GetWorldPose. The pose of a collision would not update properly.
    * [Pull request #1049](https://bitbucket.org/osrf/gazebo/pull-request/1049)
    * [Issue #1124](https://bitbucket.org/osrf/gazebo/issue/1124)
1. Fixed the animate_box and animate_joints examples
    * [Pull request #1086](https://bitbucket.org/osrf/gazebo/pull-request/1086)
1. Integrated Oculus Rift functionality
    * [Pull request #1074](https://bitbucket.org/osrf/gazebo/pull-request/1074)
    * [Pull request #1136](https://bitbucket.org/osrf/gazebo/pull-request/1136)
    * [Pull request #1139](https://bitbucket.org/osrf/gazebo/pull-request/1139)
1. Updated Base::GetScopedName
    * [Pull request #1104](https://bitbucket.org/osrf/gazebo/pull-request/1104)
1. Fix collada loader from adding duplicate materials into a Mesh
    * [Pull request #1105](https://bitbucket.org/osrf/gazebo/pull-request/1105)
    * [Issue #1180](https://bitbucket.org/osrf/gazebo/issue/1180)
1. Integrated Razer Hydra functionality
    * [Pull request #1083](https://bitbucket.org/osrf/gazebo/pull-request/1083)
    * [Pull request #1109](https://bitbucket.org/osrf/gazebo/pull-request/1109)
1. Added ability to copy and paste models in the GUI
    * [Pull request #1103](https://bitbucket.org/osrf/gazebo/pull-request/1103)
1. Removed unnecessary inclusion of gazebo.hh and common.hh in plugins
    * [Pull request #1111](https://bitbucket.org/osrf/gazebo/pull-request/1111)
1. Added ability to specify custom road textures
    * [Pull request #1027](https://bitbucket.org/osrf/gazebo/pull-request/1027)
1. Added support for DART 4.1
    * [Pull request #1113](https://bitbucket.org/osrf/gazebo/pull-request/1113)
    * [Pull request #1132](https://bitbucket.org/osrf/gazebo/pull-request/1132)
    * [Pull request #1134](https://bitbucket.org/osrf/gazebo/pull-request/1134)
    * [Pull request #1154](https://bitbucket.org/osrf/gazebo/pull-request/1154)
1. Allow position of joints to be directly set.
    * [Pull request #1097](https://bitbucket.org/osrf/gazebo/pull-request/1097)
    * [Issue #1138](https://bitbucket.org/osrf/gazebo/issue/1138)
1. Added extruded polyline geometry
    * [Pull request #1026](https://bitbucket.org/osrf/gazebo/pull-request/1026)
1. Fixed actor animation
    * [Pull request #1133](https://bitbucket.org/osrf/gazebo/pull-request/1133)
    * [Pull request #1141](https://bitbucket.org/osrf/gazebo/pull-request/1141)
1. Generate a versioned cmake config file
    * [Pull request #1153](https://bitbucket.org/osrf/gazebo/pull-request/1153)
    * [Issue #1226](https://bitbucket.org/osrf/gazebo/issue/1226)
1. Added KMeans class
    * [Pull request #1147](https://bitbucket.org/osrf/gazebo/pull-request/1147)
1. Added --summary-range feature to bitbucket pullrequest tool
    * [Pull request #1156](https://bitbucket.org/osrf/gazebo/pull-request/1156)
1. Updated web links
    * [Pull request #1159](https://bitbucket.org/osrf/gazebo/pull-request/1159)
1. Update tests
    * [Pull request #1155](https://bitbucket.org/osrf/gazebo/pull-request/1155)
    * [Pull request #1143](https://bitbucket.org/osrf/gazebo/pull-request/1143)
    * [Pull request #1138](https://bitbucket.org/osrf/gazebo/pull-request/1138)
    * [Pull request #1140](https://bitbucket.org/osrf/gazebo/pull-request/1140)
    * [Pull request #1127](https://bitbucket.org/osrf/gazebo/pull-request/1127)
    * [Pull request #1115](https://bitbucket.org/osrf/gazebo/pull-request/1115)
    * [Pull request #1102](https://bitbucket.org/osrf/gazebo/pull-request/1102)
    * [Pull request #1087](https://bitbucket.org/osrf/gazebo/pull-request/1087)
    * [Pull request #1084](https://bitbucket.org/osrf/gazebo/pull-request/1084)

## Gazebo 3.0

### Gazebo 3.x.x (yyyy-mm-dd)

1. Fixed sonar and wireless sensor visualization
    * [Pull request #1254](https://bitbucket.org/osrf/gazebo/pull-request/1254)
1. Update visual bounding box when model is selected
    * [Pull request #1280](https://bitbucket.org/osrf/gazebo/pull-request/1280)

### Gazebo 3.1.0 (2014-08-08)

1. Implemented Simbody::Link::Set*Vel
    * [Pull request #1160](https://bitbucket.org/osrf/gazebo/pull-request/1160)
    * [Issue #1012](https://bitbucket.org/osrf/gazebo/issue/1012)
1. Added World::RemoveModel function
    * [Pull request #1106](https://bitbucket.org/osrf/gazebo/pull-request/1106)
    * [Issue #1177](https://bitbucket.org/osrf/gazebo/issue/1177)
1. Fix exit from camera follow mode using the escape key
    * [Pull request #1137](https://bitbucket.org/osrf/gazebo/pull-request/1137)
    * [Issue #1220](https://bitbucket.org/osrf/gazebo/issue/1220)
1. Added support for SDF joint spring stiffness and reference positions
    * [Pull request #1117](https://bitbucket.org/osrf/gazebo/pull-request/1117)
1. Removed the gzmodel_create script
    * [Pull request #1130](https://bitbucket.org/osrf/gazebo/pull-request/1130)
1. Added Vector2 dot product
    * [Pull request #1101](https://bitbucket.org/osrf/gazebo/pull-request/1101)
1. Added SetPositionPID and SetVelocityPID to JointController
    * [Pull request #1091](https://bitbucket.org/osrf/gazebo/pull-request/1091)
1. Fix gzclient startup crash with ogre 1.9
    * [Pull request #1098](https://bitbucket.org/osrf/gazebo/pull-request/1098)
    * [Issue #996](https://bitbucket.org/osrf/gazebo/issue/996)
1. Update the bitbucket_pullrequests tool
    * [Pull request #1108](https://bitbucket.org/osrf/gazebo/pull-request/1108)
1. Light properties now remain in place after move by the user via the GUI.
    * [Pull request #1110](https://bitbucket.org/osrf/gazebo/pull-request/1110)
    * [Issue #1211](https://bitbucket.org/osrf/gazebo/issue/1211)
1. Allow position of joints to be directly set.
    * [Pull request #1096](https://bitbucket.org/osrf/gazebo/pull-request/1096)
    * [Issue #1138](https://bitbucket.org/osrf/gazebo/issue/1138)

### Gazebo 3.0.0 (2014-04-11)

1. Fix bug when deleting the sun light
    * [Pull request #1088](https://bitbucket.org/osrf/gazebo/pull-request/1088)
    * [Issue #1133](https://bitbucket.org/osrf/gazebo/issue/1133)
1. Fix ODE screw joint
    * [Pull request #1078](https://bitbucket.org/osrf/gazebo/pull-request/1078)
    * [Issue #1167](https://bitbucket.org/osrf/gazebo/issue/1167)
1. Update joint integration tests
    * [Pull request #1081](https://bitbucket.org/osrf/gazebo/pull-request/1081)
1. Fixed false positives in cppcheck.
    * [Pull request #1061](https://bitbucket.org/osrf/gazebo/pull-request/1061)
1. Made joint axis reference frame relative to child, and updated simbody and dart accordingly.
    * [Pull request #1069](https://bitbucket.org/osrf/gazebo/pull-request/1069)
    * [Issue #494](https://bitbucket.org/osrf/gazebo/issue/494)
    * [Issue #1143](https://bitbucket.org/osrf/gazebo/issue/1143)
1. Added ability to pass vector of strings to SetupClient and SetupServer
    * [Pull request #1068](https://bitbucket.org/osrf/gazebo/pull-request/1068)
    * [Issue #1132](https://bitbucket.org/osrf/gazebo/issue/1132)
1. Fix error correction in screw constraints for ODE
    * [Pull request #1070](https://bitbucket.org/osrf/gazebo/pull-request/1070)
    * [Issue #1159](https://bitbucket.org/osrf/gazebo/issue/1159)
1. Improved pkgconfig with SDF
    * [Pull request #1062](https://bitbucket.org/osrf/gazebo/pull-request/1062)
1. Added a plugin to simulate aero dynamics
    * [Pull request #905](https://bitbucket.org/osrf/gazebo/pull-request/905)
1. Updated bullet support
    * [Issue #1069](https://bitbucket.org/osrf/gazebo/issue/1069)
    * [Pull request #1011](https://bitbucket.org/osrf/gazebo/pull-request/1011)
    * [Pull request #996](https://bitbucket.org/osrf/gazebo/pull-request/966)
    * [Pull request #1024](https://bitbucket.org/osrf/gazebo/pull-request/1024)
1. Updated simbody support
    * [Pull request #995](https://bitbucket.org/osrf/gazebo/pull-request/995)
1. Updated worlds to SDF 1.5
    * [Pull request #1021](https://bitbucket.org/osrf/gazebo/pull-request/1021)
1. Improvements to ODE
    * [Pull request #1001](https://bitbucket.org/osrf/gazebo/pull-request/1001)
    * [Pull request #1014](https://bitbucket.org/osrf/gazebo/pull-request/1014)
    * [Pull request #1015](https://bitbucket.org/osrf/gazebo/pull-request/1015)
    * [Pull request #1016](https://bitbucket.org/osrf/gazebo/pull-request/1016)
1. New command line tool
    * [Pull request #972](https://bitbucket.org/osrf/gazebo/pull-request/972)
1. Graphical user interface improvements
    * [Pull request #971](https://bitbucket.org/osrf/gazebo/pull-request/971)
    * [Pull request #1013](https://bitbucket.org/osrf/gazebo/pull-request/1013)
    * [Pull request #989](https://bitbucket.org/osrf/gazebo/pull-request/989)
1. Created a friction pyramid class
    * [Pull request #935](https://bitbucket.org/osrf/gazebo/pull-request/935)
1. Added GetWorldEnergy functions to Model, Joint, and Link
    * [Pull request #1017](https://bitbucket.org/osrf/gazebo/pull-request/1017)
1. Preparing Gazebo for admission into Ubuntu
    * [Pull request #969](https://bitbucket.org/osrf/gazebo/pull-request/969)
    * [Pull request #998](https://bitbucket.org/osrf/gazebo/pull-request/998)
    * [Pull request #1002](https://bitbucket.org/osrf/gazebo/pull-request/1002)
1. Add method for querying if useImplicitStiffnessDamping flag is set for a given joint
    * [Issue #629](https://bitbucket.org/osrf/gazebo/issue/629)
    * [Pull request #1006](https://bitbucket.org/osrf/gazebo/pull-request/1006)
1. Fix joint axis frames
    * [Issue #494](https://bitbucket.org/osrf/gazebo/issue/494)
    * [Pull request #963](https://bitbucket.org/osrf/gazebo/pull-request/963)
1. Compute joint anchor pose relative to parent
    * [Issue #1029](https://bitbucket.org/osrf/gazebo/issue/1029)
    * [Pull request #982](https://bitbucket.org/osrf/gazebo/pull-request/982)
1. Cleanup the installed worlds
    * [Issue #1036](https://bitbucket.org/osrf/gazebo/issue/1036)
    * [Pull request #984](https://bitbucket.org/osrf/gazebo/pull-request/984)
1. Update to the GPS sensor
    * [Issue #1059](https://bitbucket.org/osrf/gazebo/issue/1059)
    * [Pull request #978](https://bitbucket.org/osrf/gazebo/pull-request/978)
1. Removed libtool from plugin loading
    * [Pull request #981](https://bitbucket.org/osrf/gazebo/pull-request/981)
1. Added functions to get inertial information for a link in the world frame.
    * [Pull request #1005](https://bitbucket.org/osrf/gazebo/pull-request/1005)

## Gazebo 2.0

### Gazebo 2.2.6 (2015-09-28)

1. Backport fixes to setup.sh from pull request #1430 to 2.2 branch
    * [Pull request 1889](https://bitbucket.org/osrf/gazebo/pull-request/1889)
1. Fix heightmap texture loading (2.2)
    * [Pull request 1596](https://bitbucket.org/osrf/gazebo/pull-request/1596)
1. Prevent out of bounds array access in SkidSteerDrivePlugin (found by cppcheck 1.68)
    * [Pull request 1379](https://bitbucket.org/osrf/gazebo/pull-request/1379)
1. Fix build with boost 1.57 for 2.2 branch (#1399)
    * [Pull request 1358](https://bitbucket.org/osrf/gazebo/pull-request/1358)
1. Fix manpage test failures by incrementing year to 2015
    * [Pull request 1361](https://bitbucket.org/osrf/gazebo/pull-request/1361)
1. Fix build for OS X 10.10 (#1304, #1289)
    * [Pull request 1346](https://bitbucket.org/osrf/gazebo/pull-request/1346)
1. Restore ODELink ABI, use Link variables instead (#1354)
    * [Pull request 1347](https://bitbucket.org/osrf/gazebo/pull-request/1347)
1. Fix inertia_ratio test
    * [Pull request 1344](https://bitbucket.org/osrf/gazebo/pull-request/1344)
1. backport collision visual fix -> 2.2
    * [Pull request 1343](https://bitbucket.org/osrf/gazebo/pull-request/1343)
1. Fix two code_check errors on 2.2
    * [Pull request 1314](https://bitbucket.org/osrf/gazebo/pull-request/1314)
1. issue #243 fix Link::GetWorldLinearAccel and Link::GetWorldAngularAccel for ODE
    * [Pull request 1284](https://bitbucket.org/osrf/gazebo/pull-request/1284)

### Gazebo 2.2.3 (2014-04-29)

1. Removed redundant call to World::Init
    * [Pull request #1107](https://bitbucket.org/osrf/gazebo/pull-request/1107)
    * [Issue #1208](https://bitbucket.org/osrf/gazebo/issue/1208)
1. Return proper error codes when gazebo exits
    * [Pull request #1085](https://bitbucket.org/osrf/gazebo/pull-request/1085)
    * [Issue #1178](https://bitbucket.org/osrf/gazebo/issue/1178)
1. Fixed Camera::GetWorldRotation().
    * [Pull request #1071](https://bitbucket.org/osrf/gazebo/pull-request/1071)
    * [Issue #1087](https://bitbucket.org/osrf/gazebo/issue/1087)
1. Fixed memory leak in image conversion
    * [Pull request #1073](https://bitbucket.org/osrf/gazebo/pull-request/1073)

### Gazebo 2.2.1 (xxxx-xx-xx)

1. Fix heightmap model texture loading.
    * [Pull request #1596](https://bitbucket.org/osrf/gazebo/pull-request/1596)

### Gazebo 2.2.0 (2014-01-10)

1. Fix compilation when using OGRE-1.9 (full support is being worked on)
    * [Issue #994](https://bitbucket.org/osrf/gazebo/issue/994)
    * [Issue #995](https://bitbucket.org/osrf/gazebo/issue/995)
    * [Issue #996](https://bitbucket.org/osrf/gazebo/issue/996)
    * [Pull request #883](https://bitbucket.org/osrf/gazebo/pull-request/883)
1. Added unit test for issue 624.
    * [Issue #624](https://bitbucket.org/osrf/gazebo/issue/624).
    * [Pull request #889](https://bitbucket.org/osrf/gazebo/pull-request/889)
1. Use 3x3 PCF shadows for smoother shadows.
    * [Pull request #887](https://bitbucket.org/osrf/gazebo/pull-request/887)
1. Update manpage copyright to 2014.
    * [Pull request #893](https://bitbucket.org/osrf/gazebo/pull-request/893)
1. Added friction integration test .
    * [Pull request #885](https://bitbucket.org/osrf/gazebo/pull-request/885)
1. Fix joint anchor when link pose is not specified.
    * [Issue #978](https://bitbucket.org/osrf/gazebo/issue/978)
    * [Pull request #862](https://bitbucket.org/osrf/gazebo/pull-request/862)
1. Added (ESC) tooltip for GUI Selection Mode icon.
    * [Issue #993](https://bitbucket.org/osrf/gazebo/issue/993)
    * [Pull request #888](https://bitbucket.org/osrf/gazebo/pull-request/888)
1. Removed old comment about resolved issue.
    * [Issue #837](https://bitbucket.org/osrf/gazebo/issue/837)
    * [Pull request #880](https://bitbucket.org/osrf/gazebo/pull-request/880)
1. Made SimbodyLink::Get* function thread-safe
    * [Issue #918](https://bitbucket.org/osrf/gazebo/issue/918)
    * [Pull request #872](https://bitbucket.org/osrf/gazebo/pull-request/872)
1. Suppressed spurious gzlog messages in ODE::Body
    * [Issue #983](https://bitbucket.org/osrf/gazebo/issue/983)
    * [Pull request #875](https://bitbucket.org/osrf/gazebo/pull-request/875)
1. Fixed Force Torque Sensor Test by properly initializing some values.
    * [Issue #982](https://bitbucket.org/osrf/gazebo/issue/982)
    * [Pull request #869](https://bitbucket.org/osrf/gazebo/pull-request/869)
1. Added breakable joint plugin to support breakable walls.
    * [Pull request #865](https://bitbucket.org/osrf/gazebo/pull-request/865)
1. Used different tuple syntax to fix compilation on OSX mavericks.
    * [Issue #947](https://bitbucket.org/osrf/gazebo/issue/947)
    * [Pull request #858](https://bitbucket.org/osrf/gazebo/pull-request/858)
1. Fixed sonar test and deprecation warning.
    * [Pull request #856](https://bitbucket.org/osrf/gazebo/pull-request/856)
1. Speed up test compilation.
    * Part of [Issue #955](https://bitbucket.org/osrf/gazebo/issue/955)
    * [Pull request #846](https://bitbucket.org/osrf/gazebo/pull-request/846)
1. Added Joint::SetEffortLimit API
    * [Issue #923](https://bitbucket.org/osrf/gazebo/issue/923)
    * [Pull request #808](https://bitbucket.org/osrf/gazebo/pull-request/808)
1. Made bullet output less verbose.
    * [Pull request #839](https://bitbucket.org/osrf/gazebo/pull-request/839)
1. Convergence acceleration and stability tweak to make atlas_v3 stable
    * [Issue #895](https://bitbucket.org/osrf/gazebo/issue/895)
    * [Pull request #772](https://bitbucket.org/osrf/gazebo/pull-request/772)
1. Added colors, textures and world files for the SPL RoboCup environment
    * [Pull request #838](https://bitbucket.org/osrf/gazebo/pull-request/838)
1. Fixed bitbucket_pullrequests tool to work with latest BitBucket API.
    * [Issue #933](https://bitbucket.org/osrf/gazebo/issue/933)
    * [Pull request #841](https://bitbucket.org/osrf/gazebo/pull-request/841)
1. Fixed cppcheck warnings.
    * [Pull request #842](https://bitbucket.org/osrf/gazebo/pull-request/842)

### Gazebo 2.1.0 (2013-11-08)
1. Fix mainwindow unit test
    * [Pull request #752](https://bitbucket.org/osrf/gazebo/pull-request/752)
1. Visualize moment of inertia
    * Pull request [#745](https://bitbucket.org/osrf/gazebo/pull-request/745), [#769](https://bitbucket.org/osrf/gazebo/pull-request/769), [#787](https://bitbucket.org/osrf/gazebo/pull-request/787)
    * [Issue #203](https://bitbucket.org/osrf/gazebo/issue/203)
1. Update tool to count lines of code
    * [Pull request #758](https://bitbucket.org/osrf/gazebo/pull-request/758)
1. Implement World::Clear
    * Pull request [#785](https://bitbucket.org/osrf/gazebo/pull-request/785), [#804](https://bitbucket.org/osrf/gazebo/pull-request/804)
1. Improve Bullet support
    * [Pull request #805](https://bitbucket.org/osrf/gazebo/pull-request/805)
1. Fix doxygen spacing
    * [Pull request #740](https://bitbucket.org/osrf/gazebo/pull-request/740)
1. Add tool to generate model images for thepropshop.org
    * [Pull request #734](https://bitbucket.org/osrf/gazebo/pull-request/734)
1. Added paging support for terrains
    * [Pull request #707](https://bitbucket.org/osrf/gazebo/pull-request/707)
1. Added plugin path to LID_LIBRARY_PATH in setup.sh
    * [Pull request #750](https://bitbucket.org/osrf/gazebo/pull-request/750)
1. Fix for OSX
    * [Pull request #766](https://bitbucket.org/osrf/gazebo/pull-request/766)
    * [Pull request #786](https://bitbucket.org/osrf/gazebo/pull-request/786)
    * [Issue #906](https://bitbucket.org/osrf/gazebo/issue/906)
1. Update copyright information
    * [Pull request #771](https://bitbucket.org/osrf/gazebo/pull-request/771)
1. Enable screen dependent tests
    * [Pull request #764](https://bitbucket.org/osrf/gazebo/pull-request/764)
    * [Issue #811](https://bitbucket.org/osrf/gazebo/issue/811)
1. Fix gazebo command line help message
    * [Pull request #775](https://bitbucket.org/osrf/gazebo/pull-request/775)
    * [Issue #898](https://bitbucket.org/osrf/gazebo/issue/898)
1. Fix man page test
    * [Pull request #774](https://bitbucket.org/osrf/gazebo/pull-request/774)
1. Improve load time by reducing calls to RTShader::Update
    * [Pull request #773](https://bitbucket.org/osrf/gazebo/pull-request/773)
    * [Issue #877](https://bitbucket.org/osrf/gazebo/issue/877)
1. Fix joint visualization
    * [Pull request #776](https://bitbucket.org/osrf/gazebo/pull-request/776)
    * [Pull request #802](https://bitbucket.org/osrf/gazebo/pull-request/802)
    * [Issue #464](https://bitbucket.org/osrf/gazebo/issue/464)
1. Add helpers to fix NaN
    * [Pull request #742](https://bitbucket.org/osrf/gazebo/pull-request/742)
1. Fix model resizing via the GUI
    * [Pull request #763](https://bitbucket.org/osrf/gazebo/pull-request/763)
    * [Issue #885](https://bitbucket.org/osrf/gazebo/issue/885)
1. Simplify gzlog test by using sha1
    * [Pull request #781](https://bitbucket.org/osrf/gazebo/pull-request/781)
    * [Issue #837](https://bitbucket.org/osrf/gazebo/issue/837)
1. Enable cppcheck for header files
    * [Pull request #782](https://bitbucket.org/osrf/gazebo/pull-request/782)
    * [Issue #907](https://bitbucket.org/osrf/gazebo/issue/907)
1. Fix broken regression test
    * [Pull request #784](https://bitbucket.org/osrf/gazebo/pull-request/784)
    * [Issue #884](https://bitbucket.org/osrf/gazebo/issue/884)
1. All simbody and dart to pass tests
    * [Pull request #790](https://bitbucket.org/osrf/gazebo/pull-request/790)
    * [Issue #873](https://bitbucket.org/osrf/gazebo/issue/873)
1. Fix camera rotation from SDF
    * [Pull request #789](https://bitbucket.org/osrf/gazebo/pull-request/789)
    * [Issue #920](https://bitbucket.org/osrf/gazebo/issue/920)
1. Fix bitbucket pullrequest command line tool to match new API
    * [Pull request #803](https://bitbucket.org/osrf/gazebo/pull-request/803)
1. Fix transceiver spawn errors in tests
    * [Pull request #811](https://bitbucket.org/osrf/gazebo/pull-request/811)
    * [Pull request #814](https://bitbucket.org/osrf/gazebo/pull-request/814)

### Gazebo 2.0.0 (2013-10-08)
1. Refactor code check tool.
    * [Pull Request #669](https://bitbucket.org/osrf/gazebo/pull-request/669)
1. Added pull request tool for Bitbucket.
    * [Pull Request #670](https://bitbucket.org/osrf/gazebo/pull-request/670)
    * [Pull Request #691](https://bitbucket.org/osrf/gazebo/pull-request/671)
1. New wireless receiver and transmitter sensor models.
    * [Pull Request #644](https://bitbucket.org/osrf/gazebo/pull-request/644)
    * [Pull Request #675](https://bitbucket.org/osrf/gazebo/pull-request/675)
    * [Pull Request #727](https://bitbucket.org/osrf/gazebo/pull-request/727)
1. Audio support using OpenAL.
    * [Pull Request #648](https://bitbucket.org/osrf/gazebo/pull-request/648)
    * [Pull Request #704](https://bitbucket.org/osrf/gazebo/pull-request/704)
1. Simplify command-line parsing of gztopic echo output.
    * [Pull Request #674](https://bitbucket.org/osrf/gazebo/pull-request/674)
    * Resolves: [Issue #795](https://bitbucket.org/osrf/gazebo/issue/795)
1. Use UNIX directories through the user of GNUInstallDirs cmake module.
    * [Pull Request #676](https://bitbucket.org/osrf/gazebo/pull-request/676)
    * [Pull Request #681](https://bitbucket.org/osrf/gazebo/pull-request/681)
1. New GUI interactions for object manipulation.
    * [Pull Request #634](https://bitbucket.org/osrf/gazebo/pull-request/634)
1. Fix for OSX menubar.
    * [Pull Request #677](https://bitbucket.org/osrf/gazebo/pull-request/677)
1. Remove internal SDF directories and dependencies.
    * [Pull Request #680](https://bitbucket.org/osrf/gazebo/pull-request/680)
1. Add minimum version for sdformat.
    * [Pull Request #682](https://bitbucket.org/osrf/gazebo/pull-request/682)
    * Resolves: [Issue #818](https://bitbucket.org/osrf/gazebo/issue/818)
1. Allow different gtest parameter types with ServerFixture
    * [Pull Request #686](https://bitbucket.org/osrf/gazebo/pull-request/686)
    * Resolves: [Issue #820](https://bitbucket.org/osrf/gazebo/issue/820)
1. GUI model scaling when using Bullet.
    * [Pull Request #683](https://bitbucket.org/osrf/gazebo/pull-request/683)
1. Fix typo in cmake config.
    * [Pull Request #694](https://bitbucket.org/osrf/gazebo/pull-request/694)
    * Resolves: [Issue #824](https://bitbucket.org/osrf/gazebo/issue/824)
1. Remove gazebo include subdir from pkgconfig and cmake config.
    * [Pull Request #691](https://bitbucket.org/osrf/gazebo/pull-request/691)
1. Torsional spring demo
    * [Pull Request #693](https://bitbucket.org/osrf/gazebo/pull-request/693)
1. Remove repeated call to SetAxis in Joint.cc
    * [Pull Request #695](https://bitbucket.org/osrf/gazebo/pull-request/695)
    * Resolves: [Issue #823](https://bitbucket.org/osrf/gazebo/issue/823)
1. Add test for rotational joints.
    * [Pull Request #697](https://bitbucket.org/osrf/gazebo/pull-request/697)
    * Resolves: [Issue #820](https://bitbucket.org/osrf/gazebo/issue/820)
1. Fix compilation of tests using Joint base class
    * [Pull Request #701](https://bitbucket.org/osrf/gazebo/pull-request/701)
1. Terrain paging implemented.
    * [Pull Request #687](https://bitbucket.org/osrf/gazebo/pull-request/687)
1. Improve timeout error reporting in ServerFixture
    * [Pull Request #705](https://bitbucket.org/osrf/gazebo/pull-request/705)
1. Fix mouse picking for cases where visuals overlap with the laser
    * [Pull Request #709](https://bitbucket.org/osrf/gazebo/pull-request/709)
1. Fix string literals for OSX
    * [Pull Request #712](https://bitbucket.org/osrf/gazebo/pull-request/712)
    * Resolves: [Issue #803](https://bitbucket.org/osrf/gazebo/issue/803)
1. Support for ENABLE_TESTS_COMPILATION cmake parameter
    * [Pull Request #708](https://bitbucket.org/osrf/gazebo/pull-request/708)
1. Updated system gui plugin
    * [Pull Request #702](https://bitbucket.org/osrf/gazebo/pull-request/702)
1. Fix force torque unit test issue
    * [Pull Request #673](https://bitbucket.org/osrf/gazebo/pull-request/673)
    * Resolves: [Issue #813](https://bitbucket.org/osrf/gazebo/issue/813)
1. Use variables to control auto generation of CFlags
    * [Pull Request #699](https://bitbucket.org/osrf/gazebo/pull-request/699)
1. Remove deprecated functions.
    * [Pull Request #715](https://bitbucket.org/osrf/gazebo/pull-request/715)
1. Fix typo in `Camera.cc`
    * [Pull Request #719](https://bitbucket.org/osrf/gazebo/pull-request/719)
    * Resolves: [Issue #846](https://bitbucket.org/osrf/gazebo/issue/846)
1. Performance improvements
    * [Pull Request #561](https://bitbucket.org/osrf/gazebo/pull-request/561)
1. Fix gripper model.
    * [Pull Request #713](https://bitbucket.org/osrf/gazebo/pull-request/713)
    * Resolves: [Issue #314](https://bitbucket.org/osrf/gazebo/issue/314)
1. First part of Simbody integration
    * [Pull Request #716](https://bitbucket.org/osrf/gazebo/pull-request/716)

## Gazebo 1.9

### Gazebo 1.9.6 (2014-04-29)

1. Refactored inertia ratio reduction for ODE
    * [Pull request #1114](https://bitbucket.org/osrf/gazebo/pull-request/1114)
1. Improved collada loading performance
    * [Pull request #1075](https://bitbucket.org/osrf/gazebo/pull-request/1075)

### Gazebo 1.9.3 (2014-01-10)

1. Add thickness to plane to remove shadow flickering.
    * [Pull request #886](https://bitbucket.org/osrf/gazebo/pull-request/886)
1. Temporary GUI shadow toggle fix.
    * [Issue #925](https://bitbucket.org/osrf/gazebo/issue/925)
    * [Pull request #868](https://bitbucket.org/osrf/gazebo/pull-request/868)
1. Fix memory access bugs with libc++ on mavericks.
    * [Issue #965](https://bitbucket.org/osrf/gazebo/issue/965)
    * [Pull request #857](https://bitbucket.org/osrf/gazebo/pull-request/857)
    * [Pull request #881](https://bitbucket.org/osrf/gazebo/pull-request/881)
1. Replaced printf with cout in gztopic hz.
    * [Issue #969](https://bitbucket.org/osrf/gazebo/issue/969)
    * [Pull request #854](https://bitbucket.org/osrf/gazebo/pull-request/854)
1. Add Dark grey material and fix indentation.
    * [Pull request #851](https://bitbucket.org/osrf/gazebo/pull-request/851)
1. Fixed sonar sensor unit test.
    * [Pull request #848](https://bitbucket.org/osrf/gazebo/pull-request/848)
1. Convergence acceleration and stability tweak to make atlas_v3 stable.
    * [Pull request #845](https://bitbucket.org/osrf/gazebo/pull-request/845)
1. Update gtest to 1.7.0 to resolve problems with libc++.
    * [Issue #947](https://bitbucket.org/osrf/gazebo/issue/947)
    * [Pull request #827](https://bitbucket.org/osrf/gazebo/pull-request/827)
1. Fixed LD_LIBRARY_PATH for plugins.
    * [Issue #957](https://bitbucket.org/osrf/gazebo/issue/957)
    * [Pull request #844](https://bitbucket.org/osrf/gazebo/pull-request/844)
1. Fix transceiver sporadic errors.
    * Backport of [pull request #811](https://bitbucket.org/osrf/gazebo/pull-request/811)
    * [Pull request #836](https://bitbucket.org/osrf/gazebo/pull-request/836)
1. Modified the MsgTest to be deterministic with time checks.
    * [Pull request #843](https://bitbucket.org/osrf/gazebo/pull-request/843)
1. Fixed seg fault in LaserVisual.
    * [Issue #950](https://bitbucket.org/osrf/gazebo/issue/950)
    * [Pull request #832](https://bitbucket.org/osrf/gazebo/pull-request/832)
1. Implemented the option to disable tests that need a working screen to run properly.
    * Backport of [Pull request #764](https://bitbucket.org/osrf/gazebo/pull-request/764)
    * [Pull request #837](https://bitbucket.org/osrf/gazebo/pull-request/837)
1. Cleaned up gazebo shutdown.
    * [Pull request #829](https://bitbucket.org/osrf/gazebo/pull-request/829)
1. Fixed bug associated with loading joint child links.
    * [Issue #943](https://bitbucket.org/osrf/gazebo/issue/943)
    * [Pull request #820](https://bitbucket.org/osrf/gazebo/pull-request/820)

### Gazebo 1.9.2 (2013-11-08)
1. Fix enable/disable sky and clouds from SDF
    * [Pull request #809](https://bitbucket.org/osrf/gazebo/pull-request/809])
1. Fix occasional blank GUI screen on startup
    * [Pull request #815](https://bitbucket.org/osrf/gazebo/pull-request/815])
1. Fix GPU laser when interacting with heightmaps
    * [Pull request #796](https://bitbucket.org/osrf/gazebo/pull-request/796])
1. Added API/ABI checker command line tool
    * [Pull request #765](https://bitbucket.org/osrf/gazebo/pull-request/765])
1. Added gtest version information
    * [Pull request #801](https://bitbucket.org/osrf/gazebo/pull-request/801])
1. Fix GUI world saving
    * [Pull request #806](https://bitbucket.org/osrf/gazebo/pull-request/806])
1. Enable anti-aliasing for camera sensor
    * [Pull request #800](https://bitbucket.org/osrf/gazebo/pull-request/800])
1. Make sensor noise deterministic
    * [Pull request #788](https://bitbucket.org/osrf/gazebo/pull-request/788])
1. Fix build problem
    * [Issue #901](https://bitbucket.org/osrf/gazebo/issue/901)
    * [Pull request #778](https://bitbucket.org/osrf/gazebo/pull-request/778])
1. Fix a typo in Camera.cc
    * [Pull request #720](https://bitbucket.org/osrf/gazebo/pull-request/720])
    * [Issue #846](https://bitbucket.org/osrf/gazebo/issue/846)
1. Fix OSX menu bar
    * [Pull request #688](https://bitbucket.org/osrf/gazebo/pull-request/688])
1. Fix gazebo::init by calling sdf::setFindCallback() before loading the sdf in gzfactory.
    * [Pull request #678](https://bitbucket.org/osrf/gazebo/pull-request/678])
    * [Issue #817](https://bitbucket.org/osrf/gazebo/issue/817)

### Gazebo 1.9.1 (2013-08-20)
* Deprecate header files that require case-sensitive filesystem (e.g. Common.hh, Physics.hh) [https://bitbucket.org/osrf/gazebo/pull-request/638/fix-for-775-deprecate-headers-that-require]
* Initial support for building on Mac OS X [https://bitbucket.org/osrf/gazebo/pull-request/660/osx-support-for-gazebo-19] [https://bitbucket.org/osrf/gazebo/pull-request/657/cmake-fixes-for-osx]
* Fixes for various issues [https://bitbucket.org/osrf/gazebo/pull-request/635/fix-for-issue-792/diff] [https://bitbucket.org/osrf/gazebo/pull-request/628/allow-scoped-and-non-scoped-joint-names-to/diff] [https://bitbucket.org/osrf/gazebo/pull-request/636/fix-build-dependency-in-message-generation/diff] [https://bitbucket.org/osrf/gazebo/pull-request/639/make-the-unversioned-setupsh-a-copy-of-the/diff] [https://bitbucket.org/osrf/gazebo/pull-request/650/added-missing-lib-to-player-client-library/diff] [https://bitbucket.org/osrf/gazebo/pull-request/656/install-gzmode_create-without-sh-suffix/diff]

### Gazebo 1.9.0 (2013-07-23)
* Use external package [sdformat](https://bitbucket.org/osrf/sdformat) for sdf parsing, refactor the `Element::GetValue*` function calls, and deprecate Gazebo's internal sdf parser [https://bitbucket.org/osrf/gazebo/pull-request/627]
* Improved ROS support ([[Tutorials#ROS_Integration |documentation here]]) [https://bitbucket.org/osrf/gazebo/pull-request/559]
* Added Sonar, Force-Torque, and Tactile Pressure sensors [https://bitbucket.org/osrf/gazebo/pull-request/557], [https://bitbucket.org/osrf/gazebo/pull-request/567]
* Add compile-time defaults for environment variables so that sourcing setup.sh is unnecessary in most cases [https://bitbucket.org/osrf/gazebo/pull-request/620]
* Enable user camera to follow objects in client window [https://bitbucket.org/osrf/gazebo/pull-request/603]
* Install protobuf message files for use in custom messages [https://bitbucket.org/osrf/gazebo/pull-request/614]
* Change default compilation flags to improve debugging [https://bitbucket.org/osrf/gazebo/pull-request/617]
* Change to supported relative include paths [https://bitbucket.org/osrf/gazebo/pull-request/594]
* Fix display of laser scans when sensor is rotated [https://bitbucket.org/osrf/gazebo/pull-request/599]

## Gazebo 1.8

### Gazebo 1.8.7 (2013-07-16)
* Fix bug in URDF parsing of Vector3 elements [https://bitbucket.org/osrf/gazebo/pull-request/613]
* Fix compilation errors with newest libraries [https://bitbucket.org/osrf/gazebo/pull-request/615]

### Gazebo 1.8.6 (2013-06-07)
* Fix inertia lumping in the URDF parser[https://bitbucket.org/osrf/gazebo/pull-request/554]
* Fix for ODEJoint CFM damping sign error [https://bitbucket.org/osrf/gazebo/pull-request/586]
* Fix transport memory growth[https://bitbucket.org/osrf/gazebo/pull-request/584]
* Reduce log file data in order to reduce buffer growth that results in out of memory kernel errors[https://bitbucket.org/osrf/gazebo/pull-request/587]

### Gazebo 1.8.5 (2013-06-04)
* Fix Gazebo build for machines without a valid display.[https://bitbucket.org/osrf/gazebo/commits/37f00422eea03365b839a632c1850431ee6a1d67]

### Gazebo 1.8.4 (2013-06-03)
* Fix UDRF to SDF converter so that URDF gazebo extensions are applied to all collisions in a link.[https://bitbucket.org/osrf/gazebo/pull-request/579]
* Prevent transport layer from locking when a gzclient connects to a gzserver over a connection with high latency.[https://bitbucket.org/osrf/gazebo/pull-request/572]
* Improve performance and fix uninitialized conditional jumps.[https://bitbucket.org/osrf/gazebo/pull-request/571]

### Gazebo 1.8.3 (2013-06-03)
* Fix for gzlog hanging when gzserver is not present or not responsive[https://bitbucket.org/osrf/gazebo/pull-request/577]
* Fix occasional segfault when generating log files[https://bitbucket.org/osrf/gazebo/pull-request/575]
* Performance improvement to ODE[https://bitbucket.org/osrf/gazebo/pull-request/556]
* Fix node initialization[https://bitbucket.org/osrf/gazebo/pull-request/570]
* Fix GPU laser Hz rate reduction when sensor moved away from world origin[https://bitbucket.org/osrf/gazebo/pull-request/566]
* Fix incorrect lighting in camera sensors when GPU laser is subscribe to[https://bitbucket.org/osrf/gazebo/pull-request/563]

### Gazebo 1.8.2 (2013-05-28)
* ODE performance improvements[https://bitbucket.org/osrf/gazebo/pull-request/535][https://bitbucket.org/osrf/gazebo/pull-request/537]
* Fixed tests[https://bitbucket.org/osrf/gazebo/pull-request/538][https://bitbucket.org/osrf/gazebo/pull-request/541][https://bitbucket.org/osrf/gazebo/pull-request/542]
* Fixed sinking vehicle bug[https://bitbucket.org/osrf/drcsim/issue/300] in pull-request[https://bitbucket.org/osrf/gazebo/pull-request/538]
* Fix GPU sensor throttling[https://bitbucket.org/osrf/gazebo/pull-request/536]
* Reduce string comparisons for better performance[https://bitbucket.org/osrf/gazebo/pull-request/546]
* Contact manager performance improvements[https://bitbucket.org/osrf/gazebo/pull-request/543]
* Transport performance improvements[https://bitbucket.org/osrf/gazebo/pull-request/548]
* Reduce friction noise[https://bitbucket.org/osrf/gazebo/pull-request/545]

### Gazebo 1.8.1 (2013-05-22)
* Please note that 1.8.1 contains a bug[https://bitbucket.org/osrf/drcsim/issue/300] that causes interpenetration between objects in resting contact to grow slowly.  Please update to 1.8.2 for the patch.
* Added warm starting[https://bitbucket.org/osrf/gazebo/pull-request/529]
* Reduced console output[https://bitbucket.org/osrf/gazebo/pull-request/533]
* Improved off screen rendering performance[https://bitbucket.org/osrf/gazebo/pull-request/530]
* Performance improvements [https://bitbucket.org/osrf/gazebo/pull-request/535] [https://bitbucket.org/osrf/gazebo/pull-request/537]

### Gazebo 1.8.0 (2013-05-17)
* Fixed slider axis [https://bitbucket.org/osrf/gazebo/pull-request/527]
* Fixed heightmap shadows [https://bitbucket.org/osrf/gazebo/pull-request/525]
* Fixed model and canonical link pose [https://bitbucket.org/osrf/gazebo/pull-request/519]
* Fixed OSX message header[https://bitbucket.org/osrf/gazebo/pull-request/524]
* Added zlib compression for logging [https://bitbucket.org/osrf/gazebo/pull-request/515]
* Allow clouds to be disabled in cameras [https://bitbucket.org/osrf/gazebo/pull-request/507]
* Camera rendering performance [https://bitbucket.org/osrf/gazebo/pull-request/528]


## Gazebo 1.7

### Gazebo 1.7.3 (2013-05-08)
* Fixed log cleanup (again) [https://bitbucket.org/osrf/gazebo/pull-request/511/fix-log-cleanup-logic]

### Gazebo 1.7.2 (2013-05-07)
* Fixed log cleanup [https://bitbucket.org/osrf/gazebo/pull-request/506/fix-gzlog-stop-command-line]
* Minor documentation fix [https://bitbucket.org/osrf/gazebo/pull-request/488/minor-documentation-fix]

### Gazebo 1.7.1 (2013-04-19)
* Fixed tests
* IMU sensor receives time stamped data from links
* Fix saving image frames [https://bitbucket.org/osrf/gazebo/pull-request/466/fix-saving-frames/diff]
* Wireframe rendering in GUI [https://bitbucket.org/osrf/gazebo/pull-request/414/allow-rendering-of-models-in-wireframe]
* Improved logging performance [https://bitbucket.org/osrf/gazebo/pull-request/457/improvements-to-gzlog-filter-and-logging]
* Viscous mud model [https://bitbucket.org/osrf/gazebo/pull-request/448/mud-plugin/diff]

## Gazebo 1.6

### Gazebo 1.6.3 (2013-04-15)
* Fixed a [critical SDF bug](https://bitbucket.org/osrf/gazebo/pull-request/451)
* Fixed a [laser offset bug](https://bitbucket.org/osrf/gazebo/pull-request/449)

### Gazebo 1.6.2 (2013-04-14)
* Fix for fdir1 physics property [https://bitbucket.org/osrf/gazebo/pull-request/429/fixes-to-treat-fdir1-better-1-rotate-into/diff]
* Fix for force torque sensor [https://bitbucket.org/osrf/gazebo/pull-request/447]
* SDF documentation fix [https://bitbucket.org/osrf/gazebo/issue/494/joint-axis-reference-frame-doesnt-match]

### Gazebo 1.6.1 (2013-04-05)
* Switch default build type to Release.

### Gazebo 1.6.0 (2013-04-05)
* Improvements to inertia in rubble pile
* Various Bullet integration advances.
* Noise models for ray, camera, and imu sensors.
* SDF 1.4, which accommodates more physics engine parameters and also some sensor noise models.
* Initial support for making movies from within Gazebo.
* Many performance improvements.
* Many bug fixes.
* Progress toward to building on OS X.

## Gazebo 1.5

### Gazebo 1.5.0 (2013-03-11)
* Partial integration of Bullet
  * Includes: cubes, spheres, cylinders, planes, meshes, revolute joints, ray sensors
* GUI Interface for log writing.
* Threaded sensors.
* Multi-camera sensor.

* Fixed the following issues:
 * [https://bitbucket.org/osrf/gazebo/issue/236 Issue #236]
 * [https://bitbucket.org/osrf/gazebo/issue/507 Issue #507]
 * [https://bitbucket.org/osrf/gazebo/issue/530 Issue #530]
 * [https://bitbucket.org/osrf/gazebo/issue/279 Issue #279]
 * [https://bitbucket.org/osrf/gazebo/issue/529 Issue #529]
 * [https://bitbucket.org/osrf/gazebo/issue/239 Issue #239]
 * [https://bitbucket.org/osrf/gazebo/issue/5 Issue #5]

## Gazebo 1.4

### Gazebo 1.4.0 (2013-02-01)
* New Features:
 * GUI elements to display messages from the server.
 * Multi-floor building editor and creator.
 * Improved sensor visualizations.
 * Improved mouse interactions

* Fixed the following issues:
 * [https://bitbucket.org/osrf/gazebo/issue/16 Issue #16]
 * [https://bitbucket.org/osrf/gazebo/issue/142 Issue #142]
 * [https://bitbucket.org/osrf/gazebo/issue/229 Issue #229]
 * [https://bitbucket.org/osrf/gazebo/issue/277 Issue #277]
 * [https://bitbucket.org/osrf/gazebo/issue/291 Issue #291]
 * [https://bitbucket.org/osrf/gazebo/issue/310 Issue #310]
 * [https://bitbucket.org/osrf/gazebo/issue/320 Issue #320]
 * [https://bitbucket.org/osrf/gazebo/issue/329 Issue #329]
 * [https://bitbucket.org/osrf/gazebo/issue/333 Issue #333]
 * [https://bitbucket.org/osrf/gazebo/issue/334 Issue #334]
 * [https://bitbucket.org/osrf/gazebo/issue/335 Issue #335]
 * [https://bitbucket.org/osrf/gazebo/issue/341 Issue #341]
 * [https://bitbucket.org/osrf/gazebo/issue/350 Issue #350]
 * [https://bitbucket.org/osrf/gazebo/issue/384 Issue #384]
 * [https://bitbucket.org/osrf/gazebo/issue/431 Issue #431]
 * [https://bitbucket.org/osrf/gazebo/issue/433 Issue #433]
 * [https://bitbucket.org/osrf/gazebo/issue/453 Issue #453]
 * [https://bitbucket.org/osrf/gazebo/issue/456 Issue #456]
 * [https://bitbucket.org/osrf/gazebo/issue/457 Issue #457]
 * [https://bitbucket.org/osrf/gazebo/issue/459 Issue #459]

## Gazebo 1.3

### Gazebo 1.3.1 (2012-12-14)
* Fixed the following issues:
 * [https://bitbucket.org/osrf/gazebo/issue/297 Issue #297]
* Other bugs fixed:
 * [https://bitbucket.org/osrf/gazebo/pull-request/164/ Fix light bounding box to disable properly when deselected]
 * [https://bitbucket.org/osrf/gazebo/pull-request/169/ Determine correct local IP address, to make remote clients work properly]
 * Various test fixes

### Gazebo 1.3.0 (2012-12-03)
* Fixed the following issues:
 * [https://bitbucket.org/osrf/gazebo/issue/233 Issue #233]
 * [https://bitbucket.org/osrf/gazebo/issue/238 Issue #238]
 * [https://bitbucket.org/osrf/gazebo/issue/2 Issue #2]
 * [https://bitbucket.org/osrf/gazebo/issue/95 Issue #95]
 * [https://bitbucket.org/osrf/gazebo/issue/97 Issue #97]
 * [https://bitbucket.org/osrf/gazebo/issue/90 Issue #90]
 * [https://bitbucket.org/osrf/gazebo/issue/253 Issue #253]
 * [https://bitbucket.org/osrf/gazebo/issue/163 Issue #163]
 * [https://bitbucket.org/osrf/gazebo/issue/91 Issue #91]
 * [https://bitbucket.org/osrf/gazebo/issue/245 Issue #245]
 * [https://bitbucket.org/osrf/gazebo/issue/242 Issue #242]
 * [https://bitbucket.org/osrf/gazebo/issue/156 Issue #156]
 * [https://bitbucket.org/osrf/gazebo/issue/78 Issue #78]
 * [https://bitbucket.org/osrf/gazebo/issue/36 Issue #36]
 * [https://bitbucket.org/osrf/gazebo/issue/104 Issue #104]
 * [https://bitbucket.org/osrf/gazebo/issue/249 Issue #249]
 * [https://bitbucket.org/osrf/gazebo/issue/244 Issue #244]

* New features:
 * Default camera view changed to look down at the origin from a height of 2 meters at location (5, -5, 2).
 * Record state data using the '-r' command line option, playback recorded state data using the '-p' command line option
 * Adjust placement of lights using the mouse.
 * Reduced the startup time.
 * Added visual reference for GUI mouse movements.
 * SDF version 1.3 released (changes from 1.2 listed below):
     - added `name` to `<camera name="cam_name"/>`
     - added `pose` to `<camera><pose>...</pose></camera>`
     - removed `filename` from `<mesh><filename>...</filename><mesh>`, use uri only.
     - recovered `provide_feedback` under `<joint>`, allowing calling `physics::Joint::GetForceTorque` in plugins.
     - added `imu` under `<sensor>`.

## Gazebo 1.2

### Gazebo 1.2.6 (2012-11-08)
* Fixed a transport issue with the GUI. Fixed saving the world via the GUI. Added more documentation. ([https://bitbucket.org/osrf/gazebo/pull-request/43/fixed-a-transport-issue-with-the-gui-fixed/diff pull request #43])
* Clean up mutex usage. ([https://bitbucket.org/osrf/gazebo/pull-request/54/fix-mutex-in-modellistwidget-using-boost/diff pull request #54])
* Fix OGRE path determination ([https://bitbucket.org/osrf/gazebo/pull-request/58/fix-ogre-paths-so-this-also-works-with/diff pull request #58], [https://bitbucket.org/osrf/gazebo/pull-request/68/fix-ogre-plugindir-determination/diff pull request #68])
* Fixed a couple of crashes and model selection/dragging problems ([https://bitbucket.org/osrf/gazebo/pull-request/59/fixed-a-couple-of-crashes-and-model/diff pull request #59])

### Gazebo 1.2.5 (2012-10-22)
* Step increment update while paused fixed ([https://bitbucket.org/osrf/gazebo/pull-request/45/fix-proper-world-stepinc-count-we-were/diff pull request #45])
* Actually call plugin destructors on shutdown ([https://bitbucket.org/osrf/gazebo/pull-request/51/fixed-a-bug-which-prevent-a-plugin/diff pull request #51])
* Don't crash on bad SDF input ([https://bitbucket.org/osrf/gazebo/pull-request/52/fixed-loading-of-bad-sdf-files/diff pull request #52])
* Fix cleanup of ray sensors on model deletion ([https://bitbucket.org/osrf/gazebo/pull-request/53/deleting-a-model-with-a-ray-sensor-did/diff pull request #53])
* Fix loading / deletion of improperly specified models ([https://bitbucket.org/osrf/gazebo/pull-request/56/catch-when-loading-bad-models-joint/diff pull request #56])

### Gazebo 1.2.4 (10-19-2012:08:00:52)
*  Style fixes ([https://bitbucket.org/osrf/gazebo/pull-request/30/style-fixes/diff pull request #30]).
*  Fix joint position control ([https://bitbucket.org/osrf/gazebo/pull-request/49/fixed-position-joint-control/diff pull request #49])

### Gazebo 1.2.3 (10-16-2012:18:39:54)
*  Disabled selection highlighting due to bug ([https://bitbucket.org/osrf/gazebo/pull-request/44/disabled-selection-highlighting-fixed/diff pull request #44]).
*  Fixed saving a world via the GUI.

### Gazebo 1.2.2 (10-16-2012:15:12:22)
*  Skip search for system install of libccd, use version inside gazebo ([https://bitbucket.org/osrf/gazebo/pull-request/39/skip-search-for-system-install-of-libccd/diff pull request #39]).
*  Fixed sensor initialization race condition ([https://bitbucket.org/osrf/gazebo/pull-request/42/fix-sensor-initializaiton-race-condition pull request #42]).

### Gazebo 1.2.1 (10-15-2012:21:32:55)
*  Properly removed projectors attached to deleted models ([https://bitbucket.org/osrf/gazebo/pull-request/37/remove-projectors-that-are-attached-to/diff pull request #37]).
*  Fix model plugin loading bug ([https://bitbucket.org/osrf/gazebo/pull-request/31/moving-bool-first-in-model-and-world pull request #31]).
*  Fix light insertion and visualization of models prior to insertion ([https://bitbucket.org/osrf/gazebo/pull-request/35/fixed-light-insertion-and-visualization-of/diff pull request #35]).
*  Fixed GUI manipulation of static objects ([https://bitbucket.org/osrf/gazebo/issue/63/moving-static-objects-does-not-move-the issue #63] [https://bitbucket.org/osrf/gazebo/pull-request/38/issue-63-bug-patch-moving-static-objects/diff pull request #38]).
*  Fixed GUI selection bug ([https://bitbucket.org/osrf/gazebo/pull-request/40/fixed-selection-of-multiple-objects-at/diff pull request #40])

### Gazebo 1.2.0 (10-04-2012:20:01:20)
*  Updated GUI: new style, improved mouse controls, and removal of non-functional items.
*  Model database: An online repository of models.
*  Numerous bug fixes
*  APT repository hosted at [http://osrfoundation.org OSRF]
*  Improved process control prevents zombie processes<|MERGE_RESOLUTION|>--- conflicted
+++ resolved
@@ -2,16 +2,14 @@
 
 ## Gazebo 9.x.x (2018-xx-xx)
 
-<<<<<<< HEAD
 1. Attach lights to links cleanup and deprecate GetLight functions
 * [Pull request #2871](https://bitbucket.org/osrf/gazebo/pull-request/2871)
-=======
+
 1. Handle signal SIGTERM exactly the same way as SIGINT
     * [Pull request 2923](https://bitbucket.org/osrf/gazebo/pull-request/2923)
 
 1. Fix empty visual bounding box
     * [Pull request 2934](https://bitbucket.org/osrf/gazebo/pull-request/2934)
->>>>>>> 45b9c61c
 
 1. Make override keywords consistent in joint classes to fix clang warnings
     * [Pull request 2869](https://bitbucket.org/osrf/gazebo/pull-request/2869)
