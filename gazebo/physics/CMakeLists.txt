include (${gazebo_cmake_dir}/GazeboUtils.cmake)
add_subdirectory(ode)

if (HAVE_BULLET)
  add_subdirectory(bullet)
endif()

set (sources
  Actor.cc
  Base.cc
  BoxShape.cc
  Collision.cc
  CollisionState.cc
  Contact.cc
  ContactManager.cc
  CylinderShape.cc
  Entity.cc
  Gripper.cc
  HeightmapShape.cc
  Inertial.cc
  Joint.cc
  JointController.cc
  JointState.cc
  Link.cc
  LinkState.cc
  MapShape.cc
  Model.cc
  ModelState.cc
  MultiRayShape.cc
  Physics.cc
  PhysicsEngine.cc
  PhysicsFactory.cc
  PlaneShape.cc
  RayShape.cc
  Road.cc
  Shape.cc
  SphereShape.cc
  State.cc
  SurfaceParams.cc
  TrimeshShape.cc
  World.cc
  WorldState.cc
)

set (headers
  Actor.hh
  BallJoint.hh
  Base.hh
  BoxShape.hh
  Collision.hh
  CollisionState.hh
  Contact.hh
  CylinderShape.hh
  Entity.hh
  HeightmapShape.hh
  Hinge2Joint.hh
  HingeJoint.hh
  Inertial.hh
  Gripper.hh
  Joint.hh
  JointController.hh
  JointWrench.hh
  JointState.hh
  Link.hh
  LinkState.hh
  MapShape.hh
  Model.hh
  ModelState.hh
  MultiRayShape.hh
  Physics.hh
  PhysicsEngine.hh
  PhysicsFactory.hh
  PhysicsTypes.hh
  PlaneShape.hh
  RayShape.hh
  Road.hh
  Shape.hh
  ScrewJoint.hh
  SliderJoint.hh
  SphereShape.hh
  State.hh
  SurfaceParams.hh
  TrimeshShape.hh
  UniversalJoint.hh
  World.hh
  WorldState.hh)

set (physics_headers "" CACHE INTERNAL "physics headers" FORCE)
foreach (hdr ${headers})
  APPEND_TO_CACHED_STRING(physics_headers
    "Physics Headers" "#include \"physics/${hdr}\"\n")
endforeach()
configure_file (${CMAKE_CURRENT_SOURCE_DIR}/physics.hh.in
                ${CMAKE_CURRENT_BINARY_DIR}/physics.hh)

gz_add_library(gazebo_physics ${sources})

target_link_libraries(gazebo_physics
<<<<<<< HEAD
  gazebo_common 
  gazebo_util 
=======
  gazebo_common
  gazebo_util
>>>>>>> 3bcd76b4
  gazebo_sdf_interface
  gazebo_physics_ode
  ${TBB_LIBRARIES}
  ${libtool_library}
  ${Boost_LIBRARIES}
)

if (HAVE_BULLET)
  target_link_libraries(gazebo_physics gazebo_physics_bullet)
endif()

gz_add_executable(gzphysics server.cc)
target_link_libraries(gzphysics
  gazebo_common
<<<<<<< HEAD
  gazebo_util 
=======
  gazebo_util
>>>>>>> 3bcd76b4
  gazebo_transport
  gazebo_physics
  gazebo_sensors
  gazebo_sdf_interface
  gazebo_msgs
  pthread
  )

gz_install_executable( gzphysics )
gz_install_library(gazebo_physics)
gz_install_includes("physics" ${headers} ${CMAKE_CURRENT_BINARY_DIR}/physics.hh)

# unit tests
set (gtest_sources
  PhysicsEngine_TEST.cc
  Inertial_TEST.cc
  Joint_TEST.cc)
gz_build_tests(${gtest_sources})<|MERGE_RESOLUTION|>--- conflicted
+++ resolved
@@ -96,13 +96,8 @@
 gz_add_library(gazebo_physics ${sources})
 
 target_link_libraries(gazebo_physics
-<<<<<<< HEAD
-  gazebo_common 
-  gazebo_util 
-=======
   gazebo_common
   gazebo_util
->>>>>>> 3bcd76b4
   gazebo_sdf_interface
   gazebo_physics_ode
   ${TBB_LIBRARIES}
@@ -117,11 +112,7 @@
 gz_add_executable(gzphysics server.cc)
 target_link_libraries(gzphysics
   gazebo_common
-<<<<<<< HEAD
-  gazebo_util 
-=======
   gazebo_util
->>>>>>> 3bcd76b4
   gazebo_transport
   gazebo_physics
   gazebo_sensors
