/*
 * Copyright (C) 2012-2016 Open Source Robotics Foundation
 *
 * Licensed under the Apache License, Version 2.0 (the "License");
 * you may not use this file except in compliance with the License.
 * You may obtain a copy of the License at
 *
 *     http://www.apache.org/licenses/LICENSE-2.0
 *
 * Unless required by applicable law or agreed to in writing, software
 * distributed under the License is distributed on an "AS IS" BASIS,
 * WITHOUT WARRANTIES OR CONDITIONS OF ANY KIND, either express or implied.
 * See the License for the specific language governing permissions and
 * limitations under the License.
 *
*/
#ifdef _WIN32
  // Ensure that Winsock2.h is included before Windows.h, which can get
  // pulled in by anybody (e.g., Boost).
  #include <Winsock2.h>
  #define snprintf _snprintf
#endif

#include <set>
#include <string>
#include <signal.h>
#include <boost/program_options.hpp>
#include <boost/property_tree/ini_parser.hpp>

#include "gazebo/common/CommonTypes.hh"
#include "gazebo/common/Console.hh"
#include "gazebo/common/ModelDatabase.hh"
#include "gazebo/common/Plugin.hh"
#include "gazebo/common/Time.hh"
#include "gazebo/gazebo_client.hh"
#include "gazebo/gui/qt.h"
#include "gazebo/gui/GuiIface.hh"
#include "gazebo/gui/MainWindow.hh"
#include "gazebo/gui/ModelRightMenu.hh"
#include "gazebo/gui/SplashScreen.hh"

#ifdef WIN32
# define HOMEDIR "HOMEPATH"
#else
# define HOMEDIR "HOME"
#endif  // WIN32

// These are needed by QT. They need to stay valid during the entire
// lifetime of the application, and argc > 0 and argv must contain one valid
// character string
int g_argc = 1;
char **g_argv;

namespace po = boost::program_options;
po::variables_map vm;

boost::property_tree::ptree g_propTree;

using namespace gazebo;

gui::ModelRightMenu *g_modelRightMenu = NULL;

std::string g_worldname = "default";

QApplication *g_app;
gui::SplashScreen *g_splashScreen = NULL;
gui::MainWindow *g_main_win = NULL;
rendering::UserCameraPtr g_active_camera;
bool g_fullscreen = false;

// This makes it possible to use common::Time in QT signals and slots.
// qRegisterMetaType is also required, see below.
Q_DECLARE_METATYPE(common::Time)

// This makes it possible to use std::string in QT signals and slots.
// qRegisterMetaType is also required, see below.
Q_DECLARE_METATYPE(std::string)

// This makes it possible to use std::set<std::string> in QT signals and slots.
// qRegisterMetaType is also required, see below.
Q_DECLARE_METATYPE(std::set<std::string>)

<<<<<<< HEAD
=======
//////////////////////////////////////////////////
// QT message handler that pipes qt messages into gazebo's console system.
#if QT_VERSION >= QT_VERSION_CHECK(5, 0, 0)
void messageHandler(QtMsgType _type, const QMessageLogContext &_context,
    const QString &_msg)
{
  std::string msg = _msg.toStdString();
  msg += "(" + _context.function + ")";
#else
void messageHandler(QtMsgType _type, const char *_msg)
{
  const char *msg = _msg;
#endif

  switch (_type)
  {
    case QtDebugMsg:
      gzdbg << msg << std::endl;
      break;
#if QT_VERSION >= QT_VERSION_CHECK(5, 5, 0)
    case QtInfoMsg:
      gzmsg << msg << std::endl;
      break;
#endif
    case QtWarningMsg:
      gzwarn << msg << std::endl;
      break;
    case QtFatalMsg:
    case QtCriticalMsg:
      gzerr << msg << std::endl;
      break;
    default:
      gzwarn << "Unknown QT Message type[" << _type << "]: "
        << msg << std::endl;
      break;
  }
}

>>>>>>> 8392a797
//////////////////////////////////////////////////
void print_usage()
{
  std::cerr << "gzclient -- Gazebo GUI Client\n\n";
  std::cerr << "`gzclient` [options]\n\n";
  std::cerr << "Gazebo GUI client which allows visualization and user "
    << "interaction.\n\n";
}

//////////////////////////////////////////////////
void signal_handler(int)
{
  gazebo::gui::stop();
  gazebo::client::shutdown();
}

//////////////////////////////////////////////////
bool parse_args(int _argc, char **_argv)
{
  po::options_description v_desc("Options");
  v_desc.add_options()
    ("version,v", "Output version information.")
    ("verbose", "Increase the messages written to the terminal.")
    ("help,h", "Produce this help message.")
    ("gui-plugin,g", po::value<std::vector<std::string> >(), "Load a plugin.");

  po::options_description desc("Options");
  desc.add(v_desc);

  try
  {
    po::store(po::command_line_parser(_argc,
          _argv).options(desc).allow_unregistered().run(), vm);
    po::notify(vm);
  } catch(boost::exception &_e)
  {
    std::cerr << "Error. Gui Invalid arguments\n";
    return false;
  }

  if (vm.count("version"))
  {
    std::cout << GAZEBO_VERSION_HEADER << std::endl;
    return false;
  }

  if (vm.count("help"))
  {
    print_usage();
    std::cerr << v_desc << "\n";
    return false;
  }

  if (vm.count("verbose"))
  {
    gazebo::client::printVersion();
    gazebo::common::Console::SetQuiet(false);
  }

  /// Load all the plugins specified on the command line
  if (vm.count("gui-plugin"))
  {
    std::vector<std::string> pp =
      vm["gui-plugin"].as<std::vector<std::string> >();

    for (std::vector<std::string>::iterator iter = pp.begin();
         iter != pp.end(); ++iter)
    {
      gazebo::client::addPlugin(*iter);
    }
  }

  return true;
}

namespace gazebo
{
  namespace gui
  {
    void set_style()
    {
      QFile file(":/style.qss");
      file.open(QFile::ReadOnly);
      QString styleSheet = QLatin1String(file.readAll());
      g_app->setStyleSheet(styleSheet);
    }

    /////////////////////////////////////////////////
    void fini()
    {
      // Cleanup model database.
      common::ModelDatabase::Instance()->Fini();

      gui::clear_active_camera();
      rendering::fini();
      fflush(stdout);
    }
  }
}

/////////////////////////////////////////////////
void gui::init()
{
  g_modelRightMenu->Init();
  g_main_win->Init();
}

/////////////////////////////////////////////////
bool gui::loadINI(boost::filesystem::path _file)
{
  bool result = true;

  // Only use the environment variables if _file is empty.
  if (_file.empty())
  {
    // Get the gui.ini path environment variable
    char *guiINIFile = getenv("GAZEBO_GUI_INI_FILE");
    char *home = getenv(HOMEDIR);

    // If the environment variable was specified
    if (guiINIFile)
    {
      _file = guiINIFile;
      if (!boost::filesystem::exists(_file))
      {
        gzerr << "GAZEBO_GUI_INI_FILE does not exist: " << _file << std::endl;
        return false;
      }
    }
    else if (home)
    {
      // Check the home directory
      // Construct the path to gui.ini
      _file = home;
      _file = _file / ".gazebo" / "gui.ini";
    }
  }

  // Create the gui.ini file if it doesn't exist.
  if (!boost::filesystem::exists(_file))
  {
    gui::setINIProperty("geometry.x", 0);
    gui::setINIProperty("geometry.y", 0);
    gui::saveINI(_file);
    gzwarn << "Couldn't locate specified .ini. Creating file at " << _file
          << std::endl;
  }

  try
  {
    // Read all configuration properties
    boost::property_tree::ini_parser::read_ini(_file.string(), g_propTree);
  }
  catch(...)
  {
    gzerr << "Unable to read configuration file " << _file << "\n";
    result = false;
  }

  gzlog << "Loaded .ini file from: " << _file << std::endl;
  return result;
}

/////////////////////////////////////////////////
bool gui::load()
{
  gui::loadINI();

  g_modelRightMenu = new gui::ModelRightMenu();

  // Load the rendering engine.
  rendering::load();
  rendering::init();

  g_argv = new char*[g_argc];
  for (int i = 0; i < g_argc; i++)
  {
    g_argv[i] = new char[strlen("gazebo")];
    snprintf(g_argv[i], strlen("gazebo"), "gazebo");
  }

  // Register custom message handler
#if QT_VERSION >= QT_VERSION_CHECK(5, 0, 0)
  qInstallMessageHandler(messageHandler);
#else
  qInstallMsgHandler(messageHandler);
#endif

  g_app = new QApplication(g_argc, g_argv);
  set_style();

<<<<<<< HEAD
  gui::register_metatypes();
=======
  if (!gui::register_metatypes())
    std::cerr << "Unable to register Qt metatypes" << std::endl;
>>>>>>> 8392a797

  g_splashScreen = new gui::SplashScreen();

  g_main_win = new gui::MainWindow();

  g_main_win->Load();

  return true;
}

/////////////////////////////////////////////////
unsigned int gui::get_entity_id(const std::string &_name)
{
  if (g_main_win)
    return g_main_win->EntityId(_name);
  else
    return 0;
}

/////////////////////////////////////////////////
bool gui::run(int _argc, char **_argv)
{
  // Initialize the informational logger. This will log warnings, and errors.
  gzLogInit("client-", "gzclient.log");

  // Make sure the model database has started
  gazebo::common::ModelDatabase::Instance()->Start();

  if (!parse_args(_argc, _argv))
    return false;

  if (!gazebo::client::setup(_argc, _argv))
    return false;

  if (!gazebo::gui::load())
    return false;

  gazebo::gui::init();

#ifndef _WIN32
  // Now that we're about to run, install a signal handler to allow for
  // graceful shutdown on Ctrl-C.
  struct sigaction sigact;
  sigact.sa_flags = 0;
  sigact.sa_handler = signal_handler;
  if (sigemptyset(&sigact.sa_mask) != 0)
    std::cerr << "sigemptyset failed while setting up for SIGINT" << std::endl;
  if (sigaction(SIGINT, &sigact, NULL))
  {
    std::cerr << "signal(2) failed while setting up for SIGINT" << std::endl;
    return false;
  }
#endif

  g_app->exec();

  gazebo::gui::fini();
  gazebo::client::shutdown();

  delete g_splashScreen;
  delete g_main_win;
  return true;
}

/////////////////////////////////////////////////
void gui::stop()
{
  gazebo::client::shutdown();
  g_active_camera.reset();
  g_app->quit();
}

/////////////////////////////////////////////////
void gui::set_world(const std::string &_name)
{
  g_worldname = _name;
}

/////////////////////////////////////////////////
std::string gui::get_world()
{
  return g_worldname;
}

/////////////////////////////////////////////////
void gui::set_active_camera(rendering::UserCameraPtr _cam)
{
  g_active_camera = _cam;
}

/////////////////////////////////////////////////
void gui::clear_active_camera()
{
  g_active_camera.reset();
}

/////////////////////////////////////////////////
rendering::UserCameraPtr gui::get_active_camera()
{
  return g_active_camera;
}

/////////////////////////////////////////////////
bool gui::has_entity_name(const std::string &_name)
{
  return g_main_win->HasEntityName(_name);
}

/////////////////////////////////////////////////
bool gui::register_metatypes()
{
  // Register common::Time as a type that can be used in signals and slots.
  // Q_DECLARE_METATYPE is also required, see above.
  qRegisterMetaType<common::Time>();

  // Register std::string as a type that can be used in signals and slots.
  // Q_DECLARE_METATYPE is also required, see above.
  qRegisterMetaType<std::string>();

  // Register std::set<std::string> as a type that can be used in signals and
  // slots. Q_DECLARE_METATYPE is also required, see above.
  qRegisterMetaType< std::set<std::string> >();

  return true;
}

/////////////////////////////////////////////////
bool gui::saveINI(const boost::filesystem::path &_file)
{
  bool result = true;
  try
  {
    boost::property_tree::ini_parser::write_ini(_file.string(), g_propTree);
  }
  catch(...)
  {
    gzerr << "Unable to save INI file[" << _file << "]\n";
    result = false;
  }
  return result;
}

/////////////////////////////////////////////////
gui::MainWindow *gui::get_main_window()
{
  return g_main_win;
}<|MERGE_RESOLUTION|>--- conflicted
+++ resolved
@@ -80,8 +80,6 @@
 // qRegisterMetaType is also required, see below.
 Q_DECLARE_METATYPE(std::set<std::string>)
 
-<<<<<<< HEAD
-=======
 //////////////////////////////////////////////////
 // QT message handler that pipes qt messages into gazebo's console system.
 #if QT_VERSION >= QT_VERSION_CHECK(5, 0, 0)
@@ -120,7 +118,6 @@
   }
 }
 
->>>>>>> 8392a797
 //////////////////////////////////////////////////
 void print_usage()
 {
@@ -312,12 +309,8 @@
   g_app = new QApplication(g_argc, g_argv);
   set_style();
 
-<<<<<<< HEAD
-  gui::register_metatypes();
-=======
   if (!gui::register_metatypes())
     std::cerr << "Unable to register Qt metatypes" << std::endl;
->>>>>>> 8392a797
 
   g_splashScreen = new gui::SplashScreen();
 
