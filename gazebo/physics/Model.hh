--- conflicted
+++ resolved
@@ -14,8 +14,8 @@
  * limitations under the License.
  *
 */
-#ifndef _GAZEBO_PHYSICS_MODEL_HH_
-#define _GAZEBO_PHYSICS_MODEL_HH_
+#ifndef GAZEBO_PHYSICS_MODEL_HH_
+#define GAZEBO_PHYSICS_MODEL_HH_
 
 #include <string>
 #include <map>
@@ -332,13 +332,8 @@
       public: virtual void SetSelfCollide(const bool _selfCollide);
 
       /// \brief Set the gravity mode of the model.
-<<<<<<< HEAD
-      /// \param[in] _value False to turn gravity on for the model.
+      /// \param[in] _value True to enable gravity.
       public: void SetGravityMode(const bool _value);
-=======
-      /// \param[in] _value True to enable gravity.
-      public: void SetGravityMode(const bool &_value);
->>>>>>> dcd58527
 
       /// \TODO This is not implemented in Link, which means this function
       /// doesn't do anything.
@@ -425,6 +420,12 @@
       /// \brief Set the current model state.
       /// \param[in] _state State to set the model to.
       public: void SetState(const ModelState &_state);
+
+      /// \brief Set the scale of model.
+      /// \param[in] _scale Scale to set the model to.
+      /// \deprecated See function that accepts ignition::math parameters
+      public: void SetScale(const math::Vector3 &_scale)
+          GAZEBO_DEPRECATED(7.0);
 
       /// \brief Set the scale of model.
       /// \param[in] _scale Scale to set the model to.
@@ -635,13 +636,10 @@
       /// \brief Register items in the introspection service.
       protected: virtual void RegisterIntrospectionItems();
 
-<<<<<<< HEAD
       /// \brief Called when a request message is received.
       /// \param[in] _msg The request message.
       private: void OnRequest(ConstRequestPtr &_msg);
 
-=======
->>>>>>> dcd58527
       /// \brief Load all the links.
       private: void LoadLinks();
 
@@ -668,64 +666,9 @@
       /// \brief Publish the scale.
       private: virtual void PublishScale();
 
-<<<<<<< HEAD
       /// \internal
       /// \brief Private data pointer
       protected: ModelPrivate *modelDPtr;
-=======
-      /// \brief Called when a request message is received.
-      /// \param[in] _msg The request message.
-      private: void OnRequest(ConstRequestPtr &_msg);
-
-      /// used by Model::AttachStaticModel
-      protected: std::vector<ModelPtr> attachedModels;
-
-      /// used by Model::AttachStaticModel
-      protected: std::vector<math::Pose> attachedModelsOffset;
-
-      /// \brief Publisher for joint info.
-      protected: transport::PublisherPtr jointPub;
-
-      /// \brief The canonical link of the model.
-      private: LinkPtr canonicalLink;
-
-      /// \brief All the joints in the model.
-      private: Joint_V joints;
-
-      /// \brief Cached list of links. This is here for performance.
-      private: Link_V links;
-
-      /// \brief Cached list of nested models.
-      private: Model_V models;
-
-      /// \brief All the grippers in the model.
-      private: std::vector<GripperPtr> grippers;
-
-      /// \brief All the model plugins.
-      private: std::vector<ModelPluginPtr> plugins;
-
-      /// \brief The joint animations.
-      private: std::map<std::string, common::NumericAnimationPtr>
-               jointAnimations;
-
-      /// \brief Callback used when a joint animation completes.
-      private: boost::function<void()> onJointAnimationComplete;
-
-      /// \brief Controller for the joints.
-      private: JointControllerPtr jointController;
-
-      /// \brief Publisher for request response messages.
-      private: transport::PublisherPtr responsePub;
-
-      /// \brief Subscriber to request messages.
-      private: transport::SubscriberPtr requestSub;
-
-      /// \brief Mutex used during the update cycle.
-      private: mutable boost::recursive_mutex updateMutex;
-
-      /// \brief Mutex to protect incoming message buffers.
-      private: std::mutex receiveMutex;
->>>>>>> dcd58527
     };
     /// \}
   }
