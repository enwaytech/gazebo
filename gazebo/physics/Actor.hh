--- conflicted
+++ resolved
@@ -19,29 +19,24 @@
 
 #include <string>
 #include <map>
+#include <vector>
 
 #include "gazebo/physics/Model.hh"
-<<<<<<< HEAD
-=======
 #include "gazebo/common/Time.hh"
 #include "gazebo/common/Animation.hh"
->>>>>>> 16553424
 #include "gazebo/util/system.hh"
 
 namespace gazebo
 {
   namespace common
   {
+    class Mesh;
     class Color;
     class Skeleton;
   }
 
   namespace physics
   {
-<<<<<<< HEAD
-    // Forward declare private data.
-    class ActorPrivate;
-=======
     /// \brief Information about a trajectory for an Actor.
     /// This doesn't contain the keyframes information, just duration.
     class GZ_PHYSICS_VISIBLE TrajectoryInfo
@@ -68,7 +63,6 @@
       /// \brief True if the trajectory is translated.
       public: bool translated;
     };
->>>>>>> 16553424
 
     /// \addtogroup gazebo_physics
     /// \{
@@ -103,10 +97,7 @@
       public: virtual void Stop();
 
       /// \brief Returns true when actor is playing animation
-<<<<<<< HEAD
-=======
       /// \return True if animation is being played.
->>>>>>> 16553424
       public: virtual bool IsActive() const;
 
       /// \brief Update the actor
@@ -118,6 +109,10 @@
       /// \brief Update the parameters using new sdf values.
       /// \param[in] _sdf SDF values to update from.
       public: virtual void UpdateParameters(sdf::ElementPtr _sdf);
+
+      /// \brief Get the SDF values for the actor.
+      /// \return Pointer to the SDF values.
+      public: virtual const sdf::ElementPtr GetSDF();
 
       /// \brief Set the current script time.
       /// \param[in] _time Time in seconds from the beginning of the current
@@ -250,17 +245,6 @@
       /// \param[in] _skelMap Map of bone relationships.
       /// \param[in] _time Time over which to animate the set pose.
       private: void SetPose(
-<<<<<<< HEAD
-                   const std::map<std::string,
-                                  ignition::math::Matrix4d> &_frame,
-                   const std::map<std::string,
-                                  std::string> &_skelMap,
-                  const double _time);
-
-      /// \internal
-      /// \brief Private data pointer.
-      private: ActorPrivate *actorDPtr;
-=======
                    std::map<std::string, ignition::math::Matrix4d> _frame,
                    std::map<std::string, std::string> _skelMap,
                    const double _time);
@@ -363,7 +347,6 @@
       /// \brief Custom trajectory.
       /// Used to control an actor with a plugin.
       private: TrajectoryInfoPtr customTrajectoryInfo;
->>>>>>> 16553424
     };
     /// \}
   }
