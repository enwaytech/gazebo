/*
 * Copyright 2012 Open Source Robotics Foundation
 *
 * Licensed under the Apache License, Version 2.0 (the "License");
 * you may not use this file except in compliance with the License.
 * You may obtain a copy of the License at
 *
 *     http://www.apache.org/licenses/LICENSE-2.0
 *
 * Unless required by applicable law or agreed to in writing, software
 * distributed under the License is distributed on an "AS IS" BASIS,
 * WITHOUT WARRANTIES OR CONDITIONS OF ANY KIND, either express or implied.
 * See the License for the specific language governing permissions and
 * limitations under the License.
 *
*/
/* Desc: The base joint class
 * Author: Nate Koenig, Andrew Howard
 * Date: 21 May 2003
 */

#include "transport/Transport.hh"
#include "transport/Publisher.hh"

#include "common/Events.hh"
#include "common/Exception.hh"
#include "common/Console.hh"

#include "physics/PhysicsEngine.hh"
#include "physics/Link.hh"
#include "physics/Model.hh"
#include "physics/World.hh"
#include "physics/Joint.hh"

using namespace gazebo;
using namespace physics;

//////////////////////////////////////////////////
Joint::Joint(BasePtr _parent)
  : Base(_parent)
{
  this->AddType(Base::JOINT);
  this->forceApplied[0] = 0;
  this->forceApplied[1] = 0;
}

//////////////////////////////////////////////////
Joint::~Joint()
{
}

//////////////////////////////////////////////////
void Joint::Load(LinkPtr _parent, LinkPtr _child, const math::Pose &_pose)
{
  if (_parent)
  {
    this->world = _parent->GetWorld();
    this->model = _parent->GetModel();
  }
  else if (_child)
  {
    this->world = _child->GetWorld();
    this->model = _child->GetModel();
  }
  else
    gzthrow("both parent and child link do no exist");

  this->parentLink = _parent;
  this->childLink = _child;
  this->LoadImpl(_pose);
}

//////////////////////////////////////////////////
void Joint::Load(sdf::ElementPtr _sdf)
{
  Base::Load(_sdf);

  std::string parentName = _sdf->GetValueString("parent");
  std::string childName = _sdf->GetValueString("child");

  math::Pose pose;
  if (_sdf->HasElement("pose"))
    pose = _sdf->GetValuePose("pose");

  if (this->model)
  {
    this->childLink = this->model->GetLink(childName);
    this->parentLink = this->model->GetLink(parentName);
  }
  else
  {
    this->childLink = boost::shared_dynamic_cast<Link>(
        this->GetWorld()->GetByName(childName));

    this->parentLink = boost::shared_dynamic_cast<Link>(
        this->GetWorld()->GetByName(parentName));
  }

  if (!this->parentLink && parentName != std::string("world"))
    gzthrow("Couldn't Find Parent Link[" + parentName + "]");

  if (!this->childLink && childName != std::string("world"))
    gzthrow("Couldn't Find Child Link[" + childName  + "]");

  this->LoadImpl(pose);
}

/////////////////////////////////////////////////
void Joint::LoadImpl(const math::Pose &_pose)
{
  BasePtr myBase = shared_from_this();

  if (this->parentLink)
    this->parentLink->AddChildJoint(boost::shared_static_cast<Joint>(myBase));
  this->childLink->AddParentJoint(boost::shared_static_cast<Joint>(myBase));

  // setting anchor relative to gazebo link frame pose
  if (this->childLink)
    this->anchorPos = (_pose + this->childLink->GetWorldPose()).pos;
  else
    this->anchorPos = math::Vector3(0, 0, 0);
}

//////////////////////////////////////////////////
void Joint::Init()
{
  this->Attach(this->parentLink, this->childLink);

  // Set the anchor vector
  this->SetAnchor(0, this->anchorPos);

  if (this->sdf->HasElement("axis"))
  {
    sdf::ElementPtr axisElem = this->sdf->GetElement("axis");
    this->SetAxis(0, axisElem->GetValueVector3("xyz"));
    if (axisElem->HasElement("limit"))
    {
      sdf::ElementPtr limitElem = axisElem->GetElement("limit");

      // Perform this three step ordering to ensure the
      // parameters are set properly.
      // This is taken from the ODE wiki.
      this->SetHighStop(0, limitElem->GetValueDouble("upper"));
      this->SetLowStop(0, limitElem->GetValueDouble("lower"));
      this->SetHighStop(0, limitElem->GetValueDouble("upper"));
    }
  }

  if (this->sdf->HasElement("axis2"))
  {
    sdf::ElementPtr axisElem = this->sdf->GetElement("axis2");
    this->SetAxis(1, axisElem->GetValueVector3("xyz"));
    if (axisElem->HasElement("limit"))
    {
      sdf::ElementPtr limitElem = axisElem->GetElement("limit");

      // Perform this three step ordering to ensure the
      // parameters  are set properly.
      // This is taken from the ODE wiki.
      limitElem = axisElem->GetElement("limit");
      this->SetHighStop(1, limitElem->GetValueDouble("upper"));
      this->SetLowStop(1, limitElem->GetValueDouble("lower"));
      this->SetHighStop(1, limitElem->GetValueDouble("upper"));
    }
  }

  if (this->parentLink)
  {
    math::Pose modelPose = this->parentLink->GetModel()->GetWorldPose();

    // Set joint axis
    if (this->sdf->HasElement("axis"))
    {
      this->SetAxis(0, modelPose.rot.RotateVector(
            this->sdf->GetElement("axis")->GetValueVector3("xyz")));
    }

    if (this->sdf->HasElement("axis2"))
    {
      this->SetAxis(1, modelPose.rot.RotateVector(
            this->sdf->GetElement("axis2")->GetValueVector3("xyz")));
    }
  }
  else
  {
    if (this->sdf->HasElement("axis"))
    {
      this->SetAxis(0, this->sdf->GetElement("axis")->GetValueVector3("xyz"));
      if (this->sdf->GetValueString("parent") != "world")
      {
        gzwarn << "joint [" << this->GetScopedName()
          << "] has a non-real parentLink ["
          << this->sdf->GetValueString("parent")
          << "], loading axis from SDF ["
          << this->sdf->GetElement("axis")->GetValueVector3("xyz")
          << "]\n";
      }
    }
    if (this->sdf->HasElement("axis2"))
    {
      this->SetAxis(1, this->sdf->GetElement("axis2")->GetValueVector3("xyz"));

      if (this->sdf->GetValueString("parent") != "world")
      {
        gzwarn << "joint [" << this->GetScopedName()
          << "] has a non-real parentLink ["
          << this->sdf->GetValueString("parent")
          << "], loading axis2 from SDF ["
          << this->sdf->GetElement("axis2")->GetValueVector3("xyz")
          << "]\n";
      }
    }
  }
}

//////////////////////////////////////////////////
math::Vector3 Joint::GetLocalAxis(int _index) const
{
  math::Vector3 vec;

  if (_index == 0 && this->sdf->HasElement("axis"))
    vec = this->sdf->GetElement("axis")->GetValueVector3("xyz");
  else if (this->sdf->HasElement("axis2"))
    vec = this->sdf->GetElement("axis2")->GetValueVector3("xyz");
  // vec = this->childLink->GetWorldPose().rot.RotateVectorReverse(vec);
  // vec.Round();
  return vec;
}

//////////////////////////////////////////////////
void Joint::Update()
{
  this->jointUpdate();
}

//////////////////////////////////////////////////
void Joint::UpdateParameters(sdf::ElementPtr _sdf)
{
  Base::UpdateParameters(_sdf);
}

//////////////////////////////////////////////////
void Joint::Reset()
{
  this->SetMaxForce(0, 0);
  this->SetVelocity(0, 0);
  this->staticAngle.SetFromRadian(0);
}

//////////////////////////////////////////////////
void Joint::Attach(LinkPtr _parent, LinkPtr _child)
{
  this->parentLink = _parent;
  this->childLink = _child;
}

//////////////////////////////////////////////////
void Joint::Detach()
{
  BasePtr myBase = shared_from_this();

  if (this->parentLink)
    this->parentLink->RemoveChildJoint(
      boost::shared_static_cast<Joint>(myBase));
  this->childLink->RemoveParentJoint(boost::shared_static_cast<Joint>(myBase));
}

//////////////////////////////////////////////////
void Joint::SetModel(ModelPtr _model)
{
  this->model = _model;
  this->SetWorld(this->model->GetWorld());
}

//////////////////////////////////////////////////
LinkPtr Joint::GetChild() const
{
  return this->childLink;
}

//////////////////////////////////////////////////
LinkPtr Joint::GetParent() const
{
  return this->parentLink;
}

//////////////////////////////////////////////////
void Joint::FillJointMsg(msgs::Joint &_msg)
{
  this->FillMsg(_msg);
}

//////////////////////////////////////////////////
void Joint::FillMsg(msgs::Joint &_msg)
{
  _msg.set_name(this->GetScopedName());

  if (this->sdf->HasElement("pose"))
  {
    msgs::Set(_msg.mutable_pose(),
              this->sdf->GetValuePose("pose"));
  }
  else
    msgs::Set(_msg.mutable_pose(), math::Pose(0, 0, 0, 0, 0, 0));

  msgs::Set(_msg.mutable_pose()->mutable_position(), this->anchorPos);


  if (this->HasType(Base::HINGE_JOINT))
  {
    _msg.set_type(msgs::Joint::REVOLUTE);
    _msg.add_angle(this->GetAngle(0).Radian());
  }
  else if (this->HasType(Base::HINGE2_JOINT))
  {
    _msg.set_type(msgs::Joint::REVOLUTE2);
    _msg.add_angle(this->GetAngle(0).Radian());
    _msg.add_angle(this->GetAngle(1).Radian());
  }
  else if (this->HasType(Base::BALL_JOINT))
  {
    _msg.set_type(msgs::Joint::BALL);
  }
  else if (this->HasType(Base::SLIDER_JOINT))
  {
    _msg.set_type(msgs::Joint::PRISMATIC);
    _msg.add_angle(this->GetAngle(0).Radian());
  }
  else if (this->HasType(Base::SCREW_JOINT))
  {
    _msg.set_type(msgs::Joint::SCREW);
    _msg.add_angle(this->GetAngle(0).Radian());
  }
  else if (this->HasType(Base::UNIVERSAL_JOINT))
  {
    _msg.set_type(msgs::Joint::UNIVERSAL);
    _msg.add_angle(this->GetAngle(0).Radian());
    _msg.add_angle(this->GetAngle(1).Radian());
  }

  msgs::Set(_msg.mutable_axis1()->mutable_xyz(), this->GetGlobalAxis(0));
  _msg.mutable_axis1()->set_limit_lower(0);
  _msg.mutable_axis1()->set_limit_upper(0);
  _msg.mutable_axis1()->set_limit_effort(0);
  _msg.mutable_axis1()->set_limit_velocity(0);
  _msg.mutable_axis1()->set_damping(0);
  _msg.mutable_axis1()->set_friction(0);

  if (this->GetParent())
    _msg.set_parent(this->GetParent()->GetScopedName());
  else
    _msg.set_parent("world");

  if (this->GetChild())
    _msg.set_child(this->GetChild()->GetScopedName());
  else
    _msg.set_child("world");
}

//////////////////////////////////////////////////
math::Angle Joint::GetAngle(int _index) const
{
  if (this->model->IsStatic())
    return this->staticAngle;
  else
    return this->GetAngleImpl(_index);
}

//////////////////////////////////////////////////
void Joint::SetAngle(int /*index*/, math::Angle _angle)
{
  if (this->model->IsStatic())
    this->staticAngle = _angle;
  else
    this->model->SetJointPosition(this->GetScopedName(), _angle.Radian());
}

//////////////////////////////////////////////////
void Joint::SetState(const JointState &_state)
{
  this->SetMaxForce(0, 0);
  this->SetVelocity(0, 0);
  for (unsigned int i = 0; i < _state.GetAngleCount(); ++i)
    this->SetAngle(i, _state.GetAngle(i));
}

//////////////////////////////////////////////////
void Joint::SetForce(int _index, double _force)
{
  /// \todo: should check to see if this type of joint has _index
  if (_index < 2)
    this->forceApplied[_index] = _force;
  else
    gzerr << "trying to apply force on index [" << _index << "]\n";
}

//////////////////////////////////////////////////
double Joint::GetForce(int _index)
{
<<<<<<< HEAD
  /// \todo: should check to see if this type of joint has _index
  if (_index < 2)
    return this->forceApplied[_index];
  else
  {
    gzerr << "trying to get force with index [" << _index << "]\n";
    return 0;
  }
}
=======
  return 0;
}

//////////////////////////////////////////////////
void Joint::ApplyDamping()
{
  double dampingForce = -this->dampingCoefficient * this->GetVelocity(0);
  this->SetForce(0, dampingForce);
}
>>>>>>> bcc92da7
<|MERGE_RESOLUTION|>--- conflicted
+++ resolved
@@ -397,7 +397,6 @@
 //////////////////////////////////////////////////
 double Joint::GetForce(int _index)
 {
-<<<<<<< HEAD
   /// \todo: should check to see if this type of joint has _index
   if (_index < 2)
     return this->forceApplied[_index];
@@ -407,9 +406,6 @@
     return 0;
   }
 }
-=======
-  return 0;
-}
 
 //////////////////////////////////////////////////
 void Joint::ApplyDamping()
@@ -417,4 +413,3 @@
   double dampingForce = -this->dampingCoefficient * this->GetVelocity(0);
   this->SetForce(0, dampingForce);
 }
->>>>>>> bcc92da7
