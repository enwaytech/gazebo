--- conflicted
+++ resolved
@@ -1544,14 +1544,11 @@
         result.mutable_contact()->CopyFrom(
           msgs::ContactSensorFromSDF(_sdf->GetElement("contact")));
       }
-<<<<<<< HEAD
-=======
       else
       {
         gzwarn << "Conversion of sensor type[" << type << "] not suppported."
           << std::endl;
       }
->>>>>>> 10c02eb4
 
       return result;
     }
