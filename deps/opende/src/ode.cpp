/*************************************************************************
 *                                                                       *
 * Open Dynamics Engine, Copyright (C) 2001,2002 Russell L. Smith.       *
 * All rights reserved.  Email: russ@q12.org   Web: www.q12.org          *
 *                                                                       *
 * This library is free software; you can redistribute it and/or         *
 * modify it under the terms of EITHER:                                  *
 *   (1) The GNU Lesser General Public License as published by the Free  *
 *       Software Foundation; either version 2.1 of the License, or (at  *
 *       your option) any later version. The text of the GNU Lesser      *
 *       General Public License is included with this library in the     *
 *       file LICENSE.TXT.                                               *
 *   (2) The BSD-style license that is included with this library in     *
 *       the file LICENSE-BSD.TXT.                                       *
 *                                                                       *
 * This library is distributed in the hope that it will be useful,       *
 * but WITHOUT ANY WARRANTY; without even the implied warranty of        *
 * MERCHANTABILITY or FITNESS FOR A PARTICULAR PURPOSE. See the files    *
 * LICENSE.TXT and LICENSE-BSD.TXT for more details.                     *
 *                                                                       *
 *************************************************************************/

#ifdef _MSC_VER
#pragma warning(disable:4291)  // for VC++, no complaints about "no matching operator delete found"
#endif

// this source file is mostly concerned with the data structures, not the
// numerics.

#include <ode/ode.h>
#include <ode/odemath.h>
#include <ode/matrix.h>
#include <ode/memory.h>
#include <ode/error.h>
#include "config.h"
#include "objects.h"
#include "joints/joints.h"
#include "step.h"
#include "quickstep.h"
#include "util.h"
#include "odetls.h"
#include "robuststep.h"

// misc defines
#define ALLOCA dALLOCA16

//****************************************************************************
// utility


dObject::dObject(dxWorld *w)
{
    world = w;
    next = 0;
    tome = 0;
    userdata = 0;
    tag = 0;
}


// add an object `obj' to the list who's head pointer is pointed to by `first'.

void addObjectToList (dObject *obj, dObject **first)
{
  obj->next = *first;
  obj->tome = first;
  if (*first) (*first)->tome = &obj->next;
  (*first) = obj;
}


// remove the object from the linked list

static inline void removeObjectFromList (dObject *obj)
{
  if (obj->next) obj->next->tome = obj->tome;
  *(obj->tome) = obj->next;
  // safeguard
  obj->next = 0;
  obj->tome = 0;
}


// remove the joint from neighbour lists of all connected bodies

static void removeJointReferencesFromAttachedBodies (dxJoint *j)
{
  for (int i=0; i<2; i++) {
    dxBody *body = j->node[i].body;
    if (body) {
      dxJointNode *n = body->firstjoint;
      dxJointNode *last = 0;
      while (n) {
  if (n->joint == j) {
    if (last) last->next = n->next;
    else body->firstjoint = n->next;
    break;
  }
  last = n;
  n = n->next;
      }
    }
  }
  j->node[0].body = 0;
  j->node[0].next = 0;
  j->node[1].body = 0;
  j->node[1].next = 0;
}

//****************************************************************************
// debugging

// see if an object list loops on itself (if so, it's bad).

static int listHasLoops (dObject *first)
{
  if (first==0 || first->next==0) return 0;
  dObject *a=first,*b=first->next;
  int skip=0;
  while (b) {
    if (a==b) return 1;
    b = b->next;
    if (skip) a = a->next;
    skip ^= 1;
  }
  return 0;
}


// check the validity of the world data structures

static int g_world_check_tag_generator = 0;

static inline int generateWorldCheckTag()
{
  // Atomicity is not necessary here
  return ++g_world_check_tag_generator;
}

static void checkWorld (dxWorld *w)
{
  dxBody *b;
  dxJoint *j;

  // check there are no loops
  if (listHasLoops (w->firstbody)) dDebug (0,"body list has loops");
  if (listHasLoops (w->firstjoint)) dDebug (0,"joint list has loops");

  // check lists are well formed (check `tome' pointers)
  for (b=w->firstbody; b; b=(dxBody*)b->next) {
    if (b->next && b->next->tome != &b->next)
      dDebug (0,"bad tome pointer in body list");
  }
  for (j=w->firstjoint; j; j=(dxJoint*)j->next) {
    if (j->next && j->next->tome != &j->next)
      dDebug (0,"bad tome pointer in joint list");
  }

  // check counts
  int n = 0;
  for (b=w->firstbody; b; b=(dxBody*)b->next) n++;
  if (w->nb != n) dDebug (0,"body count incorrect");
  n = 0;
  for (j=w->firstjoint; j; j=(dxJoint*)j->next) n++;
  if (w->nj != n) dDebug (0,"joint count incorrect");

  // set all tag values to a known value
  int count = generateWorldCheckTag();
  for (b=w->firstbody; b; b=(dxBody*)b->next) b->tag = count;
  for (j=w->firstjoint; j; j=(dxJoint*)j->next) j->tag = count;

  // check all body/joint world pointers are ok
  for (b=w->firstbody; b; b=(dxBody*)b->next) if (b->world != w)
    dDebug (0,"bad world pointer in body list");
  for (j=w->firstjoint; j; j=(dxJoint*)j->next) if (j->world != w)
    dDebug (0,"bad world pointer in joint list");

  /*
  // check for half-connected joints - actually now these are valid
  for (j=w->firstjoint; j; j=(dxJoint*)j->next) {
    if (j->node[0].body || j->node[1].body) {
      if (!(j->node[0].body && j->node[1].body))
  dDebug (0,"half connected joint found");
    }
  }
  */

  // check that every joint node appears in the joint lists of both bodies it
  // attaches
  for (j=w->firstjoint; j; j=(dxJoint*)j->next)
  {
    for (int i=0; i<2; i++)
    {
      if (j->node[i].body)
      {
        int ok = 0;
        for (dxJointNode *nn = j->node[i].body->firstjoint; nn; nn = nn->next)
        {
          if (nn->joint == j)
            ok = 1;
        }
        if (ok==0)
          dDebug (0,"joint not in joint list of attached body");
      }
    }
  }

  // check all body joint lists (correct body ptrs)
  for (b=w->firstbody; b; b=(dxBody*)b->next) {
    for (dxJointNode *nn = b->firstjoint; nn; nn = nn->next)
    {
      if (&nn->joint->node[0] == nn)
      {
        if (nn->joint->node[1].body != b)
          dDebug (0,"bad body pointer in joint node of body list (1)");
      }
      else
      {
        if (nn->joint->node[0].body != b)
          dDebug (0,"bad body pointer in joint node of body list (2)");
      }
      if (nn->joint->tag != count)
        dDebug (0,"bad joint node pointer in body");
    }
  }

  // check all body pointers in joints, check they are distinct
  for (j=w->firstjoint; j; j=(dxJoint*)j->next) {
    if (j->node[0].body && (j->node[0].body == j->node[1].body))
      dDebug (0,"non-distinct body pointers in joint");
    if ((j->node[0].body && j->node[0].body->tag != count) ||
  (j->node[1].body && j->node[1].body->tag != count))
      dDebug (0,"bad body pointer in joint");
  }
}


void dWorldCheck (dxWorld *w)
{
  checkWorld (w);
}

//****************************************************************************
// body

dxBody::dxBody(dxWorld *w) :
    dObject(w)
{

}


dxWorld* dBodyGetWorld (dxBody * b)
{
  dAASSERT (b);
  return b->world;
}

dxBody *dBodyCreate (dxWorld *w)
{
  dAASSERT (w);
  dxBody *b = new dxBody(w);
  b->firstjoint = 0;
  b->flags = 0;
  b->geom = 0;
  b->average_lvel_buffer = 0;
  b->average_avel_buffer = 0;
  dMassSetParameters (&b->mass,1,0,0,0,1,1,1,0,0,0);
  dSetZero (b->invI,4*3);
  b->invI[0] = 1;
  b->invI[5] = 1;
  b->invI[10] = 1;
  b->invMass = 1;
  dSetZero (b->posr.pos,4);
  dSetZero (b->q,4);
  b->q[0] = 1;
  dRSetIdentity (b->posr.R);
  dSetZero (b->lvel,4);
  dSetZero (b->avel,4);
  dSetZero (b->facc,4);
  dSetZero (b->tacc,4);
  dSetZero (b->finite_rot_axis,4);
  addObjectToList (b,(dObject **) &w->firstbody);
  w->nb++;

  // set auto-disable parameters
  b->average_avel_buffer = b->average_lvel_buffer = 0; // no buffer at beginning
  dBodySetAutoDisableDefaults (b);  // must do this after adding to world
  b->adis_stepsleft = b->adis.idle_steps;
  b->adis_timeleft = b->adis.idle_time;
  b->average_counter = 0;
  b->average_ready = 0; // average buffer not filled on the beginning
  dBodySetAutoDisableAverageSamplesCount(b, b->adis.average_samples);

  b->moved_callback = 0;

  dBodySetDampingDefaults(b);  // must do this after adding to world

  b->flags |= w->body_flags & dxBodyMaxAngularSpeed;
  b->max_angular_speed = w->max_angular_speed;

  b->flags |= dxBodyGyroscopic;

  b->contactp = NULL;

  return b;
}


void dBodyDestroy (dxBody *b)
{
  dAASSERT (b);

  // all geoms that link to this body must be notified that the body is about
  // to disappear. note that the call to dGeomSetBody(geom,0) will result in
  // dGeomGetBodyNext() returning 0 for the body, so we must get the next body
  // before setting the body to 0.
  dxGeom *next_geom = 0;
  for (dxGeom *geom = b->geom; geom; geom = next_geom) {
    next_geom = dGeomGetBodyNext (geom);
    dGeomSetBody (geom,0);
  }

  // detach all neighbouring joints, then delete this body.
  dxJointNode *n = b->firstjoint;
  while (n) {
    // sneaky trick to speed up removal of joint references (black magic)
    n->joint->node[(n == n->joint->node)].body = 0;

    dxJointNode *next = n->next;
    n->next = 0;
    removeJointReferencesFromAttachedBodies (n->joint);
    n = next;
  }
  removeObjectFromList (b);
  b->world->nb--;

  // delete the average buffers
  if(b->average_lvel_buffer)
  {
    delete[] (b->average_lvel_buffer);
    b->average_lvel_buffer = 0;
  }
  if(b->average_avel_buffer)
  {
    delete[] (b->average_avel_buffer);
    b->average_avel_buffer = 0;
  }

  if (b->contactp) delete b->contactp;

  delete b;
}


void dBodySetData (dBodyID b, void *data)
{
  dAASSERT (b);
  b->userdata = data;
}


void *dBodyGetData (dBodyID b)
{
  dAASSERT (b);
  return b->userdata;
}

void dBodySetMinDepth (dBodyID b, dReal min_depth)
{
  dAASSERT (b);
  if (b->contactp == NULL)
    b->contactp = new dxContactParameters();
  b->contactp->min_depth = min_depth;
}

void dBodySetMaxVel (dBodyID b, dReal max_vel)
{
  dAASSERT (b);
  if (b->contactp == NULL)
    b->contactp = new dxContactParameters();
  b->contactp->max_vel = max_vel;
}


void dBodySetPosition (dBodyID b, dReal x, dReal y, dReal z)
{
  dAASSERT (b);
  b->posr.pos[0] = x;
  b->posr.pos[1] = y;
  b->posr.pos[2] = z;

  // notify all attached geoms that this body has moved
  for (dxGeom *geom = b->geom; geom; geom = dGeomGetBodyNext (geom))
    dGeomMoved (geom);
}


void dBodySetRotation (dBodyID b, const dMatrix3 R)
{
  dAASSERT (b && R);

  memcpy(b->posr.R, R, sizeof(dMatrix3));
  dOrthogonalizeR(b->posr.R);
  dRtoQ (R, b->q);
  dNormalize4 (b->q);

  // notify all attached geoms that this body has moved
  for (dxGeom *geom = b->geom; geom; geom = dGeomGetBodyNext (geom))
    dGeomMoved (geom);
}


void dBodySetQuaternion (dBodyID b, const dQuaternion q)
{
  dAASSERT (b && q);
  b->q[0] = q[0];
  b->q[1] = q[1];
  b->q[2] = q[2];
  b->q[3] = q[3];
  dNormalize4 (b->q);
  dQtoR (b->q,b->posr.R);

  // notify all attached geoms that this body has moved
  for (dxGeom *geom = b->geom; geom; geom = dGeomGetBodyNext (geom))
    dGeomMoved (geom);
}


void dBodySetLinearVel  (dBodyID b, dReal x, dReal y, dReal z)
{
  dAASSERT (b);
  b->lvel[0] = x;
  b->lvel[1] = y;
  b->lvel[2] = z;
}


void dBodySetAngularVel (dBodyID b, dReal x, dReal y, dReal z)
{
  dAASSERT (b);
  b->avel[0] = x;
  b->avel[1] = y;
  b->avel[2] = z;
}


const dReal * dBodyGetPosition (dBodyID b)
{
  dAASSERT (b);
  return b->posr.pos;
}


void dBodyCopyPosition (dBodyID b, dVector3 pos)
{
  dAASSERT (b);
  dReal* src = b->posr.pos;
  pos[0] = src[0];
  pos[1] = src[1];
  pos[2] = src[2];
}


const dReal * dBodyGetRotation (dBodyID b)
{
  dAASSERT (b);
  return b->posr.R;
}


void dBodyCopyRotation (dBodyID b, dMatrix3 R)
{
  dAASSERT (b);
  const dReal* src = b->posr.R;
  R[0] = src[0];
  R[1] = src[1];
  R[2] = src[2];
  R[3] = src[3];
  R[4] = src[4];
  R[5] = src[5];
  R[6] = src[6];
  R[7] = src[7];
  R[8] = src[8];
  R[9] = src[9];
  R[10] = src[10];
  R[11] = src[11];
}


const dReal * dBodyGetQuaternion (dBodyID b)
{
  dAASSERT (b);
  return b->q;
}


void dBodyCopyQuaternion (dBodyID b, dQuaternion quat)
{
  dAASSERT (b);
  dReal* src = b->q;
  quat[0] = src[0];
  quat[1] = src[1];
  quat[2] = src[2];
  quat[3] = src[3];
}


const dReal * dBodyGetLinearVel (dBodyID b)
{
  dAASSERT (b);
  return b->lvel;
}


const dReal * dBodyGetAngularVel (dBodyID b)
{
  dAASSERT (b);
  return b->avel;
}


void dBodySetMass (dBodyID b, const dMass *mass)
{
  dAASSERT (b && mass );
  dIASSERT(dMassCheck(mass));

  // The centre of mass must be at the origin.
  // Use dMassTranslate( mass, -mass->c[0], -mass->c[1], -mass->c[2] ) to correct it.
  dUASSERT( fabs( mass->c[0] ) <= dEpsilon &&
      fabs( mass->c[1] ) <= dEpsilon &&
      fabs( mass->c[2] ) <= dEpsilon, "The centre of mass must be at the origin." )

  memcpy (&b->mass,mass,sizeof(dMass));
  if (dInvertPDMatrix (b->mass.I,b->invI,3,NULL)==0) {
    dDEBUGMSG ("inertia must be positive definite!");
    dRSetIdentity (b->invI);
  }
  b->invMass = dRecip(b->mass.mass);
}


void dBodyGetMass (dBodyID b, dMass *mass)
{
  dAASSERT (b && mass);
  memcpy (mass,&b->mass,sizeof(dMass));
}


void dBodyAddForce (dBodyID b, dReal fx, dReal fy, dReal fz)
{
  dAASSERT (b);
  b->facc[0] += fx;
  b->facc[1] += fy;
  b->facc[2] += fz;
}


void dBodyAddTorque (dBodyID b, dReal fx, dReal fy, dReal fz)
{
  dAASSERT (b);
  b->tacc[0] += fx;
  b->tacc[1] += fy;
  b->tacc[2] += fz;
}


void dBodyAddRelForce (dBodyID b, dReal fx, dReal fy, dReal fz)
{
  dAASSERT (b);
  dVector3 t1,t2;
  t1[0] = fx;
  t1[1] = fy;
  t1[2] = fz;
  t1[3] = 0;
  dMultiply0_331 (t2,b->posr.R,t1);
  b->facc[0] += t2[0];
  b->facc[1] += t2[1];
  b->facc[2] += t2[2];
}


void dBodyAddRelTorque (dBodyID b, dReal fx, dReal fy, dReal fz)
{
  dAASSERT (b);
  dVector3 t1,t2;
  t1[0] = fx;
  t1[1] = fy;
  t1[2] = fz;
  t1[3] = 0;
  dMultiply0_331 (t2,b->posr.R,t1);
  b->tacc[0] += t2[0];
  b->tacc[1] += t2[1];
  b->tacc[2] += t2[2];
}


void dBodyAddForceAtPos (dBodyID b, dReal fx, dReal fy, dReal fz,
       dReal px, dReal py, dReal pz)
{
  dAASSERT (b);
  b->facc[0] += fx;
  b->facc[1] += fy;
  b->facc[2] += fz;
  dVector3 f,q;
  f[0] = fx;
  f[1] = fy;
  f[2] = fz;
  q[0] = px - b->posr.pos[0];
  q[1] = py - b->posr.pos[1];
  q[2] = pz - b->posr.pos[2];
  dAddVectorCross3(b->tacc,q,f);
}


void dBodyAddForceAtRelPos (dBodyID b, dReal fx, dReal fy, dReal fz,
          dReal px, dReal py, dReal pz)
{
  dAASSERT (b);
  dVector3 prel,f,p;
  f[0] = fx;
  f[1] = fy;
  f[2] = fz;
  f[3] = 0;
  prel[0] = px;
  prel[1] = py;
  prel[2] = pz;
  prel[3] = 0;
  dMultiply0_331 (p,b->posr.R,prel);
  b->facc[0] += f[0];
  b->facc[1] += f[1];
  b->facc[2] += f[2];
  dAddVectorCross3(b->tacc,p,f);
}


void dBodyAddRelForceAtPos (dBodyID b, dReal fx, dReal fy, dReal fz,
          dReal px, dReal py, dReal pz)
{
  dAASSERT (b);
  dVector3 frel,f;
  frel[0] = fx;
  frel[1] = fy;
  frel[2] = fz;
  frel[3] = 0;
  dMultiply0_331 (f,b->posr.R,frel);
  b->facc[0] += f[0];
  b->facc[1] += f[1];
  b->facc[2] += f[2];
  dVector3 q;
  q[0] = px - b->posr.pos[0];
  q[1] = py - b->posr.pos[1];
  q[2] = pz - b->posr.pos[2];
  dAddVectorCross3(b->tacc,q,f);
}


void dBodyAddRelForceAtRelPos (dBodyID b, dReal fx, dReal fy, dReal fz,
             dReal px, dReal py, dReal pz)
{
  dAASSERT (b);
  dVector3 frel,prel,f,p;
  frel[0] = fx;
  frel[1] = fy;
  frel[2] = fz;
  frel[3] = 0;
  prel[0] = px;
  prel[1] = py;
  prel[2] = pz;
  prel[3] = 0;
  dMultiply0_331 (f,b->posr.R,frel);
  dMultiply0_331 (p,b->posr.R,prel);
  b->facc[0] += f[0];
  b->facc[1] += f[1];
  b->facc[2] += f[2];
  dAddVectorCross3(b->tacc,p,f);
}


const dReal * dBodyGetForce (dBodyID b)
{
  dAASSERT (b);
  return b->facc;
}


const dReal * dBodyGetTorque (dBodyID b)
{
  dAASSERT (b);
  return b->tacc;
}


void dBodySetForce (dBodyID b, dReal x, dReal y, dReal z)
{
  dAASSERT (b);
  b->facc[0] = x;
  b->facc[1] = y;
  b->facc[2] = z;
}


void dBodySetTorque (dBodyID b, dReal x, dReal y, dReal z)
{
  dAASSERT (b);
  b->tacc[0] = x;
  b->tacc[1] = y;
  b->tacc[2] = z;
}


void dBodyGetRelPointPos (dBodyID b, dReal px, dReal py, dReal pz,
        dVector3 result)
{
  dAASSERT (b);
  dVector3 prel,p;
  prel[0] = px;
  prel[1] = py;
  prel[2] = pz;
  prel[3] = 0;
  dMultiply0_331 (p,b->posr.R,prel);
  result[0] = p[0] + b->posr.pos[0];
  result[1] = p[1] + b->posr.pos[1];
  result[2] = p[2] + b->posr.pos[2];
}


void dBodyGetRelPointVel (dBodyID b, dReal px, dReal py, dReal pz,
        dVector3 result)
{
  dAASSERT (b);
  dVector3 prel,p;
  prel[0] = px;
  prel[1] = py;
  prel[2] = pz;
  prel[3] = 0;
  dMultiply0_331 (p,b->posr.R,prel);
  result[0] = b->lvel[0];
  result[1] = b->lvel[1];
  result[2] = b->lvel[2];
  dAddVectorCross3(result,b->avel,p);
}


void dBodyGetPointVel (dBodyID b, dReal px, dReal py, dReal pz,
           dVector3 result)
{
  dAASSERT (b);
  dVector3 p;
  p[0] = px - b->posr.pos[0];
  p[1] = py - b->posr.pos[1];
  p[2] = pz - b->posr.pos[2];
  p[3] = 0;
  result[0] = b->lvel[0];
  result[1] = b->lvel[1];
  result[2] = b->lvel[2];
  dAddVectorCross3(result,b->avel,p);
}


void dBodyGetPosRelPoint (dBodyID b, dReal px, dReal py, dReal pz,
        dVector3 result)
{
  dAASSERT (b);
  dVector3 prel;
  prel[0] = px - b->posr.pos[0];
  prel[1] = py - b->posr.pos[1];
  prel[2] = pz - b->posr.pos[2];
  prel[3] = 0;
  dMultiply1_331 (result,b->posr.R,prel);
}


void dBodyVectorToWorld (dBodyID b, dReal px, dReal py, dReal pz,
       dVector3 result)
{
  dAASSERT (b);
  dVector3 p;
  p[0] = px;
  p[1] = py;
  p[2] = pz;
  p[3] = 0;
  dMultiply0_331 (result,b->posr.R,p);
}


void dBodyVectorFromWorld (dBodyID b, dReal px, dReal py, dReal pz,
         dVector3 result)
{
  dAASSERT (b);
  dVector3 p;
  p[0] = px;
  p[1] = py;
  p[2] = pz;
  p[3] = 0;
  dMultiply1_331 (result,b->posr.R,p);
}


void dBodySetFiniteRotationMode (dBodyID b, int mode)
{
  dAASSERT (b);
  b->flags &= ~(dxBodyFlagFiniteRotation | dxBodyFlagFiniteRotationAxis);
  if (mode)
  {
    b->flags |= dxBodyFlagFiniteRotation;
    if (!_dequal(b->finite_rot_axis[0], 0.0) ||
        !_dequal(b->finite_rot_axis[1], 0.0) ||
        !_dequal(b->finite_rot_axis[2], 0.0))
    {
      b->flags |= dxBodyFlagFiniteRotationAxis;
    }
  }
}


void dBodySetFiniteRotationAxis (dBodyID b, dReal x, dReal y, dReal z)
{
  dAASSERT (b);
  b->finite_rot_axis[0] = x;
  b->finite_rot_axis[1] = y;
  b->finite_rot_axis[2] = z;
  if (!_dequal(x, 0.0) || !_dequal(y, 0.0) || !_dequal(z, 0.0))
  {
    dNormalize3 (b->finite_rot_axis);
    b->flags |= dxBodyFlagFiniteRotationAxis;
  }
  else {
    b->flags &= ~dxBodyFlagFiniteRotationAxis;
  }
}


int dBodyGetFiniteRotationMode (dBodyID b)
{
  dAASSERT (b);
  return ((b->flags & dxBodyFlagFiniteRotation) != 0);
}


void dBodyGetFiniteRotationAxis (dBodyID b, dVector3 result)
{
  dAASSERT (b);
  result[0] = b->finite_rot_axis[0];
  result[1] = b->finite_rot_axis[1];
  result[2] = b->finite_rot_axis[2];
}


int dBodyGetNumJoints (dBodyID b)
{
  dAASSERT (b);
  int count=0;
  for (dxJointNode *n=b->firstjoint; n; n=n->next, count++);
  return count;
}


dJointID dBodyGetJoint (dBodyID b, int index)
{
  dAASSERT (b);
  int i=0;
  for (dxJointNode *n=b->firstjoint; n; n=n->next, i++) {
    if (i == index) return n->joint;
  }
  return 0;
}

void dBodySetDynamic (dBodyID b)
{
  dAASSERT (b);

  dBodySetMass(b,&b->mass);
}

void dBodySetKinematic (dBodyID b)
{
  dAASSERT (b);
  dSetZero (b->invI,4*3);
  b->invMass = 0;
}

int dBodyIsKinematic (dBodyID b)
{
  dAASSERT (b);
  return _dequal(b->invMass, 0.0);
}

void dBodyEnable (dBodyID b)
{
  dAASSERT (b);
  b->flags &= ~dxBodyDisabled;
  b->adis_stepsleft = b->adis.idle_steps;
  b->adis_timeleft = b->adis.idle_time;
  // no code for average-processing needed here
}


void dBodyDisable (dBodyID b)
{
  dAASSERT (b);
  b->flags |= dxBodyDisabled;
}


int dBodyIsEnabled (dBodyID b)
{
  dAASSERT (b);
  return ((b->flags & dxBodyDisabled) == 0);
}


void dBodySetGravityMode (dBodyID b, int mode)
{
  dAASSERT (b);
  if (mode) b->flags &= ~dxBodyNoGravity;
  else b->flags |= dxBodyNoGravity;
}


int dBodyGetGravityMode (dBodyID b)
{
  dAASSERT (b);
  return ((b->flags & dxBodyNoGravity) == 0);
}


// body auto-disable functions

dReal dBodyGetAutoDisableLinearThreshold (dBodyID b)
{
  dAASSERT(b);
  return dSqrt (b->adis.linear_average_threshold);
}


void dBodySetAutoDisableLinearThreshold (dBodyID b, dReal linear_average_threshold)
{
  dAASSERT(b);
  b->adis.linear_average_threshold = linear_average_threshold * linear_average_threshold;
}


dReal dBodyGetAutoDisableAngularThreshold (dBodyID b)
{
  dAASSERT(b);
  return dSqrt (b->adis.angular_average_threshold);
}


void dBodySetAutoDisableAngularThreshold (dBodyID b, dReal angular_average_threshold)
{
  dAASSERT(b);
  b->adis.angular_average_threshold = angular_average_threshold * angular_average_threshold;
}


int dBodyGetAutoDisableAverageSamplesCount (dBodyID b)
{
  dAASSERT(b);
  return b->adis.average_samples;
}


void dBodySetAutoDisableAverageSamplesCount (dBodyID b, unsigned int average_samples_count)
{
  dAASSERT(b);
  b->adis.average_samples = average_samples_count;
  // update the average buffers
  if(b->average_lvel_buffer)
  {
    delete[] b->average_lvel_buffer;
    b->average_lvel_buffer = 0;
  }
  if(b->average_avel_buffer)
  {
    delete[] b->average_avel_buffer;
    b->average_avel_buffer = 0;
  }
  if(b->adis.average_samples > 0)
  {
    b->average_lvel_buffer = new dVector3[b->adis.average_samples];
    b->average_avel_buffer = new dVector3[b->adis.average_samples];
  }
  else
  {
    b->average_lvel_buffer = 0;
    b->average_avel_buffer = 0;
  }
  // new buffer is empty
  b->average_counter = 0;
  b->average_ready = 0;
}


int dBodyGetAutoDisableSteps (dBodyID b)
{
  dAASSERT(b);
  return b->adis.idle_steps;
}


void dBodySetAutoDisableSteps (dBodyID b, int steps)
{
  dAASSERT(b);
  b->adis.idle_steps = steps;
}


dReal dBodyGetAutoDisableTime (dBodyID b)
{
  dAASSERT(b);
  return b->adis.idle_time;
}


void dBodySetAutoDisableTime (dBodyID b, dReal time)
{
  dAASSERT(b);
  b->adis.idle_time = time;
}


int dBodyGetAutoDisableFlag (dBodyID b)
{
  dAASSERT(b);
  return ((b->flags & dxBodyAutoDisable) != 0);
}


void dBodySetAutoDisableFlag (dBodyID b, int do_auto_disable)
{
  dAASSERT(b);
  if (!do_auto_disable)
  {
    b->flags &= ~dxBodyAutoDisable;
    // (mg) we should also reset the IsDisabled state to correspond to the DoDisabling flag
    b->flags &= ~dxBodyDisabled;
    b->adis.idle_steps = dWorldGetAutoDisableSteps(b->world);
    b->adis.idle_time = dWorldGetAutoDisableTime(b->world);
    // resetting the average calculations too
    dBodySetAutoDisableAverageSamplesCount(b, dWorldGetAutoDisableAverageSamplesCount(b->world) );
  }
  else
  {
    b->flags |= dxBodyAutoDisable;
  }
}


void dBodySetAutoDisableDefaults (dBodyID b)
{
  dAASSERT(b);
  dWorldID w = b->world;
  dAASSERT(w);
  b->adis = w->adis;
  dBodySetAutoDisableFlag (b, w->body_flags & dxBodyAutoDisable);
}


// body damping functions

dReal dBodyGetLinearDamping(dBodyID b)
{
        dAASSERT(b);
        return b->dampingp.linear_scale;
}

void dBodySetLinearDamping(dBodyID b, dReal scale)
{
  dAASSERT(b);
  if (!_dequal(scale, 0.0))
    b->flags |= dxBodyLinearDamping;
  else
    b->flags &= ~dxBodyLinearDamping;
  b->dampingp.linear_scale = scale;
}

dReal dBodyGetAngularDamping(dBodyID b)
{
        dAASSERT(b);
        return b->dampingp.angular_scale;
}

void dBodySetAngularDamping(dBodyID b, dReal scale)
{
  dAASSERT(b);
  if (!_dequal(scale, 0.0))
    b->flags |= dxBodyAngularDamping;
  else
    b->flags &= ~dxBodyAngularDamping;
  b->dampingp.angular_scale = scale;
}

void dBodySetDamping(dBodyID b, dReal linear_scale, dReal angular_scale)
{
        dAASSERT(b);
        dBodySetLinearDamping(b, linear_scale);
        dBodySetAngularDamping(b, angular_scale);
}

dReal dBodyGetLinearDampingThreshold(dBodyID b)
{
        dAASSERT(b);
        return dSqrt(b->dampingp.linear_threshold);
}

void dBodySetLinearDampingThreshold(dBodyID b, dReal threshold)
{
        dAASSERT(b);
        b->dampingp.linear_threshold = threshold*threshold;
}


dReal dBodyGetAngularDampingThreshold(dBodyID b)
{
        dAASSERT(b);
        return dSqrt(b->dampingp.angular_threshold);
}

void dBodySetAngularDampingThreshold(dBodyID b, dReal threshold)
{
        dAASSERT(b);
        b->dampingp.angular_threshold = threshold*threshold;
}

void dBodySetDampingDefaults(dBodyID b)
{
        dAASSERT(b);
        dWorldID w = b->world;
        dAASSERT(w);
        b->dampingp = w->dampingp;
        const unsigned mask = dxBodyLinearDamping | dxBodyAngularDamping;
        b->flags &= ~mask; // zero them
        b->flags |= w->body_flags & mask;
}

dReal dBodyGetMaxAngularSpeed(dBodyID b)
{
        dAASSERT(b);
        return b->max_angular_speed;
}

void dBodySetMaxAngularSpeed(dBodyID b, dReal max_speed)
{
        dAASSERT(b);
        if (max_speed < dInfinity)
                b->flags |= dxBodyMaxAngularSpeed;
        else
                b->flags &= ~dxBodyMaxAngularSpeed;
        b->max_angular_speed = max_speed;
}

void dBodySetMovedCallback(dBodyID b, void (*callback)(dBodyID))
{
        dAASSERT(b);
        b->moved_callback = callback;
}

void dBodySetDisabledCallback(dBodyID b, void (*callback)(dBodyID))
{
  dAASSERT(b);
  b->disabled_callback = callback;
}

dGeomID dBodyGetFirstGeom(dBodyID b)
{
        dAASSERT(b);
        return b->geom;
}


dGeomID dBodyGetNextGeom(dGeomID geom)
{
        dAASSERT(geom);
        return dGeomGetBodyNext(geom);
}


int dBodyGetGyroscopicMode(dBodyID b)
{
        dAASSERT(b);
        return b->flags & dxBodyGyroscopic;
}

void dBodySetGyroscopicMode(dBodyID b, int enabled)
{
        dAASSERT(b);
        if (enabled)
                b->flags |= dxBodyGyroscopic;
        else
                b->flags &= ~dxBodyGyroscopic;
}



//****************************************************************************
// joints



template<class T>
dxJoint* createJoint(dWorldID w, dJointGroupID group)
{
    dxJoint *j;
    if (group) {
        j = (dxJoint*) group->stack.alloc(sizeof(T));
        group->num++;
    } else
        j = (dxJoint*) dAlloc(sizeof(T));

    new(j) T(w);
    if (group)
        j->flags |= dJOINT_INGROUP;

    return j;
}

void dJointReset(dJointID _j)
{
  for (unsigned int i=0; i<6; i++)
    _j->lambda[i] = 0.0;
}

dxJoint * dJointCreateBall (dWorldID w, dJointGroupID group)
{
    dAASSERT (w);
    return createJoint<dxJointBall>(w,group);
}


dxJoint * dJointCreateHinge (dWorldID w, dJointGroupID group)
{
    dAASSERT (w);
    return createJoint<dxJointHinge>(w,group);
}


dxJoint * dJointCreateSlider (dWorldID w, dJointGroupID group)
{
    dAASSERT (w);
    return createJoint<dxJointSlider>(w,group);
}

dxJoint * dJointCreateScrew (dWorldID w, dJointGroupID group)
{
    dAASSERT (w);
    return createJoint<dxJointScrew>(w,group);
}


dxJoint * dJointCreateContact (dWorldID w, dJointGroupID group,
             const dContact *c)
{
    dAASSERT (w && c);
    dxJointContact *j = (dxJointContact *)
        createJoint<dxJointContact> (w,group);
    j->contact = *c;
    return j;
}


dxJoint * dJointCreateHinge2 (dWorldID w, dJointGroupID group)
{
    dAASSERT (w);
    return createJoint<dxJointHinge2> (w,group);
}


dxJoint * dJointCreateUniversal (dWorldID w, dJointGroupID group)
{
    dAASSERT (w);
    return createJoint<dxJointUniversal> (w,group);
}

dxJoint * dJointCreatePR (dWorldID w, dJointGroupID group)
{
    dAASSERT (w);
    return createJoint<dxJointPR> (w,group);
}

dxJoint * dJointCreatePU (dWorldID w, dJointGroupID group)
{
    dAASSERT (w);
    return createJoint<dxJointPU> (w,group);
}

dxJoint * dJointCreatePiston (dWorldID w, dJointGroupID group)
{
    dAASSERT (w);
    return createJoint<dxJointPiston> (w,group);
}

dxJoint * dJointCreateFixed (dWorldID w, dJointGroupID group)
{
    dAASSERT (w);
    return createJoint<dxJointFixed> (w,group);
}


dxJoint * dJointCreateNull (dWorldID w, dJointGroupID group)
{
    dAASSERT (w);
    return createJoint<dxJointNull> (w,group);
}


dxJoint * dJointCreateAMotor (dWorldID w, dJointGroupID group)
{
    dAASSERT (w);
    return createJoint<dxJointAMotor> (w,group);
}

dxJoint * dJointCreateLMotor (dWorldID w, dJointGroupID group)
{
    dAASSERT (w);
    return createJoint<dxJointLMotor> (w,group);
}

dxJoint * dJointCreatePlane2D (dWorldID w, dJointGroupID group)
{
    dAASSERT (w);
    return createJoint<dxJointPlane2D> (w,group);
}

dxJoint * dJointCreateDBall (dWorldID w, dJointGroupID group)
{
    dAASSERT (w);
    return createJoint<dxJointDBall> (w,group);
}

dxJoint * dJointCreateDHinge (dWorldID w, dJointGroupID group)
{
    dAASSERT (w);
    return createJoint<dxJointDHinge> (w,group);
}

dxJoint * dJointCreateGearbox (dWorldID w, dJointGroupID group)
{
    dAASSERT (w);
    return createJoint<dxJointGearbox> (w,group);
}

void dJointDestroy (dxJoint *j)
{
    dAASSERT (j);
    size_t sz = j->size();
    if (j->flags & dJOINT_INGROUP) return;
    removeJointReferencesFromAttachedBodies (j);
    removeObjectFromList (j);
    j->world->nj--;
    j->~dxJoint();
    dFree (j, sz);
}


dJointGroupID dJointGroupCreate (int /*max_size*/)
{
    // not any more ... dUASSERT (max_size > 0,"max size must be > 0");
    dxJointGroup *group = new dxJointGroup;
    group->num = 0;
    return group;
}


void dJointGroupDestroy (dJointGroupID group)
{
    dAASSERT (group);
    dJointGroupEmpty (group);
    delete group;
}


void dJointGroupEmpty (dJointGroupID group)
{
    // the joints in this group are detached starting from the most recently
    // added (at the top of the stack). this helps ensure that the various
    // linked lists are not traversed too much, as the joints will hopefully
    // be at the start of those lists.
    // if any group joints have their world pointer set to 0, their world was
    // previously destroyed. no special handling is required for these joints.

    dAASSERT (group);
    int i;
    dxJoint **jlist = (dxJoint**) ALLOCA (group->num * sizeof(dxJoint*));
    dxJoint *j = (dxJoint*) group->stack.rewind();
    for (i=0; i < group->num; i++) {
        jlist[i] = j;
        j = (dxJoint*) (group->stack.next (j->size()));
    }
    for (i=group->num-1; i >= 0; i--) {
        if (jlist[i]->world) {
            removeJointReferencesFromAttachedBodies (jlist[i]);
            removeObjectFromList (jlist[i]);
            jlist[i]->world->nj--;
            jlist[i]->~dxJoint();
        }
    }
    group->num = 0;
    group->stack.freeAll();
}

int dJointGetNumBodies(dxJoint *joint)
{
    // check arguments
    dUASSERT (joint,"bad joint argument");

    if ( !joint->node[0].body )
        return 0;
    else if ( !joint->node[1].body )
        return 1;
    else
        return 2;
}


void dJointAttach (dxJoint *joint, dxBody *body1, dxBody *body2)
{
  // check arguments
  dUASSERT (joint,"bad joint argument");
  dUASSERT (body1 == 0 || body1 != body2,"can't have body1==body2");
  //dxWorld *world = joint->world;
  dUASSERT ( (!body1 || body1->world == world) &&
       (!body2 || body2->world == world),
       "joint and bodies must be in same world");

  // check if the joint can not be attached to just one body
  dUASSERT (!((joint->flags & dJOINT_TWOBODIES) &&
        ((body1 != 0) ^ (body2 != 0))),
      "joint can not be attached to just one body");

  // remove any existing body attachments
  if (joint->node[0].body || joint->node[1].body) {
    removeJointReferencesFromAttachedBodies (joint);
  }

  // if a body is zero, make sure that it is body2, so 0 --> node[1].body
  if (body1==0) {
    body1 = body2;
    body2 = 0;
    joint->flags |= dJOINT_REVERSE;
  }
  else {
    joint->flags &= (~dJOINT_REVERSE);
  }

  // attach to new bodies
  joint->node[0].body = body1;
  joint->node[1].body = body2;
  if (body1) {
    joint->node[1].next = body1->firstjoint;
    body1->firstjoint = &joint->node[1];
  }
  else joint->node[1].next = 0;
  if (body2) {
    joint->node[0].next = body2->firstjoint;
    body2->firstjoint = &joint->node[0];
  }
  else {
    joint->node[0].next = 0;
  }

  // Since the bodies are now set.
  // Calculate the values depending on the bodies.
  // Only need to calculate relative value if a body exist
  if (body1 || body2)
    joint->setRelativeValues();
}

void dJointEnable (dxJoint *joint)
{
  dAASSERT (joint);
  joint->flags &= ~dJOINT_DISABLED;
}

void dJointDisable (dxJoint *joint)
{
  dAASSERT (joint);
  joint->flags |= dJOINT_DISABLED;
}

int dJointIsEnabled (dxJoint *joint)
{
  dAASSERT (joint);
  return (joint->flags & dJOINT_DISABLED) == 0;
}

void dJointSetData (dxJoint *joint, void *data)
{
  dAASSERT (joint);
  joint->userdata = data;
}


void *dJointGetData (dxJoint *joint)
{
  dAASSERT (joint);
  return joint->userdata;
}


dJointType dJointGetType (dxJoint *joint)
{
  dAASSERT (joint);
  return joint->type();
}


dBodyID dJointGetBody (dxJoint *joint, int index)
{
  dAASSERT (joint);
  if (index == 0 || index == 1) {
    if (joint->flags & dJOINT_REVERSE) return joint->node[1-index].body;
    else return joint->node[index].body;
  }
  else return 0;
}


void dJointSetFeedback (dxJoint *joint, dJointFeedback *f)
{
  dAASSERT (joint);
  joint->feedback = f;
}

void dJointSetScrewThreadPitch (dxJoint *joint, dReal thread_pitch)
{
  dAASSERT (joint);

  // make sure this is a dxJointScrew
  if (joint->type() == dJointTypeScrew)
  {
    // set joint thread_pitch
    ((dxJointScrew*)joint)->thread_pitch = thread_pitch;
    //printf("setting thread_pitch to %f\n",thread_pitch);
  }
}

dJointFeedback *dJointGetFeedback (dxJoint *joint)
{
  dAASSERT (joint);
  return joint->feedback;
}



dJointID dConnectingJoint (dBodyID in_b1, dBodyID in_b2)
{
    dAASSERT (in_b1 || in_b2);

  dBodyID b1, b2;

  if (in_b1 == 0) {
    b1 = in_b2;
    b2 = in_b1;
  }
  else {
    b1 = in_b1;
    b2 = in_b2;
  }

    // look through b1's neighbour list for b2
    for (dxJointNode *n=b1->firstjoint; n; n=n->next) {
        if (n->body == b2) return n->joint;
    }

    return 0;
}



int dConnectingJointList (dBodyID in_b1, dBodyID in_b2, dJointID* out_list)
{
    dAASSERT (in_b1 || in_b2);


  dBodyID b1, b2;

  if (in_b1 == 0) {
    b1 = in_b2;
    b2 = in_b1;
  }
  else {
    b1 = in_b1;
    b2 = in_b2;
  }

    // look through b1's neighbour list for b2
    int numConnectingJoints = 0;
    for (dxJointNode *n=b1->firstjoint; n; n=n->next) {
        if (n->body == b2)
            out_list[numConnectingJoints++] = n->joint;
    }

    return numConnectingJoints;
}


int dAreConnected (dBodyID b1, dBodyID b2)
{
  dAASSERT (b1/* && b2*/); // b2 can be NULL to test for connection to environment
  // look through b1's neighbour list for b2
  for (dxJointNode *n=b1->firstjoint; n; n=n->next) {
    if (n->body == b2) return 1;
  }
  return 0;
}


int dAreConnectedExcluding (dBodyID b1, dBodyID b2, int joint_type)
{
  dAASSERT (b1/* && b2*/); // b2 can be NULL to test for connection to environment
  // look through b1's neighbour list for b2
  for (dxJointNode *n=b1->firstjoint; n; n=n->next) {
    if (dJointGetType (n->joint) != joint_type && n->body == b2) return 1;
  }
  return 0;
}

//****************************************************************************
// world

dxWorld * dWorldCreate()
{
  dxWorld *w = new dxWorld;
  w->firstbody = 0;
  w->firstjoint = 0;
  w->nb = 0;
  w->nj = 0;
  dSetZero (w->gravity,4);
  w->global_erp = REAL(0.2);
#if defined(dSINGLE)
  w->global_cfm = 1e-5f;
#elif defined(dDOUBLE)
  w->global_cfm = 1e-10;
#else
  #error dSINGLE or dDOUBLE must be defined
#endif

  w->body_flags = 0; // everything disabled

  w->wmem = 0;

  w->adis.idle_steps = 10;
  w->adis.idle_time = 0;
  w->adis.average_samples = 1;    // Default is 1 sample => Instantaneous velocity
  w->adis.angular_average_threshold = REAL(0.01)*REAL(0.01);  // (magnitude squared)
  w->adis.linear_average_threshold = REAL(0.01)*REAL(0.01);    // (magnitude squared)

  w->qs.num_iterations = 20;
  w->qs.precon_iterations = 0;
  w->qs.w = REAL(1.3);
  w->qs.num_chunks = 1;
  w->qs.num_overlap = 0;
  w->qs.pgs_lcp_tolerance = -1;
  w->qs.rms_dlambda[0] = 0;
  w->qs.rms_dlambda[1] = 0;
  w->qs.rms_dlambda[2] = 0;
  w->qs.rms_dlambda[3] = 0;
  w->qs.rms_constraint_residual[0] = 0;
  w->qs.rms_constraint_residual[1] = 0;
  w->qs.rms_constraint_residual[2] = 0;
  w->qs.rms_constraint_residual[3] = 0;
  w->qs.num_contacts = 0;
  w->qs.dynamic_inertia_reduction = true;
  w->qs.smooth_contacts = 0.01;
  w->qs.contact_sor_scale = 0.25;
  w->qs.thread_position_correction = false;
  w->qs.row_reorder1 = true;
  w->qs.warm_start = 0.5;
  w->qs.friction_iterations = 10;
  w->qs.friction_model = pyramid_friction;
  w->qs.world_solver_type = ODE_DEFAULT;

  w->contactp.max_vel = dInfinity;
  w->contactp.min_depth = 0;

  w->dampingp.linear_scale = 0;
  w->dampingp.angular_scale = 0;
  w->dampingp.linear_threshold = REAL(0.01) * REAL(0.01);
  w->dampingp.angular_threshold = REAL(0.01) * REAL(0.01);
  w->max_angular_speed = dInfinity;

  w->threadpool = NULL; // new boost::threadpool::pool(0);
  w->row_threadpool = NULL; // new boost::threadpool::pool(0);

  return w;
}

int dWorldGetBodyCount(dxWorld *w)
{
  int c = 0;
  dxBody *b = w->firstbody;
  while (b)
  {
    c++;
    b = (dxBody*)b->next;
  }

  return c;
}

dBodyID dWorldGetBody(dxWorld *w, int id)
{
  int c = 0;
  dxBody *b = w->firstbody;
  for (; c < id && b; c++, b = (dxBody*)b->next);

  if (c == id)
    return b;
  else
    return 0;
}

void dWorldDestroy (dxWorld *w)
{
  // delete all bodies and joints
  dAASSERT (w);
  dxBody *nextb, *b = w->firstbody;
  while (b) {
    nextb = (dxBody*) b->next;
    dBodyDestroy(b); // calling here dBodyDestroy for correct destroying! (i.e. the average buffers)
    b = nextb;
  }
  dxJoint *nextj, *j = w->firstjoint;
  while (j) {
    nextj = (dxJoint*)j->next;
    if (j->flags & dJOINT_INGROUP) {
      // the joint is part of a group, so "deactivate" it instead
      j->world = 0;
      j->node[0].body = 0;
      j->node[0].next = 0;
      j->node[1].body = 0;
      j->node[1].next = 0;
      dMessage (0,"warning: destroying world containing grouped joints");
    }
    else {
        // TODO: shouldn't we call dJointDestroy()?
        size_t sz = j->size();
        j->~dxJoint();
        dFree (j,sz);
    }
    j = nextj;
  }

  if (w->wmem) {
    w->wmem->Release();
  }

  if (w->threadpool) {
    w->threadpool->wait();
    delete w->threadpool;
  }

  if (w->row_threadpool) {
    w->row_threadpool->wait();
    delete w->row_threadpool;
  }

  delete w;
}


void dWorldSetGravity (dWorldID w, dReal x, dReal y, dReal z)
{
  dAASSERT (w);
  w->gravity[0] = x;
  w->gravity[1] = y;
  w->gravity[2] = z;
}

void dWorldSetIslandThreads (dWorldID w, int num_island_threads)
{
  dAASSERT (w);
  if (w->threadpool) {
    w->threadpool->wait();
    delete w->threadpool;
    w->threadpool = NULL;
  }
  if (num_island_threads > 0) {
    w->threadpool = new boost::threadpool::pool(num_island_threads);
    printf("setting island pool threads to %d\n",num_island_threads);
  }
}

void dWorldSetQuickStepThreads (dWorldID w, int num_quickstep_threads)
{
  dAASSERT (w);
  if (w->row_threadpool) {
    w->row_threadpool->wait();
    delete w->row_threadpool;
    w->row_threadpool = NULL;
  }
  if (num_quickstep_threads > 0) {
    w->row_threadpool = new boost::threadpool::pool(num_quickstep_threads);
    printf("setting quickstep pool threads to %d\n",num_quickstep_threads);
  }
}

void dWorldGetGravity (dWorldID w, dVector3 g)
{
  dAASSERT (w);
  g[0] = w->gravity[0];
  g[1] = w->gravity[1];
  g[2] = w->gravity[2];
}


void dWorldSetERP (dWorldID w, dReal erp)
{
  dAASSERT (w);
  w->global_erp = erp;
}


dReal dWorldGetERP (dWorldID w)
{
  dAASSERT (w);
  return w->global_erp;
}


void dWorldSetCFM (dWorldID w, dReal cfm)
{
  dAASSERT (w);
  w->global_cfm = cfm;
}


dReal dWorldGetCFM (dWorldID w)
{
  dAASSERT (w);
  return w->global_cfm;
}


int dWorldUseSharedWorkingMemory(dWorldID w, dWorldID from_world)
{
  dUASSERT (w,"bad world argument");

  bool result = false;

  if (from_world)
  {
    dUASSERT (!w->wmem, "world does already have working memory allocated"); // Prevent replacement of one memory object with another to avoid cases when smaller buffer replaces a larger one or memory manager changes.

    dxStepWorkingMemory *wmem = AllocateOnDemand(from_world->wmem);

    if (wmem)
    {
      // Even though there is an assertion check on entry still release existing
      // memory object for extra safety.
      if (w->wmem)
      {
        w->wmem->Release();
        w->wmem = NULL;
      }

      wmem->Addref();
      w->wmem = wmem;

      result = true;
    }
  }
  else
  {
    dxStepWorkingMemory *wmem = w->wmem;

    if (wmem)
    {
      wmem->Release();
      w->wmem = NULL;
    }

    result = true;
  }

  return result;
}

void dWorldCleanupWorkingMemory(dWorldID w)
{
  dUASSERT (w,"bad world argument");

  dxStepWorkingMemory *wmem = w->wmem;

  if (wmem)
  {
    wmem->CleanupMemory();
  }
}

int dWorldSetStepMemoryReservationPolicy(dWorldID w, const dWorldStepReserveInfo *policyinfo)
{
  dUASSERT (w,"bad world argument");
  dUASSERT (!policyinfo || (policyinfo->struct_size >= sizeof(*policyinfo) && policyinfo->reserve_factor >= 1.0f), "Bad policy info");

  bool result = false;

  dxStepWorkingMemory *wmem = policyinfo ? AllocateOnDemand(w->wmem) : w->wmem;

  if (wmem)
  {
    if (policyinfo)
    {
      wmem->SetMemoryReserveInfo(policyinfo->reserve_factor, policyinfo->reserve_minimum);
      result = wmem->GetMemoryReserveInfo() != NULL;
    }
    else
    {
      wmem->ResetMemoryReserveInfoToDefault();
      result = true;
    }
  }
  else if (!policyinfo)
  {
    result = true;
  }

  return result;
}

int dWorldSetStepMemoryManager(dWorldID w, const dWorldStepMemoryFunctionsInfo *memfuncs)
{
  dUASSERT (w,"bad world argument");
  dUASSERT (!memfuncs || memfuncs->struct_size >= sizeof(*memfuncs), "Bad functions info");

  bool result = false;

  dxStepWorkingMemory *wmem = memfuncs ? AllocateOnDemand(w->wmem) : w->wmem;

  if (wmem)
  {
    if (memfuncs)
    {
      wmem->SetMemoryManager(memfuncs->alloc_block, memfuncs->shrink_block, memfuncs->free_block);
      result = wmem->GetMemoryManager() != NULL;
    }
    else
    {
      wmem->ResetMemoryManagerToDefault();
      result = true;
    }
  }
  else if (!memfuncs)
  {
    result = true;
  }

  return result;
}


int dWorldStep (dWorldID w, dReal stepsize)
{
  dUASSERT (w,"bad world argument");
  dUASSERT (stepsize > 0,"stepsize must be > 0");

  bool result = false;

  if (dxReallocateWorldProcessContext (w, stepsize, &dxEstimateStepMemoryRequirements))
  {
    dxProcessIslands (w, stepsize, &dInternalStepIsland);

    result = true;
  }

  return result;
}

int dWorldQuickStep (dWorldID w, dReal stepsize)
{
  dUASSERT (w,"bad world argument");
  dUASSERT (stepsize > 0,"stepsize must be > 0");

  bool result = false;

  if (dxReallocateWorldProcessContext (w, stepsize, &dxEstimateQuickStepMemoryRequirements))
  {
    dxProcessIslands (w, stepsize, &dxQuickStepper);

    result = true;
  }

  return result;
}

int dWorldRobustStep(dWorldID w, dReal stepsize)
{
  dUASSERT (w,"bad world argument");
  dUASSERT (stepsize > 0,"stepsize must be > 0");
  bool result = false;
  if (dxReallocateWorldProcessContext(w, stepsize, &dxEstimateRobustStepMemoryRequirements))
  {
    dxProcessIslands(w, stepsize, &dRobustStepIsland);
    result = true;
  }

  return result;
}

void dWorldImpulseToForce (dWorldID /*w*/, dReal stepsize,
         dReal ix, dReal iy, dReal iz,
         dVector3 force)
{
  //dAASSERT (w);
  stepsize = dRecip(stepsize);
  force[0] = stepsize * ix;
  force[1] = stepsize * iy;
  force[2] = stepsize * iz;
  // @@@ force[3] = 0;
}


// world auto-disable functions

dReal dWorldGetAutoDisableLinearThreshold (dWorldID w)
{
  dAASSERT(w);
  return dSqrt (w->adis.linear_average_threshold);
}


void dWorldSetAutoDisableLinearThreshold (dWorldID w, dReal linear_average_threshold)
{
  dAASSERT(w);
  w->adis.linear_average_threshold = linear_average_threshold * linear_average_threshold;
}


dReal dWorldGetAutoDisableAngularThreshold (dWorldID w)
{
  dAASSERT(w);
  return dSqrt (w->adis.angular_average_threshold);
}


void dWorldSetAutoDisableAngularThreshold (dWorldID w, dReal angular_average_threshold)
{
  dAASSERT(w);
  w->adis.angular_average_threshold = angular_average_threshold * angular_average_threshold;
}


int dWorldGetAutoDisableAverageSamplesCount (dWorldID w)
{
  dAASSERT(w);
  return w->adis.average_samples;
}


void dWorldSetAutoDisableAverageSamplesCount (dWorldID w, unsigned int average_samples_count)
{
  dAASSERT(w);
  w->adis.average_samples = average_samples_count;
}


int dWorldGetAutoDisableSteps (dWorldID w)
{
  dAASSERT(w);
  return w->adis.idle_steps;
}


void dWorldSetAutoDisableSteps (dWorldID w, int steps)
{
  dAASSERT(w);
  w->adis.idle_steps = steps;
}


dReal dWorldGetAutoDisableTime (dWorldID w)
{
  dAASSERT(w);
  return w->adis.idle_time;
}


void dWorldSetAutoDisableTime (dWorldID w, dReal time)
{
  dAASSERT(w);
  w->adis.idle_time = time;
}


int dWorldGetAutoDisableFlag (dWorldID w)
{
  dAASSERT(w);
  return w->body_flags & dxBodyAutoDisable;
}


void dWorldSetAutoDisableFlag (dWorldID w, int do_auto_disable)
{
  dAASSERT(w);
  if (do_auto_disable)
          w->body_flags |= dxBodyAutoDisable;
  else
          w->body_flags &= ~dxBodyAutoDisable;
}


// world damping functions

dReal dWorldGetLinearDampingThreshold(dWorldID w)
{
        dAASSERT(w);
        return dSqrt(w->dampingp.linear_threshold);
}

void dWorldSetLinearDampingThreshold(dWorldID w, dReal threshold)
{
        dAASSERT(w);
        w->dampingp.linear_threshold = threshold*threshold;
}

dReal dWorldGetAngularDampingThreshold(dWorldID w)
{
        dAASSERT(w);
        return dSqrt(w->dampingp.angular_threshold);
}

void dWorldSetAngularDampingThreshold(dWorldID w, dReal threshold)
{
        dAASSERT(w);
        w->dampingp.angular_threshold = threshold*threshold;
}

dReal dWorldGetLinearDamping(dWorldID w)
{
        dAASSERT(w);
        return w->dampingp.linear_scale;
}

void dWorldSetLinearDamping(dWorldID w, dReal scale)
{
  dAASSERT(w);
  if (!_dequal(scale, 0.0))
    w->body_flags |= dxBodyLinearDamping;
  else
    w->body_flags &= ~dxBodyLinearDamping;
  w->dampingp.linear_scale = scale;
}

dReal dWorldGetAngularDamping(dWorldID w)
{
        dAASSERT(w);
        return w->dampingp.angular_scale;
}

void dWorldSetAngularDamping(dWorldID w, dReal scale)
{
  dAASSERT(w);
  if (!_dequal(scale, 0.0))
    w->body_flags |= dxBodyAngularDamping;
  else
    w->body_flags &= ~dxBodyAngularDamping;
  w->dampingp.angular_scale = scale;
}

void dWorldSetDamping(dWorldID w, dReal linear_scale, dReal angular_scale)
{
        dAASSERT(w);
        dWorldSetLinearDamping(w, linear_scale);
        dWorldSetAngularDamping(w, angular_scale);
}

dReal dWorldGetMaxAngularSpeed(dWorldID w)
{
        dAASSERT(w);
        return w->max_angular_speed;
}

void dWorldSetMaxAngularSpeed(dWorldID w, dReal max_speed)
{
        dAASSERT(w);
        if (max_speed < dInfinity)
                w->body_flags |= dxBodyMaxAngularSpeed;
        else
                w->body_flags &= ~dxBodyMaxAngularSpeed;
        w->max_angular_speed = max_speed;
}

double dWorldGetQuickStepTolerance (dWorldID w)
{
  dAASSERT(w);
  return w->qs.pgs_lcp_tolerance;
}

void dWorldSetQuickStepTolerance (dWorldID w, dReal tol)
{
  dAASSERT(w);
  w->qs.pgs_lcp_tolerance = tol;
}

void dWorldSetQuickStepNumChunks (dWorldID w, int num)
{
  dAASSERT(w);
  w->qs.num_chunks = num;
}

void dWorldSetQuickStepNumOverlap (dWorldID w, int num)
{
  dAASSERT(w);
  w->qs.num_overlap = num;
}

void dWorldSetQuickStepNumIterations (dWorldID w, int num)
{
  dAASSERT(w);
  w->qs.num_iterations = num;
}
void dWorldSetQuickStepPreconIterations (dWorldID w, int num)
{
  dAASSERT(w);
  w->qs.precon_iterations = num;
}


int dWorldGetQuickStepPreconIterations (dWorldID w)
{
  dAASSERT(w);
  return w->qs.precon_iterations;
}

int dWorldGetQuickStepNumIterations (dWorldID w)
{
  dAASSERT(w);
  return w->qs.num_iterations;
}

void dWorldSetRobustStepMaxIterations (dWorldID w, int num)
{
  dAASSERT(w);
  w->rs.max_iterations = num;
}

int dWorldGetRobustStepMaxIterations (dWorldID w)
{
  dAASSERT(w);
  return w->rs.max_iterations;
}

void dWorldSetQuickStepW (dWorldID w, dReal param)
{
  dAASSERT(w);
  w->qs.w = param;
}


dReal dWorldGetQuickStepW (dWorldID w)
{
  dAASSERT(w);
  return w->qs.w;
}

dReal *dWorldGetQuickStepRMSDeltaLambda (dWorldID w)
{
  dAASSERT(w);
  return w->qs.rms_dlambda;
}

dReal* dWorldGetQuickStepRMSConstraintResidual (dWorldID w)
{
  dAASSERT(w);
  return w->qs.rms_constraint_residual;
}

int dWorldGetQuickStepNumContacts (dWorldID w)
{
  dAASSERT(w);
  return w->qs.num_contacts;
}

/* experimental PGS */
bool dWorldGetQuickStepInertiaRatioReduction (dWorldID w)
{
  dAASSERT(w);
  return w->qs.dynamic_inertia_reduction;
}

dReal  dWorldGetQuickStepContactResidualSmoothing (dWorldID w)
{
  dAASSERT(w);
  return w->qs.smooth_contacts;
}

dReal  dWorldGetQuickStepContactSORScalingFactor (dWorldID w)
{
  dAASSERT(w);
  return w->qs.contact_sor_scale;
}

bool  dWorldGetQuickStepThreadPositionCorrection (dWorldID w)
{
  dAASSERT(w);
  return w->qs.thread_position_correction;
}

bool  dWorldGetQuickStepExperimentalRowReordering (dWorldID w)
{
  dAASSERT(w);
  return w->qs.row_reorder1;
}

dReal  dWorldGetQuickStepWarmStartFactor (dWorldID w)
{
  dAASSERT(w);
  return w->qs.warm_start;
}

int  dWorldGetQuickStepExtraFrictionIterations (dWorldID w)
{
  dAASSERT(w);
  return w->qs.friction_iterations;
}

Friction_Model dWorldGetQuickStepFrictionModel (dWorldID w)
{
  dAASSERT(w);
  return w->qs.friction_model;
}

World_Solver_Type dWorldGetWorldStepSolverType (dWorldID w)
{
  dAASSERT(w);
  return w->qs.world_solver_type;
}

void dWorldSetQuickStepInertiaRatioReduction (dWorldID w, bool irr)
{
  dAASSERT(w);
  w->qs.dynamic_inertia_reduction = irr;
}

void dWorldSetQuickStepContactResidualSmoothing (dWorldID w, dReal smoo)
{
  dAASSERT(w);
  w->qs.smooth_contacts = smoo;
}

<<<<<<< HEAD
dReal  dWorldSetQuickStepContactSORScalingFactor (dWorldID w, dReal contact_sor_scale)
=======
void dWorldSetQuickStepContactSORScalingFactor (dWorldID w, dReal contact_sor_scale)
>>>>>>> 657bdb9c
{
  dAASSERT(w);
  w->qs.contact_sor_scale = contact_sor_scale;
}

void dWorldSetQuickStepThreadPositionCorrection (dWorldID w, bool thread)
{
  dAASSERT(w);
  w->qs.thread_position_correction = thread;
}

void dWorldSetQuickStepExperimentalRowReordering (dWorldID w, bool order)
{
  dAASSERT(w);
  w->qs.row_reorder1 = order;
}

void dWorldSetQuickStepWarmStartFactor (dWorldID w, dReal warm)
{
  dAASSERT(w);
  w->qs.warm_start = warm;
}

void dWorldSetQuickStepExtraFrictionIterations (dWorldID w, int iters)
{
  dAASSERT(w);
  w->qs.friction_iterations = iters;
}


void dWorldSetQuickStepFrictionModel (dWorldID w, Friction_Model fricmodel)
{
  dAASSERT(w);
  w->qs.friction_model = fricmodel;
}


void dWorldSetWorldStepSolverType(dWorldID w, World_Solver_Type solvertype)
{
  dAASSERT(w);
  w->qs.world_solver_type= solvertype;
}


void dWorldSetContactMaxCorrectingVel (dWorldID w, dReal vel)
{
  dAASSERT(w);
  w->contactp.max_vel = vel;
}


dReal dWorldGetContactMaxCorrectingVel (dWorldID w)
{
  dAASSERT(w);
  return w->contactp.max_vel;
}


void dWorldSetContactSurfaceLayer (dWorldID w, dReal depth)
{
  dAASSERT(w);
  w->contactp.min_depth = depth;
}


dReal dWorldGetContactSurfaceLayer (dWorldID w)
{
  dAASSERT(w);
  return w->contactp.min_depth;
}

//****************************************************************************
// testing

#define NUM 100

#define DO(x)


extern "C" void dTestDataStructures()
{
  int i;
  DO(printf ("testDynamicsStuff()\n"));

  dBodyID body [NUM];
  int nb = 0;
  dJointID joint [NUM];
  int nj = 0;

  for (i=0; i<NUM; i++) body[i] = 0;
  for (i=0; i<NUM; i++) joint[i] = 0;

  DO(printf ("creating world\n"));
  dWorldID w = dWorldCreate();
  checkWorld (w);

  for (;;) {
    if (nb < NUM && dRandReal() > 0.5) {
      DO(printf ("creating body\n"));
      body[nb] = dBodyCreate (w);
      DO(printf ("\t--> %p\n",body[nb]));
      nb++;
      checkWorld (w);
      DO(printf ("%d BODIES, %d JOINTS\n",nb,nj));
    }
    if (nj < NUM && nb > 2 && dRandReal() > 0.5) {
      dBodyID b1 = body [dRand() % nb];
      dBodyID b2 = body [dRand() % nb];
      if (b1 != b2) {
  DO(printf ("creating joint, attaching to %p,%p\n",b1,b2));
  joint[nj] = dJointCreateBall (w,0);
  DO(printf ("\t-->%p\n",joint[nj]));
  checkWorld (w);
  dJointAttach (joint[nj],b1,b2);
  nj++;
  checkWorld (w);
  DO(printf ("%d BODIES, %d JOINTS\n",nb,nj));
      }
    }
    if (nj > 0 && nb > 2 && dRandReal() > 0.5) {
      dBodyID b1 = body [dRand() % nb];
      dBodyID b2 = body [dRand() % nb];
      if (b1 != b2) {
  int k = dRand() % nj;
  DO(printf ("reattaching joint %p\n",joint[k]));
  dJointAttach (joint[k],b1,b2);
  checkWorld (w);
  DO(printf ("%d BODIES, %d JOINTS\n",nb,nj));
      }
    }
    if (nb > 0 && dRandReal() > 0.5) {
      int k = dRand() % nb;
      DO(printf ("destroying body %p\n",body[k]));
      dBodyDestroy (body[k]);
      checkWorld (w);
      for (; k < (NUM-1); k++) body[k] = body[k+1];
      nb--;
      DO(printf ("%d BODIES, %d JOINTS\n",nb,nj));
    }
    if (nj > 0 && dRandReal() > 0.5) {
      int k = dRand() % nj;
      DO(printf ("destroying joint %p\n",joint[k]));
      dJointDestroy (joint[k]);
      checkWorld (w);
      for (; k < (NUM-1); k++) joint[k] = joint[k+1];
      nj--;
      DO(printf ("%d BODIES, %d JOINTS\n",nb,nj));
    }
  }

  /*
  printf ("creating world\n");
  dWorldID w = dWorldCreate();
  checkWorld (w);
  printf ("creating body\n");
  dBodyID b1 = dBodyCreate (w);
  checkWorld (w);
  printf ("creating body\n");
  dBodyID b2 = dBodyCreate (w);
  checkWorld (w);
  printf ("creating joint\n");
  dJointID j = dJointCreateBall (w);
  checkWorld (w);
  printf ("attaching joint\n");
  dJointAttach (j,b1,b2);
  checkWorld (w);
  printf ("destroying joint\n");
  dJointDestroy (j);
  checkWorld (w);
  printf ("destroying body\n");
  dBodyDestroy (b1);
  checkWorld (w);
  printf ("destroying body\n");
  dBodyDestroy (b2);
  checkWorld (w);
  printf ("destroying world\n");
  dWorldDestroy (w);
  */
}

//****************************************************************************
// configuration
#if 1
#define REGISTER_EXTENSION( __a )  #__a " "
#else
#define REGISTER_EXTENSION( __a )  "__a "
#endif
static const char ode_configuration[] = "ODE "

// EXTENSION LIST BEGIN
//**********************************

#ifdef dNODEBUG
REGISTER_EXTENSION( ODE_EXT_no_debug )
#endif // dNODEBUG

#if dTRIMESH_ENABLED
REGISTER_EXTENSION( ODE_EXT_trimesh )

  // tri-mesh extensions
  #if dTRIMESH_OPCODE
  REGISTER_EXTENSION( ODE_EXT_opcode )

    // opcode extensions
    #if dTRIMESH_16BIT_INDICES
    REGISTER_EXTENSION( ODE_OPC_16bit_indices )
    #endif

    #if !dTRIMESH_OPCODE_USE_OLD_TRIMESH_TRIMESH_COLLIDER
    REGISTER_EXTENSION( ODE_OPC_new_collider )
    #endif

  #endif // dTRIMESH_OPCODE

  #if dTRIMESH_GIMPACT
  REGISTER_EXTENSION( ODE_EXT_gimpact )

    // gimpact extensions
  #endif

#endif // dTRIMESH_ENABLED

#if dTLS_ENABLED
REGISTER_EXTENSION( ODE_EXT_mt_collisions )
#endif // dTLS_ENABLED

//**********************************
// EXTENSION LIST END

// These tokens are mutually exclusive, and always present
#ifdef dSINGLE
"ODE_single_precision"
#else
"ODE_double_precision"
#endif // dDOUBLE

; // END

const char* dGetConfiguration (void)
{
  return ode_configuration;
}


// Helper to check for a feature of ODE
int dCheckConfiguration( const char* extension )
{
  const char *start;
  char *where, *terminator;

  /* Feature names should not have spaces. */
  where = (char*)strchr(extension, ' ');
  if ( where || *extension == '\0')
    return 1;

  const char* config = dGetConfiguration();

  const size_t ext_length = strlen(extension);

  /* It takes a bit of care to be fool-proof. Don't be fooled by sub-strings, etc. */
  start = config;
  for (  ; ;  )
  {
    where = (char*)strstr((const char *) start, extension);
    if (!where)
      break;

    terminator = where + ext_length;

    if ( (where == start || *(where - 1) == ' ') &&
       (*terminator == ' ' || *terminator == '\0') )
    {
      return 1;
    }

    start = terminator;
  }

  return 0;
}


// Local Variables:
// c-basic-offset:4
// End:<|MERGE_RESOLUTION|>--- conflicted
+++ resolved
@@ -2340,11 +2340,7 @@
   w->qs.smooth_contacts = smoo;
 }
 
-<<<<<<< HEAD
-dReal  dWorldSetQuickStepContactSORScalingFactor (dWorldID w, dReal contact_sor_scale)
-=======
 void dWorldSetQuickStepContactSORScalingFactor (dWorldID w, dReal contact_sor_scale)
->>>>>>> 657bdb9c
 {
   dAASSERT(w);
   w->qs.contact_sor_scale = contact_sor_scale;
