/*
 * Copyright (C) 2014-2015 Open Source Robotics Foundation
 *
 * Licensed under the Apache License, Version 2.0 (the "License");
 * you may not use this file except in compliance with the License.
 * You may obtain a copy of the License at
 *
 *     http://www.apache.org/licenses/LICENSE-2.0
 *
 * Unless required by applicable law or agreed to in writing, software
 * distributed under the License is distributed on an "AS IS" BASIS,
 * WITHOUT WARRANTIES OR CONDITIONS OF ANY KIND, either express or implied.
 * See the License for the specific language governing permissions and
 * limitations under the License.
 *
 */

#include <boost/thread/recursive_mutex.hpp>
#include <boost/filesystem.hpp>
#include <sstream>
#include <string>

#include "gazebo/common/Exception.hh"
#include "gazebo/common/SVGLoader.hh"

#include "gazebo/rendering/UserCamera.hh"
#include "gazebo/rendering/Material.hh"
#include "gazebo/rendering/Scene.hh"

#include "gazebo/math/Quaternion.hh"

#include "gazebo/transport/Publisher.hh"
#include "gazebo/transport/Node.hh"
#include "gazebo/transport/TransportIface.hh"

#include "gazebo/gui/Actions.hh"
#include "gazebo/gui/KeyEventHandler.hh"
#include "gazebo/gui/MouseEventHandler.hh"
#include "gazebo/gui/GuiEvents.hh"
#include "gazebo/gui/GuiIface.hh"
#include "gazebo/gui/ModelManipulator.hh"
#include "gazebo/gui/ModelSnap.hh"
#include "gazebo/gui/ModelAlign.hh"
#include "gazebo/gui/SaveDialog.hh"
#include "gazebo/gui/MainWindow.hh"

#include "gazebo/gui/model/ModelData.hh"
#include "gazebo/gui/model/LinkInspector.hh"
#include "gazebo/gui/model/JointMaker.hh"
#include "gazebo/gui/model/ModelEditorEvents.hh"
#include "gazebo/gui/model/ModelCreator.hh"

using namespace gazebo;
using namespace gui;

const std::string ModelCreator::modelDefaultName = "Untitled";
const std::string ModelCreator::previewName = "ModelPreview";

/////////////////////////////////////////////////
ModelCreator::ModelCreator()
{
  this->active = false;

  this->modelTemplateSDF.reset(new sdf::SDF);
  this->modelTemplateSDF->SetFromString(ModelData::GetTemplateSDFString());

  this->updateMutex = new boost::recursive_mutex();

  this->manipMode = "";
  this->linkCounter = 0;
  this->modelCounter = 0;

  this->node = transport::NodePtr(new transport::Node());
  this->node->Init();
  this->makerPub = this->node->Advertise<msgs::Factory>("~/factory");
  this->requestPub = this->node->Advertise<msgs::Request>("~/request");

  this->jointMaker = new JointMaker();

  connect(g_editModelAct, SIGNAL(toggled(bool)), this, SLOT(OnEdit(bool)));
  this->inspectAct = new QAction(tr("Open Link Inspector"), this);
  connect(this->inspectAct, SIGNAL(triggered()), this,
      SLOT(OnOpenInspector()));

  connect(g_deleteAct, SIGNAL(DeleteSignal(const std::string &)), this,
          SLOT(OnDelete(const std::string &)));

  this->connections.push_back(
      gui::Events::ConnectEditModel(
      boost::bind(&ModelCreator::OnEditModel, this, _1)));

  this->connections.push_back(
      gui::model::Events::ConnectSaveModelEditor(
      boost::bind(&ModelCreator::OnSave, this)));

  this->connections.push_back(
      gui::model::Events::ConnectSaveAsModelEditor(
      boost::bind(&ModelCreator::OnSaveAs, this)));

  this->connections.push_back(
      gui::model::Events::ConnectNewModelEditor(
      boost::bind(&ModelCreator::OnNew, this)));

  this->connections.push_back(
      gui::model::Events::ConnectExitModelEditor(
      boost::bind(&ModelCreator::OnExit, this)));

  this->connections.push_back(
    gui::model::Events::ConnectModelNameChanged(
      boost::bind(&ModelCreator::OnNameChanged, this, _1)));

  this->connections.push_back(
      gui::model::Events::ConnectModelChanged(
      boost::bind(&ModelCreator::ModelChanged, this)));

  this->connections.push_back(
      gui::model::Events::ConnectOpenLinkInspector(
      boost::bind(&ModelCreator::OpenInspector, this, _1)));

  this->connections.push_back(
      gui::Events::ConnectAlignMode(
        boost::bind(&ModelCreator::OnAlignMode, this, _1, _2, _3, _4)));

  this->connections.push_back(
      gui::Events::ConnectManipMode(
        boost::bind(&ModelCreator::OnManipMode, this, _1)));

  this->connections.push_back(
     event::Events::ConnectSetSelectedEntity(
       boost::bind(&ModelCreator::OnSetSelectedEntity, this, _1, _2)));

  this->connections.push_back(
     gui::model::Events::ConnectSetSelectedLink(
       boost::bind(&ModelCreator::OnSetSelectedLink, this, _1, _2)));

  this->connections.push_back(
      gui::Events::ConnectScaleEntity(
      boost::bind(&ModelCreator::OnEntityScaleChanged, this, _1, _2)));

  this->connections.push_back(
      gui::model::Events::ConnectShowLinkContextMenu(
      boost::bind(&ModelCreator::ShowContextMenu, this, _1)));

  this->connections.push_back(
      event::Events::ConnectPreRender(
        boost::bind(&ModelCreator::Update, this)));

  if (g_copyAct)
  {
    g_copyAct->setEnabled(false);
    connect(g_copyAct, SIGNAL(triggered()), this, SLOT(OnCopy()));
  }
  if (g_pasteAct)
  {
    g_pasteAct->setEnabled(false);
    connect(g_pasteAct, SIGNAL(triggered()), this, SLOT(OnPaste()));
  }

  this->saveDialog = new SaveDialog(SaveDialog::MODEL);

  this->Reset();
}

/////////////////////////////////////////////////
ModelCreator::~ModelCreator()
{
  while (!this->allLinks.empty())
    this->RemoveLinkImpl(this->allLinks.begin()->first);

  this->allLinks.clear();
  this->node->Fini();
  this->node.reset();
  this->modelTemplateSDF.reset();
  this->requestPub.reset();
  this->makerPub.reset();
  this->connections.clear();

  delete this->saveDialog;
  delete this->updateMutex;

  delete jointMaker;
}

/////////////////////////////////////////////////
void ModelCreator::OnEdit(bool _checked)
{
  if (_checked)
  {
    this->active = true;
    this->modelCounter++;
    KeyEventHandler::Instance()->AddPressFilter("model_creator",
        boost::bind(&ModelCreator::OnKeyPress, this, _1));

    MouseEventHandler::Instance()->AddPressFilter("model_creator",
        boost::bind(&ModelCreator::OnMousePress, this, _1));

    MouseEventHandler::Instance()->AddReleaseFilter("model_creator",
        boost::bind(&ModelCreator::OnMouseRelease, this, _1));

    MouseEventHandler::Instance()->AddMoveFilter("model_creator",
        boost::bind(&ModelCreator::OnMouseMove, this, _1));

    MouseEventHandler::Instance()->AddDoubleClickFilter("model_creator",
        boost::bind(&ModelCreator::OnMouseDoubleClick, this, _1));

    this->jointMaker->EnableEventHandlers();
  }
  else
  {
    this->active = false;
    KeyEventHandler::Instance()->RemovePressFilter("model_creator");
    MouseEventHandler::Instance()->RemovePressFilter("model_creator");
    MouseEventHandler::Instance()->RemoveReleaseFilter("model_creator");
    MouseEventHandler::Instance()->RemoveMoveFilter("model_creator");
    MouseEventHandler::Instance()->RemoveDoubleClickFilter("model_creator");
    this->jointMaker->DisableEventHandlers();
    this->jointMaker->Stop();

    this->DeselectAll();
  }
}

/////////////////////////////////////////////////
void ModelCreator::OnEditModel(const std::string &_modelName)
{
  if (!gui::get_active_camera() ||
      !gui::get_active_camera()->GetScene())
  {
    gzerr << "Unable to edit model. GUI camera or scene is NULL"
        << std::endl;
    return;
  }

  if (!this->active)
  {
    gzwarn << "Model Editor must be active before loading a model. " <<
              "Not loading model " << _modelName << std::endl;
    return;
  }

  // Get SDF model element from model name
  // TODO replace with entity_info and parse gazebo.msgs.Model msgs
  // or handle model_sdf requests in world.
  boost::shared_ptr<msgs::Response> response =
    transport::request(gui::get_world(), "world_sdf");

  msgs::GzString msg;
  // Make sure the response is correct
  if (response->type() == msg.GetTypeName())
  {
    // Parse the response message
    msg.ParseFromString(response->serialized_data());

    // Parse the string into sdf
    sdf::SDF sdfParsed;
    sdfParsed.SetFromString(msg.data());

    // Check that sdf contains world
    if (sdfParsed.Root()->HasElement("world") &&
        sdfParsed.Root()->GetElement("world")->HasElement("model"))
    {
      sdf::ElementPtr world = sdfParsed.Root()->GetElement("world");
      sdf::ElementPtr model = world->GetElement("model");
      while (model)
      {
        if (model->GetAttribute("name")->GetAsString() == _modelName)
        {
          this->LoadSDF(model);

          // Hide the model from the scene to substitute with the preview visual
          this->SetModelVisible(_modelName, false);

          rendering::ScenePtr scene = gui::get_active_camera()->GetScene();
          rendering::VisualPtr visual = scene->GetVisual(_modelName);

          math::Pose pose;
          if (visual)
          {
            pose = visual->GetWorldPose();
            this->previewVisual->SetWorldPose(pose);
          }

          this->serverModelName = _modelName;
          this->serverModelSDF = model;
          this->modelPose = pose;

          return;
        }
        model = model->GetNextElement("model");
      }
      gzwarn << "Couldn't find SDF for " << _modelName << ". Not loading it."
          << std::endl;
    }
  }
  else
  {
    GZ_ASSERT(response->type() == msg.GetTypeName(),
        "Received incorrect response from 'world_sdf' request.");
  }
}

/////////////////////////////////////////////////
void ModelCreator::LoadSDF(sdf::ElementPtr _modelElem)
{
  // Reset preview visual in case there was something already loaded
  this->Reset();

  // Model general info
  // Keep previewModel with previewName to avoid conflicts
  if (_modelElem->HasAttribute("name"))
    this->SetModelName(_modelElem->Get<std::string>("name"));

  if (_modelElem->HasElement("pose"))
    this->modelPose = _modelElem->Get<math::Pose>("pose");
  else
    this->modelPose = math::Pose::Zero;
  this->previewVisual->SetPose(this->modelPose);

  if (_modelElem->HasElement("static"))
    this->isStatic = _modelElem->Get<bool>("static");
  if (_modelElem->HasElement("allow_auto_disable"))
    this->autoDisable = _modelElem->Get<bool>("allow_auto_disable");
  gui::model::Events::modelPropertiesChanged(this->isStatic, this->autoDisable,
      this->modelPose, this->GetModelName());

  // Links
  if (!_modelElem->HasElement("link"))
  {
    gzerr << "Can't load a model without links." << std::endl;
    return;
  }
  sdf::ElementPtr linkElem = _modelElem->GetElement("link");
  while (linkElem)
  {
    this->CreateLinkFromSDF(linkElem);
    linkElem = linkElem->GetNextElement("link");
  }

  // Joints
  std::stringstream preivewModelName;
  preivewModelName << this->previewName << "_" << this->modelCounter;
  sdf::ElementPtr jointElem;
  if (_modelElem->HasElement("joint"))
     jointElem = _modelElem->GetElement("joint");

  while (jointElem)
  {
    this->jointMaker->CreateJointFromSDF(jointElem, preivewModelName.str());
    jointElem = jointElem->GetNextElement("joint");
  }
}

/////////////////////////////////////////////////
void ModelCreator::OnNew()
{
  this->Stop();

  if (this->allLinks.empty())
  {
    this->Reset();
    gui::model::Events::newModel();
    return;
  }
  QString msg;
  QMessageBox msgBox(QMessageBox::Warning, QString("New"), msg);
  QPushButton *cancelButton = msgBox.addButton("Cancel",
      QMessageBox::RejectRole);
  msgBox.setEscapeButton(cancelButton);
  QPushButton *saveButton = new QPushButton("Save");

  switch (this->currentSaveState)
  {
    case ALL_SAVED:
    {
      msg.append("Are you sure you want to close this model and open a new "
                 "canvas?\n\n");
      QPushButton *newButton =
          msgBox.addButton("New Canvas", QMessageBox::AcceptRole);
      msgBox.setDefaultButton(newButton);
      break;
    }
    case UNSAVED_CHANGES:
    case NEVER_SAVED:
    {
      msg.append("You have unsaved changes. Do you want to save this model "
                 "and open a new canvas?\n\n");
      msgBox.addButton("Don't Save", QMessageBox::DestructiveRole);
      msgBox.addButton(saveButton, QMessageBox::AcceptRole);
      msgBox.setDefaultButton(saveButton);
      break;
    }
    default:
      return;
  }

  msgBox.setText(msg);

  msgBox.exec();

  if (msgBox.clickedButton() != cancelButton)
  {
    if (msgBox.clickedButton() == saveButton)
    {
      if (!this->OnSave())
      {
        return;
      }
    }

    this->Reset();
    gui::model::Events::newModel();
  }
}

/////////////////////////////////////////////////
bool ModelCreator::OnSave()
{
  this->Stop();

  switch (this->currentSaveState)
  {
    case UNSAVED_CHANGES:
    {
      this->SaveModelFiles();
      gui::model::Events::saveModel(this->modelName);
      return true;
    }
    case NEVER_SAVED:
    {
      return this->OnSaveAs();
    }
    default:
      return false;
  }
}

/////////////////////////////////////////////////
bool ModelCreator::OnSaveAs()
{
  this->Stop();

  if (this->saveDialog->OnSaveAs())
  {
    // Prevent changing save location
    this->currentSaveState = ALL_SAVED;
    // Get name set by user
    this->SetModelName(this->saveDialog->GetModelName());
    // Update name on palette
    gui::model::Events::saveModel(this->modelName);
    // Generate and save files
    this->SaveModelFiles();
    return true;
  }
  return false;
}

/////////////////////////////////////////////////
void ModelCreator::OnNameChanged(const std::string &_name)
{
  if (_name.compare(this->modelName) == 0)
    return;

  this->SetModelName(_name);
  this->ModelChanged();
}

/////////////////////////////////////////////////
void ModelCreator::OnExit()
{
  this->Stop();

  if (this->allLinks.empty())
  {
    if (!this->serverModelName.empty())
      this->SetModelVisible(this->serverModelName, true);
    this->Reset();
    gui::model::Events::newModel();
    gui::model::Events::finishModel();
    return;
  }

  switch (this->currentSaveState)
  {
    case ALL_SAVED:
    {
      QString msg("Are you ready to exit?\n\n");
      QMessageBox msgBox(QMessageBox::NoIcon, QString("Exit"), msg);

      QPushButton *cancelButton = msgBox.addButton("Cancel",
          QMessageBox::RejectRole);
      QPushButton *exitButton =
          msgBox.addButton("Exit", QMessageBox::AcceptRole);
      msgBox.setDefaultButton(exitButton);
      msgBox.setEscapeButton(cancelButton);

      msgBox.exec();
      if (msgBox.clickedButton() == cancelButton)
      {
        return;
      }
      this->FinishModel();
      break;
    }
    case UNSAVED_CHANGES:
    case NEVER_SAVED:
    {
      QString msg("Save Changes before exiting?\n\n");

      QMessageBox msgBox(QMessageBox::NoIcon, QString("Exit"), msg);
      QPushButton *cancelButton = msgBox.addButton("Cancel",
          QMessageBox::RejectRole);
      msgBox.addButton("Don't Save, Exit", QMessageBox::DestructiveRole);
      QPushButton *saveButton = msgBox.addButton("Save and Exit",
          QMessageBox::AcceptRole);
      msgBox.setDefaultButton(cancelButton);
      msgBox.setDefaultButton(saveButton);

      msgBox.exec();
      if (msgBox.clickedButton() == cancelButton)
        return;

      if (msgBox.clickedButton() == saveButton)
      {
        if (!this->OnSave())
        {
          return;
        }
      }
      break;
    }
    default:
      return;
  }

  // Create entity on main window up to the saved point
  if (this->currentSaveState != NEVER_SAVED)
    this->FinishModel();
  else
    this->SetModelVisible(this->serverModelName, true);

  this->Reset();

  gui::model::Events::newModel();
  gui::model::Events::finishModel();
}

/////////////////////////////////////////////////
void ModelCreator::SaveModelFiles()
{
  this->saveDialog->GenerateConfig();
  this->saveDialog->SaveToConfig();
  this->GenerateSDF();
  this->saveDialog->SaveToSDF(this->modelSDF);
  this->currentSaveState = ALL_SAVED;
}

/////////////////////////////////////////////////
std::string ModelCreator::CreateModel()
{
  this->Reset();
  return this->folderName;
}

/////////////////////////////////////////////////
void ModelCreator::AddJoint(const std::string &_type)
{
  this->Stop();
  if (this->jointMaker)
    this->jointMaker->AddJoint(_type);
}

/////////////////////////////////////////////////
std::string ModelCreator::AddShape(LinkType _type,
    const math::Vector3 &_size, const math::Pose &_pose,
    const std::string &_uri, unsigned int _samples)
{
  if (!this->previewVisual)
  {
    this->Reset();
  }

  std::stringstream linkNameStream;
  linkNameStream << this->previewName << "_" << this->modelCounter
      << "::link_" << this->linkCounter++;
  std::string linkName = linkNameStream.str();

  rendering::VisualPtr linkVisual(new rendering::Visual(linkName,
      this->previewVisual));
  linkVisual->Load();
  linkVisual->SetTransparency(ModelData::GetEditTransparency());

  std::ostringstream visualName;
  visualName << linkName << "::visual";
  rendering::VisualPtr visVisual(new rendering::Visual(visualName.str(),
      linkVisual));
  sdf::ElementPtr visualElem =  this->modelTemplateSDF->Root()
      ->GetElement("model")->GetElement("link")->GetElement("visual");

  sdf::ElementPtr geomElem =  visualElem->GetElement("geometry");
  geomElem->ClearElements();

  if (_type == LINK_CYLINDER)
  {
    sdf::ElementPtr cylinderElem = geomElem->AddElement("cylinder");
    (cylinderElem->GetElement("radius"))->Set(_size.x*0.5);
    (cylinderElem->GetElement("length"))->Set(_size.z);
  }
  else if (_type == LINK_SPHERE)
  {
    ((geomElem->AddElement("sphere"))->GetElement("radius"))->Set(_size.x*0.5);
  }
  else if (_type == LINK_MESH)
  {
    sdf::ElementPtr meshElem = geomElem->AddElement("mesh");
    meshElem->GetElement("scale")->Set(_size);
    meshElem->GetElement("uri")->Set(_uri);
  }
  else if (_type == LINK_POLYLINE)
  {
    QFileInfo info(QString::fromStdString(_uri));
    if (!info.isFile() || info.completeSuffix().toLower() != "svg")
    {
      gzerr << "File [" << _uri << "] not found or invalid!" << std::endl;
      return std::string();
    }

    common::SVGLoader svgLoader(_samples);
    std::vector<common::SVGPath> paths;
    svgLoader.Parse(_uri, paths);

    if (paths.empty())
    {
      gzerr << "No paths found on file [" << _uri << "]" << std::endl;
      return std::string();
    }

    // Find extreme values to center the polylines
    math::Vector2d min(paths[0].polylines[0][0]);
    math::Vector2d max(min);
    for (common::SVGPath p : paths)
    {
      for (std::vector<math::Vector2d> poly : p.polylines)
      {
        for (math::Vector2d pt : poly)
        {
          if (pt.x < min.x)
            min.x = pt.x;
          if (pt.y < min.y)
            min.y = pt.y;
          if (pt.x > max.x)
            max.x = pt.x;
          if (pt.y > max.y)
            max.y = pt.y;
        }
      }
    }

    for (common::SVGPath p : paths)
    {
      for (std::vector<math::Vector2d> poly : p.polylines)
      {
        sdf::ElementPtr polylineElem = geomElem->AddElement("polyline");
        polylineElem->GetElement("height")->Set(_size.z);

        for (math::Vector2d pt : poly)
        {
          // Translate to center
          pt = pt - min - (max-min)*0.5;
          // Swap X and Y so Z will point up
          // (in 2D it points into the screen)
          sdf::ElementPtr pointElem = polylineElem->AddElement("point");
          pointElem->Set(math::Vector2d(pt.y*_size.y, pt.x*_size.x));
        }
      }
    }
  }
  else
  {
    if (_type != LINK_BOX)
    {
      gzwarn << "Unknown link type '" << _type << "'. " <<
          "Adding a box" << std::endl;
    }
    ((geomElem->AddElement("box"))->GetElement("size"))->Set(_size);
  }

  visVisual->Load(visualElem);
  this->CreateLink(visVisual);

  linkVisual->SetPose(_pose);

  // insert over ground plane for now
  math::Vector3 linkPos = linkVisual->GetWorldPose().pos;
  if (_type == LINK_BOX || _type == LINK_CYLINDER || _type == LINK_SPHERE)
  {
    linkPos.z = _size.z * 0.5;
  }
  // override orientation as it's more natural to insert objects upright rather
  // than inserting it in the model frame.
  linkVisual->SetWorldPose(math::Pose(linkPos, math::Quaternion()));

  this->mouseVisual = linkVisual;

  return linkName;
}

/////////////////////////////////////////////////
void ModelCreator::CreateLink(const rendering::VisualPtr &_visual)
{
  LinkData *link = new LinkData();
  MainWindow *mainWindow = gui::get_main_window();
  if (mainWindow)
  {
    connect(gui::get_main_window(), SIGNAL(Close()), link->inspector,
        SLOT(close()));
  }

  link->linkVisual = _visual->GetParent();
  link->AddVisual(_visual);

  // override transparency
  _visual->SetTransparency(_visual->GetTransparency() *
      (1-ModelData::GetEditTransparency()-0.1)
      + ModelData::GetEditTransparency());

  // create collision with identical geometry
  rendering::VisualPtr collisionVis =
      _visual->Clone(link->linkVisual->GetName() + "::collision",
      link->linkVisual);

  // orange
  collisionVis->SetMaterial("Gazebo/Orange");
  collisionVis->SetTransparency(
      math::clamp(ModelData::GetEditTransparency() * 2.0, 0.0, 0.8));
  // fix for transparency alpha compositing
  Ogre::MovableObject *colObj = collisionVis->GetSceneNode()->
      getAttachedObject(0);
  colObj->setRenderQueueGroup(colObj->getRenderQueueGroup()+1);
  link->AddCollision(collisionVis);

  std::string linkName = link->linkVisual->GetName();

  std::string leafName = linkName;
  size_t idx = linkName.find_last_of("::");
  if (idx != std::string::npos)
    leafName = linkName.substr(idx+1);

  link->SetName(leafName);

  {
    boost::recursive_mutex::scoped_lock lock(*this->updateMutex);
    this->allLinks[linkName] = link;
    if (this->canonicalLink.empty())
      this->canonicalLink = linkName;
  }

  rendering::ScenePtr scene = link->linkVisual->GetScene();

  this->ModelChanged();
}

/////////////////////////////////////////////////
LinkData *ModelCreator::CloneLink(const std::string &_linkName)
{
  boost::recursive_mutex::scoped_lock lock(*this->updateMutex);

  auto it = this->allLinks.find(_linkName);
  if (it == allLinks.end())
  {
    gzerr << "No link with name: " << _linkName << " found."  << std::endl;
    return NULL;
  }

  // generate unique name.
  std::string newName = _linkName + "_clone";
  auto itName = this->allLinks.find(newName);
  int nameCounter = 0;
  while (itName != this->allLinks.end())
  {
    std::stringstream newLinkName;
    newLinkName << _linkName << "_clone_" << nameCounter++;
    newName = newLinkName.str();
    itName = this->allLinks.find(newName);
  }

  std::string leafName = newName;
  size_t idx = newName.find_last_of("::");
  if (idx != std::string::npos)
    leafName = newName.substr(idx+1);
  LinkData *link = it->second->Clone(leafName);

  this->allLinks[newName] = link;

  this->ModelChanged();

  return link;
}

/////////////////////////////////////////////////
void ModelCreator::CreateLinkFromSDF(sdf::ElementPtr _linkElem,
    rendering::VisualPtr _parentVis)
{
  LinkData *link = new LinkData();
  MainWindow *mainWindow = gui::get_main_window();
  if (mainWindow)
  {
    connect(gui::get_main_window(), SIGNAL(Close()), link->inspector,
        SLOT(close()));
  }

  link->Load(_linkElem);

  // Link
  std::stringstream linkNameStream;
  std::string leafName = link->GetName();

  linkNameStream << this->previewName << "_" << this->modelCounter << "::";
  linkNameStream << leafName;
  std::string linkName = linkNameStream.str();

  if (this->canonicalLink.empty())
    this->canonicalLink = linkName;

  link->SetName(leafName);

  // if link name is scoped, it could mean that it's from an included model.
  // The joint maker needs to know about this in order to specify the correct
  // parent and child links in sdf generation step.
  if (leafName.find("::") != std::string::npos)
    this->jointMaker->AddScopedLinkName(leafName);

  rendering::VisualPtr linkVisual(new rendering::Visual(linkName, _parentVis));
  linkVisual->Load();
  linkVisual->SetPose(link->GetPose());
  link->linkVisual = linkVisual;

  // Visuals
  int visualIndex = 0;
  sdf::ElementPtr visualElem;

  if (_linkElem->HasElement("visual"))
    visualElem = _linkElem->GetElement("visual");

  linkVisual->SetTransparency(ModelData::GetEditTransparency());

  while (visualElem)
  {
    // Visual name
    std::string visualName;
    if (visualElem->HasAttribute("name"))
    {
      visualName = linkName + "::" + visualElem->Get<std::string>("name");
      visualIndex++;
    }
    else
    {
      std::stringstream visualNameStream;
      visualNameStream << linkName << "::visual_" << visualIndex++;
      visualName = visualNameStream.str();
      gzwarn << "SDF missing visual name attribute. Created name " << visualName
          << std::endl;
    }
    rendering::VisualPtr visVisual(new rendering::Visual(visualName,
        linkVisual));
    visVisual->Load(visualElem);

    // Visual pose
    math::Pose visualPose;
    if (visualElem->HasElement("pose"))
      visualPose = visualElem->Get<math::Pose>("pose");
    else
      visualPose.Set(0, 0, 0, 0, 0, 0);
    visVisual->SetPose(visualPose);

    // Add to link
    link->AddVisual(visVisual);

    // override transparency
    visVisual->SetTransparency(visVisual->GetTransparency() *
        (1-ModelData::GetEditTransparency()-0.1)
        + ModelData::GetEditTransparency());

    visualElem = visualElem->GetNextElement("visual");
  }

  // Collisions
  int collisionIndex = 0;
  sdf::ElementPtr collisionElem;

  if (_linkElem->HasElement("collision"))
    collisionElem = _linkElem->GetElement("collision");

  while (collisionElem)
  {
    // Collision name
    std::string collisionName;
    if (collisionElem->HasAttribute("name"))
    {
      collisionName = linkName + "::" + collisionElem->Get<std::string>("name");
      collisionIndex++;
    }
    else
    {
      std::ostringstream collisionNameStream;
      collisionNameStream << linkName << "::collision_" << collisionIndex++;
      collisionName = collisionNameStream.str();
      gzwarn << "SDF missing collision name attribute. Created name " <<
          collisionName << std::endl;
    }
    rendering::VisualPtr colVisual(new rendering::Visual(collisionName,
        linkVisual));

    // Collision pose
    math::Pose collisionPose;
    if (collisionElem->HasElement("pose"))
      collisionPose = collisionElem->Get<math::Pose>("pose");
    else
      collisionPose.Set(0, 0, 0, 0, 0, 0);

    // Make a visual element from the collision element
    sdf::ElementPtr colVisualElem =  this->modelTemplateSDF->Root()
        ->GetElement("model")->GetElement("link")->GetElement("visual");

    sdf::ElementPtr geomElem = colVisualElem->GetElement("geometry");
    geomElem->ClearElements();
    geomElem->Copy(collisionElem->GetElement("geometry"));

    colVisual->Load(colVisualElem);
    colVisual->SetPose(collisionPose);
    colVisual->SetMaterial("Gazebo/Orange");
    colVisual->SetTransparency(
        math::clamp(ModelData::GetEditTransparency() * 2.0, 0.0, 0.8));
    // fix for transparency alpha compositing
    Ogre::MovableObject *colObj = colVisual->GetSceneNode()->
        getAttachedObject(0);
    colObj->setRenderQueueGroup(colObj->getRenderQueueGroup()+1);

    // Add to link
    link->AddCollision(colVisual);

    collisionElem = collisionElem->GetNextElement("collision");
  }

  {
    boost::recursive_mutex::scoped_lock lock(*this->updateMutex);
    this->allLinks[linkName] = link;
    gui::model::Events::linkInserted(linkName);
  }

  rendering::ScenePtr scene = link->linkVisual->GetScene();
  this->ModelChanged();
}

/////////////////////////////////////////////////
<<<<<<< HEAD
void ModelCreator::CreateLinkFromSDF(sdf::ElementPtr _linkElem)
{
  this->CreateLinkFromSDF(_linkElem, this->previewVisual);
}

/////////////////////////////////////////////////
=======
>>>>>>> 8a3529dc
void ModelCreator::RemoveLinkImpl(const std::string &_linkName)
{
  if (!this->previewVisual)
  {
    this->Reset();
    return;
  }

  LinkData *link = NULL;
  {
    boost::recursive_mutex::scoped_lock lock(*this->updateMutex);
    if (this->allLinks.find(_linkName) == this->allLinks.end())
      return;
    link = this->allLinks[_linkName];
  }

  if (!link)
    return;

  // Copy before reference is deleted.
  std::string linkName(_linkName);

  rendering::ScenePtr scene = link->linkVisual->GetScene();
  if (scene)
  {
    for (auto &it : link->visuals)
    {
      rendering::VisualPtr vis = it.first;
      scene->RemoveVisual(vis);
    }
    scene->RemoveVisual(link->linkVisual);
    for (auto &colIt : link->collisions)
    {
      rendering::VisualPtr vis = colIt.first;
      scene->RemoveVisual(vis);
    }

    scene->RemoveVisual(link->linkVisual);
  }

  link->linkVisual.reset();
  {
    boost::recursive_mutex::scoped_lock lock(*this->updateMutex);
    this->allLinks.erase(_linkName);
    delete link;
  }
  gui::model::Events::linkRemoved(linkName);

  std::string leafName = _linkName;
  size_t idx = _linkName.find_last_of("::");
  if (idx != std::string::npos)
    leafName = _linkName.substr(idx+1);
  gui::model::Events::linkRemoved(leafName);
  this->ModelChanged();
}

/////////////////////////////////////////////////
void ModelCreator::Reset()
{
  delete this->saveDialog;
  this->saveDialog = new SaveDialog(SaveDialog::MODEL);

  this->jointMaker->Reset();
  this->selectedLinks.clear();

  if (g_copyAct)
    g_copyAct->setEnabled(false);

  if (g_pasteAct)
    g_pasteAct->setEnabled(false);

  this->currentSaveState = NEVER_SAVED;
  this->SetModelName(this->modelDefaultName);
  this->serverModelName = "";
  this->serverModelSDF.reset();
  this->serverModelVisible.clear();
  this->canonicalLink = "";

  this->modelTemplateSDF.reset(new sdf::SDF);
  this->modelTemplateSDF->SetFromString(ModelData::GetTemplateSDFString());

  this->modelSDF.reset(new sdf::SDF);

  this->isStatic = false;
  this->autoDisable = true;
  gui::model::Events::modelPropertiesChanged(this->isStatic, this->autoDisable,
      this->modelPose, this->GetModelName());

  while (!this->allLinks.empty())
    this->RemoveLinkImpl(this->allLinks.begin()->first);
  this->allLinks.clear();

  if (!gui::get_active_camera() ||
    !gui::get_active_camera()->GetScene())
  return;

  rendering::ScenePtr scene = gui::get_active_camera()->GetScene();
  if (this->previewVisual)
    scene->RemoveVisual(this->previewVisual);

  this->previewVisual.reset(new rendering::Visual(this->previewName,
      scene->GetWorldVisual()));

  this->previewVisual->Load();
  this->modelPose = math::Pose::Zero;
  this->previewVisual->SetPose(this->modelPose);
}

/////////////////////////////////////////////////
void ModelCreator::SetModelName(const std::string &_modelName)
{
  this->modelName = _modelName;
  this->saveDialog->SetModelName(_modelName);

  this->folderName = this->saveDialog->
      GetFolderNameFromModelName(this->modelName);

  if (this->currentSaveState == NEVER_SAVED)
  {
    // Set new saveLocation
    boost::filesystem::path oldPath(this->saveDialog->GetSaveLocation());

    boost::filesystem::path newPath = oldPath.parent_path() / this->folderName;
    this->saveDialog->SetSaveLocation(newPath.string());
  }
}

/////////////////////////////////////////////////
std::string ModelCreator::GetModelName() const
{
  return this->modelName;
}

/////////////////////////////////////////////////
void ModelCreator::SetStatic(bool _static)
{
  this->isStatic = _static;
  this->ModelChanged();
}

/////////////////////////////////////////////////
void ModelCreator::SetAutoDisable(bool _auto)
{
  this->autoDisable = _auto;
  this->ModelChanged();
}

/////////////////////////////////////////////////
void ModelCreator::FinishModel()
{
  if (!this->serverModelName.empty())
  {
    // delete model on server first before spawning the updated one.
    transport::request(gui::get_world(), "entity_delete",
        this->serverModelName);
    int timeoutCounter = 0;
    int timeout = 100;
    while (timeoutCounter < timeout)
    {
      boost::shared_ptr<msgs::Response> response =
          transport::request(gui::get_world(), "entity_info",
          this->serverModelName);
      // Make sure the response is correct
      if (response->response() == "nonexistent")
        break;

      common::Time::MSleep(100);
      timeoutCounter++;
    }
  }
  event::Events::setSelectedEntity("", "normal");
  this->CreateTheEntity();
  this->Reset();
}

/////////////////////////////////////////////////
void ModelCreator::CreateTheEntity()
{
  if (!this->modelSDF->Root()->HasElement("model"))
  {
    gzerr << "Generated invalid SDF! Cannot create entity." << std::endl;
    return;
  }

  msgs::Factory msg;
  // Create a new name if the model exists
  sdf::ElementPtr modelElem = this->modelSDF->Root()->GetElement("model");
  std::string modelElemName = modelElem->Get<std::string>("name");
  if (has_entity_name(modelElemName))
  {
    int i = 0;
    while (has_entity_name(modelElemName))
    {
      modelElemName = modelElem->Get<std::string>("name") + "_" +
        boost::lexical_cast<std::string>(i++);
    }
    modelElem->GetAttribute("name")->Set(modelElemName);
  }

  msg.set_sdf(this->modelSDF->ToString());
  msgs::Set(msg.mutable_pose(), this->modelPose);
  this->makerPub->Publish(msg);
}

/////////////////////////////////////////////////
void ModelCreator::AddEntity(sdf::ElementPtr _sdf)
{
  if (!this->previewVisual)
  {
    this->Reset();
  }

  this->Stop();

  // parse _sdf
  if (_sdf->GetName() == "model")
  {
    std::stringstream entityNameStream;
    entityNameStream << this->previewName << "_" << this->modelCounter
        << "::" << _sdf->Get<std::string>("name");


    std::string entityName = entityNameStream.str();

    rendering::VisualPtr entityVisual(new rendering::Visual(entityName,
        this->previewVisual));
    entityVisual->Load();
    entityVisual->SetTransparency(ModelData::GetEditTransparency());

    if (_sdf->HasElement("pose"))
      entityVisual->SetPose(_sdf->Get<math::Pose>("pose"));

    // Links
    if (!_sdf->HasElement("link"))
    {
      gzerr << "Can't load a model without links." << std::endl;
      return;
    }
    sdf::ElementPtr linkElem = _sdf->GetElement("link");
    while (linkElem)
    {
      this->CreateLinkFromSDF(linkElem, entityVisual);
      linkElem = linkElem->GetNextElement("link");
    }

    // Joints
    sdf::ElementPtr jointElem;
    if (_sdf->HasElement("joint"))
       jointElem = _sdf->GetElement("joint");

    while (jointElem)
    {
      this->jointMaker->CreateJointFromSDF(jointElem, entityName);
      jointElem = jointElem->GetNextElement("joint");
    }

    this->addLinkType = NESTED_MODEL;

    this->mouseVisual = entityVisual;
  }
}

/////////////////////////////////////////////////
void ModelCreator::AddLink(LinkType _type)
{
  if (!this->previewVisual)
  {
    this->Reset();
  }

  this->Stop();

  this->addLinkType = _type;
  if (_type != LINK_NONE)
    this->AddShape(_type);
}

/////////////////////////////////////////////////
void ModelCreator::Stop()
{
  if (this->addLinkType != LINK_NONE && this->mouseVisual)
  {
    this->RemoveLinkImpl(this->mouseVisual->GetName());
    this->mouseVisual.reset();
    emit LinkAdded();
  }
  if (this->jointMaker)
    this->jointMaker->Stop();
}

/////////////////////////////////////////////////
void ModelCreator::OnDelete()
{
  if (this->inspectName.empty())
    return;

  this->OnDelete(this->inspectName);
  this->inspectName = "";
}

/////////////////////////////////////////////////
void ModelCreator::OnDelete(const std::string &_entity)
{
  this->RemoveLink(_entity);
}

/////////////////////////////////////////////////
void ModelCreator::RemoveLink(const std::string &_entity)
{
  boost::recursive_mutex::scoped_lock lock(*this->updateMutex);

  // if it's a link
  if (this->allLinks.find(_entity) != this->allLinks.end())
  {
    if (this->jointMaker)
      this->jointMaker->RemoveJointsByLink(_entity);
    this->RemoveLinkImpl(_entity);
    return;
  }

  // if it's a visual
  rendering::VisualPtr vis =
      gui::get_active_camera()->GetScene()->GetVisual(_entity);
  if (vis)
  {
    rendering::VisualPtr parentLink = vis->GetParent();
    std::string parentLinkName = parentLink->GetName();

    if (this->allLinks.find(parentLinkName) != this->allLinks.end())
    {
      // remove the parent link if it's the only child
      if (parentLink->GetChildCount() == 1)
      {
        if (this->jointMaker)
          this->jointMaker->RemoveJointsByLink(parentLink->GetName());
        this->RemoveLinkImpl(parentLink->GetName());
        return;
      }
    }
  }
}

/////////////////////////////////////////////////
bool ModelCreator::OnKeyPress(const common::KeyEvent &_event)
{
  if (_event.key == Qt::Key_Escape)
  {
    this->Stop();
  }
  else if (_event.key == Qt::Key_Delete)
  {
    if (!this->selectedLinks.empty())
    {
      for (auto linkVis : this->selectedLinks)
      {
        this->OnDelete(linkVis->GetName());
      }
      this->DeselectAll();
    }
  }
  else if (_event.control)
  {
    if (_event.key == Qt::Key_C && _event.control)
    {
      g_copyAct->trigger();
      return true;
    }
    if (_event.key == Qt::Key_V && _event.control)
    {
      g_pasteAct->trigger();
      return true;
    }
  }
  return false;
}

/////////////////////////////////////////////////
bool ModelCreator::OnMousePress(const common::MouseEvent &_event)
{
  rendering::UserCameraPtr userCamera = gui::get_active_camera();
  if (!userCamera)
    return false;

  if (this->jointMaker->GetState() != JointMaker::JOINT_NONE)
  {
    userCamera->HandleMouseEvent(_event);
    return true;
  }

  rendering::VisualPtr vis = userCamera->GetVisual(_event.pos);
  if (vis)
  {
    if (!vis->IsPlane() && gui::get_entity_id(vis->GetRootVisual()->GetName()))
    {
      // Handle snap from GLWidget
      if (g_snapAct->isChecked())
        return false;

      // Prevent interaction with other models, send event only to
      // user camera
      userCamera->HandleMouseEvent(_event);
      return true;
    }
  }
  return false;
}

/////////////////////////////////////////////////
bool ModelCreator::OnMouseRelease(const common::MouseEvent &_event)
{
  rendering::UserCameraPtr userCamera = gui::get_active_camera();
  if (!userCamera)
    return false;

  boost::recursive_mutex::scoped_lock lock(*this->updateMutex);

  if (this->mouseVisual)
  {
    if (_event.button == common::MouseEvent::RIGHT)
      return true;

    // set the link data pose
    if (this->allLinks.find(this->mouseVisual->GetName()) !=
        this->allLinks.end())
    {
      LinkData *link = this->allLinks[this->mouseVisual->GetName()];
      link->SetPose(this->mouseVisual->GetWorldPose()-this->modelPose);
      gui::model::Events::linkInserted(this->mouseVisual->GetName());
    }

    // reset and return
    emit LinkAdded();
    this->mouseVisual.reset();
    this->AddLink(LINK_NONE);
    return true;
  }

  rendering::VisualPtr vis = userCamera->GetVisual(_event.pos);
  if (vis)
  {
    rendering::VisualPtr linkVis = vis->GetParent();
    // Is link
    if (this->allLinks.find(linkVis->GetName()) !=
        this->allLinks.end())
    {
      // Handle snap from GLWidget
      if (g_snapAct->isChecked())
        return false;

      // trigger link inspector on right click
      if (_event.button == common::MouseEvent::RIGHT)
      {
        this->inspectName = vis->GetParent()->GetName();

        this->ShowContextMenu(this->inspectName);
        return true;
      }

      // Not in multi-selection mode.
      if (!(QApplication::keyboardModifiers() & Qt::ControlModifier))
      {
        this->DeselectAll();
        this->SetSelected(linkVis, true);
      }
      // Multi-selection mode
      else
      {
        auto it = std::find(this->selectedLinks.begin(),
            this->selectedLinks.end(), linkVis);
        // Highlight and select clicked link if not already selected
        if (it == this->selectedLinks.end())
        {
          this->SetSelected(linkVis, true);
        }
        // Deselect if already selected
        else
        {
          this->SetSelected(linkVis, false);
        }
      }
<<<<<<< HEAD
      g_copyAct->setEnabled(!this->selectedLinks.empty());
      g_alignAct->setEnabled(this->selectedLinks.size() > 1);
=======
>>>>>>> 8a3529dc

      if (this->manipMode == "translate" || this->manipMode == "rotate" ||
          this->manipMode == "scale")
      {
        this->OnManipMode(this->manipMode);
      }

      return true;
    }
    // Not link
    else
    {
      this->DeselectAll();

      g_alignAct->setEnabled(false);
      g_copyAct->setEnabled(!this->selectedLinks.empty());

      if (!vis->IsPlane())
        return true;
    }
  }
  return false;
}

/////////////////////////////////////////////////
void ModelCreator::ShowContextMenu(const std::string &_link)
{
  auto it = this->allLinks.find(_link);
  if (it == this->allLinks.end())
    return;

  this->inspectName = _link;
  QMenu menu;
  if (this->inspectAct)
  {
    menu.addAction(this->inspectAct);

    if (this->jointMaker)
    {
      std::vector<JointData *> joints = this->jointMaker->GetJointDataByLink(
          _link);

      if (!joints.empty())
      {
        QMenu *jointsMenu = menu.addMenu(tr("Open Joint Inspector"));

        for (auto joint : joints)
        {
          QAction *jointAct = new QAction(tr(joint->name.c_str()), this);
          connect(jointAct, SIGNAL(triggered()), joint,
              SLOT(OnOpenInspector()));
          jointsMenu->addAction(jointAct);
        }
      }
    }
  }
  QAction *deleteAct = new QAction(tr("Delete"), this);
  connect(deleteAct, SIGNAL(triggered()), this, SLOT(OnDelete()));
  menu.addAction(deleteAct);

  menu.exec(QCursor::pos());
}

/////////////////////////////////////////////////
bool ModelCreator::OnMouseMove(const common::MouseEvent &_event)
{
  this->lastMouseEvent = _event;
  rendering::UserCameraPtr userCamera = gui::get_active_camera();
  if (!userCamera)
    return false;

  if (!this->mouseVisual)
  {
    rendering::VisualPtr vis = userCamera->GetVisual(_event.pos);
    if (vis && !vis->IsPlane())
    {
      // Main window models always handled here
      if (this->allLinks.find(vis->GetParent()->GetName()) ==
          this->allLinks.end())
      {
        // Prevent highlighting for snapping
        if (this->manipMode == "snap" || this->manipMode == "select" ||
            this->manipMode == "")
        {
          // Don't change cursor on hover
          QApplication::setOverrideCursor(QCursor(Qt::ArrowCursor));
          userCamera->HandleMouseEvent(_event);
        }
        // Allow ModelManipulator to work while dragging handle over this
        else if (_event.dragging)
        {
          ModelManipulator::Instance()->OnMouseMoveEvent(_event);
        }
        return true;
      }
    }
    return false;
  }

  math::Pose pose = this->mouseVisual->GetWorldPose();
  pose.pos = ModelManipulator::GetMousePositionOnPlane(
      userCamera, _event);

  if (!_event.shift)
  {
    pose.pos = ModelManipulator::SnapPoint(pose.pos);
  }
  pose.pos.z = this->mouseVisual->GetWorldPose().pos.z;

  this->mouseVisual->SetWorldPose(pose);

  return true;
}

/////////////////////////////////////////////////
bool ModelCreator::OnMouseDoubleClick(const common::MouseEvent &_event)
{
  // open the link inspector on double click
  rendering::VisualPtr vis = gui::get_active_camera()->GetVisual(_event.pos);
  if (!vis)
    return false;

  boost::recursive_mutex::scoped_lock lock(*this->updateMutex);

  if (this->allLinks.find(vis->GetParent()->GetName()) !=
      this->allLinks.end())
  {
    this->OpenInspector(vis->GetParent()->GetName());
    return true;
  }

  return false;
}

/////////////////////////////////////////////////
void ModelCreator::OnOpenInspector()
{
  if (this->inspectName.empty())
    return;

  this->OpenInspector(this->inspectName);
  this->inspectName = "";
}

/////////////////////////////////////////////////
void ModelCreator::OpenInspector(const std::string &_name)
{
  boost::recursive_mutex::scoped_lock lock(*this->updateMutex);
  LinkData *link = this->allLinks[_name];
  if (!link)
  {
    gzerr << "Link [" << _name << "] not found." << std::endl;
    return;
  }
  link->SetPose(link->linkVisual->GetWorldPose()-this->modelPose);
  link->UpdateConfig();
  link->inspector->move(QCursor::pos());
  link->inspector->show();
}

/////////////////////////////////////////////////
void ModelCreator::OnCopy()
{
  if (!g_editModelAct->isChecked())
    return;

  if (!this->selectedLinks.empty())
  {
    this->copiedLinkNames.clear();
    for (auto vis : this->selectedLinks)
    {
      this->copiedLinkNames.push_back(vis->GetName());
    }
    g_pasteAct->setEnabled(true);
  }
}

/////////////////////////////////////////////////
void ModelCreator::OnPaste()
{
  if (this->copiedLinkNames.empty() || !g_editModelAct->isChecked())
  {
    return;
  }

  boost::recursive_mutex::scoped_lock lock(*this->updateMutex);

  // For now, only copy the last selected model
  auto it = this->allLinks.find(this->copiedLinkNames.back());
  if (it != this->allLinks.end())
  {
    LinkData *copiedLink = it->second;
    if (!copiedLink)
      return;

    this->Stop();
    this->DeselectAll();

    if (!this->previewVisual)
    {
      this->Reset();
    }

    LinkData* clonedLink = this->CloneLink(it->first);

    math::Pose clonePose = copiedLink->linkVisual->GetWorldPose();
    rendering::UserCameraPtr userCamera = gui::get_active_camera();
    if (userCamera)
    {
      math::Vector3 mousePosition =
        ModelManipulator::GetMousePositionOnPlane(userCamera,
                                                  this->lastMouseEvent);
      clonePose.pos.x = mousePosition.x;
      clonePose.pos.y = mousePosition.y;
    }

    clonedLink->linkVisual->SetWorldPose(clonePose);
    this->addLinkType = LINK_MESH;
    this->mouseVisual = clonedLink->linkVisual;
  }
}

/////////////////////////////////////////////////
JointMaker *ModelCreator::GetJointMaker() const
{
  return this->jointMaker;
}

/////////////////////////////////////////////////
void ModelCreator::GenerateSDF()
{
  sdf::ElementPtr modelElem;

  this->modelSDF.reset(new sdf::SDF);
  this->modelSDF->SetFromString(ModelData::GetTemplateSDFString());

  modelElem = this->modelSDF->Root()->GetElement("model");

  modelElem->ClearElements();
  modelElem->GetAttribute("name")->Set(this->folderName);

  boost::recursive_mutex::scoped_lock lock(*this->updateMutex);

  if (this->serverModelName.empty())
  {
    // set center of all links to be origin
    // TODO set a better origin other than the centroid
    math::Vector3 mid;
    for (auto &linksIt : this->allLinks)
    {
      LinkData *link = linksIt.second;
      mid += link->GetPose().pos;
    }
    if (!this->allLinks.empty())
      mid /= this->allLinks.size();
    this->modelPose.pos = mid;
  }

  // Update preview model and link poses in case they changed
  for (auto &linksIt : this->allLinks)
  {
    this->previewVisual->SetWorldPose(this->modelPose);
    LinkData *link = linksIt.second;
    link->SetPose(link->linkVisual->GetWorldPose() - this->modelPose);
    link->linkVisual->SetPose(link->GetPose());
  }

  // generate canonical link sdf first.
  if (!this->canonicalLink.empty())
  {
    auto canonical = this->allLinks.find(this->canonicalLink);
    if (canonical != this->allLinks.end())
    {
      LinkData *link = canonical->second;
      link->UpdateConfig();

      sdf::ElementPtr newLinkElem = this->GenerateLinkSDF(link);
      modelElem->InsertElement(newLinkElem);
    }
  }

  // loop through rest of all links and generate sdf
  for (auto &linksIt : this->allLinks)
  {
    if (linksIt.first == this->canonicalLink)
      continue;

    LinkData *link = linksIt.second;
    link->UpdateConfig();

    sdf::ElementPtr newLinkElem = this->GenerateLinkSDF(link);
    modelElem->InsertElement(newLinkElem);
  }

  // Add joint sdf elements
  this->jointMaker->GenerateSDF();
  sdf::ElementPtr jointsElem = this->jointMaker->GetSDF();

  sdf::ElementPtr jointElem;
  if (jointsElem->HasElement("joint"))
    jointElem = jointsElem->GetElement("joint");
  while (jointElem)
  {
    modelElem->InsertElement(jointElem->Clone());
    jointElem = jointElem->GetNextElement("joint");
  }

  // Model settings
  modelElem->GetElement("static")->Set(this->isStatic);
  modelElem->GetElement("allow_auto_disable")->Set(this->autoDisable);

  // If we're editing an existing model, copy the original plugin sdf elements
  // since we are not generating them.
  if (this->serverModelSDF)
  {
    if (this->serverModelSDF->HasElement("plugin"))
    {
      sdf::ElementPtr pluginElem = this->serverModelSDF->GetElement("plugin");
      while (pluginElem)
      {
        modelElem->InsertElement(pluginElem->Clone());
        pluginElem = pluginElem->GetNextElement("plugin");
      }
    }
  }
}

/////////////////////////////////////////////////
sdf::ElementPtr ModelCreator::GenerateLinkSDF(LinkData *_link)
{
  std::stringstream visualNameStream;
  std::stringstream collisionNameStream;
  visualNameStream.str("");
  collisionNameStream.str("");

  sdf::ElementPtr newLinkElem = _link->linkSDF->Clone();
  newLinkElem->GetElement("pose")->Set(_link->linkVisual->GetWorldPose()
      - this->modelPose);

  // visuals
  for (auto const &it : _link->visuals)
  {
    rendering::VisualPtr visual = it.first;
    msgs::Visual visualMsg = it.second;
    sdf::ElementPtr visualElem = visual->GetSDF()->Clone();

    visualElem->GetElement("transparency")->Set<double>(
        visualMsg.transparency());
    newLinkElem->InsertElement(visualElem);
  }

  // collisions
  for (auto const &colIt : _link->collisions)
  {
    sdf::ElementPtr collisionElem = msgs::CollisionToSDF(colIt.second);
    newLinkElem->InsertElement(collisionElem);
  }
  return newLinkElem;
}

/////////////////////////////////////////////////
void ModelCreator::OnAlignMode(const std::string &_axis,
    const std::string &_config, const std::string &_target, bool _preview)
{
  ModelAlign::Instance()->AlignVisuals(this->selectedLinks, _axis, _config,
      _target, !_preview);
}

/////////////////////////////////////////////////
void ModelCreator::DeselectAll()
{
<<<<<<< HEAD
  if (!this->selectedLinks.empty())
  {
    while (!this->selectedLinks.empty())
    {
      rendering::VisualPtr vis = this->selectedLinks[0];
      vis->SetHighlighted(false);
      this->selectedLinks.erase(this->selectedLinks.begin());
      model::Events::setSelectedLink(vis->GetName(), false);
    }
    this->selectedLinks.clear();
  }
}

/////////////////////////////////////////////////
void ModelCreator::SetSelected(const std::string &_name, bool _selected)
{
  auto it = this->allLinks.find(_name);
  if (it == this->allLinks.end())
    return;

  this->SetSelected((*it).second->linkVisual, _selected);
}

/////////////////////////////////////////////////
void ModelCreator::SetSelected(rendering::VisualPtr _linkVis, bool _selected)
{
  if (!_linkVis)
    return;

  _linkVis->SetHighlighted(_selected);
  auto it = std::find(this->selectedLinks.begin(),
      this->selectedLinks.end(), _linkVis);
  if (_selected)
  {
    if (it == this->selectedLinks.end())
    {
      this->selectedLinks.push_back(_linkVis);
      model::Events::setSelectedLink(_linkVis->GetName(), _selected);
    }
  }
  else
  {
    if (it != this->selectedLinks.end())
    {
=======
  while (!this->selectedLinks.empty())
  {
    rendering::VisualPtr vis = this->selectedLinks[0];
    vis->SetHighlighted(false);
    this->selectedLinks.erase(this->selectedLinks.begin());
    model::Events::setSelectedLink(vis->GetName(), false);
  }
}

/////////////////////////////////////////////////
void ModelCreator::SetSelected(const std::string &_name, const bool _selected)
{
  auto it = this->allLinks.find(_name);
  if (it == this->allLinks.end())
    return;

  this->SetSelected((*it).second->linkVisual, _selected);
}

/////////////////////////////////////////////////
void ModelCreator::SetSelected(rendering::VisualPtr _linkVis,
    const bool _selected)
{
  if (!_linkVis)
    return;

  _linkVis->SetHighlighted(_selected);
  auto it = std::find(this->selectedLinks.begin(),
      this->selectedLinks.end(), _linkVis);
  if (_selected)
  {
    if (it == this->selectedLinks.end())
    {
      this->selectedLinks.push_back(_linkVis);
      model::Events::setSelectedLink(_linkVis->GetName(), _selected);
    }
  }
  else
  {
    if (it != this->selectedLinks.end())
    {
>>>>>>> 8a3529dc
      this->selectedLinks.erase(it);
      model::Events::setSelectedLink(_linkVis->GetName(), _selected);
    }
  }
  g_copyAct->setEnabled(!this->selectedLinks.empty());
  g_alignAct->setEnabled(this->selectedLinks.size() > 1);
}

/////////////////////////////////////////////////
void ModelCreator::OnManipMode(const std::string &_mode)
{
  if (!this->active)
    return;

  this->manipMode = _mode;

  if (!this->selectedLinks.empty())
  {
    ModelManipulator::Instance()->SetAttachedVisual(
        this->selectedLinks.back());
  }

  ModelManipulator::Instance()->SetManipulationMode(_mode);
  ModelSnap::Instance()->Reset();

  // deselect 0 to n-1 models.
  if (this->selectedLinks.size() > 1)
  {
    rendering::VisualPtr link =
        this->selectedLinks[this->selectedLinks.size()-1];
    this->DeselectAll();
    this->SetSelected(link, true);
  }
}

/////////////////////////////////////////////////
void ModelCreator::OnSetSelectedEntity(const std::string &/*_name*/,
    const std::string &/*_mode*/)
{
  this->DeselectAll();
}

/////////////////////////////////////////////////
void ModelCreator::OnSetSelectedLink(const std::string &_name,
<<<<<<< HEAD
    bool _selected)
=======
    const bool _selected)
>>>>>>> 8a3529dc
{
  this->SetSelected(_name, _selected);
}


/////////////////////////////////////////////////
void ModelCreator::ModelChanged()
{
  if (this->currentSaveState != NEVER_SAVED)
    this->currentSaveState = UNSAVED_CHANGES;
}

/////////////////////////////////////////////////
void ModelCreator::Update()
{
  boost::recursive_mutex::scoped_lock lock(*this->updateMutex);

  // Check if any links have been moved or resized and trigger ModelChanged
  for (auto &linksIt : this->allLinks)
  {
    LinkData *link = linksIt.second;
    if (link->GetPose() != link->linkVisual->GetPose())
    {
      link->SetPose(link->linkVisual->GetWorldPose() - this->modelPose);
      this->ModelChanged();
    }
    for (auto &scaleIt : this->linkScaleUpdate)
    {
      if (link->linkVisual->GetName() == scaleIt.first)
        link->SetScale(scaleIt.second);
    }
    if (!this->linkScaleUpdate.empty())
      this->ModelChanged();
    this->linkScaleUpdate.clear();
  }
}

/////////////////////////////////////////////////
void ModelCreator::OnEntityScaleChanged(const std::string &_name,
  const math::Vector3 &_scale)
{
  boost::recursive_mutex::scoped_lock lock(*this->updateMutex);
  for (auto linksIt : this->allLinks)
  {
    if (_name == linksIt.first ||
        _name.find(linksIt.first) != std::string::npos)
    {
      this->linkScaleUpdate[linksIt.first] = _scale;
      break;
    }
  }
}

/////////////////////////////////////////////////
void ModelCreator::SetModelVisible(const std::string &_name, bool _visible)
{
  rendering::ScenePtr scene = gui::get_active_camera()->GetScene();
  rendering::VisualPtr visual = scene->GetVisual(_name);
  if (!visual)
    return;

  this->SetModelVisible(visual, _visible);

  if (_visible)
    visual->SetHighlighted(false);
}

/////////////////////////////////////////////////
void ModelCreator::SetModelVisible(rendering::VisualPtr _visual, bool _visible)
{
  if (!_visual)
    return;

  for (unsigned int i = 0; i < _visual->GetChildCount(); ++i)
    this->SetModelVisible(_visual->GetChild(i), _visible);

  if (!_visible)
  {
    // store original visibility
    this->serverModelVisible[_visual->GetId()] = _visual->GetVisible();
    _visual->SetVisible(_visible);
  }
  else
  {
    // restore original visibility
    auto it = this->serverModelVisible.find(_visual->GetId());
    if (it != this->serverModelVisible.end())
    {
      _visual->SetVisible(it->second, false);
    }
  }
}
/////////////////////////////////////////////////
ModelCreator::SaveState ModelCreator::GetCurrentSaveState() const
{
  return this->currentSaveState;
}<|MERGE_RESOLUTION|>--- conflicted
+++ resolved
@@ -952,15 +952,12 @@
 }
 
 /////////////////////////////////////////////////
-<<<<<<< HEAD
 void ModelCreator::CreateLinkFromSDF(sdf::ElementPtr _linkElem)
 {
   this->CreateLinkFromSDF(_linkElem, this->previewVisual);
 }
 
 /////////////////////////////////////////////////
-=======
->>>>>>> 8a3529dc
 void ModelCreator::RemoveLinkImpl(const std::string &_linkName)
 {
   if (!this->previewVisual)
@@ -1441,11 +1438,6 @@
           this->SetSelected(linkVis, false);
         }
       }
-<<<<<<< HEAD
-      g_copyAct->setEnabled(!this->selectedLinks.empty());
-      g_alignAct->setEnabled(this->selectedLinks.size() > 1);
-=======
->>>>>>> 8a3529dc
 
       if (this->manipMode == "translate" || this->manipMode == "rotate" ||
           this->manipMode == "scale")
@@ -1817,22 +1809,18 @@
 /////////////////////////////////////////////////
 void ModelCreator::DeselectAll()
 {
-<<<<<<< HEAD
-  if (!this->selectedLinks.empty())
-  {
-    while (!this->selectedLinks.empty())
-    {
-      rendering::VisualPtr vis = this->selectedLinks[0];
-      vis->SetHighlighted(false);
-      this->selectedLinks.erase(this->selectedLinks.begin());
-      model::Events::setSelectedLink(vis->GetName(), false);
-    }
-    this->selectedLinks.clear();
-  }
-}
-
-/////////////////////////////////////////////////
-void ModelCreator::SetSelected(const std::string &_name, bool _selected)
+  while (!this->selectedLinks.empty())
+  {
+    rendering::VisualPtr vis = this->selectedLinks[0];
+
+    vis->SetHighlighted(false);
+    this->selectedLinks.erase(this->selectedLinks.begin());
+    model::Events::setSelectedLink(vis->GetName(), false);
+  }
+}
+
+/////////////////////////////////////////////////
+void ModelCreator::SetSelected(const std::string &_name, const bool _selected)
 {
   auto it = this->allLinks.find(_name);
   if (it == this->allLinks.end())
@@ -1842,7 +1830,8 @@
 }
 
 /////////////////////////////////////////////////
-void ModelCreator::SetSelected(rendering::VisualPtr _linkVis, bool _selected)
+void ModelCreator::SetSelected(rendering::VisualPtr _linkVis,
+    const bool _selected)
 {
   if (!_linkVis)
     return;
@@ -1862,49 +1851,6 @@
   {
     if (it != this->selectedLinks.end())
     {
-=======
-  while (!this->selectedLinks.empty())
-  {
-    rendering::VisualPtr vis = this->selectedLinks[0];
-    vis->SetHighlighted(false);
-    this->selectedLinks.erase(this->selectedLinks.begin());
-    model::Events::setSelectedLink(vis->GetName(), false);
-  }
-}
-
-/////////////////////////////////////////////////
-void ModelCreator::SetSelected(const std::string &_name, const bool _selected)
-{
-  auto it = this->allLinks.find(_name);
-  if (it == this->allLinks.end())
-    return;
-
-  this->SetSelected((*it).second->linkVisual, _selected);
-}
-
-/////////////////////////////////////////////////
-void ModelCreator::SetSelected(rendering::VisualPtr _linkVis,
-    const bool _selected)
-{
-  if (!_linkVis)
-    return;
-
-  _linkVis->SetHighlighted(_selected);
-  auto it = std::find(this->selectedLinks.begin(),
-      this->selectedLinks.end(), _linkVis);
-  if (_selected)
-  {
-    if (it == this->selectedLinks.end())
-    {
-      this->selectedLinks.push_back(_linkVis);
-      model::Events::setSelectedLink(_linkVis->GetName(), _selected);
-    }
-  }
-  else
-  {
-    if (it != this->selectedLinks.end())
-    {
->>>>>>> 8a3529dc
       this->selectedLinks.erase(it);
       model::Events::setSelectedLink(_linkVis->GetName(), _selected);
     }
@@ -1949,11 +1895,7 @@
 
 /////////////////////////////////////////////////
 void ModelCreator::OnSetSelectedLink(const std::string &_name,
-<<<<<<< HEAD
-    bool _selected)
-=======
     const bool _selected)
->>>>>>> 8a3529dc
 {
   this->SetSelected(_name, _selected);
 }
