/*
 * Copyright (C) 2014-2015 Open Source Robotics Foundation
 *
 * Licensed under the Apache License, Version 2.0 (the "License");
 * you may not use this file except in compliance with the License.
 * You may obtain a copy of the License at
 *
 *     http://www.apache.org/licenses/LICENSE-2.0
 *
 * Unless required by applicable law or agreed to in writing, software
 * distributed under the License is distributed on an "AS IS" BASIS,
 * WITHOUT WARRANTIES OR CONDITIONS OF ANY KIND, either express or implied.
 * See the License for the specific language governing permissions and
 * limitations under the License.
 *
*/

#include "gazebo/common/Console.hh"
#include "gazebo/common/Assert.hh"

#include "gazebo/gui/ConfigWidget.hh"
#include "gazebo/gui/model/JointInspector.hh"

using namespace gazebo;
using namespace gui;

/////////////////////////////////////////////////
JointInspector::JointInspector(QWidget *_parent) : QDialog(_parent)
{
  this->setObjectName("JointInspectorDialog");
  this->setWindowTitle(tr("Joint Inspector"));
  this->setWindowFlags(Qt::WindowStaysOnTopHint);

  QVBoxLayout *generalLayout = new QVBoxLayout;

  this->configWidget = new ConfigWidget;
  msgs::Joint jointMsg;
  configWidget->Load(&jointMsg);

  QScrollArea *scrollArea = new QScrollArea;
  scrollArea->setWidget(configWidget);
<<<<<<< HEAD
=======
  scrollArea->setWidgetResizable(true);
>>>>>>> 7c22a662

  generalLayout->setContentsMargins(0, 0, 0, 0);
  generalLayout->addWidget(scrollArea);

  // fill them with SDF default values
  sdf::ElementPtr jointElem = msgs::JointToSDF(jointMsg);
  sdf::ElementPtr axisElem = jointElem->GetElement("axis");
  sdf::ElementPtr axisLimitElem = axisElem->GetElement("limit");
  sdf::ElementPtr odeElem = jointElem->GetElement("physics")->GetElement("ode");
  for (unsigned int i = 0; i < 2u; ++i)
  {
    std::stringstream axis;
    axis << "axis" << i+1;
    std::string axisStr = axis.str();
    this->configWidget->SetVector3WidgetValue(axisStr + "::xyz",
        axisElem->Get<math::Vector3>("xyz"));
    this->configWidget->SetDoubleWidgetValue(axisStr + "::limit_lower",
        axisLimitElem->Get<double>("lower"));
    this->configWidget->SetDoubleWidgetValue(axisStr + "::limit_upper",
        axisLimitElem->Get<double>("upper"));
    this->configWidget->SetDoubleWidgetValue(axisStr + "::limit_effort",
        axisLimitElem->Get<double>("effort"));
    this->configWidget->SetDoubleWidgetValue(axisStr + "::limit_velocity",
        axisLimitElem->Get<double>("velocity"));
    this->configWidget->SetDoubleWidgetValue(axisStr + "::damping",
        axisElem->GetElement("dynamics")->Get<double>("damping"));
    this->configWidget->SetDoubleWidgetValue(axisStr + "::friction",
        axisElem->GetElement("dynamics")->Get<double>("friction"));
    this->configWidget->SetBoolWidgetValue(axisStr + "::parent_model_frame",
        axisElem->Get<bool>("use_parent_model_frame"));
  }

  this->configWidget->SetDoubleWidgetValue("cfm",
      odeElem->Get<double>("cfm"));
  this->configWidget->SetDoubleWidgetValue("bounce",
      odeElem->Get<double>("bounce"));
  this->configWidget->SetDoubleWidgetValue("velocity",
      odeElem->Get<double>("velocity"));
  this->configWidget->SetDoubleWidgetValue("fudge_factor",
      odeElem->Get<double>("fudge_factor"));
  this->configWidget->SetDoubleWidgetValue("limit_cfm",
      odeElem->GetElement("limit")->Get<double>("cfm"));
  this->configWidget->SetDoubleWidgetValue("limit_erp",
      odeElem->GetElement("limit")->Get<double>("erp"));
  this->configWidget->SetDoubleWidgetValue("suspension_cfm",
      odeElem->GetElement("suspension")->Get<double>("cfm"));
  this->configWidget->SetDoubleWidgetValue("suspension_erp",
      odeElem->GetElement("suspension")->Get<double>("erp"));

  this->configWidget->SetWidgetVisible("id", false);
  this->configWidget->SetWidgetVisible("parent_id", false);
  this->configWidget->SetWidgetVisible("child_id", false);

  this->configWidget->SetWidgetReadOnly("id", true);
  this->configWidget->SetWidgetReadOnly("parent_id", true);
  this->configWidget->SetWidgetReadOnly("child_id", true);
  this->configWidget->SetWidgetReadOnly("parent", true);
  this->configWidget->SetWidgetReadOnly("child", true);

  QObject::connect(this->configWidget,
      SIGNAL(EnumValueChanged(const QString &, const QString &)), this,
      SLOT(OnJointTypeChanged(const QString &, const QString &)));

  this->OnJointTypeChanged("type",
      tr(msgs::Joint_Type_Name(jointMsg.type()).c_str()));

  QHBoxLayout *buttonsLayout = new QHBoxLayout;
  QPushButton *cancelButton = new QPushButton(tr("Cancel"));
  connect(cancelButton, SIGNAL(clicked()), this, SLOT(OnCancel()));
  QPushButton *applyButton = new QPushButton(tr("Apply"));
  connect(applyButton, SIGNAL(clicked()), this, SLOT(OnApply()));
  QPushButton *OKButton = new QPushButton(tr("OK"));
  OKButton->setDefault(true);
  connect(OKButton, SIGNAL(clicked()), this, SLOT(OnOK()));
  buttonsLayout->addWidget(cancelButton);
  buttonsLayout->addWidget(applyButton);
  buttonsLayout->addWidget(OKButton);
  buttonsLayout->setAlignment(Qt::AlignRight);

  QVBoxLayout *mainLayout = new QVBoxLayout;
  mainLayout->addLayout(generalLayout);
  mainLayout->addLayout(buttonsLayout);

<<<<<<< HEAD
  this->setMinimumWidth(685);
  this->setMinimumHeight(850);
=======
  this->setMinimumWidth(500);
  this->setMinimumHeight(300);
>>>>>>> 7c22a662

  this->setLayout(mainLayout);
}

/////////////////////////////////////////////////
JointInspector::~JointInspector()
{
}

/////////////////////////////////////////////////
void JointInspector::Update(ConstJointPtr _jointMsg)
{
  this->configWidget->UpdateFromMsg(_jointMsg.get());
}

/////////////////////////////////////////////////
void JointInspector::SetPose(const math::Pose &_pose)
{
  this->configWidget->SetPoseWidgetValue("pose", _pose);
}

/////////////////////////////////////////////////
msgs::Joint *JointInspector::GetData() const
{
  return dynamic_cast<msgs::Joint *>(this->configWidget->GetMsg());
}

/////////////////////////////////////////////////
void JointInspector::OnJointTypeChanged(const QString &/*_name*/,
    const QString &_value)
{
  std::string valueStr = _value.toLower().toStdString();
  unsigned int axisCount = JointMaker::GetJointAxisCount(
      JointMaker::ConvertJointType(valueStr));

  for (unsigned int i = 0; i < axisCount; ++i)
  {
    std::stringstream axis;
    axis << "axis" << i+1;
    std::string axisStr = axis.str();
    this->configWidget->SetWidgetVisible(axisStr, true);
    this->configWidget->SetWidgetReadOnly(axisStr, false);
<<<<<<< HEAD
=======
    this->configWidget->UpdateFromMsg(this->configWidget->GetMsg());
>>>>>>> 7c22a662
  }

  for (unsigned int i = axisCount; i < 2u; ++i)
  {
    std::stringstream axis;
    axis << "axis" << i+1;
    std::string axisStr = axis.str();
    this->configWidget->SetWidgetVisible(axisStr, false);
    this->configWidget->SetWidgetReadOnly(axisStr, true);
<<<<<<< HEAD
=======
    this->configWidget->UpdateFromMsg(this->configWidget->GetMsg());
>>>>>>> 7c22a662
  }
}

/////////////////////////////////////////////////
void JointInspector::OnCancel()
{
  this->close();
}

/////////////////////////////////////////////////
void JointInspector::OnApply()
{
  emit Applied();
}

/////////////////////////////////////////////////
void JointInspector::OnOK()
{
  emit Applied();
  this->accept();
}

/////////////////////////////////////////////////
void JointInspector::enterEvent(QEvent */*_event*/)
{
  QApplication::setOverrideCursor(Qt::ArrowCursor);
}<|MERGE_RESOLUTION|>--- conflicted
+++ resolved
@@ -39,10 +39,7 @@
 
   QScrollArea *scrollArea = new QScrollArea;
   scrollArea->setWidget(configWidget);
-<<<<<<< HEAD
-=======
   scrollArea->setWidgetResizable(true);
->>>>>>> 7c22a662
 
   generalLayout->setContentsMargins(0, 0, 0, 0);
   generalLayout->addWidget(scrollArea);
@@ -126,13 +123,8 @@
   mainLayout->addLayout(generalLayout);
   mainLayout->addLayout(buttonsLayout);
 
-<<<<<<< HEAD
-  this->setMinimumWidth(685);
-  this->setMinimumHeight(850);
-=======
   this->setMinimumWidth(500);
   this->setMinimumHeight(300);
->>>>>>> 7c22a662
 
   this->setLayout(mainLayout);
 }
@@ -175,10 +167,7 @@
     std::string axisStr = axis.str();
     this->configWidget->SetWidgetVisible(axisStr, true);
     this->configWidget->SetWidgetReadOnly(axisStr, false);
-<<<<<<< HEAD
-=======
     this->configWidget->UpdateFromMsg(this->configWidget->GetMsg());
->>>>>>> 7c22a662
   }
 
   for (unsigned int i = axisCount; i < 2u; ++i)
@@ -188,10 +177,7 @@
     std::string axisStr = axis.str();
     this->configWidget->SetWidgetVisible(axisStr, false);
     this->configWidget->SetWidgetReadOnly(axisStr, true);
-<<<<<<< HEAD
-=======
     this->configWidget->UpdateFromMsg(this->configWidget->GetMsg());
->>>>>>> 7c22a662
   }
 }
 
