include (${gazebo_cmake_dir}/GazeboUtils.cmake)

include ( ${QT_USE_FILE} )

link_directories(
  ${Boost_LIBRARY_DIRS}
)

include_directories(
  ${CMAKE_SOURCE_DIR}/deps
)

add_definitions(${QT_DEFINITIONS})

add_subdirectory(qtpropertybrowser)
add_subdirectory(building)
add_subdirectory(model)
add_subdirectory(terrain)
add_subdirectory(viewers)

set (sources
  Actions.cc
  AlignWidget.cc
  BoxMaker.cc
  CloneWindow.cc
  ConfigWidget.cc
  CylinderMaker.cc
  DataLogger.cc
  Editor.cc
  EntityMaker.cc
  RenderWidget.cc
  GLWidget.cc
  GuiIface.cc
  GuiEvents.cc
  InsertModelWidget.cc
  JointControlWidget.cc
  KeyEventHandler.cc
  LightMaker.cc
  MainWindow.cc
  ModelAlign.cc
  ModelManipulator.cc
  ModelSnap.cc
  MeshMaker.cc
  ModelEditWidget.cc
  ModelListWidget.cc
  ModelMaker.cc
  ModelRightMenu.cc
  MouseEventHandler.cc
  SaveDialog.cc
  SpaceNav.cc
  SphereMaker.cc
  TimePanel.cc
  ToolsWidget.cc
  TopicSelector.cc
)

set (qt_headers
  Actions.hh
  AlignWidget.hh
  CloneWindow.hh
  ConfigWidget.hh
  DataLogger.hh
  Editor.hh
  GLWidget.hh
  InsertModelWidget.hh
  JointControlWidget.hh
  MainWindow.hh
  ModelListWidget.hh
  ModelEditWidget.hh
  ModelRightMenu.hh
  RenderWidget.hh
  SaveDialog.hh
  TimePanel.hh
  ToolsWidget.hh
  TopicSelector.hh
)

set (headers
  qt.h
  qt_test.h
  BoxMaker.hh
  CylinderMaker.hh
  EntityMaker.hh
  GuiIface.hh
  GuiEvents.hh
  GuiPlugin.hh
  KeyEventHandler.hh
  LightMaker.hh
  ModelAlign.hh
  ModelManipulator.hh
  ModelSnap.hh
  MeshMaker.hh
  MouseEventHandler.hh
  ModelMaker.hh
  SpaceNav.hh
  SphereMaker.hh
)

if (HAVE_OCULUS)
  set (sources ${sources}
    OculusWindow.cc
  )
  set (qt_headers ${qt_headers}
    OculusWindow.hh
  )
endif ()

#if (HAVE_QWT)
#  set (sources ${sources}
#    Diagnostics.cc
#    IncrementalPlot.cc
#  )
#  set (qt_headers ${qt_headers}
#    Diagnostics.hh
#    IncrementalPlot.hh
#  )
#endif()

set (qt_tests
  DataLogger_TEST.cc
  GuiIface_TEST.cc
  ModelAlign_TEST.cc
  TimePanel_TEST.cc
)

# MainWindow is using screen rendering
if (ENABLE_SCREEN_TESTS)
  set (qt_tests
      ${qt_tests}
      BuildingEditor_TEST.cc
      ConfigWidget_TEST.cc
<<<<<<< HEAD
=======
      GLWidget_TEST.cc
>>>>>>> 7de9f894
      MainWindow_TEST.cc
      ModelListWidget_TEST.cc
      ModelSnap_TEST.cc)
endif()

# Generate executables for each of the QT unit tests
gz_build_qt_tests(${qt_tests})

set (resources resources.qrc)

QT4_WRAP_CPP(headers_MOC ${qt_headers})
QT4_ADD_RESOURCES(resources_RCC ${resources})

gz_add_executable(gzclient ${sources} main.cc ${headers_MOC} ${headers} ${resources_RCC})
gz_add_library(gazebo_gui ${sources} ${headers_MOC} ${headers} ${resources_RCC})

add_dependencies(gazebo_gui gazebo_msgs)
add_dependencies(gzclient gazebo_msgs)

target_link_libraries(gazebo_gui
  gazebo_common
  gazebo_transport
  gazebo_rendering
  gazebo_sensors
  gazebo_msgs
  gazebo_gui_building
  gazebo_gui_model
  gazebo_gui_terrain
  gazebo_gui_viewers
  gzqtpropertybrowser
  libgazebo
  ${QT_LIBRARIES}
  ${ogre_libraries}
  ${Boost_LIBRARIES}
  pthread
)

target_link_libraries(gzclient
  gazebo_common
  gazebo_transport
  gazebo_rendering
  gazebo_sensors
  gazebo_msgs
  gazebo_gui_building
  gazebo_gui_model
  gazebo_gui_terrain
  gazebo_gui_viewers
  gzqtpropertybrowser
  libgazebo
  ${QT_LIBRARIES}
  ${ogre_libraries}
  ${Boost_LIBRARIES}
  pthread
)

if (SPNAV_LIBRARY)
  target_link_libraries(gazebo_gui ${SPNAV_LIBRARY})
  target_link_libraries(gzclient ${SPNAV_LIBRARY})
endif()


add_definitions(${QT_DEFINITIONS})

set (gui_headers "" CACHE INTERNAL "gui headers" FORCE)
foreach (hdr ${headers} ${qt_headers})
  APPEND_TO_CACHED_STRING(gui_headers
    "GUI Headers" "#include \"gazebo/gui/${hdr}\"\n")
endforeach()
configure_file (${CMAKE_CURRENT_SOURCE_DIR}/gui.hh.in ${CMAKE_CURRENT_BINARY_DIR}/gui.hh )

gz_install_library(gazebo_gui)
gz_install_includes("gui" ${headers} ${qt_headers} ${CMAKE_CURRENT_BINARY_DIR}/gui.hh)
gz_install_executable(gzclient)
manpage(gzclient 1)<|MERGE_RESOLUTION|>--- conflicted
+++ resolved
@@ -129,10 +129,7 @@
       ${qt_tests}
       BuildingEditor_TEST.cc
       ConfigWidget_TEST.cc
-<<<<<<< HEAD
-=======
       GLWidget_TEST.cc
->>>>>>> 7de9f894
       MainWindow_TEST.cc
       ModelListWidget_TEST.cc
       ModelSnap_TEST.cc)
