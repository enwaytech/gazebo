/*
 * Copyright (C) 2012-2015 Open Source Robotics Foundation
 *
 * Licensed under the Apache License, Version 2.0 (the "License");
 * you may not use this file except in compliance with the License.
 * You may obtain a copy of the License at
 *
 *     http://www.apache.org/licenses/LICENSE-2.0
 *
 * Unless required by applicable law or agreed to in writing, software
 * distributed under the License is distributed on an "AS IS" BASIS,
 * WITHOUT WARRANTIES OR CONDITIONS OF ANY KIND, either express or implied.
 * See the License for the specific language governing permissions and
 * limitations under the License.
 *
*/

#ifdef _WIN32
  // Ensure that Winsock2.h is included before Windows.h, which can get
  // pulled in by anybody (e.g., Boost).
  #include <Winsock2.h>
#endif

#include <sstream>

#include "gazebo/msgs/msgs.hh"
#include "gazebo/gui/GuiEvents.hh"

#include "gazebo/common/Console.hh"
#include "gazebo/math/Quaternion.hh"

#include "gazebo/rendering/UserCamera.hh"

#include "gazebo/transport/Publisher.hh"

#include "gazebo/gui/SphereMaker.hh"

using namespace gazebo;
using namespace gui;

unsigned int SphereMaker::counter = 0;

/////////////////////////////////////////////////
SphereMaker::SphereMaker()
  : EntityMaker()
{
  this->visualMsg = new msgs::Visual();
  this->visualMsg->mutable_geometry()->set_type(msgs::Geometry::SPHERE);

  this->visualMsg->mutable_material()->mutable_script()->add_uri(
      "gazebo://media/materials/scripts/gazebo.material");
  this->visualMsg->mutable_material()->mutable_script()->set_name(
      "Gazebo/TurquoiseGlowOutline");
  msgs::Set(this->visualMsg->mutable_pose()->mutable_orientation(),
      ignition::math::Quaterniond());
}

/////////////////////////////////////////////////
SphereMaker::~SphereMaker()
{
  this->camera.reset();
  delete this->visualMsg;
}

/////////////////////////////////////////////////
void SphereMaker::Start(const rendering::UserCameraPtr _camera)
{
  this->camera = _camera;

  std::ostringstream stream;
  stream << "__GZ_USER_sphere_" << counter++;
  this->visualMsg->set_name(stream.str());
}

/////////////////////////////////////////////////
void SphereMaker::Stop()
{
  msgs::Request *msg = msgs::CreateRequest("entity_delete",
                                           this ->visualMsg->name());

  this->requestPub->Publish(*msg);
  delete msg;

  gui::Events::moveMode(true);
}

/////////////////////////////////////////////////
<<<<<<< HEAD
=======
bool SphereMaker::IsActive() const
{
  return this->state > 0;
}

/////////////////////////////////////////////////
void SphereMaker::OnMousePush(const common::MouseEvent &_event)
{
  if (this->state == 0)
    return;

  this->mousePushPos = _event.PressPos();
}

/////////////////////////////////////////////////
void SphereMaker::OnMouseRelease(const common::MouseEvent &/*_event*/)
{
  if (this->state == 0)
    return;

  this->state++;

  if (this->state == 2)
  {
    this->CreateTheEntity();
    this->Stop();
  }
}

/////////////////////////////////////////////////
void SphereMaker::OnMouseDrag(const common::MouseEvent &_event)
{
  if (this->state == 0)
    return;

  math::Vector3 norm;
  math::Vector3 p1, p2;

  norm.Set(0, 0, 1);

  if (!this->camera->GetWorldPointOnPlane(this->mousePushPos.x,
                                          this->mousePushPos.y,
                                          math::Plane(norm), p1))
  {
    gzerr << "Invalid mouse point\n";
    return;
  }

  p1 = this->GetSnappedPoint(p1);

  if (!this->camera->GetWorldPointOnPlane(
        _event.Pos().X(), _event.Pos().Y(), math::Plane(norm), p2))
  {
    gzerr << "Invalid mouse point\n";
    return;
  }

  p2 = this->GetSnappedPoint(p2);

  msgs::Set(this->visualMsg->mutable_pose()->mutable_position(), p1.Ign());

  double scale = p1.Distance(p2);
  math::Vector3 p(this->visualMsg->pose().position().x(),
                  this->visualMsg->pose().position().y(),
                  this->visualMsg->pose().position().z());

  p.z = scale;

  msgs::Set(this->visualMsg->mutable_pose()->mutable_position(), p.Ign());
  this->visualMsg->mutable_geometry()->mutable_sphere()->set_radius(scale);
  this->visPub->Publish(*this->visualMsg);
}

/////////////////////////////////////////////////
>>>>>>> 36781a23
std::string SphereMaker::GetSDFString()
{
  msgs::Model model;
  {
    std::ostringstream modelName;
    modelName << "unit_sphere_" << counter;
    model.set_name(modelName.str());
  }
  msgs::Set(model.mutable_pose(), ignition::math::Pose3d(0, 0, 0.5, 0, 0, 0));
  msgs::AddSphereLink(model, 1.0, 0.5);
  model.mutable_link(0)->set_name("link");

  return "<sdf version='" + std::string(SDF_VERSION) + "'>"
         + msgs::ModelToSDF(model)->ToString("")
         + "</sdf>";
}


/////////////////////////////////////////////////
void SphereMaker::CreateTheEntity()
{
  msgs::Factory msg;
  msg.set_sdf(this->GetSDFString());

  msgs::Request *requestMsg = msgs::CreateRequest("entity_delete",
      this->visualMsg->name());
  this->requestPub->Publish(*requestMsg);
  delete requestMsg;

  this->makerPub->Publish(msg);
  this->camera.reset();
}<|MERGE_RESOLUTION|>--- conflicted
+++ resolved
@@ -85,83 +85,6 @@
 }
 
 /////////////////////////////////////////////////
-<<<<<<< HEAD
-=======
-bool SphereMaker::IsActive() const
-{
-  return this->state > 0;
-}
-
-/////////////////////////////////////////////////
-void SphereMaker::OnMousePush(const common::MouseEvent &_event)
-{
-  if (this->state == 0)
-    return;
-
-  this->mousePushPos = _event.PressPos();
-}
-
-/////////////////////////////////////////////////
-void SphereMaker::OnMouseRelease(const common::MouseEvent &/*_event*/)
-{
-  if (this->state == 0)
-    return;
-
-  this->state++;
-
-  if (this->state == 2)
-  {
-    this->CreateTheEntity();
-    this->Stop();
-  }
-}
-
-/////////////////////////////////////////////////
-void SphereMaker::OnMouseDrag(const common::MouseEvent &_event)
-{
-  if (this->state == 0)
-    return;
-
-  math::Vector3 norm;
-  math::Vector3 p1, p2;
-
-  norm.Set(0, 0, 1);
-
-  if (!this->camera->GetWorldPointOnPlane(this->mousePushPos.x,
-                                          this->mousePushPos.y,
-                                          math::Plane(norm), p1))
-  {
-    gzerr << "Invalid mouse point\n";
-    return;
-  }
-
-  p1 = this->GetSnappedPoint(p1);
-
-  if (!this->camera->GetWorldPointOnPlane(
-        _event.Pos().X(), _event.Pos().Y(), math::Plane(norm), p2))
-  {
-    gzerr << "Invalid mouse point\n";
-    return;
-  }
-
-  p2 = this->GetSnappedPoint(p2);
-
-  msgs::Set(this->visualMsg->mutable_pose()->mutable_position(), p1.Ign());
-
-  double scale = p1.Distance(p2);
-  math::Vector3 p(this->visualMsg->pose().position().x(),
-                  this->visualMsg->pose().position().y(),
-                  this->visualMsg->pose().position().z());
-
-  p.z = scale;
-
-  msgs::Set(this->visualMsg->mutable_pose()->mutable_position(), p.Ign());
-  this->visualMsg->mutable_geometry()->mutable_sphere()->set_radius(scale);
-  this->visPub->Publish(*this->visualMsg);
-}
-
-/////////////////////////////////////////////////
->>>>>>> 36781a23
 std::string SphereMaker::GetSDFString()
 {
   msgs::Model model;
