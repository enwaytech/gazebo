--- conflicted
+++ resolved
@@ -262,7 +262,9 @@
 
       /// \brief Constructor
       public: DARTModelPrivate()
-        : dtSkeleton(dart::dynamics::Skeleton::create())
+        : dtSkeleton(dart::dynamics::Skeleton::create()),
+          genPositions(Eigen::VectorXd()),
+          genVelocities(Eigen::VectorXd())
       {
       }
 
@@ -272,15 +274,12 @@
       /// \brief Pointer to DART Skeleton
       public: dart::dynamics::SkeletonPtr dtSkeleton;
 
-<<<<<<< HEAD
-=======
       /// \brief Generalized positions
       public: Eigen::VectorXd genPositions;
 
       /// \brief Generalized velocities
       public: Eigen::VectorXd genVelocities;
 
->>>>>>> d62b2ac0
       // To get byte-aligned Eigen vectors
       public: EIGEN_MAKE_ALIGNED_OPERATOR_NEW
     };
