include (${gazebo_cmake_dir}/GazeboUtils.cmake)
include (${QT_USE_FILE})


set (sources
  CollisionConfig.cc
  ImportDialog.cc
  JointInspector.cc
  JointMaker.cc
  LinkConfig.cc
  LinkInspector.cc
  ModelCreator.cc
  ModelData.cc
  ModelEditor.cc
  ModelEditorEvents.cc
  ModelEditorPalette.cc
<<<<<<< HEAD
  PartCollisionConfig.cc
  PartGeneralConfig.cc
  PartInspector.cc
  PartVisualConfig.cc
=======
  VisualConfig.cc
>>>>>>> 25b08de1
)

set (qt_headers
  CollisionConfig.hh
  ImportDialog.hh
  JointInspector.hh
  JointMaker.hh
  LinkConfig.hh
  LinkInspector.hh
  ModelCreator.hh
  ModelData.hh
  ModelEditor.hh
  ModelEditorPalette.hh
<<<<<<< HEAD
  PartVisualConfig.hh
  PartCollisionConfig.hh
  PartGeneralConfig.hh
  PartInspector.hh
  PartVisualConfig.hh
=======
  VisualConfig.hh
>>>>>>> 25b08de1
)

set (headers
  ModelEditorEvents.hh
)

# MainWindow is using screen rendering
if (ENABLE_SCREEN_TESTS)
  set (qt_tests ${qt_tests} JointMaker_TEST.cc)
endif()

# Generate executables for each of the QT unit tests
gz_build_qt_tests(${qt_tests})

set (resources ../resources.qrc)
QT4_WRAP_CPP(headers_MOC ${qt_headers})
QT4_ADD_RESOURCES(resources_RCC ${resources})

include_directories(${CMAKE_CURRENT_BINARY_DIR})

gz_add_library(gazebo_gui_model ${sources} ${headers_MOC} ${headers} ${resources_RCC})

target_link_libraries(gazebo_gui_model
  gazebo_common
#  gazebo_transport
#  gazebo_sdf_interface
  gazebo_rendering
  gazebo_msgs)

gz_install_library(gazebo_gui_model)<|MERGE_RESOLUTION|>--- conflicted
+++ resolved
@@ -14,14 +14,7 @@
   ModelEditor.cc
   ModelEditorEvents.cc
   ModelEditorPalette.cc
-<<<<<<< HEAD
-  PartCollisionConfig.cc
-  PartGeneralConfig.cc
-  PartInspector.cc
-  PartVisualConfig.cc
-=======
   VisualConfig.cc
->>>>>>> 25b08de1
 )
 
 set (qt_headers
@@ -35,15 +28,7 @@
   ModelData.hh
   ModelEditor.hh
   ModelEditorPalette.hh
-<<<<<<< HEAD
-  PartVisualConfig.hh
-  PartCollisionConfig.hh
-  PartGeneralConfig.hh
-  PartInspector.hh
-  PartVisualConfig.hh
-=======
   VisualConfig.hh
->>>>>>> 25b08de1
 )
 
 set (headers
