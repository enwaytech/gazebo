--- conflicted
+++ resolved
@@ -325,17 +325,10 @@
       public: void PublishModelPose(physics::ModelPtr _model);
 
       /// \brief Publish pose updates for a light.
-<<<<<<< HEAD
-      /// This list of lights to publish is processed and cleared once every
-      /// iteration.
-      /// \param[in] _light Pointer to the light to publish.
-      public: void PublishLightPose(physics::LightPtr _light);
-=======
       /// Adds light to a list of lights to publish, which is processed and
       /// cleared once every iteration.
       /// \param[in] _light Pointer to the light to publish.
       public: void PublishLightPose(const physics::LightPtr _light);
->>>>>>> b17a35ed
 
       /// \brief Get the total number of iterations.
       /// \return Number of iterations that simulation has taken.
@@ -401,12 +394,8 @@
       /// \param[in] _sdf SDF element containing the Light description.
       /// \param[in] _parent Parent of the light.
       /// \return Pointer to the newly created Light.
-<<<<<<< HEAD
-      private: LightPtr LoadLight(sdf::ElementPtr _sdf, BasePtr _parent);
-=======
       private: LightPtr LoadLight(const sdf::ElementPtr &_sdf,
           const BasePtr &_parent);
->>>>>>> b17a35ed
 
       /// \brief Load an actor.
       /// \param[in] _sdf SDF element containing the Actor description.
