/*
 * Copyright (C) 2012-2014 Open Source Robotics Foundation
 *
 * Licensed under the Apache License, Version 2.0 (the "License");
 * you may not use this file except in compliance with the License.
 * You may obtain a copy of the License at
 *
 *     http://www.apache.org/licenses/LICENSE-2.0
 *
 * Unless required by applicable law or agreed to in writing, software
 * distributed under the License is distributed on an "AS IS" BASIS,
 * WITHOUT WARRANTIES OR CONDITIONS OF ANY KIND, either express or implied.
 * See the License for the specific language governing permissions and
 * limitations under the License.
 *
*/
/* Desc: A universal joint
 * Author: Nate Koenig, Andrew Howard
 * Date: 21 May 2003
 */

#include "gazebo/gazebo_config.h"
#include "gazebo/common/Console.hh"

#include "gazebo/physics/Model.hh"
#include "gazebo/physics/Link.hh"
#include "gazebo/physics/ode/ODEUniversalJoint.hh"

using namespace gazebo;
using namespace physics;


//////////////////////////////////////////////////
ODEUniversalJoint::ODEUniversalJoint(dWorldID _worldId, BasePtr _parent)
    : UniversalJoint<ODEJoint>(_parent)
{
  this->jointId = dJointCreateUniversal(_worldId, NULL);
}

//////////////////////////////////////////////////
ODEUniversalJoint::~ODEUniversalJoint()
{
  if (this->applyDamping)
    physics::Joint::DisconnectJointUpdate(this->applyDamping);
}

//////////////////////////////////////////////////
math::Vector3 ODEUniversalJoint::GetAnchor(unsigned int /*index*/) const
{
  dVector3 result;
  if (this->jointId)
    dJointGetUniversalAnchor(this->jointId, result);
  else
    gzerr << "ODE Joint ID is invalid\n";

  return math::Vector3(result[0], result[1], result[2]);
}

//////////////////////////////////////////////////
void ODEUniversalJoint::SetAnchor(unsigned int /*index*/,
    const math::Vector3 &_anchor)
{
  if (this->childLink) this->childLink->SetEnabled(true);
  if (this->parentLink) this->parentLink->SetEnabled(true);

  if (this->jointId)
    dJointSetUniversalAnchor(this->jointId, _anchor.x, _anchor.y, _anchor.z);
  else
    gzerr << "ODE Joint ID is invalid\n";
}

//////////////////////////////////////////////////
math::Vector3 ODEUniversalJoint::GetGlobalAxis(unsigned int _index) const
{
  dVector3 result;

  if (this->jointId)
  {
    // flipping axis 1 and 2 around
<<<<<<< HEAD
    if (_index == 1)
      dJointGetUniversalAxis1(this->jointId, result);
    else if (_index == 0)
=======
    if (_index == UniversalJoint::AXIS_CHILD)
      dJointGetUniversalAxis1(this->jointId, result);
    else if (_index == UniversalJoint::AXIS_PARENT)
>>>>>>> 4c8df6d5
      dJointGetUniversalAxis2(this->jointId, result);
    else
      gzerr << "Joint index out of bounds.\n";
  }
  else
    gzerr << "ODE Joint ID is invalid\n";

  return math::Vector3(result[0], result[1], result[2]);
}

//////////////////////////////////////////////////
void ODEUniversalJoint::SetAxis(unsigned int _index, const math::Vector3 &_axis)
{
  if (this->childLink) this->childLink->SetEnabled(true);
  if (this->parentLink) this->parentLink->SetEnabled(true);

  /// ODE needs global axis
  /// \TODO: currently we assume joint axis is specified in model frame,
  /// this is incorrect, and should be corrected to be
  /// joint frame which is specified in child link frame.
  math::Vector3 globalAxis = _axis;
  if (this->parentLink)
    globalAxis =
      this->GetParent()->GetModel()->GetWorldPose().rot.RotateVector(_axis);

  if (this->jointId)
  {
    // flipping axis 1 and 2 around
<<<<<<< HEAD
    if (_index == 1)
      dJointSetUniversalAxis1(this->jointId,
        globalAxis.x, globalAxis.y, globalAxis.z);
    else if (_index == 0)
=======
    if (_index == UniversalJoint::AXIS_CHILD)
      dJointSetUniversalAxis1(this->jointId,
        globalAxis.x, globalAxis.y, globalAxis.z);
    else if (_index == UniversalJoint::AXIS_PARENT)
>>>>>>> 4c8df6d5
      dJointSetUniversalAxis2(this->jointId,
        globalAxis.x, globalAxis.y, globalAxis.z);
    else
      gzerr << "Joint index out of bounds.\n";
  }
  else
    gzerr << "ODE Joint ID is invalid\n";
}

//////////////////////////////////////////////////
math::Angle ODEUniversalJoint::GetAngleImpl(unsigned int _index) const
{
  math::Angle result;

  if (this->jointId)
  {
    // flipping axis 1 and 2 around
<<<<<<< HEAD
    if (_index == 1)
      result = dJointGetUniversalAngle1(this->jointId);
    else if (_index == 0)
=======
    if (_index == UniversalJoint::AXIS_CHILD)
      result = dJointGetUniversalAngle1(this->jointId);
    else if (_index == UniversalJoint::AXIS_PARENT)
>>>>>>> 4c8df6d5
      result = dJointGetUniversalAngle2(this->jointId);
    else
      gzerr << "Joint index out of bounds.\n";
  }
  else
    gzerr << "ODE Joint ID is invalid\n";

  return result;
}

//////////////////////////////////////////////////
double ODEUniversalJoint::GetVelocity(unsigned int _index) const
{
  double result = 0;

  if (this->jointId)
  {
    // flipping axis 1 and 2 around
<<<<<<< HEAD
    if (_index == 1)
      result = dJointGetUniversalAngle1Rate(this->jointId);
    else if (_index == 0)
=======
    if (_index == UniversalJoint::AXIS_CHILD)
      result = dJointGetUniversalAngle1Rate(this->jointId);
    else if (_index == UniversalJoint::AXIS_PARENT)
>>>>>>> 4c8df6d5
      result = dJointGetUniversalAngle2Rate(this->jointId);
    else
      gzerr << "Joint index out of bounds.\n";
  }
  else
    gzerr << "ODE Joint ID is invalid\n";

  return result;
}

//////////////////////////////////////////////////
void ODEUniversalJoint::SetVelocity(unsigned int _index, double _angle)
{
  // flipping axis 1 and 2 around
<<<<<<< HEAD
  if (_index == 1)
    this->SetParam(dParamVel, _angle);
  else if (_index == 0)
=======
  if (_index == UniversalJoint::AXIS_CHILD)
    this->SetParam(dParamVel, _angle);
  else if (_index == UniversalJoint::AXIS_PARENT)
>>>>>>> 4c8df6d5
    this->SetParam(dParamVel2, _angle);
  else
    gzerr << "Joint index out of bounds.\n";
}

//////////////////////////////////////////////////
void ODEUniversalJoint::SetForceImpl(unsigned int _index, double _effort)
{
  if (this->jointId)
  {
    // flipping axis 1 and 2 around
<<<<<<< HEAD
    if (_index == 1)
      dJointAddUniversalTorques(this->jointId, _effort, 0);
    else if (_index == 0)
=======
    if (_index == UniversalJoint::AXIS_CHILD)
      dJointAddUniversalTorques(this->jointId, _effort, 0);
    else if (_index == UniversalJoint::AXIS_PARENT)
>>>>>>> 4c8df6d5
      dJointAddUniversalTorques(this->jointId, 0, _effort);
    else
      gzerr << "Joint index out of bounds.\n";
  }
  else
    gzerr << "ODE Joint ID is invalid\n";
}

//////////////////////////////////////////////////
void ODEUniversalJoint::SetMaxForce(unsigned int _index, double _t)
{
  // flipping axis 1 and 2 around
<<<<<<< HEAD
  if (_index == 1)
    this->SetParam(dParamFMax, _t);
  else if (_index == 0)
=======
  if (_index == UniversalJoint::AXIS_CHILD)
    this->SetParam(dParamFMax, _t);
  else if (_index == UniversalJoint::AXIS_PARENT)
>>>>>>> 4c8df6d5
    this->SetParam(dParamFMax2, _t);
  else
    gzerr << "Joint index out of bounds.\n";
}

//////////////////////////////////////////////////
double ODEUniversalJoint::GetMaxForce(unsigned int _index)
{
  // flipping axis 1 and 2 around
<<<<<<< HEAD
  if (_index == 1)
    return this->GetParam(dParamFMax);
  else if (_index == 0)
    return this->GetParam(dParamFMax2);
  else
    gzerr << "Joint index out of bounds.\n";
=======
  if (_index == UniversalJoint::AXIS_CHILD)
    return this->GetParam(dParamFMax);
  else if (_index == UniversalJoint::AXIS_PARENT)
    return this->GetParam(dParamFMax2);

  gzerr << "Joint index out of bounds.\n";
  return 0;
>>>>>>> 4c8df6d5
}

//////////////////////////////////////////////////
void ODEUniversalJoint::SetParam(unsigned int _parameter, double _value)
{
  ODEJoint::SetParam(_parameter, _value);

  if (this->jointId)
    dJointSetUniversalParam(this->jointId, _parameter, _value);
  else
    gzerr << "ODE Joint ID is invalid\n";
}<|MERGE_RESOLUTION|>--- conflicted
+++ resolved
@@ -77,15 +77,9 @@
   if (this->jointId)
   {
     // flipping axis 1 and 2 around
-<<<<<<< HEAD
-    if (_index == 1)
+    if (_index == UniversalJoint::AXIS_CHILD)
       dJointGetUniversalAxis1(this->jointId, result);
-    else if (_index == 0)
-=======
-    if (_index == UniversalJoint::AXIS_CHILD)
-      dJointGetUniversalAxis1(this->jointId, result);
-    else if (_index == UniversalJoint::AXIS_PARENT)
->>>>>>> 4c8df6d5
+    else if (_index == UniversalJoint::AXIS_PARENT)
       dJointGetUniversalAxis2(this->jointId, result);
     else
       gzerr << "Joint index out of bounds.\n";
@@ -114,17 +108,10 @@
   if (this->jointId)
   {
     // flipping axis 1 and 2 around
-<<<<<<< HEAD
-    if (_index == 1)
+    if (_index == UniversalJoint::AXIS_CHILD)
       dJointSetUniversalAxis1(this->jointId,
         globalAxis.x, globalAxis.y, globalAxis.z);
-    else if (_index == 0)
-=======
-    if (_index == UniversalJoint::AXIS_CHILD)
-      dJointSetUniversalAxis1(this->jointId,
-        globalAxis.x, globalAxis.y, globalAxis.z);
-    else if (_index == UniversalJoint::AXIS_PARENT)
->>>>>>> 4c8df6d5
+    else if (_index == UniversalJoint::AXIS_PARENT)
       dJointSetUniversalAxis2(this->jointId,
         globalAxis.x, globalAxis.y, globalAxis.z);
     else
@@ -142,15 +129,9 @@
   if (this->jointId)
   {
     // flipping axis 1 and 2 around
-<<<<<<< HEAD
-    if (_index == 1)
+    if (_index == UniversalJoint::AXIS_CHILD)
       result = dJointGetUniversalAngle1(this->jointId);
-    else if (_index == 0)
-=======
-    if (_index == UniversalJoint::AXIS_CHILD)
-      result = dJointGetUniversalAngle1(this->jointId);
-    else if (_index == UniversalJoint::AXIS_PARENT)
->>>>>>> 4c8df6d5
+    else if (_index == UniversalJoint::AXIS_PARENT)
       result = dJointGetUniversalAngle2(this->jointId);
     else
       gzerr << "Joint index out of bounds.\n";
@@ -169,15 +150,9 @@
   if (this->jointId)
   {
     // flipping axis 1 and 2 around
-<<<<<<< HEAD
-    if (_index == 1)
+    if (_index == UniversalJoint::AXIS_CHILD)
       result = dJointGetUniversalAngle1Rate(this->jointId);
-    else if (_index == 0)
-=======
-    if (_index == UniversalJoint::AXIS_CHILD)
-      result = dJointGetUniversalAngle1Rate(this->jointId);
-    else if (_index == UniversalJoint::AXIS_PARENT)
->>>>>>> 4c8df6d5
+    else if (_index == UniversalJoint::AXIS_PARENT)
       result = dJointGetUniversalAngle2Rate(this->jointId);
     else
       gzerr << "Joint index out of bounds.\n";
@@ -192,15 +167,9 @@
 void ODEUniversalJoint::SetVelocity(unsigned int _index, double _angle)
 {
   // flipping axis 1 and 2 around
-<<<<<<< HEAD
-  if (_index == 1)
-    this->SetParam(dParamVel, _angle);
-  else if (_index == 0)
-=======
   if (_index == UniversalJoint::AXIS_CHILD)
     this->SetParam(dParamVel, _angle);
   else if (_index == UniversalJoint::AXIS_PARENT)
->>>>>>> 4c8df6d5
     this->SetParam(dParamVel2, _angle);
   else
     gzerr << "Joint index out of bounds.\n";
@@ -212,15 +181,9 @@
   if (this->jointId)
   {
     // flipping axis 1 and 2 around
-<<<<<<< HEAD
-    if (_index == 1)
+    if (_index == UniversalJoint::AXIS_CHILD)
       dJointAddUniversalTorques(this->jointId, _effort, 0);
-    else if (_index == 0)
-=======
-    if (_index == UniversalJoint::AXIS_CHILD)
-      dJointAddUniversalTorques(this->jointId, _effort, 0);
-    else if (_index == UniversalJoint::AXIS_PARENT)
->>>>>>> 4c8df6d5
+    else if (_index == UniversalJoint::AXIS_PARENT)
       dJointAddUniversalTorques(this->jointId, 0, _effort);
     else
       gzerr << "Joint index out of bounds.\n";
@@ -233,15 +196,9 @@
 void ODEUniversalJoint::SetMaxForce(unsigned int _index, double _t)
 {
   // flipping axis 1 and 2 around
-<<<<<<< HEAD
-  if (_index == 1)
-    this->SetParam(dParamFMax, _t);
-  else if (_index == 0)
-=======
   if (_index == UniversalJoint::AXIS_CHILD)
     this->SetParam(dParamFMax, _t);
   else if (_index == UniversalJoint::AXIS_PARENT)
->>>>>>> 4c8df6d5
     this->SetParam(dParamFMax2, _t);
   else
     gzerr << "Joint index out of bounds.\n";
@@ -251,14 +208,6 @@
 double ODEUniversalJoint::GetMaxForce(unsigned int _index)
 {
   // flipping axis 1 and 2 around
-<<<<<<< HEAD
-  if (_index == 1)
-    return this->GetParam(dParamFMax);
-  else if (_index == 0)
-    return this->GetParam(dParamFMax2);
-  else
-    gzerr << "Joint index out of bounds.\n";
-=======
   if (_index == UniversalJoint::AXIS_CHILD)
     return this->GetParam(dParamFMax);
   else if (_index == UniversalJoint::AXIS_PARENT)
@@ -266,7 +215,6 @@
 
   gzerr << "Joint index out of bounds.\n";
   return 0;
->>>>>>> 4c8df6d5
 }
 
 //////////////////////////////////////////////////
