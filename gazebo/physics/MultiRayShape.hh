/*
 * Copyright (C) 2012-2016 Open Source Robotics Foundation
 *
 * Licensed under the Apache License, Version 2.0 (the "License");
 * you may not use this file except in compliance with the License.
 * You may obtain a copy of the License at
 *
 *     http://www.apache.org/licenses/LICENSE-2.0
 *
 * Unless required by applicable law or agreed to in writing, software
 * distributed under the License is distributed on an "AS IS" BASIS,
 * WITHOUT WARRANTIES OR CONDITIONS OF ANY KIND, either express or implied.
 * See the License for the specific language governing permissions and
 * limitations under the License.
 *
*/
#ifndef _GAZEBO_PHYSICS_MULTIRAYSHAPE_HH_
#define _GAZEBO_PHYSICS_MULTIRAYSHAPE_HH_

#include <vector>
#include <string>

#include "gazebo/math/Vector3.hh"
#include "gazebo/math/Angle.hh"

#include "gazebo/physics/Collision.hh"
#include "gazebo/physics/Shape.hh"
#include "gazebo/physics/RayShape.hh"
#include "gazebo/util/system.hh"

namespace gazebo
{
  namespace physics
  {
    // Forward declar private data class
    class MultiRayShapePrivate;

    /// \addtogroup gazebo_physics
    /// \{

    /// \class MultiRayShape MultiRayShape.hh physics/physics.hh
    /// \brief Laser collision contains a set of ray-collisions,
    /// structured to simulate a laser range scanner.
    class GZ_PHYSICS_VISIBLE MultiRayShape : public Shape
    {
      /// \brief Constructor.
      /// \param[in] _parent Parent collision shape.
      public: explicit MultiRayShape(CollisionPtr _parent);

      /// \brief Constructor for a stand alone multiray shape. Stand alone
      /// means the multiray shape is not attached to a Collision object.
      ///
      /// Example:
      ///
      ///  gazebo::physics::MultiRayShapePtr rays =
      ///      boost::dynamic_pointer_cast<gazebo::physics::MultiRayShape>(
      ///        world->GetPhysicsEngine()->CreateShape("multiray",
      ///          gazebo::physics::CollisionPtr()));
      ///
      /// \param[in] _physicsEngine Pointer to the physics engine.
      public: explicit MultiRayShape(PhysicsEnginePtr _physicsEngine);

      /// \brief Destructor.
      public: virtual ~MultiRayShape();

      /// \brief Init the shape.
      public: virtual void Init();

      // Documentation inherited
      public: virtual void SetScale(const math::Vector3 &_scale)
              GAZEBO_DEPRECATED(7.0);

      // Documentation inherited
      public: virtual void SetScale(const ignition::math::Vector3d &_scale);

      /// \brief Get detected range for a ray.
      /// \param[in] _index Index of the ray.
      /// \returns Returns DBL_MAX for no detection.
      /// \deprecated See Range(const unsigned int) const
      public: double GetRange(unsigned int _index) GAZEBO_DEPRECATED(7.0);

      /// \brief Get detected range for a ray.
      /// \param[in] _index Index of the ray.
      /// \returns Returns IGN_DBL_INF for no detection.
      public: double Range(unsigned int _index) const;

      /// \brief Get detected retro (intensity) value for a ray.
      /// \param[in] _index Index of the ray.
      /// \return Retro value for the ray.
      /// \deprecated See Retro(const unsigned int) const
      public: double GetRetro(unsigned int _index) GAZEBO_DEPRECATED(7.0);

      /// \brief Get detected retro (intensity) value for a ray.
      /// \param[in] _index Index of the ray.
      /// \return Retro value for the ray, IGN_DBL_INF on error.
      public: double Retro(const unsigned int _index) const;

      /// \brief Get detected fiducial value for a ray.
      /// \param[in] _index Index of the ray.
      /// \return Fiducial value for the ray.
      /// \deprecated See Fiducial(const unsigned int) const
      public: int GetFiducial(unsigned int _index) GAZEBO_DEPRECATED(7.0);

      /// \brief Get detected fiducial value for a ray.
      /// \param[in] _index Index of the ray.
      /// \return Fiducial value for the ray, IGN_DBL_INF on error.
      public: int Fiducial(const unsigned int _index) const;

      /// \brief Get the minimum range.
      /// \return Minimum range of all the rays.
      /// \deprecated See MinRange() const
      public: double GetMinRange() const GAZEBO_DEPRECATED(7.0);

      /// \brief Get the minimum range.
      /// \return Minimum range of all the rays.
      public: double MinRange() const;

      /// \brief Get the maximum range.
      /// \return Maximum range of all the rays.
      /// \deprecated See MaxRange() const
      public: double GetMaxRange() const GAZEBO_DEPRECATED(7.0);

      /// \brief Get the maximum range.
      /// \return Maximum range of all the rays.
      public: double MaxRange() const;

      /// \brief Get the range resolution.
      /// \return Range resolution of all the rays.
      /// \deprecated See ResolutionRange() const
      public: double GetResRange() const GAZEBO_DEPRECATED(7.0);

      /// \brief Get the range resolution.
      /// \return Range resolution of all the rays.
      public: double ResolutionRange() const;

      /// \brief Get the horizontal sample count.
      /// \return Horizontal sample count.
      /// \deprecated See SampleCount() const
      public: int GetSampleCount() const GAZEBO_DEPRECATED(7.0);

      /// \brief Get the horizontal sample count.
      /// \return Horizontal sample count.
      public: int SampleCount() const;

      /// \brief Get the horizontal resolution.
      /// \return Horizontal resolution.
      /// \deprecated See ScanResolution() const
      public: double GetScanResolution() const GAZEBO_DEPRECATED(7.0);

      /// \brief Get the horizontal resolution.
      /// \return Horizontal resolution.
      public: double ScanResolution() const;

      /// \brief Get the minimum angle.
      /// \return Minimum angle of ray scan.
      /// \deprecated See function that returns an ignition::math object
      public: math::Angle GetMinAngle() const GAZEBO_DEPRECATED(7.0);

      /// \brief Get the minimum angle.
      /// \return Minimum angle of ray scan.
      public: ignition::math::Angle MinAngle() const;

      /// \brief Get the maximum angle.
      /// \return Maximum angle of ray scan.
      /// \deprecated See function that returns an ignition::math object
      public: math::Angle GetMaxAngle() const GAZEBO_DEPRECATED(7.0);

      /// \brief Get the maximum angle.
      /// \return Maximum angle of ray scan.
      public: ignition::math::Angle MaxAngle() const;

      /// \brief Get the vertical sample count.
      /// \return Verical sample count.
      /// \deprecated See VerticalSampleCount() const
      public: int GetVerticalSampleCount() const GAZEBO_DEPRECATED(7.0);

      /// \brief Get the vertical sample count.
      /// \return Verical sample count.
      public: int VerticalSampleCount() const;

      /// \brief Get the vertical range resolution.
      /// \return Vertical range resolution.
      /// \deprecated See VerticalScanResolution() const
      public: double GetVerticalScanResolution() const GAZEBO_DEPRECATED(7.0);

      /// \brief Get the vertical range resolution.
      /// \return Vertical range resolution.
      public: double VerticalScanResolution() const;

      /// \brief Get the vertical min angle.
      /// \return Vertical min angle.
      /// \deprecated See function that returns an ignition::math object
      public: math::Angle GetVerticalMinAngle() const GAZEBO_DEPRECATED(7.0);

      /// \brief Get the vertical min angle.
      /// \return Vertical min angle.
      public: ignition::math::Angle VerticalMinAngle() const;

      /// \brief Get the vertical max angle.
      /// \return Vertical max angle.
      /// \deprecated See function that returns an ignition::math object
      public: math::Angle GetVerticalMaxAngle() const GAZEBO_DEPRECATED(7.0);

      /// \brief Get the vertical max angle.
      /// \return Vertical max angle.
      public: ignition::math::Angle VerticalMaxAngle() const;

      /// \brief Update the ray collisions.
      public: void Update();

      /// \TODO This function is not implemented.
      /// \brief Fill a message with this shape's values.
      /// \param[out] _msg Message that contains the shape's values.
      public: void FillMsg(msgs::Geometry &_msg);

      /// \TODO This function is not implemented.
      /// \brief Update the ray based on a message.
      /// \param[in] _msg Message to update from.
      public: virtual void ProcessMsg(const msgs::Geometry &_msg);

      /// Documentation inherited
      public: virtual double ComputeVolume() const;

      /// \brief Connect a to the new laser scan signal.
      /// \param[in] _subscriber Callback function.
      /// \return The connection, which must be kept in scope.
      public: event::ConnectionPtr ConnectNewLaserScans(
                  std::function<void ()> _subscriber);

      /// \brief Disconnect from the new laser scans signal.
      /// \param[in] _conn Connection to remove.
<<<<<<< HEAD
      public: void DisconnectNewLaserScans(event::ConnectionPtr &_conn);
=======
      /// \deprecated Use event::~Connection to disconnect
      public: void DisconnectNewLaserScans(event::ConnectionPtr &_conn)
              GAZEBO_DEPRECATED(8.0)
              {this->newLaserScans.Disconnect(_conn->Id());}
>>>>>>> 16553424

      /// \brief Method for updating the rays. This function is normally
      /// called automatically, such as when a laser sensor is updated.
      /// Only call this function on a standalone multiray shape.
      /// \sa explicit MultiRayShape(PhysicsEnginePtr _physicsEngine)
      public: virtual void UpdateRays() = 0;

      /// \brief Add a ray to the collision.
      /// \param[in] _start Start of the ray.
      /// \param[in] _end End of the ray.
      /// \deprecated See function that accepts ignition::math parameters.
      protected: virtual void AddRay(const math::Vector3 &_start,
                     const math::Vector3 &_end) GAZEBO_DEPRECATED(7.0);

      /// \brief Add a ray to the collision.
      /// \param[in] _start Start of the ray.
      /// \param[in] _end End of the ray.
      protected: virtual void AddRay(const ignition::math::Vector3d &_start,
                     const ignition::math::Vector3d &_end);

      /// \brief Set the points of a ray.
      /// \param[in] _rayIndex Index of the ray to set.
      /// \param[in] _start Start of the ray.
      /// \param[in] _end End of the ray.
      /// \return True if the ray was set. False can be returned if the
      /// _rayIndex is invalid.
      public: bool SetRay(const unsigned int _rayIndex,
                  const ignition::math::Vector3d &_start,
                  const ignition::math::Vector3d &_end);

      /// \brief Get the number of rays.
      /// \return Number of rays in this shape.
      public: unsigned int RayCount() const;

      /// \brief Get a pointer to a ray
      /// \param[in] _rayIndex index to the ray
      /// \return Pointer to the ray, or NULL on error
      /// \sa RayCount()
      public: RayShapePtr Ray(const unsigned int _rayIndex) const;

      /// \internal
      /// \brief Private data pointer.
      protected: MultiRayShapePrivate *multiRayShapeDPtr;
    };
    /// \}
  }
}
#endif<|MERGE_RESOLUTION|>--- conflicted
+++ resolved
@@ -229,14 +229,10 @@
 
       /// \brief Disconnect from the new laser scans signal.
       /// \param[in] _conn Connection to remove.
-<<<<<<< HEAD
-      public: void DisconnectNewLaserScans(event::ConnectionPtr &_conn);
-=======
       /// \deprecated Use event::~Connection to disconnect
       public: void DisconnectNewLaserScans(event::ConnectionPtr &_conn)
               GAZEBO_DEPRECATED(8.0)
               {this->newLaserScans.Disconnect(_conn->Id());}
->>>>>>> 16553424
 
       /// \brief Method for updating the rays. This function is normally
       /// called automatically, such as when a laser sensor is updated.
