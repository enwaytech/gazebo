/*
 * Copyright (C) 2012-2016 Open Source Robotics Foundation
 *
 * Licensed under the Apache License, Version 2.0 (the "License");
 * you may not use this file except in compliance with the License.
 * You may obtain a copy of the License at
 *
 *     http://www.apache.org/licenses/LICENSE-2.0
 *
 * Unless required by applicable law or agreed to in writing, software
 * distributed under the License is distributed on an "AS IS" BASIS,
 * WITHOUT WARRANTIES OR CONDITIONS OF ANY KIND, either express or implied.
 * See the License for the specific language governing permissions and
 * limitations under the License.
 *
*/
#ifndef GAZEBO_MATH_MATRIX3_HH_
#define GAZEBO_MATH_MATRIX3_HH_

#include <assert.h>
#include <ignition/math/Matrix3.hh>

#include "gazebo/math/Vector3.hh"
#include "gazebo/util/system.hh"

namespace gazebo
{
  namespace math
  {
    /// \addtogroup gazebo_math
    /// \{

    /// \class Matrix3 Matrix3hh math/gzmath.hh
    /// \brief A 3x3 matrix class
    class GZ_MATH_VISIBLE Matrix3
    {
      /// \brief Constructor
      public: Matrix3();

      /// \brief Copy constructor
      /// \param _m Matrix to copy
      public: Matrix3(const Matrix3 &_m);

      /// \brief Constructor
      /// \param[in] _v00 Row 0, Col 0 value
      /// \param[in] _v01 Row 0, Col 1 value
      /// \param[in] _v02 Row 0, Col 2 value
      /// \param[in] _v10 Row 1, Col 0 value
      /// \param[in] _v11 Row 1, Col 1 value
      /// \param[in] _v12 Row 1, Col 2 value
      /// \param[in] _v20 Row 2, Col 0 value
      /// \param[in] _v21 Row 2, Col 1 value
      /// \param[in] _v22 Row 2, Col 2 value
      public: Matrix3(double _v00, double _v01, double _v02,
                      double _v10, double _v11, double _v12,
                      double _v20, double _v21, double _v22);

      /// \brief Copy constructor for ignition math
      /// \param _m Matrix to copy
      public: Matrix3(const ignition::math::Matrix3d &_m);

      /// \brief Desctructor
      public: virtual ~Matrix3();

<<<<<<< HEAD
      /// \brief Convert this matrix to an ignition::math::Matrix3.
=======
      /// \brief Convert this matrix to an ignition::math::Matrix3d.
>>>>>>> c7711f07
      /// \return This matrix as an ignition::math::Matrix3d.
      public: ignition::math::Matrix3d Ign() const;

      /// \brief Set the matrix from three axis (1 per column)
      /// \param[in] _xAxis The x axis
      /// \param[in] _yAxis The y axis
      /// \param[in] _zAxis The z axis
      public: void SetFromAxes(const Vector3 &_xAxis,
                               const Vector3 &_yAxis,
                               const Vector3 &_zAxis);


      /// \brief Set the matrix from an axis and angle
      /// \param[in] _axis the axis
      /// \param[in] _angle ccw rotation around the axis in radians
      public: void SetFromAxis(const Vector3 &_axis, double _angle);

      /// \brief Set a column
      /// \param[in] _c The colum index (0, 1, 2)
      /// \param[in] _v The value to set in each row of the column
      public: void SetCol(unsigned int _c, const Vector3 &_v);

      /// \brief Return the inverse matrix
      /// \return Inverse of this matrix.
      public: Matrix3 Inverse() const;

      /// \brief returns the element wise difference of two matrices
      public: Matrix3 operator-(const Matrix3 &_m) const
      {
        return Matrix3(
        // first row
        this->m[0][0]-_m[0][0], this->m[0][1]-_m[0][1], this->m[0][2]-_m[0][2],
        this->m[1][0]-_m[1][0], this->m[1][1]-_m[1][1], this->m[1][2]-_m[1][2],
        this->m[2][0]-_m[2][0], this->m[2][1]-_m[2][1], this->m[2][2]-_m[2][2]);
      }

      /// \brief returns the element wise sum of two matrices
      public: Matrix3 operator+(const Matrix3 &_m) const
      {
        return Matrix3(
        // first row
        this->m[0][0]+_m[0][0], this->m[0][1]+_m[0][1], this->m[0][2]+_m[0][2],
        this->m[1][0]+_m[1][0], this->m[1][1]+_m[1][1], this->m[1][2]+_m[1][2],
        this->m[2][0]+_m[2][0], this->m[2][1]+_m[2][1], this->m[2][2]+_m[2][2]);
      }

      /// \brief returns the element wise scalar multiplication
      public: Matrix3 operator*(const double &_s) const
      {
        return Matrix3(
          // first row
          _s * this->m[0][0], _s * this->m[0][1], _s * this->m[0][2],
          _s * this->m[1][0], _s * this->m[1][1], _s * this->m[1][2],
          _s * this->m[2][0], _s * this->m[2][1], _s * this->m[2][2]);
      }

      /// \brief Multiplication operators
      /// \param[in] _s the scaling factor
      /// \param[in] _m input matrix
      /// \return a scaled matrix
      public: friend inline Matrix3 operator*(double _s,
                                              const Matrix3 &_m)
      { return _m * _s; }

      /// \brief Matrix multiplication operator
      /// \param[in] _m Matrix3 to multiply
      /// \return product of this * _m
      public: Matrix3 operator*(const Matrix3 &_m) const
      {
        return Matrix3(
          // first row
          this->m[0][0]*_m[0][0]+this->m[0][1]*_m[1][0]+this->m[0][2]*_m[2][0],
          this->m[0][0]*_m[0][1]+this->m[0][1]*_m[1][1]+this->m[0][2]*_m[2][1],
          this->m[0][0]*_m[0][2]+this->m[0][1]*_m[1][2]+this->m[0][2]*_m[2][2],
          // second row
          this->m[1][0]*_m[0][0]+this->m[1][1]*_m[1][0]+this->m[1][2]*_m[2][0],
          this->m[1][0]*_m[0][1]+this->m[1][1]*_m[1][1]+this->m[1][2]*_m[2][1],
          this->m[1][0]*_m[0][2]+this->m[1][1]*_m[1][2]+this->m[1][2]*_m[2][2],
          // third row
          this->m[2][0]*_m[0][0]+this->m[2][1]*_m[1][0]+this->m[2][2]*_m[2][0],
          this->m[2][0]*_m[0][1]+this->m[2][1]*_m[1][1]+this->m[2][2]*_m[2][1],
          this->m[2][0]*_m[0][2]+this->m[2][1]*_m[1][2]+this->m[2][2]*_m[2][2]);
      }

      /// \brief Equality test operator
      /// \param[in] _m Matrix3 to test
      /// \return True if equal (using the default tolerance of 1e-6)
      public: bool operator==(const Matrix3 &_m) const;

      /// \brief Matrix times Vector3 operator
      /// \param[in] _v a Vector3
      /// \return this * _v
      public: inline math::Vector3 operator*(const math::Vector3 &_v) const
              {
                return math::Vector3(
                  this->m[0][0]*_v.x + this->m[0][1]*_v.y + this->m[0][2]*_v.z,
                  this->m[1][0]*_v.x + this->m[1][1]*_v.y + this->m[1][2]*_v.z,
                  this->m[2][0]*_v.x + this->m[2][1]*_v.y + this->m[2][2]*_v.z);
              }

      /// \brief Array subscript operator
      /// \param[in] _row row index
      /// \return a pointer to the row
      public: inline const double *operator[](size_t _row) const
              {
                assert(_row < 3);
                return this->m[_row];
              }

      /// \brief Array subscript operator
      /// \param[in] _row row index
      /// \return a pointer to the row
      public: inline double *operator[](size_t _row)
              {
                assert(_row < 3);
                return this->m[_row];
              }


      /// \brief Stream insertion operator
      /// \param[in] _out Output stream
      /// \param[in] _m Matrix to output
      /// \return the stream
      public: friend std::ostream &operator<<(std::ostream &_out,
                                               const gazebo::math::Matrix3 &_m)
            {
              for (int i = 0; i < 3; i++)
              {
                for (int j = 0; j < 3; j++)
                {
                  _out << _m.m[i][j] << " ";
                }
                _out << "\n";
              }

              return _out;
            }

      /// \brief Identity matrix
      public: static const Matrix3 IDENTITY;

      /// \brief Zero matrix
      public: static const Matrix3 ZERO;

      /// \brief the 3x3 matrix
      protected: double m[3][3];

      friend class Matrix4;
    };
    /// \}
  }
}
#endif


<|MERGE_RESOLUTION|>--- conflicted
+++ resolved
@@ -62,11 +62,7 @@
       /// \brief Desctructor
       public: virtual ~Matrix3();
 
-<<<<<<< HEAD
-      /// \brief Convert this matrix to an ignition::math::Matrix3.
-=======
       /// \brief Convert this matrix to an ignition::math::Matrix3d.
->>>>>>> c7711f07
       /// \return This matrix as an ignition::math::Matrix3d.
       public: ignition::math::Matrix3d Ign() const;
 
