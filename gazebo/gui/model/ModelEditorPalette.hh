/*
 * Copyright (C) 2013-2015 Open Source Robotics Foundation
 *
 * Licensed under the Apache License, Version 2.0 (the "License");
 * you may not use this file except in compliance with the License.
 * You may obtain a copy of the License at
 *
 *     http://www.apache.org/licenses/LICENSE-2.0
 *
 * Unless required by applicable law or agreed to in writing, software
 * distributed under the License is distributed on an "AS IS" BASIS,
 * WITHOUT WARRANTIES OR CONDITIONS OF ANY KIND, either express or implied.
 * See the License for the specific language governing permissions and
 * limitations under the License.
 *
*/

#ifndef _GAZEBO_MODEL_EDITOR_PALETTE_HH_
#define _GAZEBO_MODEL_EDITOR_PALETTE_HH_

#include <map>
#include <string>
#include <vector>

#include "gazebo/rendering/RenderTypes.hh"
#include "gazebo/common/Event.hh"

#include "gazebo/gui/model/ModelCreator.hh"
#include "gazebo/gui/qt.h"
#include "gazebo/util/system.hh"

namespace boost
{
  class recursive_mutex;
}

namespace gazebo
{
  namespace rendering
  {
  }

  namespace gui
  {
    class ModelCreator;

    /// \addtogroup gazebo_gui
    /// \{

    /// \class ModelEditorPalette ModelEditorPalette.hh
    /// \brief A palette of model items which can be added to the editor.
    class GAZEBO_VISIBLE ModelEditorPalette : public QWidget
    {
      Q_OBJECT

      /// \brief Constructor
      /// \param[in] _parent Parent QWidget.
      public: ModelEditorPalette(QWidget *_parent = 0);

      /// \brief Destructor
      public: ~ModelEditorPalette();

      /// \brief Add an item to the model editor palette.
      /// \param[in] _Item item to add.
      /// \param[in] _category Category to add the item too.
      public: void AddItem(QWidget *_item,
          const std::string &_category = "Other");

      /// \brief Add a joint to the model.
      /// \param[in] _type Type of joint to add.
      public: void CreateJoint(const std::string &_type);

      /// \brief Add an item to palette.
      /// \param[in] _Item item to add.
      /// \param[in] _category Category to add the item too.
      public: void AddItem(QWidget *_item,
          const std::string &_category = "Other");

      /// \brief Get the model creator.
      /// \return a pointer to the model creator.
      public: ModelCreator *GetModelCreator();

      /// \brief Key event filter callback when key is pressed.
      /// \param[in] _event The key event.
      /// \return True if the event was handled
      private: bool OnKeyPress(const common::KeyEvent &_event);

      /// \brief Qt callback when cylinder button is clicked.
      private slots: void OnCylinder();

      /// \brief Qt callback when sphere button is clicked.
      private slots: void OnSphere();

      /// \brief Qt callback when box button is clicked.
      private slots: void OnBox();

      /// \brief Qt callback when custom button is clicked.
      private slots: void OnCustom();

      /// \brief Qt callback when a link has been added.
      private slots: void OnLinkAdded();

      /// \brief Qt callback when the model is to be made static.
      private slots: void OnStatic();

      /// \brief Qt callback when the model is allowed to auto disable at rest.
      private slots: void OnAutoDisable();

      /// \brief Qt callback when the Model Name field is changed.
      /// \param[in] _name New name.
      private slots: void OnNameChanged(const QString &_name);

      /// \brief Qt callback when a tree item has been double clicked.
      /// \param[in] _item Item clicked.
      /// \param[in] _column Column index.
      private slots: void OnItemDoubleClick(QTreeWidgetItem *item, int column);

      /// \brief Add a link to the tree.
      /// \param[in] _linkName Scoped link name.
      private: void OnLinkInserted(const std::string &_linkName);

      /// \brief Add a joint to the tree.
      /// \param[in] _jointId Unique joint identifying name.
      /// \param[in] _jointName Scoped name which can be changed by the user.
      /// \param[in] _jointName Scoped name of the parent link.
      /// \param[in] _jointName Scoped name of the child link.
      private: void OnJointInserted(const std::string &_jointId,
          const std::string &_jointName, const std::string &_parentName,
          const std::string &_childName);

      /// \brief Remove a link from the tree.
      /// \param[in] _linkId Unique link identifying name.
      private: void OnLinkRemoved(const std::string &_linkId);

      /// \brief Remove a joint from the tree.
      /// \param[in] _jointId Unique joint identifying name.
      private: void OnJointRemoved(const std::string &_jointId);

      /// \brief Remove all links and joints from the tree.
      private: void ClearModelTree();

      /// \brief Update a joint item text in the tree.
      /// \param[in] _jointId Unique joint identifying name.
      /// \param[in] _newJointName New scoped joint name.
      private: void OnJointNameChanged(const std::string &_jointId,
          const std::string &_newJointName);

      /// \brief Callback when user has provided information on where to save
      /// the model to.
      /// \param[in] _saveName Name of model being saved.
      private: void OnSaveModel(const std::string &_saveName);

      /// \brief Event received when the user starts a new model.
      private: void OnNewModel();

      /// \brief Event received when the model properties changed.
      /// \param[in] _static New static property of the model.
      /// \param[in] _autoDisable New allow_auto_disable property of the model.
      /// \param[in] _pose New model pose.
      /// \param[in] _name New name.
      private: void OnModelPropertiesChanged(bool _static, bool _autoDisable,
          const math::Pose &_pose, const std::string &_name);

      /// \brief A list of gui editor events connected to this palette.
      private: std::vector<event::ConnectionPtr> connections;

      /// \brief Links button group.
      private: QButtonGroup *linkButtonGroup;

      /// \brief Model creator.
      private: ModelCreator *modelCreator;

      /// \brief Static checkbox, true to create a static model.
      private: QCheckBox *staticCheck;

      /// \brief Auto disable checkbox, true to allow model to auto-disable at
      /// rest.
      private: QCheckBox *autoDisableCheck;

      /// \brief Default name of the model.
      private: std::string modelDefaultName;

      /// \brief Edit the name of the model.
      private: QLineEdit *modelNameEdit;

      /// \brief The tree holding all links and joints.
      private: QTreeWidget *modelTreeWidget;

      /// \brief Parent item for all links.
      private: QTreeWidgetItem *linksItem;

      /// \brief Parent item for all joints.
      private: QTreeWidgetItem *jointsItem;

      /// \brief Mutex to protect updates.
      private: boost::recursive_mutex *updateMutex;

<<<<<<< HEAD
      /// \brief Layout for this palette.
      private: QVBoxLayout *paletteLayout;

=======
>>>>>>> bd40df10
      /// \brief Layout for other items in the palette.
      private: QVBoxLayout *otherItemsLayout;

      /// \brief Map of categories to their layout
      private: std::map<std::string, QGridLayout *> categories;
    };
  }
}
#endif<|MERGE_RESOLUTION|>--- conflicted
+++ resolved
@@ -69,12 +69,6 @@
       /// \brief Add a joint to the model.
       /// \param[in] _type Type of joint to add.
       public: void CreateJoint(const std::string &_type);
-
-      /// \brief Add an item to palette.
-      /// \param[in] _Item item to add.
-      /// \param[in] _category Category to add the item too.
-      public: void AddItem(QWidget *_item,
-          const std::string &_category = "Other");
 
       /// \brief Get the model creator.
       /// \return a pointer to the model creator.
@@ -195,12 +189,6 @@
       /// \brief Mutex to protect updates.
       private: boost::recursive_mutex *updateMutex;
 
-<<<<<<< HEAD
-      /// \brief Layout for this palette.
-      private: QVBoxLayout *paletteLayout;
-
-=======
->>>>>>> bd40df10
       /// \brief Layout for other items in the palette.
       private: QVBoxLayout *otherItemsLayout;
 
