--- conflicted
+++ resolved
@@ -675,8 +675,7 @@
 ########################################
 # Find ignition math in unix platforms
 # In Windows we expect a call from configure.bat script with the paths
-<<<<<<< HEAD
-find_package(ignition-math2 2.3 QUIET)
+find_package(ignition-math2 2.4 QUIET)
 if (NOT ignition-math2_FOUND)
   message(STATUS "Looking for ignition-math2-config.cmake - not found")
   BUILD_ERROR ("Missing: Ignition math2 library.")
@@ -684,23 +683,13 @@
   message(STATUS "Looking for ignition-math2-config.cmake - found")
   include_directories(SYSTEM ${IGNITION-MATH_INCLUDE_DIRS})
   link_directories(${IGNITION-MATH_LIBRARY_DIRS})
-=======
-if (NOT WIN32)
-  find_package(ignition-math2 2.4 QUIET)
-  if (NOT ignition-math2_FOUND)
-    message(STATUS "Looking for ignition-math2-config.cmake - not found")
-    BUILD_ERROR ("Missing: Ignition math2 library.")
-  else()
-    message(STATUS "Looking for ignition-math2-config.cmake - found")
-  endif()
->>>>>>> 6772450b
 endif()
 
 ########################################
 # Find the Ignition_Transport library
 # In Windows we expect a call from configure.bat script with the paths
-find_package(ignition-transport2 QUIET)
-if (NOT ignition-transport2_FOUND)
+find_package(ignition-transport1 QUIET)
+if (NOT ignition-transport1_FOUND)
   BUILD_ERROR ("Missing: Ignition Transport (libignition-transport-dev)")
 else()
   set (CMAKE_CXX_FLAGS "${CMAKE_CXX_FLAGS} ${IGNITION-TRANSPORT_CXX_FLAGS}")
