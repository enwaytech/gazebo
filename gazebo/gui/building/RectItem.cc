--- conflicted
+++ resolved
@@ -32,12 +32,9 @@
 
   this->width = 100;
   this->height = 100;
-<<<<<<< HEAD
   this->highlighted = true;
-=======
   this->visual3dColor = QColor(255, 255, 255, 255);
   this->visual3dTransparency = 0.0;
->>>>>>> 119c5149
 
   this->drawingOriginX = 0;
   this->drawingOriginY = 0;
@@ -127,28 +124,7 @@
 {
   if (_change == QGraphicsItem::ItemSelectedChange && this->scene())
   {
-    if (_value.toBool())
-    {
-      this->setZValue(zValueSelected);
-      for (int i = 0; i < 8; ++i)
-      {
-        if (this->grabbers[i]->isEnabled())
-          this->grabbers[i]->installSceneEventFilter(this);
-      }
-      this->rotateHandle->installSceneEventFilter(this);
-      this->Set3dTransparency(0.0);
-    }
-    else
-    {
-      this->setZValue(zValueIdle);
-      for (int i = 0; i < 8; ++i)
-      {
-        if (this->grabbers[i]->isEnabled())
-          this->grabbers[i]->removeSceneEventFilter(this);
-      }
-      this->rotateHandle->removeSceneEventFilter(this);
-      this->Set3dTransparency(0.4);
-    }
+    this->SetHighlighted(_value.toBool());
   }
   else if (_change == QGraphicsItem::ItemScenePositionHasChanged
       && this->scene())
