include_directories (
  ${ODE_INCLUDE_DIRS}
  ${OPENGL_INCLUDE_DIR}
  ${OGRE_INCLUDE_DIRS}
  ${Boost_INCLUDE_DIRS}
  ${PROTOBUF_INCLUDE_DIR}
)

link_directories(
  ${ogre_library_dirs}
  ${Boost_LIBRARY_DIRS}
  ${ODE_LIBRARY_DIRS}
)

# Disable the player test for now, until we figure out a better way to test them
#if (INCLUDE_PLAYER)
#  add_subdirectory(player)
#endif()

if(HAVE_BULLET)
  include_directories ( ${BULLET_INCLUDE_DIRS} )
  link_directories ( ${BULLET_LIBRARY_DIRS} )
endif()
if(HAVE_DART)
  include_directories ( ${DARTCore_INCLUDE_DIRS} )
  link_directories ( ${DARTCore_LIBRARY_DIRS} )
endif()

set(tests
  aero_plugin.cc
  bandwidth.cc
  concave_mesh.cc
  contact_sensor.cc
  dem.cc
  factory.cc
  file_handling.cc
  gripper.cc
  gz_joint.cc
  gz_log.cc
  gz_model.cc
  gz_physics.cc
  gz_world.cc
  imu.cc
  joint_controller.cc
  joint_force_torque.cc
  joint_gearbox.cc
  joint_revolute.cc
  joint_screw.cc
  joint_set_position_test.cc
  joint_spawn.cc
  joint_test.cc
  joint_universal.cc
  laser.cc
  model.cc
  model_database.cc
  noise.cc
  nondefault_world.cc
  physics.cc
  physics_basic_controller_response.cc
  physics_friction.cc
  physics_inertia_ratio.cc
  physics_link.cc
  physics_msgs.cc
  physics_thread_safe.cc
  pioneer2dx.cc
<<<<<<< HEAD
  polyline.cc
  road.cc
  sensor.cc
=======
  plugin.cc
>>>>>>> bba701d3
  server_fixture.cc
  speed.cc
  stress_spawn_models.cc
  #state_log.cc
  surface_properties.cc
  transceiver.cc
  transport.cc
  world.cc
  world_entity_below_point.cc
  worlds_installed.cc
  )

if (MANPAGES_SUPPORT)
  set (tests ${tests}
	      manpages.cc)
endif()

gz_build_tests(${tests})

if (ENABLE_TESTS_COMPILATION)
  # Increase timeout, to account for model download time.
  set_tests_properties(${TEST_TYPE}_factory PROPERTIES TIMEOUT 500)
  set_tests_properties(${TEST_TYPE}_physics PROPERTIES TIMEOUT 500)

  # Add plugin dependency
  add_dependencies(${TEST_TYPE}_joint_test SpringTestPlugin)
endif()

set(display_tests
)

# Build the display tests (need extra sources to compile)
gz_build_display_tests(${display_tests})

set(dri_tests
  camera.cc
  camera_sensor.cc
  gpu_laser.cc
  gz_camera.cc
  heightmap.cc
  multicamera_sensor.cc
  ogre_log.cc
  pr2.cc
  projector.cc
  rendering_sensor.cc
  speed_pr2.cc
  world_reset.cc
)

gz_build_dri_tests(${dri_tests})


if (ENABLE_TESTS_COMPILATION AND VALID_DRI_DISPLAY)
  # Increase timeout, to account for model download time.
  set_tests_properties(${TEST_TYPE}_pr2 PROPERTIES TIMEOUT 500)

  # Increase timeout, to account for model download time.
  set_tests_properties(${TEST_TYPE}_pioneer2dx PROPERTIES TIMEOUT 500)
endif()
<|MERGE_RESOLUTION|>--- conflicted
+++ resolved
@@ -63,13 +63,10 @@
   physics_msgs.cc
   physics_thread_safe.cc
   pioneer2dx.cc
-<<<<<<< HEAD
+  plugin.cc
   polyline.cc
   road.cc
   sensor.cc
-=======
-  plugin.cc
->>>>>>> bba701d3
   server_fixture.cc
   speed.cc
   stress_spawn_models.cc
