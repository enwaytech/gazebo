--- conflicted
+++ resolved
@@ -289,7 +289,6 @@
 {
   if (_index < static_cast<unsigned int>(this->splitter->count()))
   {
-<<<<<<< HEAD
     // set equal size for now. There should always be at least one widget
     // (render3DFrame) in the splitter.
     QList<int> sizes = this->splitter->sizes();
@@ -298,13 +297,6 @@
     this->splitter->insertWidget(_index, _widget);
     this->splitter->setSizes(sizes);
     this->splitter->setStretchFactor(_index, 1);
-=======
-    this->buildingEditorWidget->show();
-    this->baseOverlayMsg = "Building is view-only";
-    this->OnClearOverlayMsg();
-    this->bottomFrame->hide();
-    this->ShowToolbar(false);
->>>>>>> 95073c4d
   }
   else
     gzerr << "Unabled to add widget, index out of range " << std::endl;
@@ -321,7 +313,6 @@
 {
   if (_show)
     this->bottomFrame->show();
-<<<<<<< HEAD
   else
     this->bottomFrame->hide();
 }
@@ -330,10 +321,6 @@
 TimePanel *RenderWidget::GetTimePanel()
 {
   return this->timePanel;
-=======
-    this->ShowToolbar(true);
-  }
->>>>>>> 95073c4d
 }
 
 /////////////////////////////////////////////////
@@ -420,7 +407,6 @@
 }
 
 /////////////////////////////////////////////////
-<<<<<<< HEAD
 void RenderWidget::AddToBottomRow(const std::string &_name, QWidget *_widget)
 {
   this->bottomRow->addWidget(_widget);
@@ -438,7 +424,9 @@
   else
     gzerr << "Widget with name[" << _name << "] has not been added to the"
       << " bottom row stack.\n";
-=======
+}
+
+/////////////////////////////////////////////////
 void RenderWidget::AddPlugin(GUIPluginPtr _plugin, sdf::ElementPtr _elem)
 {
   // Set the plugin's parent and store the plugin
@@ -449,5 +437,4 @@
   _plugin->Load(_elem);
 
   _plugin->show();
->>>>>>> 95073c4d
 }