/*
 * Copyright (C) 2014-2015 Open Source Robotics Foundation
 *
 * Licensed under the Apache License, Version 2.0 (the "License");
 * you may not use this file except in compliance with the License.
 * You may obtain a copy of the License at
 *
 *     http://www.apache.org/licenses/LICENSE-2.0
 *
 * Unless required by applicable law or agreed to in writing, software
 * distributed under the License is distributed on an "AS IS" BASIS,
 * WITHOUT WARRANTIES OR CONDITIONS OF ANY KIND, either express or implied.
 * See the License for the specific language governing permissions and
 * limitations under the License.
 *
*/

#include "gazebo/common/Assert.hh"
#include "gazebo/common/Console.hh"
#include "gazebo/common/Exception.hh"

#include "gazebo/physics/World.hh"
#include "gazebo/physics/WorldPrivate.hh"

#include "gazebo/physics/dart/dart_inc.h"
#include "gazebo/physics/dart/DARTPhysics.hh"
#include "gazebo/physics/dart/DARTModel.hh"
#include "gazebo/physics/dart/DARTLink.hh"
#include "gazebo/physics/dart/DARTJoint.hh"

using namespace gazebo;
using namespace physics;

//////////////////////////////////////////////////
DARTLink::DARTLink(EntityPtr _parent)
  : Link(_parent),
    dtBodyNode(NULL),
    staticLink(false),
    weldJointConst(NULL)
{
}

//////////////////////////////////////////////////
DARTLink::~DARTLink()
{
  // We don't need to delete dartBodyNode because skeletone will delete
  // dartBodyNode if this is registered to the skeletone.
}

//////////////////////////////////////////////////
void DARTLink::Load(sdf::ElementPtr _sdf)
{
  this->dartPhysics = boost::dynamic_pointer_cast<DARTPhysics>(
      this->GetWorld()->GetPhysicsEngine());

  if (this->dartPhysics == NULL)
    gzthrow("Not using the dart physics engine");

  // Check if soft_contact element is contained in this link. If so,
  // SoftBodyNode will be created. Otherwise, BodyNode will be created.
  sdf::ElementPtr dartElem;
  sdf::ElementPtr softCollElem;
  sdf::ElementPtr softGeomElem;

  if (_sdf->HasElement("collision"))
  {
    sdf::ElementPtr collElem = _sdf->GetElement("collision");
    while (collElem)
    {
      // Geometry
      sdf::ElementPtr geomElem = collElem->GetElement("geometry");

      // Surface
      if (collElem->HasElement("surface"))
      {
        sdf::ElementPtr surfaceElem = collElem->GetElement("surface");

        // Soft contact
        if (surfaceElem->HasElement("soft_contact"))
        {
          sdf::ElementPtr softContactElem
              = surfaceElem->GetElement("soft_contact");

          if (softContactElem->HasElement("dart"))
          {
            if (dartElem != NULL)
            {
              gzerr << "DART supports only one deformable body in a link.\n";
              break;
            }

            dartElem = softContactElem->GetElement("dart");
            softCollElem = collElem;
            softGeomElem = geomElem;
          }
        }
      }

      collElem = collElem->GetNextElement("collision");
    }
  }

  if (dartElem != NULL)
  {
    // Create DART SoftBodyNode
    dart::dynamics::SoftBodyNode* dtSoftBodyNode
        = new dart::dynamics::SoftBodyNode();

    // Mass
    double fleshMassFraction = dartElem->Get<double>("flesh_mass_fraction");

    // bone_attachment (Kv)
    if (dartElem->HasElement("bone_attachment"))
    {
      double kv = dartElem->Get<double>("bone_attachment");
      dtSoftBodyNode->setVertexSpringStiffness(kv);
    }

    // stiffness (Ke)
    if (dartElem->HasElement("stiffness"))
    {
      double ke = dartElem->Get<double>("stiffness");
      dtSoftBodyNode->setEdgeSpringStiffness(ke);
    }

    // damping
    if (dartElem->HasElement("damping"))
    {
      double damping = dartElem->Get<double>("damping");
      dtSoftBodyNode->setDampingCoefficient(damping);
    }

    // pose
    Eigen::Isometry3d T = Eigen::Isometry3d::Identity();
    gzdbg << "pose" << T.matrix() << std::endl;
    if (softCollElem->HasElement("pose"))
    {
      T = DARTTypes::ConvPose(softCollElem->Get<math::Pose>("pose"));
    }

    // geometry
    if (softGeomElem->HasElement("box"))
    {
      sdf::ElementPtr boxEle = softGeomElem->GetElement("box");
      Eigen::Vector3d size
          = DARTTypes::ConvVec3(boxEle->Get<math::Vector3>("size"));
      dart::dynamics::SoftBodyNodeHelper::setBox(
            dtSoftBodyNode, size, T, fleshMassFraction);
      dtSoftBodyNode->addCollisionShape(
            new dart::dynamics::SoftMeshShape(dtSoftBodyNode));
    }
//    else if (geomElem->HasElement("ellipsoid"))
//    {
//      sdf::ElementPtr ellipsoidEle = geomElem->GetElement("ellipsoid");
//      Eigen::Vector3d size
//          = DARTTypes::ConvVec3(ellipsoidEle->Get<math::Vector3>("size"));
//      double nSlices = ellipsoidEle->Get<double>("num_slices");
//      double nStacks = ellipsoidEle->Get<double>("num_stacks");
//      dart::dynamics::SoftBodyNodeHelper::setEllipsoid(
//            dtSoftBodyNode, size, nSlices, nStacks, fleshMassFraction);
//      dtSoftBodyNode->addCollisionShape(
//            new dart::dynamics::SoftMeshShape(dtSoftBodyNode));
//    }
    else
    {
      gzerr << "Unknown soft shape" << std::endl;
    }

    dtBodyNode = dtSoftBodyNode;
  }
  else
  {
    // Create DART BodyNode
    dtBodyNode = new dart::dynamics::BodyNode();
  }

  Link::Load(_sdf);
}

//////////////////////////////////////////////////
void DARTLink::Init()
{
  Link::Init();

  // Name
  std::string bodyName = this->GetName();
  this->dtBodyNode->setName(bodyName);

  // Mass
  double mass = this->inertial->GetMass();
  this->dtBodyNode->setMass(mass);

  // Inertia
  double Ixx = this->inertial->GetIXX();
  double Iyy = this->inertial->GetIYY();
  double Izz = this->inertial->GetIZZ();
  double Ixy = this->inertial->GetIXY();
  double Ixz = this->inertial->GetIXZ();
  double Iyz = this->inertial->GetIYZ();
  this->dtBodyNode->setMomentOfInertia(Ixx, Iyy, Izz, Ixy, Ixz, Iyz);

  // Visual
  this->visuals;

  // COG offset
  math::Vector3 cog = this->inertial->GetCoG();
  this->dtBodyNode->setLocalCOM(DARTTypes::ConvVec3(cog));

  // Gravity mode
  this->SetGravityMode(this->sdf->Get<bool>("gravity"));

  // We don't add dart body node to the skeleton here because dart body node
  // should be set its parent joint before being added. This body node will be
  // added to the skeleton in DARTModel::Init().
}

//////////////////////////////////////////////////
void DARTLink::Fini()
{
  Link::Fini();
}

//////////////////////////////////////////////////
void DARTLink::OnPoseChange()
{
  Link::OnPoseChange();

  // DART body node always have its parent joint.
  dart::dynamics::Joint* joint = this->dtBodyNode->getParentJoint();

  // This is for the case this function called before DARTModel::Init() is
  // called.
  if (joint == NULL)
    return;

  dart::dynamics::FreeJoint* freeJoint =
      dynamic_cast<dart::dynamics::FreeJoint*>(joint);
  if (freeJoint)
  {
    // If the parent joint is free joint, set the 6 dof to fit the target pose.
    const Eigen::Isometry3d &W = DARTTypes::ConvPose(this->GetWorldPose());
    const Eigen::Isometry3d &T1 = joint->getTransformFromParentBodyNode();
    const Eigen::Isometry3d &InvT2 = joint->getTransformFromChildBodyNode();
    Eigen::Isometry3d P = Eigen::Isometry3d::Identity();

    if (this->dtBodyNode->getParentBodyNode())
      P = this->dtBodyNode->getParentBodyNode()->getTransform();

    Eigen::Isometry3d Q = T1.inverse() * P.inverse() * W * InvT2;

    // Convert homogeneous transformation matrix to 6-dimensional generalized
    // coordinates. There are several ways of conversions. Here is the way of
    // DART. The orientation part is converted by using logarithm map, which
    // maps SO(3) to so(3), and it takes the first three components of the
    // generalized coordinates. On the other hand, the position part just takes
    // the last three components of the generalized coordinates without any
    // conversion.
    Eigen::Vector6d q;
    q.head<3>() = dart::math::logMap(Q.linear());
    q.tail<3>() = Q.translation();
    freeJoint->setPositions(q);
    // TODO: The above 4 lines will be reduced to single line as:
    // freeJoint->setPositions(FreeJoint::convertToPositions(Q));
    // after the following PR is merged:
    // https://github.com/dartsim/dart/pull/322

    // Update all the transformations of the links in the parent model.
    freeJoint->getSkeleton()->computeForwardKinematics(true, false, false);
    // TODO: This kinematic updating will be done automatically after pull
    // request (https://github.com/dartsim/dart/pull/319) is merged so that
    // we don't need this line anymore.
  }
  else
  {
    gzdbg << "OnPoseChange() doesn't make sense if the parent joint "
          << "is not free joint (6-dof).\n";
  }
}

//////////////////////////////////////////////////
void DARTLink::SetEnabled(bool /*_enable*/) const
{
  // TODO: DART does not support this functionality.
}

//////////////////////////////////////////////////
bool DARTLink::GetEnabled() const
{
  // TODO: DART does not support this functionality.
  return true;
}

//////////////////////////////////////////////////
void DARTLink::SetLinearVel(const math::Vector3 &_vel)
{
  // DART body node always have its parent joint.
  dart::dynamics::Joint* joint = this->dtBodyNode->getParentJoint();

  // This is for the case this function called before DARTModel::Init() is
  // called.
  if (joint == NULL)
  {
    gzerr << "DARTModel::Init() should be called first.\n";
    return;
  }

  // Check if the parent joint is free joint
  dart::dynamics::FreeJoint *freeJoint =
      dynamic_cast<dart::dynamics::FreeJoint*>(joint);

  // If the parent joint is free joint, set the proper generalized velocity to
  // fit the linear velocity of the link
  if (freeJoint)
  {
    // Generalized velocities
    Eigen::Vector3d genVel = DARTTypes::ConvVec3(_vel);

    // If this link has parent link then subtract the effect of parent link's
    // linear and angular velocities
    if (this->dtBodyNode->getParentBodyNode())
    {
      // Local transformation from the parent link frame to this link frame
      Eigen::Isometry3d T = freeJoint->getLocalTransform();

      // Parent link's linear and angular velocities
      Eigen::Vector3d parentLinVel =
          this->dtBodyNode->getParentBodyNode()->getBodyLinearVelocity();
      Eigen::Vector3d parentAngVel =
          this->dtBodyNode->getParentBodyNode()->getBodyAngularVelocity();

      // The effect of the parent link's velocities
      Eigen::Vector3d propagatedLinVel =
          T.linear().transpose() *
          (parentAngVel.cross(T.translation()) + parentLinVel);

      // Subtract the effect
      genVel -= propagatedLinVel;
    }

    // Rotation matrix from world frame to this link frame
    Eigen::Matrix3d R = this->dtBodyNode->getTransform().linear();

    // Change the reference frame to world
    genVel = R * genVel;

    // Set the generalized velocities
    freeJoint->setVelocity(3, genVel[0]);
    freeJoint->setVelocity(4, genVel[1]);
    freeJoint->setVelocity(5, genVel[2]);

    // Update spatial velocities of all the links in the model
    freeJoint->getSkeleton()->computeForwardKinematics(false, true, false);
  }
  else
  {
    gzdbg << "DARTLink::SetLinearVel() doesn't make sense if the parent joint"
          << "is not free joint (6-dof).\n";
  }
}

//////////////////////////////////////////////////
void DARTLink::SetAngularVel(const math::Vector3 &_vel)
{
  // DART body node always have its parent joint.
  dart::dynamics::Joint *joint = this->dtBodyNode->getParentJoint();

  // This is for the case this function called before DARTModel::Init() is
  // called.
  if (joint == NULL)
  {
    gzerr << "DARTModel::Init() should be called first.\n";
    return;
  }

  // Check if the parent joint is free joint
  dart::dynamics::FreeJoint *freeJoint =
      dynamic_cast<dart::dynamics::FreeJoint*>(joint);

  // If the parent joint is free joint, set the proper generalized velocity to
  // fit the linear velocity of the link
  if (freeJoint)
  {
    // Generalized velocities
    Eigen::Vector3d genVel = DARTTypes::ConvVec3(_vel);

    // If this link has parent link then subtract the effect of parent link's
    // linear and angular velocities
    if (this->dtBodyNode->getParentBodyNode())
    {
      // Local transformation from the parent link frame to this link frame
      Eigen::Isometry3d T = freeJoint->getLocalTransform();

      // Parent link's linear and angular velocities
      Eigen::Vector3d parentAngVel =
          this->dtBodyNode->getParentBodyNode()->getBodyAngularVelocity();

      // The effect of the parent link's velocities
      Eigen::Vector3d propagatedAngVel = T.linear().transpose() * parentAngVel;

      // Subtract the effect
      genVel -= propagatedAngVel;
    }

    // Rotation matrix from world frame to this link frame
    Eigen::Matrix3d R = this->dtBodyNode->getTransform().linear();

    // Change the reference frame to world
    genVel = R * genVel;

    // Set the generalized velocities
    freeJoint->setVelocity(0, genVel[0]);
    freeJoint->setVelocity(1, genVel[1]);
    freeJoint->setVelocity(2, genVel[2]);

    // Update spatial velocities of all the links in the model
    freeJoint->getSkeleton()->computeForwardKinematics(false, true, false);
  }
  else
  {
    gzdbg << "DARTLink::SetLinearVel() doesn't make sense if the parent joint"
          << "is not free joint (6-dof).\n";
  }
}

//////////////////////////////////////////////////
void DARTLink::SetForce(const math::Vector3 &_force)
{
  // DART assume that _force is external force.
  this->dtBodyNode->setExtForce(DARTTypes::ConvVec3(_force));
}

//////////////////////////////////////////////////
void DARTLink::SetTorque(const math::Vector3 &_torque)
{
  // DART assume that _torque is external torque.
  this->dtBodyNode->setExtTorque(DARTTypes::ConvVec3(_torque));
}

//////////////////////////////////////////////////
void DARTLink::AddForce(const math::Vector3 &_force)
{
  this->dtBodyNode->addExtForce(DARTTypes::ConvVec3(_force));
}

/////////////////////////////////////////////////
void DARTLink::AddRelativeForce(const math::Vector3 &_force)
{
  this->dtBodyNode->addExtForce(DARTTypes::ConvVec3(_force),
                                Eigen::Vector3d::Zero(),
                                true, true);
}

/////////////////////////////////////////////////
void DARTLink::AddForceAtWorldPosition(const math::Vector3 &_force,
                                        const math::Vector3 &_pos)
{
  this->dtBodyNode->addExtForce(DARTTypes::ConvVec3(_pos),
                                DARTTypes::ConvVec3(_force),
                                false, false);
}

/////////////////////////////////////////////////
void DARTLink::AddForceAtRelativePosition(const math::Vector3 &_force,
                                          const math::Vector3 &_relpos)
{
  this->dtBodyNode->addExtForce(DARTTypes::ConvVec3(_force),
                                DARTTypes::ConvVec3(_relpos),
                                true, true);
}

//////////////////////////////////////////////////
<<<<<<< HEAD
void DARTLink::AddWorldForce(const math::Vector3 &/*_force*/,
    const math::Vector3 &/*_offset*/)
{
  gzlog << "DARTLink::AddWorldForce not yet implemented."
        << std::endl;
}

//////////////////////////////////////////////////
=======
>>>>>>> b758805c
void DARTLink::AddLinkForce(const math::Vector3 &/*_force*/,
    const math::Vector3 &/*_offset*/)
{
  gzlog << "DARTLink::AddLinkForce not yet implemented."
        << std::endl;
}

<<<<<<< HEAD
//////////////////////////////////////////////////
void DARTLink::AddInertialForce(const math::Vector3 &/*_force*/,
    const math::Vector3 &/*_offset*/)
{
  gzlog << "DARTLink::AddInertialForce not yet implemented."
        << std::endl;
}

=======
>>>>>>> b758805c
/////////////////////////////////////////////////
void DARTLink::AddTorque(const math::Vector3 &_torque)
{
  this->dtBodyNode->addExtTorque(DARTTypes::ConvVec3(_torque));
}

/////////////////////////////////////////////////
void DARTLink::AddRelativeTorque(const math::Vector3 &_torque)
{
  this->dtBodyNode->addExtTorque(DARTTypes::ConvVec3(_torque), true);
}

//////////////////////////////////////////////////
gazebo::math::Vector3 DARTLink::GetWorldLinearVel(
    const math::Vector3 &_offset) const
{
  Eigen::Vector3d linVel =
      this->dtBodyNode->getWorldLinearVelocity(DARTTypes::ConvVec3(_offset));

  return DARTTypes::ConvVec3(linVel);
}

//////////////////////////////////////////////////
math::Vector3 DARTLink::GetWorldLinearVel(
    const gazebo::math::Vector3 &_offset,
    const gazebo::math::Quaternion &_q) const
{
  Eigen::Matrix3d R1 = Eigen::Matrix3d(DARTTypes::ConvQuat(_q));
  Eigen::Vector3d worldOffset = R1 * DARTTypes::ConvVec3(_offset);
  Eigen::Vector3d bodyOffset =
      this->dtBodyNode->getTransform().linear().transpose() * worldOffset;
  Eigen::Vector3d linVel =
    this->dtBodyNode->getWorldLinearVelocity(bodyOffset);

  return DARTTypes::ConvVec3(linVel);
}

//////////////////////////////////////////////////
math::Vector3 DARTLink::GetWorldCoGLinearVel() const
{
  Eigen::Vector3d linVel = this->dtBodyNode->getWorldCOMVelocity();

  return DARTTypes::ConvVec3(linVel);
}

//////////////////////////////////////////////////
math::Vector3 DARTLink::GetWorldAngularVel() const
{
  Eigen::Vector3d angVel = this->dtBodyNode->getWorldAngularVelocity();

  return DARTTypes::ConvVec3(angVel);
}

/////////////////////////////////////////////////
math::Vector3 DARTLink::GetWorldForce() const
{
  Eigen::Vector6d F = this->dtBodyNode->getExternalForceGlobal();
  return DARTTypes::ConvVec3(F.tail<3>());
}

//////////////////////////////////////////////////
math::Vector3 DARTLink::GetWorldTorque() const
{
  // TODO: Need verification
  math::Vector3 torque;

  Eigen::Isometry3d W = this->dtBodyNode->getTransform();
  Eigen::Matrix6d G   = this->dtBodyNode->getSpatialInertia();
  Eigen::VectorXd V   = this->dtBodyNode->getBodyVelocity();
  Eigen::VectorXd dV  = this->dtBodyNode->getBodyAcceleration();
  Eigen::Vector6d F   = G * dV - dart::math::dad(V, G * V);

  torque = DARTTypes::ConvVec3(W.linear() * F.head<3>());

  return torque;
}

//////////////////////////////////////////////////
void DARTLink::SetGravityMode(bool _mode)
{
  this->sdf->GetElement("gravity")->Set(_mode);
  this->dtBodyNode->setGravityMode(_mode);
}

//////////////////////////////////////////////////
bool DARTLink::GetGravityMode() const
{
  return this->dtBodyNode->getGravityMode();
}

//////////////////////////////////////////////////
void DARTLink::SetSelfCollide(bool _collide)
{
  this->sdf->GetElement("self_collide")->Set(_collide);

  // If this function is called before the body node is not added to a skeleton,
  // the body node does not have parent skeleton. So we just return here. Self
  // collision setting will be done later in DARTModel::Init().
  if (dtBodyNode->getSkeleton() == NULL)
    return;

  dart::simulation::World *dtWorld = this->dartPhysics->GetDARTWorld();
  dart::dynamics::Skeleton *dtSkeleton = this->dtBodyNode->getSkeleton();
  dart::collision::CollisionDetector *dtCollDet =
      dtWorld->getConstraintSolver()->getCollisionDetector();

  Link_V links = this->GetModel()->GetLinks();

  bool isSkeletonSelfCollidable =
      this->dtBodyNode->getSkeleton()->isEnabledSelfCollisionCheck();

  if (_collide)
  {
    // If the skeleton is already self collidable, then we enable self
    // collidable pairs those are associated with this link. The links in the
    // pairs should be all and not itself each other.
    if (isSkeletonSelfCollidable)
    {
      for (size_t i = 0; i < links.size(); ++i)
      {
        if (links[i].get() != this && links[i]->GetSelfCollide())
        {
          dart::dynamics::BodyNode *itdtBodyNode =
            boost::dynamic_pointer_cast<DARTLink>(links[i])->GetDARTBodyNode();

          // If this->dtBodyNode and itdtBodyNode are connected then don't
          // enable the pair.
          // Please see: https://bitbucket.org/osrf/gazebo/issue/899
          if ((this->dtBodyNode->getParentBodyNode() == itdtBodyNode) ||
              itdtBodyNode->getParentBodyNode() == this->dtBodyNode)
            continue;

          dtCollDet->enablePair(this->dtBodyNode, itdtBodyNode);
        }
      }
    }
    // If the skeleton is not self collidable, we first set the skeleton as
    // self collidable. If the skeleton is self collidable, then DART regards
    // that all the links in the skeleton is self collidable. So, we disable all
    // the pairs of which both of the links in the pair is not self collidable.
    else
    {
      dtSkeleton->enableSelfCollision();

      for (size_t i = 0; i < links.size() - 1; ++i)
      {
        for (size_t j = i + 1; j < links.size(); ++j)
        {
          dart::dynamics::BodyNode *itdtBodyNode1 =
            boost::dynamic_pointer_cast<DARTLink>(links[i])->GetDARTBodyNode();
          dart::dynamics::BodyNode *itdtBodyNode2 =
            boost::dynamic_pointer_cast<DARTLink>(links[j])->GetDARTBodyNode();

          // If this->dtBodyNode and itdtBodyNode are connected then don't
          // enable the pair.
          // Please see: https://bitbucket.org/osrf/gazebo/issue/899
          if ((itdtBodyNode1->getParentBodyNode() == itdtBodyNode2) ||
              itdtBodyNode2->getParentBodyNode() == itdtBodyNode1)
            dtCollDet->disablePair(itdtBodyNode1, itdtBodyNode2);

          if (!links[i]->GetSelfCollide() || !links[j]->GetSelfCollide())
            dtCollDet->disablePair(itdtBodyNode1, itdtBodyNode2);
        }
      }
    }
  }
  else
  {
    // If the skeleton is self collidable, then we disable all the pairs
    // associated with this link.
    if (isSkeletonSelfCollidable)
    {
      for (size_t i = 0; i < links.size(); ++i)
      {
        if (links[i].get() != this)
        {
          dart::dynamics::BodyNode *itdtBodyNode =
            boost::dynamic_pointer_cast<DARTLink>(links[i])->GetDARTBodyNode();
          dtCollDet->disablePair(this->dtBodyNode, itdtBodyNode);
        }
      }
    }

    // If now all the links are not self collidable, then we set the skeleton
    // as not self collidable.
    bool isAllLinksNotCollidable = true;
    for (size_t i = 0; i < links.size(); ++i)
    {
      if (links[i]->GetSelfCollide())
      {
        isAllLinksNotCollidable = false;
        break;
      }
    }
    if (isAllLinksNotCollidable)
      dtSkeleton->disableSelfCollision();
  }
}

//////////////////////////////////////////////////
void DARTLink::SetLinearDamping(double /*_damping*/)
{
  // see: https://github.com/dartsim/dart/issues/85
  gzwarn << "DART does not support DARTLink::SetLinearDamping() yet.\n";
}

//////////////////////////////////////////////////
void DARTLink::SetAngularDamping(double /*_damping*/)
{
  // see: https://github.com/dartsim/dart/issues/85
  gzwarn << "DART does not support DARTLink::SetAngularDamping() yet.\n";
}

//////////////////////////////////////////////////
void DARTLink::SetKinematic(const bool& _state)
{
  this->sdf->GetElement("kinematic")->Set(_state);

  gzwarn << "DART does not support DARTLink::SetKinematic() yet.\n";
}

//////////////////////////////////////////////////
bool DARTLink::GetKinematic() const
{
  // DART does not support kinematic mode for link.";
  return false;
}

//////////////////////////////////////////////////
void DARTLink::SetAutoDisable(bool /*_disable*/)
{
  gzwarn << "DART does not support DARTLink::SetAutoDisable() yet.\n";
}

//////////////////////////////////////////////////
void DARTLink::SetLinkStatic(bool _static)
{
  if (_static == staticLink)
    return;

  if (_static == true)
  {
    // Add weld joint constraint to DART
    this->weldJointConst =
        new dart::constraint::WeldJointConstraint(this->dtBodyNode);
    GetDARTWorld()->getConstraintSolver()->addConstraint(weldJointConst);
  }
  else
  {
    // Remove ball and revolute joint constraints from DART
    GetDARTWorld()->getConstraintSolver()->removeConstraint(weldJointConst);
  }

  staticLink = _static;
}

//////////////////////////////////////////////////
void DARTLink::updateDirtyPoseFromDARTTransformation()
{
  // Step 1: get dart body's transformation
  // Step 2: set gazebo link's pose using the transformation
  math::Pose newPose = DARTTypes::ConvPose(
                         this->dtBodyNode->getTransform());

  // Set the new pose to this link
  this->dirtyPose = newPose;

  // Set the new pose to the world
  // (Below method can be changed in gazebo code)
  this->world->dataPtr->dirtyPoses.push_back(this);
}

//////////////////////////////////////////////////
DARTPhysicsPtr DARTLink::GetDARTPhysics(void) const
{
  return boost::dynamic_pointer_cast<DARTPhysics>(
        this->GetWorld()->GetPhysicsEngine());
}

//////////////////////////////////////////////////
dart::simulation::World *DARTLink::GetDARTWorld(void) const
{
  return GetDARTPhysics()->GetDARTWorld();
}

//////////////////////////////////////////////////
DARTModelPtr DARTLink::GetDARTModel() const
{
  return boost::dynamic_pointer_cast<DARTModel>(this->GetModel());
}

//////////////////////////////////////////////////
dart::dynamics::BodyNode *DARTLink::GetDARTBodyNode() const
{
  return dtBodyNode;
}

//////////////////////////////////////////////////
void DARTLink::SetDARTParentJoint(DARTJointPtr _dartParentJoint)
{
  dartParentJoint = _dartParentJoint;
}

//////////////////////////////////////////////////
void DARTLink::AddDARTChildJoint(DARTJointPtr _dartChildJoint)
{
  dartChildJoints.push_back(_dartChildJoint);
}<|MERGE_RESOLUTION|>--- conflicted
+++ resolved
@@ -469,17 +469,6 @@
 }
 
 //////////////////////////////////////////////////
-<<<<<<< HEAD
-void DARTLink::AddWorldForce(const math::Vector3 &/*_force*/,
-    const math::Vector3 &/*_offset*/)
-{
-  gzlog << "DARTLink::AddWorldForce not yet implemented."
-        << std::endl;
-}
-
-//////////////////////////////////////////////////
-=======
->>>>>>> b758805c
 void DARTLink::AddLinkForce(const math::Vector3 &/*_force*/,
     const math::Vector3 &/*_offset*/)
 {
@@ -487,17 +476,6 @@
         << std::endl;
 }
 
-<<<<<<< HEAD
-//////////////////////////////////////////////////
-void DARTLink::AddInertialForce(const math::Vector3 &/*_force*/,
-    const math::Vector3 &/*_offset*/)
-{
-  gzlog << "DARTLink::AddInertialForce not yet implemented."
-        << std::endl;
-}
-
-=======
->>>>>>> b758805c
 /////////////////////////////////////////////////
 void DARTLink::AddTorque(const math::Vector3 &_torque)
 {
