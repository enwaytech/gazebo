/*
 * Copyright (C) 2012-2014 Open Source Robotics Foundation
 *
 * Licensed under the Apache License, Version 2.0 (the "License");
 * you may not use this file except in compliance with the License.
 * You may obtain a copy of the License at
 *
 *     http://www.apache.org/licenses/LICENSE-2.0
 *
 * Unless required by applicable law or agreed to in writing, software
 * distributed under the License is distributed on an "AS IS" BASIS,
 * WITHOUT WARRANTIES OR CONDITIONS OF ANY KIND, either express or implied.
 * See the License for the specific language governing permissions and
 * limitations under the License.
 *
*/
#ifndef _GAZEBO_TRANSPORTIFACE_HH_
#define _GAZEBO_TRANSPORTIFACE_HH_

#include <boost/bind.hpp>
#include <string>
#include <list>
#include <map>

#include "gazebo/transport/TransportTypes.hh"
#include "gazebo/transport/SubscribeOptions.hh"
#include "gazebo/transport/Node.hh"
#include "gazebo/transport/TopicManager.hh"

namespace gazebo
{
  namespace transport
  {
    /// \brief Handles transportation of messages
    /// \addtogroup gazebo_transport
    /// \{

    /// \brief Get the hostname and port of the master from the
    /// GAZEBO_MASTER_URI environment variable
    /// \param[out] _master_host The hostname of the master is set to this param
    /// \param[out] _master_port The port of the master is set to this param
    /// \return true if GAZEBO_MASTER_URI was successfully parsed; false
    /// otherwise (in which case output params are not set)
    bool get_master_uri(std::string &_master_host, unsigned int &_master_port);

    /// \brief Initialize the transport system
    /// \param[in] _masterHost The hostname or IP of the master. Leave empty to
    /// use pull address from the GAZEBO_MASTER_URI env var.
    /// \param[in] _masterPort The port  of the master. Leave empty to
    /// use pull address from the GAZEBO_MASTER_URI env var.
    /// \param[in] _timeoutIterations Number of times to wait for
    /// a connection to master.
    /// \return true if initialization succeeded; false otherwise
    bool init(const std::string &_masterHost = "",
              unsigned int _masterPort = 0,
              uint32_t _timeoutIterations = 30);

    /// \brief Run the transport component. Creates a thread to handle
    /// message passing. This call will block until the master can
    /// be contacted or until a retry limit is reached
    void run();

    /// \brief Return all the namespace (world names) on the master
    /// \param[out] _namespaces The list of namespace will be written here
    void get_topic_namespaces(std::list<std::string> &_namespaces);

    /// \brief Is the transport system stopped?
    /// \return true if the transport system is stopped; false otherwise
    bool is_stopped();

    /// \brief Stop the transport component from running.
    void stop();

    /// \brief Cleanup the transport component
    void fini();

    /// \brief Clear any remaining communication buffers
    void clear_buffers();

    /// \brief Pause or unpause incoming messages. When paused, messages
    /// are queued for later delivery
    /// \param[in] _pause If true, pause; otherwise unpause
    void pause_incoming(bool _pause);

    /// \brief Send a request and receive a response.  This call will block
    /// until a response is received.
    /// \param[in] _worldName The name of the world to which the request
    /// should be sent
    /// \param[in] _request The type request.
    /// \param[in] _data Optional data string.
    /// \return The response to the request.  Can be empty.
    boost::shared_ptr<msgs::Response> request(const std::string &_worldName,
                                              const std::string &_request,
                                              const std::string &_data = "");

    /// \brief Send a request and don't wait for a response. This is
    /// non-blocking.
    /// \param[in] _worldName The name of the world to which the request
    /// should be sent.
    /// \param[in] _request The type request.
    /// \param[in] _data Optional data string.
    void requestNoReply(const std::string &_worldName,
                        const std::string &_request,
                        const std::string &_data = "");

    /// \brief Send a request and don't wait for a response. This is
    /// non-blocking.
    /// \param[in] _node Pointer to a node that provides communication.
    /// \param[in] _request The type request.
    /// \param[in] _data Optional data string.
    void requestNoReply(NodePtr _node, const std::string &_request,
                        const std::string &_data = "");

    /// \brief A convenience function for a one-time publication of
    /// a message. This is inefficient, compared to
    /// Node::Advertise followed by Publisher::Publish. This function
    /// should only be used when sending a message very infrequently.
    /// \param[in] _topic The topic to advertise
    /// \param[in] _message Message to be published
    template<typename M> void publish(const std::string &_topic,
                 const google::protobuf::Message &_message)
    {
      transport::NodePtr node = transport::NodePtr(new transport::Node());
      node->Init();
      node->Publish<M>(_topic, _message);
    }

    /// \brief Get a list of all the topics and their message types.
    /// \return A map where keys are message types, and values are a list
    /// of topic names.
    std::map<std::string, std::list<std::string> > getAdvertisedTopics();

    /// \brief Get a list of all the unique advertised topic names.
    /// \param[in] _msgType Type of message to filter the result on. If
    /// empty, then a list of all the topics is returned.
    /// \return A list of the advertised topics that publish messages
    /// of the type specified by _msgType.
    std::list<std::string> getAdvertisedTopics(const std::string &_msgType);

    /// \brief Get the message typename that is published on the given topic.
    /// \param[in] _topicName Name of the topic to query.
    /// \return The message type, or empty string if the topic is not valid.
    std::string getTopicMsgType(const std::string &_topicName);

    /// \brief Set whether minimal comms should be used. This will be used
    /// to reduce network traffic.
    void setMinimalComms(bool _enabled);

    /// \brief Get whether minimal comms has been enabled.
    /// \return True if minimal comms is enabled.
    bool getMinimalComms();

<<<<<<< HEAD
    /// \brief Create a connection to master.
    /// \return Connection to the master.
    transport::ConnectionPtr connectToMaster();

=======
    /// \brief Blocks while waiting for topic namespaces from the Master.
    /// This function will wait a maximum of _maxWait.
    /// \return True if namespaces were found before _maxWait time.
    bool waitForNamespaces(const gazebo::common::Time &_maxWait);
>>>>>>> 5b3bdc7c
    /// \}
  }
}
#endif<|MERGE_RESOLUTION|>--- conflicted
+++ resolved
@@ -150,17 +150,14 @@
     /// \return True if minimal comms is enabled.
     bool getMinimalComms();
 
-<<<<<<< HEAD
     /// \brief Create a connection to master.
     /// \return Connection to the master.
     transport::ConnectionPtr connectToMaster();
 
-=======
     /// \brief Blocks while waiting for topic namespaces from the Master.
     /// This function will wait a maximum of _maxWait.
     /// \return True if namespaces were found before _maxWait time.
     bool waitForNamespaces(const gazebo::common::Time &_maxWait);
->>>>>>> 5b3bdc7c
     /// \}
   }
 }
