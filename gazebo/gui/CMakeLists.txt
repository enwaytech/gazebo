include (${gazebo_cmake_dir}/GazeboUtils.cmake)

include ( ${QT_USE_FILE} )

link_directories(
  ${Boost_LIBRARY_DIRS}
  ${tinyxml_LIBRARY_DIRS}
)

include_directories(
  ${CMAKE_SOURCE_DIR}/deps
)

include_directories(${tinyxml_INCLUDE_DIRS})

add_definitions(${QT_DEFINITIONS})

add_subdirectory(qtpropertybrowser)
add_subdirectory(building)
add_subdirectory(model)
add_subdirectory(terrain)
add_subdirectory(viewers)

set (sources
  Actions.cc
  AlignWidget.cc
  ApplyWrenchDialog.cc
  BoxMaker.cc
  CloneWindow.cc
  ConfigWidget.cc
  CylinderMaker.cc
  DataLogger.cc
  Editor.cc
  EntityMaker.cc
  RenderWidget.cc
  GLWidget.cc
  GuiIface.cc
  GuiEvents.cc
  InsertModelWidget.cc
  JointControlWidget.cc
  KeyEventHandler.cc
  LayersWidget.cc
  LightMaker.cc
  LogPlayWidget.cc
  MainWindow.cc
  ModelAlign.cc
  ModelManipulator.cc
  ModelSnap.cc
  MeshMaker.cc
  ModelEditWidget.cc
  ModelListWidget.cc
  ModelMaker.cc
  ModelRightMenu.cc
  MouseEventHandler.cc
  ViewAngleWidget.cc
  SaveDialog.cc
  SpaceNav.cc
  SphereMaker.cc
  SplashScreen.cc
  TimePanel.cc
  TimeWidget.cc
  ToolsWidget.cc
  TopicSelector.cc
)

if (NOT USE_EXTERNAL_TINYXML)
  include_directories (${CMAKE_SOURCE_DIR}/deps/win/tinyxml)
  set (sources ${sources}
       ${CMAKE_SOURCE_DIR}/deps/win/tinyxml/tinystr.cpp
       ${CMAKE_SOURCE_DIR}/deps/win/tinyxml/tinyxml.cpp
       ${CMAKE_SOURCE_DIR}/deps/win/tinyxml/tinyxmlerror.cpp
       ${CMAKE_SOURCE_DIR}/deps/win/tinyxml/tinyxmlparser.cpp)
endif()

set (qt_headers
  Actions.hh
  AlignWidget.hh
  ApplyWrenchDialog.hh
  CloneWindow.hh
  ConfigWidget.hh
  DataLogger.hh
  Editor.hh
  GLWidget.hh
  InsertModelWidget.hh
  JointControlWidget.hh
  LayersWidget.hh
  LogPlayWidget.hh
  MainWindow.hh
  ModelListWidget.hh
  ModelEditWidget.hh
  ModelRightMenu.hh
  ViewAngleWidget.hh
  RenderWidget.hh
  SplashScreen.hh
  SaveDialog.hh
  TimePanel.hh
  TimeWidget.hh
  ToolsWidget.hh
  TopicSelector.hh
)

set (headers
  qt.h
  qt_test.h
  BoxMaker.hh
  CylinderMaker.hh
  EntityMaker.hh
  GuiIface.hh
  GuiEvents.hh
  GuiPlugin.hh
  KeyEventHandler.hh
  LightMaker.hh
  ModelAlign.hh
  ModelManipulator.hh
  ModelSnap.hh
  MeshMaker.hh
  MouseEventHandler.hh
  ModelMaker.hh
  SpaceNav.hh
  SphereMaker.hh
)

if (HAVE_OCULUS)
  set (sources ${sources}
    OculusWindow.cc
  )
  set (qt_headers ${qt_headers}
    OculusWindow.hh
  )
endif ()

#if (HAVE_QWT)
#  set (sources ${sources}
#    Diagnostics.cc
#    IncrementalPlot.cc
#  )
#  set (qt_headers ${qt_headers}
#    Diagnostics.hh
#    IncrementalPlot.hh
#  )
#endif()

set (qt_tests
  DataLogger_TEST.cc
  GuiIface_TEST.cc
  ModelAlign_TEST.cc
  RenderWidget_TEST.cc
  SaveDialog_TEST.cc
  TimePanel_TEST.cc
  TimeWidget_TEST.cc
<<<<<<< HEAD
  SplashScreen_TEST.cc
=======
  ViewAngleWidget_TEST.cc
>>>>>>> c3181a4c
)

# MainWindow is using screen rendering
if (ENABLE_SCREEN_TESTS)
  set (qt_tests
      ${qt_tests}
      ApplyWrenchDialog_TEST.cc
      BuildingEditor_TEST.cc
      ConfigWidget_TEST.cc
      GLWidget_TEST.cc
      GLWidget_TEST2.cc
      LayersWidget_TEST.cc
      MainWindow_TEST.cc
      ModelListWidget_TEST.cc
      ModelSnap_TEST.cc
      Projection_TEST.cc)
endif()

# Generate executables for each of the QT unit tests
gz_build_qt_tests(${qt_tests})

set (resources resources.qrc)

QT4_WRAP_CPP(headers_MOC ${qt_headers})
QT4_ADD_RESOURCES(resources_RCC ${resources})

gz_add_library(gazebo_gui ${sources} ${headers_MOC} ${headers} ${resources_RCC})
gz_add_executable(gzclient main.cc)

add_dependencies(gazebo_gui gazebo_msgs)
add_dependencies(gzclient gazebo_gui)

set (CMAKE_CXX_FLAGS "${CMAKE_CXX_FLAGS} -DBUILDING_DLL_GZ_GUI")

target_link_libraries(gazebo_gui
  libgazebo_client
  gazebo_common
  gazebo_transport
  gazebo_rendering
  gazebo_msgs
  gazebo_gui_building
  gazebo_gui_model
  gazebo_gui_terrain
  gazebo_gui_viewers
  gzqtpropertybrowser
  ${QT_LIBRARIES}
  ${ogre_libraries}
  ${Boost_LIBRARIES}
  ${tinyxml_LIBRARIES}
)

if (UNIX)
  target_link_libraries(gazebo_gui pthread)
endif()

target_link_libraries(gzclient gazebo_gui)

if (UNIX)
  target_link_libraries(gzclient pthread)
endif()

if (SPNAV_LIBRARY)
  target_link_libraries(gazebo_gui ${SPNAV_LIBRARY})
  target_link_libraries(gzclient ${SPNAV_LIBRARY})
endif()

add_definitions(${QT_DEFINITIONS})

set (gui_headers "" CACHE INTERNAL "gui headers" FORCE)
foreach (hdr ${headers} ${qt_headers})
  APPEND_TO_CACHED_STRING(gui_headers
    "GUI Headers" "#include \"gazebo/gui/${hdr}\"\n")
endforeach()
configure_file (${CMAKE_CURRENT_SOURCE_DIR}/gui.hh.in ${CMAKE_CURRENT_BINARY_DIR}/gui.hh )

gz_install_library(gazebo_gui)
gz_install_includes("gui" ${headers} ${qt_headers} ${CMAKE_CURRENT_BINARY_DIR}/gui.hh)
gz_install_executable(gzclient)
manpage(gzclient 1)<|MERGE_RESOLUTION|>--- conflicted
+++ resolved
@@ -52,7 +52,6 @@
   ModelMaker.cc
   ModelRightMenu.cc
   MouseEventHandler.cc
-  ViewAngleWidget.cc
   SaveDialog.cc
   SpaceNav.cc
   SphereMaker.cc
@@ -61,6 +60,7 @@
   TimeWidget.cc
   ToolsWidget.cc
   TopicSelector.cc
+  ViewAngleWidget.cc
 )
 
 if (NOT USE_EXTERNAL_TINYXML)
@@ -89,14 +89,14 @@
   ModelListWidget.hh
   ModelEditWidget.hh
   ModelRightMenu.hh
-  ViewAngleWidget.hh
   RenderWidget.hh
+  SaveDialog.hh
   SplashScreen.hh
-  SaveDialog.hh
   TimePanel.hh
   TimeWidget.hh
   ToolsWidget.hh
   TopicSelector.hh
+  ViewAngleWidget.hh
 )
 
 set (headers
@@ -146,13 +146,10 @@
   ModelAlign_TEST.cc
   RenderWidget_TEST.cc
   SaveDialog_TEST.cc
+  SplashScreen_TEST.cc
   TimePanel_TEST.cc
   TimeWidget_TEST.cc
-<<<<<<< HEAD
-  SplashScreen_TEST.cc
-=======
   ViewAngleWidget_TEST.cc
->>>>>>> c3181a4c
 )
 
 # MainWindow is using screen rendering
