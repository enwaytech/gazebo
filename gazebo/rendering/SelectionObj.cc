/*
 * Copyright (C) 2012-2014 Open Source Robotics Foundation
 *
 * Licensed under the Apache License, Version 2.0 (the "License");
 * you may not use this file except in compliance with the License.
 * You may obtain a copy of the License at
 *
 *     http://www.apache.org/licenses/LICENSE-2.0
 *
 * Unless required by applicable law or agreed to in writing, software
 * distributed under the License is distributed on an "AS IS" BASIS,
 * WITHOUT WARRANTIES OR CONDITIONS OF ANY KIND, either express or implied.
 * See the License for the specific language governing permissions and
 * limitations under the License.
 *
*/

#include "gazebo/common/MeshManager.hh"

#include "gazebo/gui/GuiIface.hh"

#include "gazebo/rendering/UserCamera.hh"
#include "gazebo/rendering/Visual.hh"
#include "gazebo/rendering/ogre_gazebo.h"
#include "gazebo/rendering/Scene.hh"
#include "gazebo/rendering/SelectionObjPrivate.hh"
#include "gazebo/rendering/SelectionObj.hh"

using namespace gazebo;
using namespace rendering;

/////////////////////////////////////////////////
SelectionObj::SelectionObj(const std::string &_name, VisualPtr _vis)
  : Visual(*new SelectionObjPrivate, _name, _vis, false)
{
  SelectionObjPrivate *dPtr =
      reinterpret_cast<SelectionObjPrivate *>(this->dataPtr);

  dPtr->state = SELECTION_NONE;
  dPtr->mode = SELECTION_NONE;

  dPtr->maxScale = 2.5;
  dPtr->minScale = 0.5;

  dPtr->xAxisMatOverlay = "Gazebo/RedTransparentOverlay";
  dPtr->yAxisMatOverlay = "Gazebo/GreenTransparentOverlay";
  dPtr->zAxisMatOverlay = "Gazebo/BlueTransparentOverlay";

  dPtr->xAxisMat = "Gazebo/RedTransparent";
  dPtr->yAxisMat = "Gazebo/GreenTransparent";
  dPtr->zAxisMat = "Gazebo/BlueTransparent";
}

/////////////////////////////////////////////////
SelectionObj::~SelectionObj()
{
  SelectionObjPrivate *dPtr =
      reinterpret_cast<SelectionObjPrivate *>(this->dataPtr);
  dPtr->parent.reset();
}

/////////////////////////////////////////////////
void SelectionObj::Load()
{
  SelectionObjPrivate *dPtr =
      reinterpret_cast<SelectionObjPrivate *>(this->dataPtr);

  Visual::Load();

  this->CreateRotateVisual();
  this->CreateTranslateVisual();
  this->CreateScaleVisual();

  this->SetVisibilityFlags(GZ_VISIBILITY_GUI);

  dPtr->transVisual->SetVisible(false);
  dPtr->rotVisual->SetVisible(false);
  dPtr->scaleVisual->SetVisible(false);

  this->GetSceneNode()->setInheritScale(false);
}

/////////////////////////////////////////////////
void SelectionObj::Attach(rendering::VisualPtr _vis)
{
  SelectionObjPrivate *dPtr =
      reinterpret_cast<SelectionObjPrivate *>(this->dataPtr);

  if (dPtr->parent)
  {
    if (dPtr->parent == _vis)
      return;
    dPtr->parent->DetachVisual(shared_from_this());
  }

  dPtr->parent = _vis;
  dPtr->parent->AttachVisual(shared_from_this());
  this->SetPosition(math::Vector3(0, 0, 0));

  this->UpdateSize();
}

/////////////////////////////////////////////////
void SelectionObj::UpdateSize()
{
  SelectionObjPrivate *dPtr =
      reinterpret_cast<SelectionObjPrivate *>(this->dataPtr);

  VisualPtr vis = dPtr->parent;

  // don't include the selection obj itself when calculating the size.
  this->Detach();
  math::Vector3 bboxSize = vis->GetBoundingBox().GetSize()
      * vis->GetScale();
  dPtr->parent = vis;
  dPtr->parent->AttachVisual(shared_from_this());

  double max = std::max(std::max(bboxSize.x, bboxSize.y), bboxSize.z);

  max = std::min(std::max(dPtr->minScale, max), dPtr->maxScale);

  // Handle special case for rotation visuals. Only set the visuals to be
  // overlays for big objects.
  if (math::equal(max, dPtr->maxScale))
  {
    dPtr->rotXVisual->SetMaterial(dPtr->xAxisMatOverlay, false);
    dPtr->rotYVisual->SetMaterial(dPtr->yAxisMatOverlay, false);
    dPtr->rotZVisual->SetMaterial(dPtr->zAxisMatOverlay, false);
  }
  else
  {
    dPtr->rotXVisual->SetMaterial(dPtr->xAxisMat, false);
    dPtr->rotYVisual->SetMaterial(dPtr->yAxisMat, false);
    dPtr->rotZVisual->SetMaterial(dPtr->zAxisMat, false);
  }
  this->SetScale(math::Vector3(max, max, max));
}

/////////////////////////////////////////////////
void SelectionObj::Detach()
{
  SelectionObjPrivate *dPtr =
      reinterpret_cast<SelectionObjPrivate *>(this->dataPtr);

  if (dPtr->parent)
    dPtr->parent->DetachVisual(shared_from_this());
  dPtr->parent.reset();
}

/////////////////////////////////////////////////
void SelectionObj::SetMode(const std::string &_mode)
{
  SelectionMode tmpMode = SELECTION_NONE;

  if (_mode == "translate")
    tmpMode = TRANS;
  else if (_mode == "rotate")
    tmpMode = ROT;
  else if (_mode == "scale")
    tmpMode = SCALE;

  this->SetMode(tmpMode);
}

/////////////////////////////////////////////////
void SelectionObj::SetMode(SelectionMode _mode)
{
  SelectionObjPrivate *dPtr =
      reinterpret_cast<SelectionObjPrivate *>(this->dataPtr);

  if (_mode == dPtr->mode)
    return;

  dPtr->mode = _mode;

  dPtr->transVisual->SetVisible(false);
  dPtr->rotVisual->SetVisible(false);
  dPtr->scaleVisual->SetVisible(false);

  if (dPtr->mode == TRANS)
    dPtr->transVisual->SetVisible(true);
  else if (dPtr->mode == ROT)
    dPtr->rotVisual->SetVisible(true);
  else if (dPtr->mode == SCALE)
    dPtr->scaleVisual->SetVisible(true);
}

/////////////////////////////////////////////////
SelectionObj::SelectionMode SelectionObj::GetMode()
{
  SelectionObjPrivate *dPtr =
      reinterpret_cast<SelectionObjPrivate *>(this->dataPtr);

  return dPtr->mode;
}

/////////////////////////////////////////////////
void SelectionObj::SetState(const std::string &_state)
{
  SelectionMode tmpState = SELECTION_NONE;

  if (_state == "trans_x")
  {
    tmpState = TRANS_X;
  }
  else if (_state == "trans_y")
  {
    tmpState = TRANS_Y;
  }
  else if (_state == "trans_z")
  {
    tmpState = TRANS_Z;
  }
  else if (_state == "rot_x")
  {
    tmpState = ROT_X;
  }
  else if (_state == "rot_y")
  {
    tmpState = ROT_Y;
  }
  else if (_state == "rot_z")
  {
    tmpState = ROT_Z;
  }
  else if (_state == "scale_x")
  {
    tmpState = SCALE_X;
  }
  else if (_state == "scale_y")
  {
    tmpState = SCALE_Y;
  }
  else if (_state == "scale_z")
  {
    tmpState = SCALE_Z;
  }
  this->SetState(tmpState);
}

/////////////////////////////////////////////////
void SelectionObj::SetState(SelectionMode _state)
{
  SelectionObjPrivate *dPtr =
      reinterpret_cast<SelectionObjPrivate *>(this->dataPtr);

  if (dPtr->state == _state)
    return;

  dPtr->state = _state;

  if (dPtr->selectedVis)
  {
    Ogre::MaterialPtr mat =
      Ogre::MaterialManager::getSingleton().getByName(
      dPtr->selectedVis->GetMaterialName());
    mat->getTechnique(0)->getPass(0)->getTextureUnitState(0)->setAlphaOperation(
      Ogre::LBX_SOURCE1, Ogre::LBS_MANUAL, Ogre::LBS_CURRENT, 0.5);
    dPtr->selectedVis.reset();
  }

  if (dPtr->state == TRANS_X)
    dPtr->selectedVis = dPtr->transXVisual;
  else if (dPtr->state == TRANS_Y)
    dPtr->selectedVis = dPtr->transYVisual;
  else if (dPtr->state == TRANS_Z)
    dPtr->selectedVis = dPtr->transZVisual;
  else if (dPtr->state == ROT_X)
    dPtr->selectedVis = dPtr->rotXVisual;
  else if (dPtr->state == ROT_Y)
    dPtr->selectedVis = dPtr->rotYVisual;
  else if (dPtr->state == ROT_Z)
    dPtr->selectedVis = dPtr->rotZVisual;
  else if (dPtr->state == SCALE_X)
    dPtr->selectedVis = dPtr->scaleXVisual;
  else if (dPtr->state == SCALE_Y)
    dPtr->selectedVis = dPtr->scaleYVisual;
  else if (dPtr->state == SCALE_Z)
    dPtr->selectedVis = dPtr->scaleZVisual;

  if (dPtr->selectedVis)
  {
    Ogre::MaterialPtr mat =
      Ogre::MaterialManager::getSingleton().getByName(
      dPtr->selectedVis->GetMaterialName());
    mat->getTechnique(0)->getPass(0)->getTextureUnitState(0)->setAlphaOperation(
      Ogre::LBX_SOURCE1, Ogre::LBS_MANUAL, Ogre::LBS_CURRENT, 0.7);
  }
}

/////////////////////////////////////////////////
void SelectionObj::SetGlobal(bool _global)
{
  SelectionObjPrivate *dPtr =
      reinterpret_cast<SelectionObjPrivate *>(this->dataPtr);

  dPtr->transVisual->GetSceneNode()->setInheritOrientation(!_global);
  dPtr->rotVisual->GetSceneNode()->setInheritOrientation(!_global);
}

/////////////////////////////////////////////////
SelectionObj::SelectionMode SelectionObj::GetState()
{
  SelectionObjPrivate *dPtr =
      reinterpret_cast<SelectionObjPrivate *>(this->dataPtr);

  return dPtr->state;
}

/////////////////////////////////////////////////
void SelectionObj::CreateTranslateVisual()
{
  SelectionObjPrivate *dPtr =
      reinterpret_cast<SelectionObjPrivate *>(this->dataPtr);

  // Translation mainipulation tool
  dPtr->transVisual.reset(new rendering::Visual(
      this->GetName() + "__SELECTION_OBJ_TRANS__",
      shared_from_this()));

  dPtr->transXVisual.reset(
      new rendering::Visual(
      "__SELECTION_OBJ_TRANS_X__" + this->GetName(), dPtr->transVisual));
  dPtr->transYVisual.reset(
      new rendering::Visual(
      "__SELECTION_OBJ_TRANS_Y__" + this->GetName(), dPtr->transVisual));
  dPtr->transZVisual.reset(
      new rendering::Visual(
      "__SELECTION_OBJ_TRANS_Z__" + this->GetName(), dPtr->transVisual));

  dPtr->transXVisual->Load();
  dPtr->transYVisual->Load();
  dPtr->transZVisual->Load();

  this->InsertMesh("axis_shaft");
  this->InsertMesh("axis_head");

  Ogre::MovableObject *shaftXObj =
      (Ogre::MovableObject*)(dPtr->scene->GetManager()->createEntity(
      "__SELECTION_OBJ_TRANS_SHAFT_X__" + this->GetName(), "axis_shaft"));
  Ogre::MovableObject *headXObj =
      (Ogre::MovableObject*)(dPtr->scene->GetManager()->createEntity(
      "__SELECTION_OBJ_TRANS_HEAD_X__" + this->GetName(), "axis_head"));
  Ogre::SceneNode *transShaftXNode =
      dPtr->transXVisual->GetSceneNode()->createChildSceneNode(
      "__SELECTION_OBJ__TRANS_SHAFT_NODE_X__"  + this->GetName());
  Ogre::SceneNode *transHeadXNode =
      dPtr->transXVisual->GetSceneNode()->createChildSceneNode(
      "__SELECTION_OBJ__TRANS_HEAD_NODE_X__"  + this->GetName());
  transShaftXNode->attachObject(shaftXObj);
  transShaftXNode->setScale(0.5, 0.5, 1.0);
  transShaftXNode->setPosition(0, 0, 0.1);
  transHeadXNode->attachObject(headXObj);
  transHeadXNode->setScale(0.5, 0.5, 0.5);
  transHeadXNode->setPosition(0, 0, 0.22);
  shaftXObj->getUserObjectBindings().setUserAny(
      Ogre::Any(std::string("trans_x")));
  headXObj->getUserObjectBindings().setUserAny(
      Ogre::Any(std::string("trans_x")));
  shaftXObj->setRenderQueueGroup(Ogre::RENDER_QUEUE_OVERLAY);
  headXObj->setRenderQueueGroup(Ogre::RENDER_QUEUE_OVERLAY);

  Ogre::MovableObject *shaftYObj =
      (Ogre::MovableObject*)(dPtr->scene->GetManager()->createEntity(
      "__SELECTION_OBJ_TRANS_SHAFT_Y__" + this->GetName(), "axis_shaft"));
  Ogre::MovableObject *headYObj =
      (Ogre::MovableObject*)(dPtr->scene->GetManager()->createEntity(
      "__SELECTION_OBJ_TRANS_HEAD_Y__" + this->GetName(), "axis_head"));
  Ogre::SceneNode *transShaftYNode =
      dPtr->transYVisual->GetSceneNode()->createChildSceneNode(
      "__SELECTION_OBJ_TRANS_SHAFT_NODE_Y__"  + this->GetName());
  Ogre::SceneNode *transHeadYNode =
      dPtr->transYVisual->GetSceneNode()->createChildSceneNode(
      "__SELECTION_OBJ_TRANS_HEAD_NODE_Y__"  + this->GetName());
  transShaftYNode->attachObject(shaftYObj);
  transShaftYNode->setScale(0.5, 0.5, 1.0);
  transShaftYNode->setPosition(0, 0, 0.1);
  transHeadYNode->attachObject(headYObj);
  transHeadYNode->setScale(0.5, 0.5, 0.5);
  transHeadYNode->setPosition(0, 0, 0.22);
  shaftYObj->getUserObjectBindings().setUserAny(
      Ogre::Any(std::string("trans_y")));
  headYObj->getUserObjectBindings().setUserAny(
      Ogre::Any(std::string("trans_y")));
  shaftYObj->setRenderQueueGroup(Ogre::RENDER_QUEUE_OVERLAY);
  headYObj->setRenderQueueGroup(Ogre::RENDER_QUEUE_OVERLAY);

  Ogre::MovableObject *shaftZObj =
      (Ogre::MovableObject*)(dPtr->scene->GetManager()->createEntity(
      "__SELECTION_OBJ_TRANS_SHAFT_Z__" + this->GetName(), "axis_shaft"));
  Ogre::MovableObject *headZObj =
      (Ogre::MovableObject*)(dPtr->scene->GetManager()->createEntity(
      "__SELECTION_OBJ_TRANS_HEAD_Z__" + this->GetName(), "axis_head"));
  Ogre::SceneNode *transShaftZNode =
      dPtr->transZVisual->GetSceneNode()->createChildSceneNode(
      "__SELECTION_OBJ_TRANS_SHAFT_NODE_Z__"  + this->GetName());
  Ogre::SceneNode *transHeadZNode =
      dPtr->transZVisual->GetSceneNode()->createChildSceneNode(
      "__SELECTION_OBJ_TRANS_HEAD_NODE_Z__"  + this->GetName());
  transShaftZNode->attachObject(shaftZObj);
  transShaftZNode->setScale(0.5, 0.5, 1.0);
  transShaftZNode->setPosition(0, 0, 0.1);
  transHeadZNode->attachObject(headZObj);
  transHeadZNode->setScale(0.5, 0.5, 0.5);
  transHeadZNode->setPosition(0, 0, 0.22);
  shaftZObj->getUserObjectBindings().setUserAny(
      Ogre::Any(std::string("trans_z")));
  headZObj->getUserObjectBindings().setUserAny(
      Ogre::Any(std::string("trans_z")));
  shaftZObj->setRenderQueueGroup(Ogre::RENDER_QUEUE_OVERLAY);
  headZObj->setRenderQueueGroup(Ogre::RENDER_QUEUE_OVERLAY);

  dPtr->transXVisual->SetRotation(
      math::Quaternion(math::Vector3(0, 1, 0), GZ_DTOR(90)));
  dPtr->transYVisual->SetRotation(
      math::Quaternion(math::Vector3(1, 0, 0), GZ_DTOR(-90)));

  dPtr->transXVisual->SetMaterial(dPtr->xAxisMatOverlay);
  dPtr->transYVisual->SetMaterial(dPtr->yAxisMatOverlay);
  dPtr->transZVisual->SetMaterial(dPtr->zAxisMatOverlay);

  dPtr->transVisual->SetScale(math::Vector3(5.0, 5.0, 5.0));

  dPtr->transXVisual->SetVisibilityFlags(
      GZ_VISIBILITY_GUI | GZ_VISIBILITY_SELECTABLE);
  dPtr->transYVisual->SetVisibilityFlags(
      GZ_VISIBILITY_GUI | GZ_VISIBILITY_SELECTABLE);
  dPtr->transZVisual->SetVisibilityFlags(
      GZ_VISIBILITY_GUI | GZ_VISIBILITY_SELECTABLE);

  // Add to scene so they are selectable by the mouse
  dPtr->scene->AddVisual(dPtr->transXVisual);
  dPtr->scene->AddVisual(dPtr->transYVisual);
  dPtr->scene->AddVisual(dPtr->transZVisual);
}

/////////////////////////////////////////////////
void SelectionObj::CreateRotateVisual()
{
  SelectionObjPrivate *dPtr =
      reinterpret_cast<SelectionObjPrivate *>(this->dataPtr);

  // Rotation mainipulation tool
  dPtr->rotVisual.reset(new rendering::Visual(
      this->GetName() + "__SELECTION_OBJ_ROT__",
      shared_from_this()));

  dPtr->rotXVisual.reset(
      new rendering::Visual(
      this->GetName() + "__SELECTION_OBJ_ROT_X__", dPtr->rotVisual));
  dPtr->rotYVisual.reset(
      new rendering::Visual(
      this->GetName() + "__SELECTION_OBJ_ROT_Y__", dPtr->rotVisual));
  dPtr->rotZVisual.reset(
      new rendering::Visual(
      this->GetName() + "__SELECTION_OBJ_ROT_Z__", dPtr->rotVisual));

  dPtr->rotVisual->InsertMesh("selection_tube");

  Ogre::MovableObject *rotXObj =
      (Ogre::MovableObject*)(dPtr->scene->GetManager()->createEntity(
      "__SELECTION_OBJ_ROT_X__" + this->GetName(), "selection_tube"));
  Ogre::SceneNode *xNode =
      dPtr->rotXVisual->GetSceneNode()->createChildSceneNode(
      "__SELECTION_OBJ__ROT_NODE_X__"  + this->GetName());
  xNode->attachObject(rotXObj);
  rotXObj->getUserObjectBindings().setUserAny(
      Ogre::Any(std::string("rot_x")));
  rotXObj->setRenderQueueGroup(Ogre::RENDER_QUEUE_OVERLAY);

  Ogre::MovableObject *rotYObj =
      (Ogre::MovableObject*)(dPtr->scene->GetManager()->createEntity(
      "__SELECTION_OBJ_ROT_Y__" + this->GetName(), "selection_tube"));
  Ogre::SceneNode *yNode =
      dPtr->rotYVisual->GetSceneNode()->createChildSceneNode(
      "__SELECTION_OBJ__ROT_NODE_Y__"  + this->GetName());
  yNode->attachObject(rotYObj);
<<<<<<< HEAD
  rotYObj->getUserObjectBindings().setUserAny(Ogre::Any(std::string("rot_y")));
=======
  rotYObj->getUserObjectBindings().setUserAny(
      Ogre::Any(std::string("rot_y")));
>>>>>>> 9fd9549d
  rotYObj->setRenderQueueGroup(Ogre::RENDER_QUEUE_OVERLAY);

  Ogre::MovableObject *rotZObj =
      (Ogre::MovableObject*)(dPtr->scene->GetManager()->createEntity(
      "__SELECTION_OBJ_ROT_Z__" + this->GetName(), "selection_tube"));
  Ogre::SceneNode *zNode =
      dPtr->rotZVisual->GetSceneNode()->createChildSceneNode(
      "__SELECTION_OBJ__ROT_NODE_Z__"  + this->GetName());
  zNode->attachObject(rotZObj);
<<<<<<< HEAD
  rotZObj->getUserObjectBindings().setUserAny(Ogre::Any(std::string("rot_z")));
=======
  rotZObj->getUserObjectBindings().setUserAny(
      Ogre::Any(std::string("rot_z")));
>>>>>>> 9fd9549d
  rotZObj->setRenderQueueGroup(Ogre::RENDER_QUEUE_OVERLAY);

  dPtr->rotXVisual->Load();
  dPtr->rotYVisual->Load();
  dPtr->rotZVisual->Load();

  dPtr->rotXVisual->SetRotation(
      math::Quaternion(math::Vector3(0, 1, 0), GZ_DTOR(90)));
  dPtr->rotYVisual->SetRotation(
      math::Quaternion(math::Vector3(1, 0, 0), GZ_DTOR(-90)));

  // By default the visuals are not overlays like translation or scale visuals.
  // This is so that the rings does not block the object it's attached too,
  // and also gives with better depth perception.
  dPtr->rotXVisual->SetMaterial(dPtr->xAxisMat);
  dPtr->rotYVisual->SetMaterial(dPtr->yAxisMat);
  dPtr->rotZVisual->SetMaterial(dPtr->zAxisMat);

  dPtr->rotVisual->SetScale(math::Vector3(1.0, 1.0, 1.0));

  dPtr->rotXVisual->SetVisibilityFlags(
      GZ_VISIBILITY_GUI | GZ_VISIBILITY_SELECTABLE);
  dPtr->rotYVisual->SetVisibilityFlags(
      GZ_VISIBILITY_GUI | GZ_VISIBILITY_SELECTABLE);
  dPtr->rotZVisual->SetVisibilityFlags(
      GZ_VISIBILITY_GUI | GZ_VISIBILITY_SELECTABLE);

  // Add to scene so they are selectable by the mouse
  dPtr->scene->AddVisual(dPtr->rotXVisual);
  dPtr->scene->AddVisual(dPtr->rotYVisual);
  dPtr->scene->AddVisual(dPtr->rotZVisual);
}

/////////////////////////////////////////////////
void SelectionObj::CreateScaleVisual()
{
  SelectionObjPrivate *dPtr =
      reinterpret_cast<SelectionObjPrivate *>(this->dataPtr);

  // Scale mainipulation tool
  dPtr->scaleVisual.reset(new rendering::Visual(
      this->GetName() + "__SELECTION_OBJ_SCALE__",
      shared_from_this()));

  dPtr->scaleXVisual.reset(
      new rendering::Visual(
      "__SELECTION_OBJ_SCALE_X__" + this->GetName(), dPtr->scaleVisual));
  dPtr->scaleYVisual.reset(
      new rendering::Visual(
      "__SELECTION_OBJ_SCALE_Y__" + this->GetName(), dPtr->scaleVisual));
  dPtr->scaleZVisual.reset(
      new rendering::Visual(
      "__SELECTION_OBJ_SCALE_Z__" + this->GetName(), dPtr->scaleVisual));

  dPtr->scaleXVisual->Load();
  dPtr->scaleYVisual->Load();
  dPtr->scaleZVisual->Load();

  this->InsertMesh("unit_box");

  Ogre::MovableObject *scaleShaftXObj =
      (Ogre::MovableObject*)(dPtr->scene->GetManager()->createEntity(
      "__SELECTION_OBJ_SCALE_SHAFT_X__" + this->GetName(), "axis_shaft"));
  Ogre::MovableObject *scaleHeadXObj =
      (Ogre::MovableObject*)(dPtr->scene->GetManager()->createEntity(
      "__SELECTION_OBJ_SCALE_HEAD_X__" + this->GetName(), "unit_box"));
  Ogre::SceneNode *scaleShaftXNode =
      dPtr->scaleXVisual->GetSceneNode()->createChildSceneNode(
      "__SELECTION_OBJ__SCALE_SHAFT_NODE_X__"  + this->GetName());
  Ogre::SceneNode *scaleHeadXNode =
      dPtr->scaleXVisual->GetSceneNode()->createChildSceneNode(
      "__SELECTION_OBJ__SCALE_HEAD_NODE_X__"  + this->GetName());
  scaleShaftXNode->attachObject(scaleShaftXObj);
  scaleShaftXNode->setScale(0.5, 0.5, 1.0);
  scaleShaftXNode->setPosition(0, 0, 0.1);
  scaleHeadXNode->attachObject(scaleHeadXObj);
  scaleHeadXNode->setScale(0.02, 0.02, 0.02);
  scaleHeadXNode->setPosition(0, 0, 0.21);
  scaleShaftXObj->getUserObjectBindings().setUserAny(
      Ogre::Any(std::string("scale_x")));
  scaleHeadXObj->getUserObjectBindings().setUserAny(
      Ogre::Any(std::string("scale_x")));
  scaleShaftXObj->setRenderQueueGroup(Ogre::RENDER_QUEUE_OVERLAY);
  scaleHeadXObj->setRenderQueueGroup(Ogre::RENDER_QUEUE_OVERLAY);

  Ogre::MovableObject *scaleShaftYObj =
      (Ogre::MovableObject*)(dPtr->scene->GetManager()->createEntity(
      "__SELECTION_OBJ_SCALE_SHAFT_Y__" + this->GetName(), "axis_shaft"));
  Ogre::MovableObject *scaleHeadYObj =
      (Ogre::MovableObject*)(dPtr->scene->GetManager()->createEntity(
      "__SELECTION_OBJ_SCALE_HEAD_Y__" + this->GetName(), "unit_box"));
  Ogre::SceneNode *scaleShaftYNode =
      dPtr->scaleYVisual->GetSceneNode()->createChildSceneNode(
      "__SELECTION_OBJ_SCALE_SHAFT_NODE_Y__"  + this->GetName());
  Ogre::SceneNode *scaleHeadYNode =
      dPtr->scaleYVisual->GetSceneNode()->createChildSceneNode(
      "__SELECTION_OBJ_SCALE_HEAD_NODE_Y__"  + this->GetName());
  scaleShaftYNode->attachObject(scaleShaftYObj);
  scaleShaftYNode->setScale(0.5, 0.5, 1.0);
  scaleShaftYNode->setPosition(0, 0, 0.1);
  scaleHeadYNode->attachObject(scaleHeadYObj);
  scaleHeadYNode->setScale(0.02, 0.02, 0.02);
  scaleHeadYNode->setPosition(0, 0, 0.21);
  scaleShaftYObj->getUserObjectBindings().setUserAny(
      Ogre::Any(std::string("scale_y")));
  scaleHeadYObj->getUserObjectBindings().setUserAny(
      Ogre::Any(std::string("scale_y")));
  scaleShaftYObj->setRenderQueueGroup(Ogre::RENDER_QUEUE_OVERLAY);
  scaleHeadYObj->setRenderQueueGroup(Ogre::RENDER_QUEUE_OVERLAY);

  Ogre::MovableObject *scaleShaftZObj =
      (Ogre::MovableObject*)(dPtr->scene->GetManager()->createEntity(
      "__SELECTION_OBJ_SCALE_SHAFT_Z__" + this->GetName(), "axis_shaft"));
  Ogre::MovableObject *scaleHeadZObj =
      (Ogre::MovableObject*)(dPtr->scene->GetManager()->createEntity(
      "__SELECTION_OBJ_SCALE_HEAD_Z__" + this->GetName(), "unit_box"));
  Ogre::SceneNode *scaleShaftZNode =
      dPtr->scaleZVisual->GetSceneNode()->createChildSceneNode(
      "__SELECTION_OBJ_SCALE_SHAFT_NODE_Z__"  + this->GetName());
  Ogre::SceneNode *scaleHeadZNode =
      dPtr->scaleZVisual->GetSceneNode()->createChildSceneNode(
      "__SELECTION_OBJ_SCALE_HEAD_NODE_Z__"  + this->GetName());
  scaleShaftZNode->attachObject(scaleShaftZObj);
  scaleShaftZNode->setScale(0.5, 0.5, 1.0);
  scaleShaftZNode->setPosition(0, 0, 0.1);
  scaleHeadZNode->attachObject(scaleHeadZObj);
  scaleHeadZNode->setScale(0.02, 0.02, 0.02);
  scaleHeadZNode->setPosition(0, 0, 0.21);
  scaleShaftZObj->getUserObjectBindings().setUserAny(
      Ogre::Any(std::string("scale_z")));
  scaleHeadZObj->getUserObjectBindings().setUserAny(
      Ogre::Any(std::string("scale_z")));
  scaleShaftZObj->setRenderQueueGroup(Ogre::RENDER_QUEUE_OVERLAY);
  scaleHeadZObj->setRenderQueueGroup(Ogre::RENDER_QUEUE_OVERLAY);

  dPtr->scaleXVisual->SetRotation(
      math::Quaternion(math::Vector3(0, 1, 0), GZ_DTOR(90)));
  dPtr->scaleYVisual->SetRotation(
      math::Quaternion(math::Vector3(1, 0, 0), GZ_DTOR(-90)));

  dPtr->scaleXVisual->SetMaterial(dPtr->xAxisMatOverlay);
  dPtr->scaleYVisual->SetMaterial(dPtr->yAxisMatOverlay);
  dPtr->scaleZVisual->SetMaterial(dPtr->zAxisMatOverlay);

  dPtr->scaleVisual->SetScale(math::Vector3(5.0, 5.0, 5.0));

  dPtr->scaleXVisual->SetVisibilityFlags(
      GZ_VISIBILITY_GUI | GZ_VISIBILITY_SELECTABLE);
  dPtr->scaleYVisual->SetVisibilityFlags(
      GZ_VISIBILITY_GUI | GZ_VISIBILITY_SELECTABLE);
  dPtr->scaleZVisual->SetVisibilityFlags(
      GZ_VISIBILITY_GUI | GZ_VISIBILITY_SELECTABLE);

  // Add to scene so they are selectable by the mouse
  dPtr->scene->AddVisual(dPtr->scaleXVisual);
  dPtr->scene->AddVisual(dPtr->scaleYVisual);
  dPtr->scene->AddVisual(dPtr->scaleZVisual);
}<|MERGE_RESOLUTION|>--- conflicted
+++ resolved
@@ -475,12 +475,8 @@
       dPtr->rotYVisual->GetSceneNode()->createChildSceneNode(
       "__SELECTION_OBJ__ROT_NODE_Y__"  + this->GetName());
   yNode->attachObject(rotYObj);
-<<<<<<< HEAD
-  rotYObj->getUserObjectBindings().setUserAny(Ogre::Any(std::string("rot_y")));
-=======
   rotYObj->getUserObjectBindings().setUserAny(
       Ogre::Any(std::string("rot_y")));
->>>>>>> 9fd9549d
   rotYObj->setRenderQueueGroup(Ogre::RENDER_QUEUE_OVERLAY);
 
   Ogre::MovableObject *rotZObj =
@@ -490,12 +486,8 @@
       dPtr->rotZVisual->GetSceneNode()->createChildSceneNode(
       "__SELECTION_OBJ__ROT_NODE_Z__"  + this->GetName());
   zNode->attachObject(rotZObj);
-<<<<<<< HEAD
-  rotZObj->getUserObjectBindings().setUserAny(Ogre::Any(std::string("rot_z")));
-=======
   rotZObj->getUserObjectBindings().setUserAny(
       Ogre::Any(std::string("rot_z")));
->>>>>>> 9fd9549d
   rotZObj->setRenderQueueGroup(Ogre::RENDER_QUEUE_OVERLAY);
 
   dPtr->rotXVisual->Load();
