/*
 * Copyright 2012 Open Source Robotics Foundation
 *
 * Licensed under the Apache License, Version 2.0 (the "License");
 * you may not use this file except in compliance with the License.
 * You may obtain a copy of the License at
 *
 *     http://www.apache.org/licenses/LICENSE-2.0
 *
 * Unless required by applicable law or agreed to in writing, software
 * distributed under the License is distributed on an "AS IS" BASIS,
 * WITHOUT WARRANTIES OR CONDITIONS OF ANY KIND, either express or implied.
 * See the License for the specific language governing permissions and
 * limitations under the License.
 *
*/
/* Desc: Ogre Visual Class
 * Author: Nate Koenig
 * Date: 14 Dec 2007
 */

#include "rendering/ogre_gazebo.h"
#include "sdf/sdf.hh"

#include "msgs/msgs.hh"
#include "common/Assert.hh"
#include "common/Events.hh"
#include "common/Common.hh"
#include "gazebo/common/Plugin.hh"

#include "rendering/WireBox.hh"
#include "rendering/Conversions.hh"
#include "rendering/DynamicLines.hh"
#include "rendering/Scene.hh"
#include "rendering/RTShaderSystem.hh"
#include "rendering/RenderEngine.hh"
#include "common/MeshManager.hh"
#include "common/Console.hh"
#include "common/Exception.hh"
#include "common/Mesh.hh"
#include "common/Skeleton.hh"
#include "rendering/Material.hh"
#include "rendering/Visual.hh"

using namespace gazebo;
using namespace rendering;


//////////////////////////////////////////////////
Visual::Visual(const std::string &_name, VisualPtr _parent, bool _useRTShader)
{
  this->boundingBox = NULL;
  this->useRTShader = _useRTShader;

  this->sdf.reset(new sdf::Element);
  sdf::initFile("visual.sdf", this->sdf);

  this->SetName(_name);
  this->sceneNode = NULL;
  this->animState = NULL;
  this->initialized = false;

  Ogre::SceneNode *pnode = NULL;
  if (_parent)
    pnode = _parent->GetSceneNode();
  else
  {
    gzerr << "Create a visual, invalid parent!!!\n";
    return;
  }

  if (!pnode)
  {
    gzerr << "Unable to get parent scene node\n";
    return;
  }

  std::string uniqueName = this->GetName();
  int index = 0;
  while (pnode->getCreator()->hasSceneNode(uniqueName))
    uniqueName = this->GetName() + "_" +
                 boost::lexical_cast<std::string>(index++);

  this->SetName(uniqueName);

  this->sceneNode = pnode->createChildSceneNode(this->GetName());

  this->parent = _parent;
  this->scene = this->parent->GetScene();
  this->Init();
}

//////////////////////////////////////////////////
Visual::Visual(const std::string &_name, ScenePtr _scene, bool _useRTShader)
{
  this->boundingBox = NULL;
  this->useRTShader = _useRTShader;

  this->sdf.reset(new sdf::Element);
  sdf::initFile("visual.sdf", this->sdf);

  this->SetName(_name);
  this->sceneNode = NULL;
  this->animState = NULL;
  this->skeleton = NULL;
  this->initialized = false;

  std::string uniqueName = this->GetName();
  int index = 0;
  while (_scene->GetManager()->hasSceneNode(uniqueName))
  {
    uniqueName = this->GetName() + "_" +
                 boost::lexical_cast<std::string>(index++);
  }

  this->scene = _scene;
  this->SetName(uniqueName);
  this->sceneNode =
    this->scene->GetManager()->getRootSceneNode()->createChildSceneNode(
        this->GetName());

  this->Init();
}

//////////////////////////////////////////////////
Visual::~Visual()
{
  RTShaderSystem::Instance()->DetachEntity(this);

  if (this->preRenderConnection)
    event::Events::DisconnectPreRender(this->preRenderConnection);

  delete this->boundingBox;

  // delete instance from lines vector
  /*for (std::list<DynamicLines*>::iterator iter = this->lines.begin();
       iter!= this->lines.end(); ++iter)
    delete *iter;
    */
  this->lines.clear();


  if (this->sceneNode != NULL)
  {
    this->DestroyAllAttachedMovableObjects(this->sceneNode);
    this->sceneNode->removeAndDestroyAllChildren();
    this->scene->GetManager()->destroySceneNode(this->sceneNode->getName());
    this->sceneNode = NULL;
  }

  this->sdf->Reset();
  this->sdf.reset();
  this->parent.reset();
  this->children.clear();
}

/////////////////////////////////////////////////
void Visual::Fini()
{
  this->plugins.clear();
  // Detach from the parent
  if (this->parent)
    this->parent->DetachVisual(this->GetName());

  // Detach all children
  std::vector<VisualPtr>::iterator iter;
  for (iter = this->children.begin(); iter != this->children.end(); ++iter)
  {
    this->sceneNode->removeChild((*iter)->GetSceneNode());
    (*iter)->parent.reset();
  }
  this->children.clear();

  if (this->sceneNode != NULL)
  {
    this->DestroyAllAttachedMovableObjects(this->sceneNode);
    this->sceneNode->removeAndDestroyAllChildren();
    this->sceneNode->detachAllObjects();

    this->scene->GetManager()->destroySceneNode(this->sceneNode);
    this->sceneNode = NULL;
  }

  RTShaderSystem::Instance()->DetachEntity(this);
}

/////////////////////////////////////////////////
VisualPtr Visual::Clone(const std::string &_name, VisualPtr _newParent)
{
  VisualPtr result(new Visual(_name, _newParent));
  result->Load(this->sdf);

  std::vector<VisualPtr>::iterator iter;
  for (iter = this->children.begin(); iter != this->children.end(); ++iter)
  {
    result->children.push_back((*iter)->Clone((*iter)->GetName(), result));
  }

  result->SetWorldPose(this->GetWorldPose());
  result->ShowCollision(false);

  return result;
}

/////////////////////////////////////////////////
void Visual::DestroyAllAttachedMovableObjects(Ogre::SceneNode* _sceneNode)
{
  if (!_sceneNode)
    return;

  // Destroy all the attached objects
  Ogre::SceneNode::ObjectIterator itObject =
    _sceneNode->getAttachedObjectIterator();

  while (itObject.hasMoreElements())
  {
    Ogre::Entity *ent = static_cast<Ogre::Entity*>(itObject.getNext());
    if (ent->getMovableType() != DynamicLines::GetMovableType())
      this->scene->GetManager()->destroyEntity(ent);
    else
      delete ent;
  }

  // Recurse to child SceneNodes
  Ogre::SceneNode::ChildNodeIterator itChild = _sceneNode->getChildIterator();

  while (itChild.hasMoreElements())
  {
    Ogre::SceneNode* pChildNode =
      static_cast<Ogre::SceneNode*>(itChild.getNext());
    this->DestroyAllAttachedMovableObjects(pChildNode);
  }
}

//////////////////////////////////////////////////
void Visual::Init()
{
  this->transparency = 0.0;
  this->isStatic = false;
  this->visible = true;
  this->ribbonTrail = NULL;
  this->staticGeom = NULL;

  if (this->useRTShader)
    RTShaderSystem::Instance()->AttachEntity(this);
  this->initialized = true;
}

//////////////////////////////////////////////////
void Visual::LoadFromMsg(const boost::shared_ptr< msgs::Visual const> &_msg)
{
  sdf::ElementPtr geomElem = this->sdf->GetElement("geometry");
  geomElem->ClearElements();

  if (_msg->has_geometry())
  {
    if (_msg->geometry().type() == msgs::Geometry::BOX)
    {
      sdf::ElementPtr elem = geomElem->AddElement("box");
      elem->GetElement("size")->Set(
          msgs::Convert(_msg->geometry().box().size()));
    }
    else if (_msg->geometry().type() == msgs::Geometry::SPHERE)
    {
      sdf::ElementPtr elem = geomElem->AddElement("sphere");
      elem->GetElement("radius")->Set(_msg->geometry().sphere().radius());
    }
    else if (_msg->geometry().type() == msgs::Geometry::CYLINDER)
    {
      sdf::ElementPtr elem = geomElem->AddElement("cylinder");
      elem->GetElement("radius")->Set(_msg->geometry().cylinder().radius());
      elem->GetElement("length")->Set(_msg->geometry().cylinder().length());
    }
    else if (_msg->geometry().type() == msgs::Geometry::PLANE)
    {
      math::Plane plane = msgs::Convert(_msg->geometry().plane());
      sdf::ElementPtr elem = geomElem->AddElement("plane");
      elem->GetElement("normal")->Set(plane.normal);
      elem->GetElement("size")->Set(plane.size);
    }
    else if (_msg->geometry().type() == msgs::Geometry::MESH)
    {
      sdf::ElementPtr elem = geomElem->AddElement("mesh");
      elem->GetElement("uri")->Set(_msg->geometry().mesh().filename());
    }
  }

  if (_msg->has_pose())
  {
    sdf::ElementPtr elem = this->sdf->GetElement("pose");
    math::Pose p(msgs::Convert(_msg->pose().position()),
                  msgs::Convert(_msg->pose().orientation()));

    elem->Set(p);
  }

  if (_msg->has_material())
  {
    if (_msg->material().has_script())
    {
      sdf::ElementPtr elem =
        this->sdf->GetElement("material")->GetElement("script");
      elem->GetElement("name")->Set(_msg->material().script().name());
      for (int i = 0; i < _msg->material().script().uri_size(); ++i)
      {
        sdf::ElementPtr uriElem = elem->AddElement("uri");
        uriElem->Set(_msg->material().script().uri(i));
      }
    }

    if (_msg->material().has_ambient())
    {
      sdf::ElementPtr elem = this->sdf->GetElement("material");
      elem->GetElement("ambient")->Set(
          msgs::Convert(_msg->material().ambient()));
    }

    if (_msg->material().has_diffuse())
    {
      sdf::ElementPtr elem = this->sdf->GetElement("material");
      elem->GetElement("diffuse")->Set(
          msgs::Convert(_msg->material().diffuse()));
    }

    if (_msg->material().has_specular())
    {
      sdf::ElementPtr elem = this->sdf->GetElement("material");
      elem->GetElement("specular")->Set(
          msgs::Convert(_msg->material().specular()));
    }

    if (_msg->material().has_emissive())
    {
      sdf::ElementPtr elem = this->sdf->GetElement("material");
      elem->GetElement("emissive")->Set(
          msgs::Convert(_msg->material().emissive()));
    }
  }

  if (_msg->has_cast_shadows())
    this->sdf->GetElement("cast_shadows")->Set(_msg->cast_shadows());

  if (_msg->has_laser_retro())
    this->sdf->GetElement("laser_retro")->Set(_msg->laser_retro());

  if (_msg->has_plugin())
  {
    sdf::ElementPtr elem = this->sdf->GetElement("plugin");
    if (_msg->plugin().has_name())
      elem->GetAttribute("name")->Set(_msg->plugin().name());
    if (_msg->plugin().has_filename())
      elem->GetAttribute("filename")->Set(_msg->plugin().filename());
  }

  this->Load();
  this->UpdateFromMsg(_msg);
}

//////////////////////////////////////////////////
void Visual::Load(sdf::ElementPtr _sdf)
{
  this->sdf->Copy(_sdf);
  this->Load();
  this->scene->AddVisual(shared_from_this());
}

//////////////////////////////////////////////////
void Visual::Load()
{
  std::ostringstream stream;
  math::Pose pose;
  Ogre::Vector3 meshSize(1, 1, 1);
  Ogre::MovableObject *obj = NULL;

  if (this->parent)
    this->parent->AttachVisual(shared_from_this());

  // Read the desired position and rotation of the mesh
  pose = this->sdf->Get<math::Pose>("pose");

  std::string meshName = this->GetMeshName();

  if (!meshName.empty())
  {
    try
    {
      // Create the visual
      stream << "VISUAL_" << this->sceneNode->getName();
      obj = this->AttachMesh(meshName, stream.str());
    }
    catch(Ogre::Exception &e)
    {
      gzerr << "Ogre Error:" << e.getFullDescription() << "\n";
      gzthrow("Unable to create a mesh from " + meshName);
    }
  }

  Ogre::Entity *ent = static_cast<Ogre::Entity *>(obj);
  if (ent)
  {
    if (ent->hasSkeleton())
      this->skeleton = ent->getSkeleton();

    for (unsigned int i = 0; i < ent->getNumSubEntities(); i++)
    {
      ent->getSubEntity(i)->setCustomParameter(1, Ogre::Vector4(
          this->sdf->Get<double>("laser_retro"), 0.0, 0.0, 0.0));
    }
  }

  // Set the pose of the scene node
  this->SetPose(pose);

  // Get the size of the mesh
  if (obj)
    meshSize = obj->getBoundingBox().getSize();

  math::Vector3 scale = this->GetScale();
  this->sceneNode->setScale(scale.x, scale.y, scale.z);

  // Set the material of the mesh
  if (this->sdf->HasElement("material"))
  {
    sdf::ElementPtr matElem = this->sdf->GetElement("material");
    if (matElem->HasElement("script"))
    {
      sdf::ElementPtr scriptElem = matElem->GetElement("script");
<<<<<<< HEAD
      std::string matUri = scriptElem->Get<std::string>("uri");
      std::string matName = scriptElem->Get<std::string>("name");
=======
      sdf::ElementPtr uriElem = scriptElem->GetElement("uri");

      // Add all the URI paths to the render engine
      while (uriElem)
      {
        std::string matUri = uriElem->GetValueString();
        if (!matUri.empty())
          RenderEngine::Instance()->AddResourcePath(matUri);
        uriElem = uriElem->GetNextElement("uri");
      }

      std::string matName = scriptElem->GetValueString("name");
>>>>>>> 4ada83f1

      if (!matName.empty())
        this->SetMaterial(matName);
    }
    else if (matElem->HasElement("ambient"))
      this->SetAmbient(matElem->Get<common::Color>("ambient"));
    else if (matElem->HasElement("diffuse"))
      this->SetDiffuse(matElem->Get<common::Color>("diffuse"));
    else if (matElem->HasElement("specular"))
      this->SetSpecular(matElem->Get<common::Color>("specular"));
    else if (matElem->HasElement("emissive"))
      this->SetEmissive(matElem->Get<common::Color>("emissive"));
  }

  // Allow the mesh to cast shadows
  this->SetCastShadows(this->sdf->Get<bool>("cast_shadows"));
  this->LoadPlugins();
}

//////////////////////////////////////////////////
void Visual::Update()
{
  if (!this->visible)
    return;

  std::list<DynamicLines*>::iterator iter;

  // Update the lines
  for (iter = this->lines.begin(); iter != this->lines.end(); ++iter)
    (*iter)->Update();

  std::list< std::pair<DynamicLines*, unsigned int> >::iterator liter;
  for (liter = this->lineVertices.begin();
       liter != this->lineVertices.end(); ++liter)
  {
    liter->first->SetPoint(liter->second,
        Conversions::Convert(this->sceneNode->_getDerivedPosition()));
    liter->first->Update();
  }

  if (this->animState)
  {
    this->animState->addTime(
        (common::Time::GetWallTime() - this->prevAnimTime).Double());
    this->prevAnimTime = common::Time::GetWallTime();
    if (this->animState->hasEnded())
    {
      this->animState = NULL;
      this->sceneNode->getCreator()->destroyAnimation(
          this->GetName() + "_animation");
      this->sceneNode->getCreator()->destroyAnimationState(
          this->GetName() + "_animation");
      if (this->onAnimationComplete)
        this->onAnimationComplete();
      // event::Events::DisconnectPreRender(this->preRenderConnection);
    }
  }
}

//////////////////////////////////////////////////
void Visual::SetName(const std::string &_name)
{
  this->name = _name;
  this->sdf->GetAttribute("name")->Set(_name);
}

//////////////////////////////////////////////////
std::string Visual::GetName() const
{
  return this->name;
}

//////////////////////////////////////////////////
void Visual::AttachVisual(VisualPtr _vis)
{
  if (!_vis)
    gzerr << "Visual is null\n";
  else
  {
    if (_vis->GetSceneNode()->getParentSceneNode())
    {
      _vis->GetSceneNode()->getParentSceneNode()->removeChild(
          _vis->GetSceneNode());
    }
    this->sceneNode->addChild(_vis->GetSceneNode());
    this->children.push_back(_vis);
    _vis->parent = shared_from_this();
  }
}

//////////////////////////////////////////////////
void Visual::DetachVisual(VisualPtr _vis)
{
  this->DetachVisual(_vis->GetName());
}

//////////////////////////////////////////////////
void Visual::DetachVisual(const std::string &_name)
{
  std::vector<VisualPtr>::iterator iter;
  for (iter = this->children.begin(); iter != this->children.end(); ++iter)
  {
    if ((*iter)->GetName() == _name)
    {
      this->sceneNode->removeChild((*iter)->GetSceneNode());
      (*iter)->parent.reset();
      this->children.erase(iter);
      break;
    }
  }
}

//////////////////////////////////////////////////
void Visual::AttachObject(Ogre::MovableObject *_obj)
{
  // This code makes plane render before grids. This allows grids to overlay
  // planes, and then other elements to overlay both planes and grids.
  // if (this->sdf->HasElement("geometry"))
  // if (this->sdf->GetElement("geometry")->HasElement("plane"))
  // _obj->setRenderQueueGroup(Ogre::RENDER_QUEUE_SKIES_EARLY+1);

  if (!this->HasAttachedObject(_obj->getName()))
  {
    this->sceneNode->attachObject(_obj);
    if (this->useRTShader)
      RTShaderSystem::Instance()->UpdateShaders();
    _obj->setUserAny(Ogre::Any(this->GetName()));
  }
  else
    gzerr << "Visual[" << this->GetName() << "] already has object["
          << _obj->getName() << "] attached.";

  _obj->setVisibilityFlags(GZ_VISIBILITY_ALL & ~GZ_VISIBILITY_NOT_SELECTABLE);
}

//////////////////////////////////////////////////
bool Visual::HasAttachedObject(const std::string &_name)
{
  for (unsigned int i = 0; i < this->sceneNode->numAttachedObjects(); ++i)
  {
    if (this->sceneNode->getAttachedObject(i)->getName() == _name)
      return true;
  }

  return false;
}

//////////////////////////////////////////////////
unsigned int Visual::GetAttachedObjectCount() const
{
  return this->sceneNode->numAttachedObjects();
}

//////////////////////////////////////////////////
void Visual::DetachObjects()
{
  this->sceneNode->detachAllObjects();
}

//////////////////////////////////////////////////
unsigned int Visual::GetChildCount()
{
  return this->children.size();
}

//////////////////////////////////////////////////
VisualPtr Visual::GetChild(unsigned int _num)
{
  if (_num < this->children.size())
    return this->children[_num];
  return VisualPtr();
}

//////////////////////////////////////////////////
void Visual::MakeStatic()
{
  /*if (!this->staticGeom)
    this->staticGeom =
    this->sceneNode->getCreator()->createStaticGeometry(
    this->sceneNode->getName() + "_Static");

  // Add the scene node to the static geometry
  this->staticGeom->addSceneNode(this->sceneNode);

  // Build the static geometry
  this->staticGeom->build();

  // Prevent double rendering
  this->sceneNode->setVisible(false);
  this->sceneNode->detachAllObjects();
  */
}

//////////////////////////////////////////////////
Ogre::MovableObject *Visual::AttachMesh(const std::string &_meshName,
                                        const std::string &_objName)
{
  if (_meshName.empty())
    return NULL;

  Ogre::MovableObject *obj;
  std::string objName = _objName;
  if (objName.empty())
    objName = this->sceneNode->getName() + "_ENTITY_" + _meshName;

  this->InsertMesh(_meshName);

  obj = (Ogre::MovableObject*)
    (this->sceneNode->getCreator()->createEntity(objName, _meshName));

  this->AttachObject(obj);
  return obj;
}

//////////////////////////////////////////////////
void Visual::SetScale(const math::Vector3 &_scale)
{
  sdf::ElementPtr geomElem = this->sdf->GetElement("geometry");

  if (geomElem->HasElement("box"))
    geomElem->GetElement("box")->GetElement("size")->Set(_scale);
  else if (geomElem->HasElement("sphere"))
    geomElem->GetElement("sphere")->GetElement("radius")->Set(_scale.x/2.0);
  else if (geomElem->HasElement("cylinder"))
  {
    geomElem->GetElement("cylinder")->GetElement("radius")->Set(_scale.x/2.0);
    geomElem->GetElement("cylinder")->GetElement("length")->Set(_scale.z);
  }
  else if (geomElem->HasElement("mesh"))
    geomElem->GetElement("mesh")->GetElement("scale")->Set(_scale);

  this->sceneNode->setScale(Conversions::Convert(_scale));
}

//////////////////////////////////////////////////
math::Vector3 Visual::GetScale()
{
  math::Vector3 result(1, 1, 1);
  if (this->sdf->HasElement("geometry"))
  {
    sdf::ElementPtr geomElem = this->sdf->GetElement("geometry");

    if (geomElem->HasElement("box"))
    {
      result = geomElem->GetElement("box")->Get<math::Vector3>("size");
    }
    else if (geomElem->HasElement("sphere"))
    {
      double r = geomElem->GetElement("sphere")->Get<double>("radius");
      result.Set(r * 2.0, r * 2.0, r * 2.0);
    }
    else if (geomElem->HasElement("cylinder"))
    {
      double r = geomElem->GetElement("cylinder")->Get<double>("radius");
      double l = geomElem->GetElement("cylinder")->Get<double>("length");
      result.Set(r * 2.0, r * 2.0, l);
    }
    else if (geomElem->HasElement("plane"))
    {
      math::Vector2d size =
        geomElem->GetElement("plane")->Get<math::Vector2d>("size");
      result.Set(size.x, size.y, 1);
    }
    else if (geomElem->HasElement("mesh"))
    {
      result = geomElem->GetElement("mesh")->Get<math::Vector3>("scale");
    }
  }

  return result;
}


//////////////////////////////////////////////////
void Visual::SetMaterial(const std::string &_materialName, bool _unique)
{
  if (_materialName.empty() || _materialName == "__default__")
    return;

  if (_unique)
  {
    // Create a custom material name
    std::string newMaterialName;
    newMaterialName = this->sceneNode->getName() + "_MATERIAL_" + _materialName;

    if (this->GetMaterialName() == newMaterialName)
      return;

    this->myMaterialName = newMaterialName;

    Ogre::MaterialPtr origMaterial;
    try
    {
      this->origMaterialName = _materialName;
      // Get the original material
      origMaterial =
        Ogre::MaterialManager::getSingleton().getByName(_materialName);
    }
    catch(Ogre::Exception &e)
    {
      gzwarn << "Unable to get Material[" << _materialName << "] for Geometry["
        << this->sceneNode->getName() << ". Object will appear white.\n";
      return;
    }

    if (origMaterial.isNull())
    {
      gzwarn << "Unable to get Material[" << _materialName << "] for Geometry["
        << this->sceneNode->getName() << ". Object will appear white\n";
      return;
    }

    Ogre::MaterialPtr myMaterial;

    // Clone the material. This will allow us to change the look of each geom
    // individually.
    if (Ogre::MaterialManager::getSingleton().resourceExists(
          this->myMaterialName))
    {
      myMaterial =
        (Ogre::MaterialPtr)(Ogre::MaterialManager::getSingleton().getByName(
              this->myMaterialName));
    }
    else
    {
      myMaterial = origMaterial->clone(this->myMaterialName);
    }
  }
  else
  {
    this->myMaterialName = _materialName;
  }

  try
  {
    for (int i = 0; i < this->sceneNode->numAttachedObjects(); i++)
    {
      Ogre::MovableObject *obj = this->sceneNode->getAttachedObject(i);

      if (dynamic_cast<Ogre::Entity*>(obj))
        ((Ogre::Entity*)obj)->setMaterialName(this->myMaterialName);
      else if (dynamic_cast<Ogre::SimpleRenderable*>(obj))
        ((Ogre::SimpleRenderable*)obj)->setMaterial(this->myMaterialName);
    }

    // Apply material to all child scene nodes
    for (unsigned int i = 0; i < this->sceneNode->numChildren(); ++i)
    {
      Ogre::SceneNode *sn = (Ogre::SceneNode*)(this->sceneNode->getChild(i));
      for (int j = 0; j < sn->numAttachedObjects(); j++)
      {
        Ogre::MovableObject *obj = sn->getAttachedObject(j);

        if (dynamic_cast<Ogre::Entity*>(obj))
          ((Ogre::Entity*)obj)->setMaterialName(this->myMaterialName);
        else
          ((Ogre::SimpleRenderable*)obj)->setMaterial(this->myMaterialName);
      }
    }
  }
  catch(Ogre::Exception &e)
  {
    gzwarn << "Unable to set Material[" << this->myMaterialName
           << "] to Geometry["
           << this->sceneNode->getName() << ". Object will appear white.\n";
  }

  // Apply material to all child visuals
  for (std::vector<VisualPtr>::iterator iter = this->children.begin();
       iter != this->children.end(); ++iter)
  {
    (*iter)->SetMaterial(_materialName, _unique);
  }

  if (this->useRTShader)
    RTShaderSystem::Instance()->UpdateShaders();
}

/////////////////////////////////////////////////
void Visual::SetAmbient(const common::Color &_color)
{
  if (this->myMaterialName.empty())
  {
    std::string matName = this->GetName() + "_MATERIAL_";
    Ogre::MaterialManager::getSingleton().create(matName, "General");
    this->SetMaterial(matName);
  }

  for (unsigned int i = 0; i < this->children.size(); ++i)
  {
    this->children[i]->SetAmbient(_color);
  }

  for (unsigned int i = 0; i < this->sceneNode->numAttachedObjects(); ++i)
  {
    Ogre::Entity *entity = NULL;
    Ogre::MovableObject *obj = this->sceneNode->getAttachedObject(i);

    entity = dynamic_cast<Ogre::Entity*>(obj);

    if (!entity)
      continue;

    // For each ogre::entity
    for (unsigned int j = 0; j < entity->getNumSubEntities(); j++)
    {
      Ogre::SubEntity *subEntity = entity->getSubEntity(j);
      Ogre::MaterialPtr material = subEntity->getMaterial();

      unsigned int techniqueCount, passCount;
      Ogre::Technique *technique;
      Ogre::Pass *pass;
      Ogre::ColourValue dc;

      for (techniqueCount = 0; techniqueCount < material->getNumTechniques();
           techniqueCount++)
      {
        technique = material->getTechnique(techniqueCount);
        technique->setLightingEnabled(true);

        for (passCount = 0; passCount < technique->getNumPasses(); passCount++)
        {
          pass = technique->getPass(passCount);
          pass->setAmbient(Conversions::Convert(_color));
        }
      }
    }
  }

  for (unsigned int i = 0; i < this->children.size(); ++i)
  {
    this->children[i]->SetSpecular(_color);
  }
}

/// Set the diffuse color of the visual
void Visual::SetDiffuse(const common::Color &_color)
{
  if (this->myMaterialName.empty())
  {
    std::string matName = this->GetName() + "_MATERIAL_";
    Ogre::MaterialManager::getSingleton().create(matName, "General");
    this->SetMaterial(matName);
  }

  for (unsigned int i = 0; i < this->sceneNode->numAttachedObjects(); i++)
  {
    Ogre::Entity *entity = NULL;
    Ogre::MovableObject *obj = this->sceneNode->getAttachedObject(i);

    entity = dynamic_cast<Ogre::Entity*>(obj);

    if (!entity)
    {
      continue;
    }

    // For each ogre::entity
    for (unsigned int j = 0; j < entity->getNumSubEntities(); j++)
    {
      Ogre::SubEntity *subEntity = entity->getSubEntity(j);
      Ogre::MaterialPtr material = subEntity->getMaterial();

      unsigned int techniqueCount, passCount;
      Ogre::Technique *technique;
      Ogre::Pass *pass;
      Ogre::ColourValue dc;

      for (techniqueCount = 0; techniqueCount < material->getNumTechniques();
           techniqueCount++)
      {
        technique = material->getTechnique(techniqueCount);
        technique->setLightingEnabled(true);

        for (passCount = 0; passCount < technique->getNumPasses(); passCount++)
        {
          pass = technique->getPass(passCount);
          pass->setDiffuse(Conversions::Convert(_color));
        }
      }
    }
  }

  for (unsigned int i = 0; i < this->children.size(); ++i)
  {
    this->children[i]->SetDiffuse(_color);
  }
}

/// Set the specular color of the visual
void Visual::SetSpecular(const common::Color &_color)
{
  if (this->myMaterialName.empty())
  {
    std::string matName = this->GetName() + "_MATERIAL_";
    Ogre::MaterialManager::getSingleton().create(matName, "General");
    this->SetMaterial(matName);
  }

  for (unsigned int i = 0; i < this->sceneNode->numAttachedObjects(); i++)
  {
    Ogre::Entity *entity = NULL;
    Ogre::MovableObject *obj = this->sceneNode->getAttachedObject(i);

    entity = dynamic_cast<Ogre::Entity*>(obj);

    if (!entity)
      continue;

    // For each ogre::entity
    for (unsigned int j = 0; j < entity->getNumSubEntities(); j++)
    {
      Ogre::SubEntity *subEntity = entity->getSubEntity(j);
      Ogre::MaterialPtr material = subEntity->getMaterial();

      unsigned int techniqueCount, passCount;
      Ogre::Technique *technique;
      Ogre::Pass *pass;
      Ogre::ColourValue dc;

      for (techniqueCount = 0; techniqueCount < material->getNumTechniques();
           techniqueCount++)
      {
        technique = material->getTechnique(techniqueCount);
        technique->setLightingEnabled(true);

        for (passCount = 0; passCount < technique->getNumPasses(); passCount++)
        {
          pass = technique->getPass(passCount);
          pass->setSpecular(Conversions::Convert(_color));
        }
      }
    }
  }

  for (unsigned int i = 0; i < this->children.size(); ++i)
  {
    this->children[i]->SetSpecular(_color);
  }
}

/////////////////////////////////////////////////
void Visual::AttachAxes()
{
  std::ostringstream nodeName;

  nodeName << this->sceneNode->getName() << "_AXES_NODE";

  if (!this->sceneNode->getCreator()->hasEntity("axis_cylinder"))
    this->InsertMesh(common::MeshManager::Instance()->GetMesh("axis_cylinder"));

  Ogre::SceneNode *node = this->sceneNode->createChildSceneNode(nodeName.str());
  Ogre::SceneNode *x, *y, *z;

  x = node->createChildSceneNode(nodeName.str() + "_axisX");
  x->setInheritScale(true);
  x->translate(.25, 0, 0);
  x->yaw(Ogre::Radian(M_PI/2.0));

  y = node->createChildSceneNode(nodeName.str() + "_axisY");
  y->setInheritScale(true);
  y->translate(0, .25, 0);
  y->pitch(Ogre::Radian(M_PI/2.0));

  z = node->createChildSceneNode(nodeName.str() + "_axisZ");
  z->translate(0, 0, .25);
  z->setInheritScale(true);

  Ogre::MovableObject *xobj, *yobj, *zobj;

  xobj = (Ogre::MovableObject*)(node->getCreator()->createEntity(
        nodeName.str()+"X_AXIS", "axis_cylinder"));
  xobj->setCastShadows(false);
  ((Ogre::Entity*)xobj)->setMaterialName("Gazebo/Red");

  yobj = (Ogre::MovableObject*)(node->getCreator()->createEntity(
        nodeName.str()+"Y_AXIS", "axis_cylinder"));
  yobj->setCastShadows(false);
  ((Ogre::Entity*)yobj)->setMaterialName("Gazebo/Green");

  zobj = (Ogre::MovableObject*)(node->getCreator()->createEntity(
        nodeName.str()+"Z_AXIS", "axis_cylinder"));
  zobj->setCastShadows(false);
  ((Ogre::Entity*)zobj)->setMaterialName("Gazebo/Blue");

  x->attachObject(xobj);
  y->attachObject(yobj);
  z->attachObject(zobj);
}


//////////////////////////////////////////////////
void Visual::SetWireframe(bool _show)
{
  std::vector<VisualPtr>::iterator iter;
  for (iter = this->children.begin(); iter != this->children.end(); ++iter)
  {
    (*iter)->SetWireframe(_show);
  }

  for (unsigned int i = 0; i < this->sceneNode->numAttachedObjects(); i++)
  {
    Ogre::Entity *entity = NULL;
    Ogre::MovableObject *obj = this->sceneNode->getAttachedObject(i);

    entity = dynamic_cast<Ogre::Entity*>(obj);

    if (!entity)
      continue;

    // For each ogre::entity
    for (unsigned int j = 0; j < entity->getNumSubEntities(); j++)
    {
      Ogre::SubEntity *subEntity = entity->getSubEntity(j);
      Ogre::MaterialPtr material = subEntity->getMaterial();

      unsigned int techniqueCount, passCount;
      Ogre::Technique *technique;
      Ogre::Pass *pass;

      for (techniqueCount = 0; techniqueCount < material->getNumTechniques();
           techniqueCount++)
      {
        technique = material->getTechnique(techniqueCount);

        for (passCount = 0; passCount < technique->getNumPasses(); passCount++)
        {
          pass = technique->getPass(passCount);
          if (_show)
            pass->setPolygonMode(Ogre::PM_WIREFRAME);
          else
            pass->setPolygonMode(Ogre::PM_SOLID);
        }
      }
    }
  }
}

//////////////////////////////////////////////////
void Visual::SetTransparency(float _trans)
{
  if (math::equal(_trans, this->transparency))
    return;

  this->transparency = std::min(
      std::max(_trans, static_cast<float>(0.0)), static_cast<float>(1.0));
  std::vector<VisualPtr>::iterator iter;
  for (iter = this->children.begin(); iter != this->children.end(); ++iter)
  {
    (*iter)->SetTransparency(_trans);
  }

  for (unsigned int i = 0; i < this->sceneNode->numAttachedObjects(); i++)
  {
    Ogre::Entity *entity = NULL;
    Ogre::MovableObject *obj = this->sceneNode->getAttachedObject(i);

    entity = dynamic_cast<Ogre::Entity*>(obj);

    if (!entity)
      continue;

    // For each ogre::entity
    for (unsigned int j = 0; j < entity->getNumSubEntities(); j++)
    {
      Ogre::SubEntity *subEntity = entity->getSubEntity(j);
      Ogre::MaterialPtr material = subEntity->getMaterial();

      unsigned int techniqueCount, passCount;
      Ogre::Technique *technique;
      Ogre::Pass *pass;
      Ogre::ColourValue dc;

      for (techniqueCount = 0; techniqueCount < material->getNumTechniques();
           techniqueCount++)
      {
        technique = material->getTechnique(techniqueCount);

        for (passCount = 0; passCount < technique->getNumPasses(); passCount++)
        {
          pass = technique->getPass(passCount);
          // Need to fix transparency
          if (!pass->isProgrammable() &&
              pass->getPolygonMode() == Ogre::PM_SOLID)
          {
            pass->setSceneBlending(Ogre::SBT_TRANSPARENT_ALPHA);
          }

          if (this->transparency > 0.0)
          {
            pass->setDepthWriteEnabled(false);
            pass->setDepthCheckEnabled(true);
          }
          else
          {
            pass->setDepthWriteEnabled(true);
            pass->setDepthCheckEnabled(true);
          }


          dc = pass->getDiffuse();
          dc.a =(1.0f - this->transparency);
          pass->setDiffuse(dc);
        }
      }
    }
  }

  if (this->useRTShader)
    RTShaderSystem::Instance()->UpdateShaders();
}

//////////////////////////////////////////////////
void Visual::SetHighlighted(bool _highlighted)
{
  if (_highlighted)
  {
    // Create the bounding box if it's not already created.
    if (!this->boundingBox)
    {
      this->boundingBox = new WireBox(shared_from_this(),
                                      this->GetBoundingBox());
    }

    this->boundingBox->SetVisible(true);
  }
  else if (this->boundingBox)
  {
    this->boundingBox->SetVisible(false);
  }
}

//////////////////////////////////////////////////
void Visual::SetEmissive(const common::Color &_color)
{
  for (unsigned int i = 0; i < this->sceneNode->numAttachedObjects(); i++)
  {
    Ogre::Entity *entity = NULL;
    Ogre::MovableObject *obj = this->sceneNode->getAttachedObject(i);

    entity = dynamic_cast<Ogre::Entity*>(obj);

    if (!entity)
      continue;

    // For each ogre::entity
    for (unsigned int j = 0; j < entity->getNumSubEntities(); j++)
    {
      Ogre::SubEntity *subEntity = entity->getSubEntity(j);
      Ogre::MaterialPtr material = subEntity->getMaterial();

      unsigned int techniqueCount, passCount;
      Ogre::Technique *technique;
      Ogre::Pass *pass;
      Ogre::ColourValue dc;

      for (techniqueCount = 0; techniqueCount < material->getNumTechniques();
          techniqueCount++)
      {
        technique = material->getTechnique(techniqueCount);

        for (passCount = 0; passCount < technique->getNumPasses();
            passCount++)
        {
          pass = technique->getPass(passCount);
          pass->setSelfIllumination(Conversions::Convert(_color));
        }
      }
    }
  }

  for (unsigned int i = 0; i < this->children.size(); ++i)
  {
    this->children[i]->SetEmissive(_color);
  }
}

//////////////////////////////////////////////////
float Visual::GetTransparency()
{
  return this->transparency;
}

//////////////////////////////////////////////////
void Visual::SetCastShadows(bool shadows)
{
  for (int i = 0; i < this->sceneNode->numAttachedObjects(); i++)
  {
    Ogre::MovableObject *obj = this->sceneNode->getAttachedObject(i);
    obj->setCastShadows(shadows);
  }

  if (this->IsStatic() && this->staticGeom)
    this->staticGeom->setCastShadows(shadows);
}

//////////////////////////////////////////////////
void Visual::SetVisible(bool _visible, bool _cascade)
{
  this->sceneNode->setVisible(_visible, _cascade);
  this->visible = _visible;
}

//////////////////////////////////////////////////
uint32_t Visual::GetVisibilityFlags()
{
  if (this->sceneNode->numAttachedObjects() > 0)
  {
    return this->sceneNode->getAttachedObject(0)->getVisibilityFlags();
  }

  return GZ_VISIBILITY_ALL;
}

//////////////////////////////////////////////////
void Visual::ToggleVisible()
{
  this->SetVisible(!this->GetVisible());
}

//////////////////////////////////////////////////
bool Visual::GetVisible() const
{
  return this->visible;
}

//////////////////////////////////////////////////
void Visual::SetPosition(const math::Vector3 &_pos)
{
  /*if (this->IsStatic() && this->staticGeom)
  {
    this->staticGeom->reset();
    delete this->staticGeom;
    this->staticGeom = NULL;
    // this->staticGeom->setOrigin(Ogre::Vector3(pos.x, pos.y, pos.z));
  }*/
  GZ_ASSERT(this->sceneNode, "Visual SceneNode is NULL");
  this->sceneNode->setPosition(_pos.x, _pos.y, _pos.z);
}

//////////////////////////////////////////////////
void Visual::SetRotation(const math::Quaternion &_rot)
{
  GZ_ASSERT(this->sceneNode, "Visual SceneNode is NULL");
  this->sceneNode->setOrientation(
      Ogre::Quaternion(_rot.w, _rot.x, _rot.y, _rot.z));
}

//////////////////////////////////////////////////
void Visual::SetPose(const math::Pose &_pose)
{
  this->SetPosition(_pose.pos);
  this->SetRotation(_pose.rot);
}

//////////////////////////////////////////////////
math::Vector3 Visual::GetPosition() const
{
  return Conversions::Convert(this->sceneNode->getPosition());
}

//////////////////////////////////////////////////
math::Quaternion Visual::GetRotation() const
{
  return Conversions::Convert(this->sceneNode->getOrientation());
}

//////////////////////////////////////////////////
math::Pose Visual::GetPose() const
{
  math::Pose pos;
  pos.pos = this->GetPosition();
  pos.rot = this->GetRotation();
  return pos;
}

//////////////////////////////////////////////////
void Visual::SetWorldPose(const math::Pose _pose)
{
  this->SetWorldPosition(_pose.pos);
  this->SetWorldRotation(_pose.rot);
}

//////////////////////////////////////////////////
void Visual::SetWorldPosition(const math::Vector3 &_pos)
{
  this->sceneNode->_setDerivedPosition(Conversions::Convert(_pos));
}

//////////////////////////////////////////////////
void Visual::SetWorldRotation(const math::Quaternion &_q)
{
  this->sceneNode->_setDerivedOrientation(Conversions::Convert(_q));
}

//////////////////////////////////////////////////
math::Pose Visual::GetWorldPose() const
{
  math::Pose pose;

  Ogre::Vector3 vpos;
  Ogre::Quaternion vquatern;

  vpos = this->sceneNode->_getDerivedPosition();
  pose.pos.x = vpos.x;
  pose.pos.y = vpos.y;
  pose.pos.z = vpos.z;

  vquatern = this->sceneNode->getOrientation();
  pose.rot.w = vquatern.w;
  pose.rot.x = vquatern.x;
  pose.rot.y = vquatern.y;
  pose.rot.z = vquatern.z;

  return pose;
}


//////////////////////////////////////////////////
Ogre::SceneNode * Visual::GetSceneNode() const
{
  return this->sceneNode;
}


//////////////////////////////////////////////////
bool Visual::IsStatic() const
{
  return this->isStatic;
}

//////////////////////////////////////////////////
void Visual::EnableTrackVisual(VisualPtr _vis)
{
  this->sceneNode->setAutoTracking(true, _vis->GetSceneNode());
}

//////////////////////////////////////////////////
void Visual::DisableTrackVisual()
{
  this->sceneNode->setAutoTracking(false);
}

//////////////////////////////////////////////////
std::string Visual::GetNormalMap() const
{
  return this->sdf->GetElement("material")->GetElement(
      "shader")->GetElement("normal_map")->Get<std::string>();
}

//////////////////////////////////////////////////
void Visual::SetNormalMap(const std::string &_nmap)
{
  this->sdf->GetElement("material")->GetElement(
      "shader")->GetElement("normal_map")->GetValue()->Set(_nmap);
  if (this->useRTShader)
    RTShaderSystem::Instance()->UpdateShaders();
}

//////////////////////////////////////////////////
std::string Visual::GetShaderType() const
{
  return this->sdf->GetElement("material")->GetElement(
      "shader")->Get<std::string>("type");
}

//////////////////////////////////////////////////
void Visual::SetShaderType(const std::string &_type)
{
  this->sdf->GetElement("material")->GetElement(
      "shader")->GetAttribute("type")->Set(_type);
  if (this->useRTShader)
    RTShaderSystem::Instance()->UpdateShaders();
}


//////////////////////////////////////////////////
void Visual::SetRibbonTrail(bool _value, const common::Color &_initialColor,
                            const common::Color &_changeColor)
{
  if (this->ribbonTrail == NULL)
  {
    this->ribbonTrail =
      this->scene->GetManager()->createRibbonTrail(this->GetName() +
                                                   "_RibbonTrail");
    this->ribbonTrail->setMaterialName("Gazebo/RibbonTrail");
    // this->ribbonTrail->setTrailLength(100);
    this->ribbonTrail->setMaxChainElements(10000);
    // this->ribbonTrail->setNumberOfChains(1);
    this->ribbonTrail->setVisible(false);
    this->ribbonTrail->setCastShadows(false);
    this->ribbonTrail->setInitialWidth(0, 0.05);
    this->scene->GetManager()->getRootSceneNode()->attachObject(
        this->ribbonTrail);

    this->ribbonTrail->setInitialColour(0, Conversions::Convert(_initialColor));
    this->ribbonTrail->setColourChange(0, Conversions::Convert(_changeColor));
  }


  if (_value)
  {
    try
    {
      this->ribbonTrail->addNode(this->sceneNode);
    }
    catch(...)
    {
      gzerr << "Unable to create ribbon trail\n";
    }
  }
  else
  {
    this->ribbonTrail->removeNode(this->sceneNode);
    this->ribbonTrail->clearChain(0);
  }
  this->ribbonTrail->setVisible(_value);
}

//////////////////////////////////////////////////
DynamicLines *Visual::CreateDynamicLine(RenderOpType type)
{
  this->preRenderConnection = event::Events::ConnectPreRender(
      boost::bind(&Visual::Update, this));

  DynamicLines *line = new DynamicLines(type);
  this->lines.push_back(line);
  this->AttachObject(line);
  return line;
}

//////////////////////////////////////////////////
void Visual::DeleteDynamicLine(DynamicLines *_line)
{
  // delete instance from lines vector
  for (std::list<DynamicLines*>::iterator iter = this->lines.begin();
       iter!= this->lines.end(); ++iter)
  {
    if (*iter == _line)
    {
      this->lines.erase(iter);
      break;
    }
  }
}

//////////////////////////////////////////////////
void Visual::AttachLineVertex(DynamicLines *_line, unsigned int _index)
{
  this->lineVertices.push_back(std::make_pair(_line, _index));
  _line->SetPoint(_index, this->GetWorldPose().pos);
}

//////////////////////////////////////////////////
std::string Visual::GetMaterialName() const
{
  return this->myMaterialName;
}

//////////////////////////////////////////////////
math::Box Visual::GetBoundingBox() const
{
  math::Box box;
  this->GetBoundsHelper(this->GetSceneNode(), box);
  return box;
}

//////////////////////////////////////////////////
void Visual::GetBoundsHelper(Ogre::SceneNode *node, math::Box &box) const
{
  node->_updateBounds();

  Ogre::SceneNode::ChildNodeIterator it = node->getChildIterator();

  for (int i = 0; i < node->numAttachedObjects(); i++)
  {
    Ogre::MovableObject *obj = node->getAttachedObject(i);

    if (obj->isVisible() && obj->getMovableType() != "gazebo::dynamiclines"
        && obj->getVisibilityFlags() != GZ_VISIBILITY_GUI)
    {
      Ogre::Any any = obj->getUserAny();
      if (any.getType() == typeid(std::string))
      {
        std::string str = Ogre::any_cast<std::string>(any);
        if (str.substr(0, 3) == "rot" || str.substr(0, 5) == "trans")
          continue;
      }

      Ogre::AxisAlignedBox bb = obj->getBoundingBox();

      math::Vector3 min;
      math::Vector3 max;
      math::Quaternion rotDiff;
      math::Vector3 posDiff;

      rotDiff = Conversions::Convert(node->_getDerivedOrientation()) -
                this->GetWorldPose().rot;

      posDiff = Conversions::Convert(node->_getDerivedPosition()) -
                this->GetWorldPose().pos;

      // Ogre does not return a valid bounding box for lights.
      if (obj->getMovableType() == "Light")
      {
        min = math::Vector3(-0.5, -0.5, -0.5);
        max = math::Vector3(0.5, 0.5, 0.5);
      }
      else
      {
        min = rotDiff *
          Conversions::Convert(bb.getMinimum() * node->getScale()) + posDiff;
        max = rotDiff *
          Conversions::Convert(bb.getMaximum() * node->getScale()) + posDiff;
      }


      box.Merge(math::Box(min, max));
    }
  }

  while (it.hasMoreElements())
  {
    Ogre::SceneNode *next = dynamic_cast<Ogre::SceneNode*>(it.getNext());
    this->GetBoundsHelper(next, box);
  }
}

//////////////////////////////////////////////////
void Visual::InsertMesh(const std::string &_meshName)
{
  const common::Mesh *mesh;
  if (!common::MeshManager::Instance()->HasMesh(_meshName))
  {
    mesh = common::MeshManager::Instance()->Load(_meshName);
    if (!mesh)
      gzthrow("Unable to create a mesh from " + _meshName);
  }
  else
  {
    mesh = common::MeshManager::Instance()->GetMesh(_meshName);
  }

  this->InsertMesh(mesh);

  // Add the mesh into OGRE
  /*if (!this->sceneNode->getCreator()->hasEntity(_meshName) &&
      common::MeshManager::Instance()->HasMesh(_meshName))
  {
    const common::Mesh *mesh =
      common::MeshManager::Instance()->GetMesh(_meshName);
    this->InsertMesh(mesh);
  }*/
}

//////////////////////////////////////////////////
void Visual::InsertMesh(const common::Mesh *_mesh)
{
  Ogre::MeshPtr ogreMesh;

  GZ_ASSERT(_mesh != NULL, "Unable to insert a NULL mesh");

  RenderEngine::Instance()->AddResourcePath(_mesh->GetPath());

  if (_mesh->GetSubMeshCount() == 0)
  {
    gzerr << "Visual::InsertMesh no submeshes, this is an invalid mesh\n";
    return;
  }

  // Don't re-add existing meshes
  if (Ogre::MeshManager::getSingleton().resourceExists(_mesh->GetName()))
  {
    return;
  }

  try
  {
    // Create a new mesh specifically for manual definition.
    ogreMesh = Ogre::MeshManager::getSingleton().createManual(_mesh->GetName(),
        Ogre::ResourceGroupManager::DEFAULT_RESOURCE_GROUP_NAME);

    Ogre::SkeletonPtr ogreSkeleton;

    if (_mesh->HasSkeleton())
    {
      common::Skeleton *skel = _mesh->GetSkeleton();
      ogreSkeleton = Ogre::SkeletonManager::getSingleton().create(
        _mesh->GetName() + "_skeleton",
        Ogre::ResourceGroupManager::DEFAULT_RESOURCE_GROUP_NAME,
        true);

      for (unsigned int i = 0; i < skel->GetNumNodes(); i++)
      {
        common::SkeletonNode *node = skel->GetNodeByHandle(i);
        Ogre::Bone *bone = ogreSkeleton->createBone(node->GetName());

        if (node->GetParent())
          ogreSkeleton->getBone(node->GetParent()->GetName())->addChild(bone);

        math::Matrix4 trans = node->GetTransform();
        math::Vector3 pos = trans.GetTranslation();
        math::Quaternion q = trans.GetRotation();
        bone->setPosition(Ogre::Vector3(pos.x, pos.y, pos.z));
        bone->setOrientation(Ogre::Quaternion(q.w, q.x, q.y, q.z));
        bone->setInheritOrientation(true);
        bone->setManuallyControlled(true);
        bone->setInitialState();
      }
      ogreMesh->setSkeletonName(_mesh->GetName() + "_skeleton");
    }
    for (unsigned int i = 0; i < _mesh->GetSubMeshCount(); i++)
    {
      Ogre::SubMesh *ogreSubMesh;
      Ogre::VertexData *vertexData;
      Ogre::VertexDeclaration* vertexDecl;
      Ogre::HardwareVertexBufferSharedPtr vBuf;
      Ogre::HardwareIndexBufferSharedPtr iBuf;
      float *vertices;
      uint32_t *indices;

      size_t currOffset = 0;

      const common::SubMesh *subMesh = _mesh->GetSubMesh(i);

      ogreSubMesh = ogreMesh->createSubMesh();
      ogreSubMesh->useSharedVertices = false;
      if (subMesh->GetPrimitiveType() == common::SubMesh::TRIANGLES)
        ogreSubMesh->operationType = Ogre::RenderOperation::OT_TRIANGLE_LIST;
      else if (subMesh->GetPrimitiveType() == common::SubMesh::LINES)
        ogreSubMesh->operationType = Ogre::RenderOperation::OT_LINE_LIST;
      else if (subMesh->GetPrimitiveType() == common::SubMesh::LINESTRIPS)
        ogreSubMesh->operationType = Ogre::RenderOperation::OT_LINE_STRIP;
      else if (subMesh->GetPrimitiveType() == common::SubMesh::TRIFANS)
        ogreSubMesh->operationType = Ogre::RenderOperation::OT_TRIANGLE_FAN;
      else if (subMesh->GetPrimitiveType() == common::SubMesh::TRISTRIPS)
        ogreSubMesh->operationType = Ogre::RenderOperation::OT_TRIANGLE_STRIP;
      else if (subMesh->GetPrimitiveType() == common::SubMesh::POINTS)
        ogreSubMesh->operationType = Ogre::RenderOperation::OT_POINT_LIST;
      else
        gzerr << "Unknown primitive type["
              << subMesh->GetPrimitiveType() << "]\n";

      ogreSubMesh->vertexData = new Ogre::VertexData();
      vertexData = ogreSubMesh->vertexData;
      vertexDecl = vertexData->vertexDeclaration;

      // The vertexDecl should contain positions, blending weights, normals,
      // diffiuse colors, specular colors, tex coords. In that order.
      vertexDecl->addElement(0, currOffset, Ogre::VET_FLOAT3,
                             Ogre::VES_POSITION);
      currOffset += Ogre::VertexElement::getTypeSize(Ogre::VET_FLOAT3);

      // TODO: blending weights

      // normals
      if (subMesh->GetNormalCount() > 0)
      {
        vertexDecl->addElement(0, currOffset, Ogre::VET_FLOAT3,
                               Ogre::VES_NORMAL);
        currOffset += Ogre::VertexElement::getTypeSize(Ogre::VET_FLOAT3);
      }

      // TODO: diffuse colors

      // TODO: specular colors

      // two dimensional texture coordinates
      if (subMesh->GetTexCoordCount() > 0)
      {
        vertexDecl->addElement(0, currOffset, Ogre::VET_FLOAT2,
            Ogre::VES_TEXTURE_COORDINATES, 0);
        currOffset += Ogre::VertexElement::getTypeSize(Ogre::VET_FLOAT2);
      }

      // allocate the vertex buffer
      vertexData->vertexCount = subMesh->GetVertexCount();

      vBuf = Ogre::HardwareBufferManager::getSingleton().createVertexBuffer(
                 vertexDecl->getVertexSize(0),
                 vertexData->vertexCount,
                 Ogre::HardwareBuffer::HBU_STATIC_WRITE_ONLY,
                 false);

      vertexData->vertexBufferBinding->setBinding(0, vBuf);
      vertices = static_cast<float*>(vBuf->lock(
                      Ogre::HardwareBuffer::HBL_DISCARD));

      if (_mesh->HasSkeleton())
      {
        common::Skeleton *skel = _mesh->GetSkeleton();
        for (unsigned int j = 0; j < subMesh->GetNodeAssignmentsCount(); j++)
        {
          common::NodeAssignment na = subMesh->GetNodeAssignment(j);
          Ogre::VertexBoneAssignment vba;
          vba.vertexIndex = na.vertexIndex;
          vba.boneIndex = ogreSkeleton->getBone(skel->GetNodeByHandle(
                              na.nodeIndex)->GetName())->getHandle();
          vba.weight = na.weight;
          ogreSubMesh->addBoneAssignment(vba);
        }
      }

      // allocate index buffer
      ogreSubMesh->indexData->indexCount = subMesh->GetIndexCount();

      ogreSubMesh->indexData->indexBuffer =
        Ogre::HardwareBufferManager::getSingleton().createIndexBuffer(
            Ogre::HardwareIndexBuffer::IT_32BIT,
            ogreSubMesh->indexData->indexCount,
            Ogre::HardwareBuffer::HBU_STATIC_WRITE_ONLY,
            false);

      iBuf = ogreSubMesh->indexData->indexBuffer;
      indices = static_cast<uint32_t*>(
          iBuf->lock(Ogre::HardwareBuffer::HBL_DISCARD));

      unsigned int j;

      // Add all the vertices
      for (j = 0; j < subMesh->GetVertexCount(); j++)
      {
        *vertices++ = subMesh->GetVertex(j).x;
        *vertices++ = subMesh->GetVertex(j).y;
        *vertices++ = subMesh->GetVertex(j).z;

        if (subMesh->GetNormalCount() > 0)
        {
          *vertices++ = subMesh->GetNormal(j).x;
          *vertices++ = subMesh->GetNormal(j).y;
          *vertices++ = subMesh->GetNormal(j).z;
        }

        if (subMesh->GetTexCoordCount() > 0)
        {
          *vertices++ = subMesh->GetTexCoord(j).x;
          *vertices++ = subMesh->GetTexCoord(j).y;
        }
      }

      // Add all the indices
      for (j = 0; j < subMesh->GetIndexCount(); j++)
        *indices++ = subMesh->GetIndex(j);

      const common::Material *material;
      material = _mesh->GetMaterial(subMesh->GetMaterialIndex());
      if (material)
      {
        rendering::Material::Update(material);
        ogreSubMesh->setMaterialName(material->GetName());
      }

      // Unlock
      vBuf->unlock();
      iBuf->unlock();
    }

    math::Vector3 max = _mesh->GetMax();
    math::Vector3 min = _mesh->GetMin();

    if (_mesh->HasSkeleton())
    {
      min = math::Vector3(-1, -1, -1);
      max = math::Vector3(1, 1, 1);
    }

    if (!max.IsFinite())
      gzthrow("Max bounding box is not finite[" << max << "]\n");

    if (!min.IsFinite())
      gzthrow("Min bounding box is not finite[" << min << "]\n");

    ogreMesh->_setBounds(Ogre::AxisAlignedBox(
          Ogre::Vector3(min.x, min.y, min.z),
          Ogre::Vector3(max.x, max.y, max.z)),
          false);

    // this line makes clear the mesh is loaded (avoids memory leaks)
    ogreMesh->load();
  }
  catch(Ogre::Exception &e)
  {
    gzerr << "Unable to insert mesh[" << e.getDescription() << "]" << std::endl;
  }
}

//////////////////////////////////////////////////
void Visual::UpdateFromMsg(const boost::shared_ptr< msgs::Visual const> &_msg)
{
  // TODO: Put back in, and check for performance improvements.
  /*if (msg->has_is_static() && msg->is_static())
    this->MakeStatic();
    */

  if (_msg->has_pose())
    this->SetPose(msgs::Convert(_msg->pose()));

  if (_msg->has_visible())
    this->SetVisible(_msg->visible());

  if (_msg->has_transparency())
    this->SetTransparency(_msg->transparency());

  if (_msg->has_material())
  {
    if (_msg->material().has_script())
    {
      for (int i = 0; i < _msg->material().script().uri_size(); ++i)
      {
        RenderEngine::Instance()->AddResourcePath(
            _msg->material().script().uri(i));
      }
      this->SetMaterial(_msg->material().script().name());
    }

    if (_msg->material().has_ambient())
      this->SetAmbient(msgs::Convert(_msg->material().ambient()));

    if (_msg->material().has_diffuse())
      this->SetDiffuse(msgs::Convert(_msg->material().diffuse()));

    if (_msg->material().has_specular())
      this->SetSpecular(msgs::Convert(_msg->material().specular()));

    if (_msg->material().has_emissive())
      this->SetEmissive(msgs::Convert(_msg->material().emissive()));

    if (_msg->material().has_shader_type())
    {
      if (_msg->material().shader_type() == msgs::Material::VERTEX)
      {
        this->SetShaderType("vertex");
      }
      else if (_msg->material().shader_type() == msgs::Material::PIXEL)
      {
        this->SetShaderType("pixel");
      }
      else if (_msg->material().shader_type() ==
          msgs::Material::NORMAL_MAP_OBJECT_SPACE)
      {
        this->SetShaderType("normal_map_object_space");
      }
      else if (_msg->material().shader_type() ==
          msgs::Material::NORMAL_MAP_TANGENT_SPACE)
      {
        this->SetShaderType("normal_map_tangent_space");
      }

      if (_msg->material().has_normal_map())
        this->SetNormalMap(_msg->material().normal_map());
    }
  }

  // TODO: Make sure this isn't necessary
  if (_msg->has_geometry() && _msg->geometry().has_type())
  {
    math::Vector3 scale(1, 1, 1);

    if (_msg->geometry().type() == msgs::Geometry::BOX)
    {
      scale = msgs::Convert(_msg->geometry().box().size());
    }
    else if (_msg->geometry().type() == msgs::Geometry::CYLINDER)
    {
      scale.x = _msg->geometry().cylinder().radius() * 2.0;
      scale.y = _msg->geometry().cylinder().radius() * 2.0;
      scale.z = _msg->geometry().cylinder().length();
    }
    else if (_msg->geometry().type() == msgs::Geometry::SPHERE)
      scale.x = scale.y = scale.z = _msg->geometry().sphere().radius() * 2.0;
    else if (_msg->geometry().type() == msgs::Geometry::PLANE)
    {
      scale.x = scale.y = 1.0;
      if (_msg->geometry().plane().has_size())
      {
        scale.x = _msg->geometry().plane().size().x();
        scale.y = _msg->geometry().plane().size().y();
      }
      scale.z = 1.0;
    }
    else if (_msg->geometry().type() == msgs::Geometry::IMAGE)
      scale.x = scale.y = scale.z = _msg->geometry().image().scale();
    else if (_msg->geometry().type() == msgs::Geometry::HEIGHTMAP)
      scale = msgs::Convert(_msg->geometry().heightmap().size());
    else if (_msg->geometry().type() == msgs::Geometry::MESH)
    {
      if (_msg->geometry().mesh().has_scale())
        scale = msgs::Convert(_msg->geometry().mesh().scale());
      else
        scale.x = scale.y = scale.z = 1.0;
    }
    else if (_msg->geometry().type() == msgs::Geometry::EMPTY)
      scale.x = scale.y = scale.z = 1.0;
    else
      gzerr << "Unknown geometry type[" << _msg->geometry().type() << "]\n";

    this->SetScale(scale);
  }

  /*if (msg->points.size() > 0)
  {
    DynamicLines *lines = this->AddDynamicLine(RENDERING_LINE_LIST);
    for (unsigned int i = 0; i < msg->points.size(); i++)
      lines->AddPoint(msg->points[i]);
  }
  */
}

//////////////////////////////////////////////////
VisualPtr Visual::GetParent() const
{
  return this->parent;
}

//////////////////////////////////////////////////
VisualPtr Visual::GetRootVisual()
{
  VisualPtr p = shared_from_this();
  while (p->GetParent() && p->GetParent()->GetName() != "__world_node__")
    p = p->GetParent();

  return p;
}

//////////////////////////////////////////////////
bool Visual::IsPlane() const
{
  if (this->sdf->HasElement("geometry"))
  {
    sdf::ElementPtr geomElem = this->sdf->GetElement("geometry");
    if (geomElem->HasElement("plane"))
      return true;
  }

  std::vector<VisualPtr>::const_iterator iter;
  for (iter = this->children.begin(); iter != this->children.end(); ++iter)
  {
    if ((*iter)->IsPlane())
      return true;
  }

  return false;
}

//////////////////////////////////////////////////
std::string Visual::GetMeshName() const
{
  if (this->sdf->HasElement("geometry"))
  {
    sdf::ElementPtr geomElem = this->sdf->GetElement("geometry");
    if (geomElem->HasElement("box"))
      return "unit_box";
    else if (geomElem->HasElement("sphere"))
      return "unit_sphere";
    else if (geomElem->HasElement("cylinder"))
      return "unit_cylinder";
    else if (geomElem->HasElement("plane"))
      return "unit_plane";
    else if (geomElem->HasElement("mesh") || geomElem->HasElement("heightmap"))
    {
      sdf::ElementPtr tmpElem = geomElem->GetElement("mesh");
      std::string filename;

<<<<<<< HEAD
      if (tmpElem->Get<std::string>("filename") != "__default__")
      {
        filename = tmpElem->Get<std::string>("filename");

        gzerr << "<mesh><filename>" << filename << "</filename></mesh>"
          << " is deprecated.\n";
        gzerr << "Use <mesh><uri>file://" << filename << "</uri></mesh>\n";
      }
      else
      {
        filename = common::find_file(tmpElem->Get<std::string>("uri"));
        if (filename == "__default__" || filename.empty())
          gzerr << "No mesh specified\n";
=======
      std::string uri = tmpElem->GetValueString("uri");
      if (uri.empty())
      {
        gzerr << "<uri> element missing for geometry element:\n";
        geomElem->PrintValues("  ");

        return std::string();
>>>>>>> 4ada83f1
      }

      filename = common::find_file(uri);

      if (filename == "__default__" || filename.empty())
        gzerr << "No mesh specified\n";

      return filename;
    }
  }

  return std::string();
}

//////////////////////////////////////////////////
void Visual::MoveToPositions(const std::vector<math::Pose> &_pts,
                             double _time,
                             boost::function<void()> _onComplete)
{
  Ogre::TransformKeyFrame *key;
  math::Vector3 start = this->GetWorldPose().pos;

  this->onAnimationComplete = _onComplete;

  std::string animName = this->GetName() + "_animation";

  Ogre::Animation *anim =
    this->sceneNode->getCreator()->createAnimation(animName, _time);
  anim->setInterpolationMode(Ogre::Animation::IM_SPLINE);

  Ogre::NodeAnimationTrack *strack = anim->createNodeTrack(0, this->sceneNode);

  key = strack->createNodeKeyFrame(0);
  key->setTranslate(Ogre::Vector3(start.x, start.y, start.z));
  key->setRotation(this->sceneNode->getOrientation());

  double dt = _time / (_pts.size()-1);
  double tt = 0;
  for (unsigned int i = 0; i < _pts.size(); i++)
  {
    key = strack->createNodeKeyFrame(tt);
    key->setTranslate(Ogre::Vector3(
          _pts[i].pos.x, _pts[i].pos.y, _pts[i].pos.z));
    key->setRotation(Conversions::Convert(_pts[i].rot));

    tt += dt;
  }

  this->animState =
    this->sceneNode->getCreator()->createAnimationState(animName);

  this->animState->setTimePosition(0);
  this->animState->setEnabled(true);
  this->animState->setLoop(false);
  this->prevAnimTime = common::Time::GetWallTime();

  if (!this->preRenderConnection)
    this->preRenderConnection =
      event::Events::ConnectPreRender(boost::bind(&Visual::Update, this));
}

//////////////////////////////////////////////////
void Visual::MoveToPosition(const math::Pose &_pose, double _time)
{
  Ogre::TransformKeyFrame *key;
  math::Vector3 start = this->GetWorldPose().pos;
  math::Vector3 rpy = _pose.rot.GetAsEuler();

  math::Quaternion rotFinal(0, rpy.y, rpy.z);

  std::string animName = this->GetName() + "_animation";

  Ogre::Animation *anim =
    this->sceneNode->getCreator()->createAnimation(animName, _time);
  anim->setInterpolationMode(Ogre::Animation::IM_SPLINE);

  Ogre::NodeAnimationTrack *strack = anim->createNodeTrack(0, this->sceneNode);

  key = strack->createNodeKeyFrame(0);
  key->setTranslate(Ogre::Vector3(start.x, start.y, start.z));
  key->setRotation(this->sceneNode->getOrientation());

  key = strack->createNodeKeyFrame(_time);
  key->setTranslate(Ogre::Vector3(_pose.pos.x, _pose.pos.y, _pose.pos.z));
  key->setRotation(Conversions::Convert(rotFinal));

  this->animState =
    this->sceneNode->getCreator()->createAnimationState(animName);

  this->animState->setTimePosition(0);
  this->animState->setEnabled(true);
  this->animState->setLoop(false);
  this->prevAnimTime = common::Time::GetWallTime();

  this->preRenderConnection =
    event::Events::ConnectPreRender(boost::bind(&Visual::Update, this));
}

//////////////////////////////////////////////////
void Visual::ShowBoundingBox()
{
  this->sceneNode->showBoundingBox(true);
}

//////////////////////////////////////////////////
void Visual::SetScene(ScenePtr _scene)
{
  this->scene = _scene;
}

//////////////////////////////////////////////////
ScenePtr Visual::GetScene() const
{
  return this->scene;
}

//////////////////////////////////////////////////
void Visual::ShowCollision(bool _show)
{
  if (this->GetName().find("__COLLISION_VISUAL__") != std::string::npos)
    this->SetVisible(_show);

  std::vector<VisualPtr>::iterator iter;
  for (iter = this->children.begin(); iter != this->children.end(); ++iter)
  {
    (*iter)->ShowCollision(_show);
  }
}

//////////////////////////////////////////////////
void Visual::ShowSkeleton(bool _show)
{
  double transp = 0.0;
  if (_show)
    transp = 0.5;

  ///  make the rest of the model transparent
  this->SetTransparency(transp);

  if (this->GetName().find("__SKELETON_VISUAL__") != std::string::npos)
    this->SetVisible(_show);

  std::vector<VisualPtr>::iterator iter;
  for (iter = this->children.begin(); iter != this->children.end(); ++iter)
  {
    (*iter)->ShowSkeleton(_show);
  }
}

//////////////////////////////////////////////////
void Visual::SetVisibilityFlags(uint32_t _flags)
{
  for (std::vector<VisualPtr>::iterator iter = this->children.begin();
       iter != this->children.end(); ++iter)
  {
    (*iter)->SetVisibilityFlags(_flags);
  }

  for (int i = 0; i < this->sceneNode->numAttachedObjects(); ++i)
  {
    this->sceneNode->getAttachedObject(i)->setVisibilityFlags(_flags);
  }

  for (unsigned int i = 0; i < this->sceneNode->numChildren(); ++i)
  {
    Ogre::SceneNode *sn = (Ogre::SceneNode*)(this->sceneNode->getChild(i));

    for (int j = 0; j < sn->numAttachedObjects(); ++j)
      sn->getAttachedObject(j)->setVisibilityFlags(_flags);
  }
}

//////////////////////////////////////////////////
void Visual::ShowJoints(bool _show)
{
  if (this->GetName().find("JOINT_VISUAL__") != std::string::npos)
    this->SetVisible(_show);

  std::vector<VisualPtr>::iterator iter;
  for (iter = this->children.begin(); iter != this->children.end(); ++iter)
  {
    (*iter)->ShowJoints(_show);
  }
}

//////////////////////////////////////////////////
void Visual::ShowCOM(bool _show)
{
  if (this->GetName().find("COM_VISUAL__") != std::string::npos)
    this->SetVisible(_show);

  std::vector<VisualPtr>::iterator iter;
  for (iter = this->children.begin(); iter != this->children.end(); ++iter)
  {
    (*iter)->ShowCOM(_show);
  }
}

//////////////////////////////////////////////////
void Visual::SetSkeletonPose(const msgs::PoseAnimation &_pose)
{
  if (!this->skeleton)
  {
    gzerr << "Visual " << this->GetName() << " has no skeleton.\n";
    return;
  }

  for (int i = 0; i < _pose.pose_size(); i++)
  {
    const msgs::Pose& bonePose = _pose.pose(i);
    if (!this->skeleton->hasBone(bonePose.name()))
      continue;
    Ogre::Bone *bone = this->skeleton->getBone(bonePose.name());
    Ogre::Vector3 p(bonePose.position().x(),
                    bonePose.position().y(),
                    bonePose.position().z());
    Ogre::Quaternion quat(Ogre::Quaternion(bonePose.orientation().w(),
                                           bonePose.orientation().x(),
                                           bonePose.orientation().y(),
                                           bonePose.orientation().z()));

    bone->setManuallyControlled(true);
    bone->setPosition(p);
    bone->setOrientation(quat);
  }
}


//////////////////////////////////////////////////
void Visual::LoadPlugins()
{
  if (this->sdf->HasElement("plugin"))
  {
    sdf::ElementPtr pluginElem = this->sdf->GetElement("plugin");
    while (pluginElem)
    {
      this->LoadPlugin(pluginElem);
      pluginElem = pluginElem->GetNextElement("plugin");
    }
  }


  for (std::vector<VisualPluginPtr>::iterator iter = this->plugins.begin();
       iter != this->plugins.end(); ++iter)
  {
    (*iter)->Init();
  }
}

//////////////////////////////////////////////////
void Visual::LoadPlugin(const std::string &_filename,
                       const std::string &_name,
                       sdf::ElementPtr _sdf)
{
  gazebo::VisualPluginPtr plugin = gazebo::VisualPlugin::Create(_filename,
                                                              _name);

  if (plugin)
  {
    if (plugin->GetType() != VISUAL_PLUGIN)
    {
      gzerr << "Visual[" << this->GetName() << "] is attempting to load "
            << "a plugin, but detected an incorrect plugin type. "
            << "Plugin filename[" << _filename << "] name[" << _name << "]\n";
      return;
    }
    plugin->Load(shared_from_this(), _sdf);
    this->plugins.push_back(plugin);

    if (this->initialized)
      plugin->Init();
  }
}

//////////////////////////////////////////////////
void Visual::RemovePlugin(const std::string &_name)
{
  std::vector<VisualPluginPtr>::iterator iter;
  for (iter = this->plugins.begin(); iter != this->plugins.end(); ++iter)
  {
    if ((*iter)->GetHandle() == _name)
    {
      this->plugins.erase(iter);
      break;
    }
  }
}

//////////////////////////////////////////////////
void Visual::LoadPlugin(sdf::ElementPtr _sdf)
{
  std::string pluginName = _sdf->GetValueString("name");
  std::string filename = _sdf->GetValueString("filename");
  this->LoadPlugin(filename, pluginName, _sdf);
}<|MERGE_RESOLUTION|>--- conflicted
+++ resolved
@@ -26,7 +26,6 @@
 #include "common/Assert.hh"
 #include "common/Events.hh"
 #include "common/Common.hh"
-#include "gazebo/common/Plugin.hh"
 
 #include "rendering/WireBox.hh"
 #include "rendering/Conversions.hh"
@@ -41,6 +40,7 @@
 #include "common/Skeleton.hh"
 #include "rendering/Material.hh"
 #include "rendering/Visual.hh"
+#include "gazebo/common/Plugin.hh"
 
 using namespace gazebo;
 using namespace rendering;
@@ -376,7 +376,7 @@
     this->parent->AttachVisual(shared_from_this());
 
   // Read the desired position and rotation of the mesh
-  pose = this->sdf->Get<math::Pose>("pose");
+  pose = this->sdf->GetValuePose("pose");
 
   std::string meshName = this->GetMeshName();
 
@@ -404,7 +404,7 @@
     for (unsigned int i = 0; i < ent->getNumSubEntities(); i++)
     {
       ent->getSubEntity(i)->setCustomParameter(1, Ogre::Vector4(
-          this->sdf->Get<double>("laser_retro"), 0.0, 0.0, 0.0));
+          this->sdf->GetValueDouble("laser_retro"), 0.0, 0.0, 0.0));
     }
   }
 
@@ -425,39 +425,34 @@
     if (matElem->HasElement("script"))
     {
       sdf::ElementPtr scriptElem = matElem->GetElement("script");
-<<<<<<< HEAD
-      std::string matUri = scriptElem->Get<std::string>("uri");
-      std::string matName = scriptElem->Get<std::string>("name");
-=======
       sdf::ElementPtr uriElem = scriptElem->GetElement("uri");
 
       // Add all the URI paths to the render engine
       while (uriElem)
       {
-        std::string matUri = uriElem->GetValueString();
+        std::string matUri = uriElem->Get<std::string>();
         if (!matUri.empty())
           RenderEngine::Instance()->AddResourcePath(matUri);
         uriElem = uriElem->GetNextElement("uri");
       }
 
-      std::string matName = scriptElem->GetValueString("name");
->>>>>>> 4ada83f1
+      std::string matName = scriptElem->Get<std::string>("name");
 
       if (!matName.empty())
         this->SetMaterial(matName);
     }
     else if (matElem->HasElement("ambient"))
-      this->SetAmbient(matElem->Get<common::Color>("ambient"));
+      this->SetAmbient(matElem->GetValueColor("ambient"));
     else if (matElem->HasElement("diffuse"))
-      this->SetDiffuse(matElem->Get<common::Color>("diffuse"));
+      this->SetDiffuse(matElem->GetValueColor("diffuse"));
     else if (matElem->HasElement("specular"))
-      this->SetSpecular(matElem->Get<common::Color>("specular"));
+      this->SetSpecular(matElem->GetValueColor("specular"));
     else if (matElem->HasElement("emissive"))
-      this->SetEmissive(matElem->Get<common::Color>("emissive"));
+      this->SetEmissive(matElem->GetValueColor("emissive"));
   }
 
   // Allow the mesh to cast shadows
-  this->SetCastShadows(this->sdf->Get<bool>("cast_shadows"));
+  this->SetCastShadows(this->sdf->GetValueBool("cast_shadows"));
   this->LoadPlugins();
 }
 
@@ -491,8 +486,6 @@
     {
       this->animState = NULL;
       this->sceneNode->getCreator()->destroyAnimation(
-          this->GetName() + "_animation");
-      this->sceneNode->getCreator()->destroyAnimationState(
           this->GetName() + "_animation");
       if (this->onAnimationComplete)
         this->onAnimationComplete();
@@ -686,28 +679,28 @@
 
     if (geomElem->HasElement("box"))
     {
-      result = geomElem->GetElement("box")->Get<math::Vector3>("size");
+      result = geomElem->GetElement("box")->GetValueVector3("size");
     }
     else if (geomElem->HasElement("sphere"))
     {
-      double r = geomElem->GetElement("sphere")->Get<double>("radius");
+      double r = geomElem->GetElement("sphere")->GetValueDouble("radius");
       result.Set(r * 2.0, r * 2.0, r * 2.0);
     }
     else if (geomElem->HasElement("cylinder"))
     {
-      double r = geomElem->GetElement("cylinder")->Get<double>("radius");
-      double l = geomElem->GetElement("cylinder")->Get<double>("length");
+      double r = geomElem->GetElement("cylinder")->GetValueDouble("radius");
+      double l = geomElem->GetElement("cylinder")->GetValueDouble("length");
       result.Set(r * 2.0, r * 2.0, l);
     }
     else if (geomElem->HasElement("plane"))
     {
       math::Vector2d size =
-        geomElem->GetElement("plane")->Get<math::Vector2d>("size");
+        geomElem->GetElement("plane")->GetValueVector2d("size");
       result.Set(size.x, size.y, 1);
     }
     else if (geomElem->HasElement("mesh"))
     {
-      result = geomElem->GetElement("mesh")->Get<math::Vector3>("scale");
+      result = geomElem->GetElement("mesh")->GetValueVector3("scale");
     }
   }
 
@@ -1389,7 +1382,7 @@
 std::string Visual::GetNormalMap() const
 {
   return this->sdf->GetElement("material")->GetElement(
-      "shader")->GetElement("normal_map")->Get<std::string>();
+      "shader")->GetElement("normal_map")->GetValueString();
 }
 
 //////////////////////////////////////////////////
@@ -1405,7 +1398,7 @@
 std::string Visual::GetShaderType() const
 {
   return this->sdf->GetElement("material")->GetElement(
-      "shader")->Get<std::string>("type");
+      "shader")->GetValueString("type");
 }
 
 //////////////////////////////////////////////////
@@ -2005,29 +1998,13 @@
       sdf::ElementPtr tmpElem = geomElem->GetElement("mesh");
       std::string filename;
 
-<<<<<<< HEAD
-      if (tmpElem->Get<std::string>("filename") != "__default__")
-      {
-        filename = tmpElem->Get<std::string>("filename");
-
-        gzerr << "<mesh><filename>" << filename << "</filename></mesh>"
-          << " is deprecated.\n";
-        gzerr << "Use <mesh><uri>file://" << filename << "</uri></mesh>\n";
-      }
-      else
-      {
-        filename = common::find_file(tmpElem->Get<std::string>("uri"));
-        if (filename == "__default__" || filename.empty())
-          gzerr << "No mesh specified\n";
-=======
-      std::string uri = tmpElem->GetValueString("uri");
+      std::string uri = tmpElem->Get<std::string>("uri");
       if (uri.empty())
       {
         gzerr << "<uri> element missing for geometry element:\n";
         geomElem->PrintValues("  ");
 
         return std::string();
->>>>>>> 4ada83f1
       }
 
       filename = common::find_file(uri);
