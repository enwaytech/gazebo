--- conflicted
+++ resolved
@@ -112,6 +112,9 @@
   this->dataPtr->sdf.reset(new sdf::Element);
   sdf::initFile("world.sdf", this->dataPtr->sdf);
 
+  this->dataPtr->initialSdf.reset(new sdf::Element);
+  sdf::initFile("world.sdf", this->dataPtr->initialSdf);
+
   // Keep this in the constructor for performance.
   // sdf::initFile causes disk access.
   this->dataPtr->factorySDF.reset(new sdf::SDF);
@@ -172,6 +175,8 @@
 {
   this->dataPtr->loaded = false;
   this->dataPtr->sdf = _sdf;
+
+  this->dataPtr->initialSdf->Copy(_sdf);
 
   if (this->dataPtr->sdf->Get<std::string>("name").empty())
     gzwarn << "create_world(world_name =["
@@ -2266,11 +2271,10 @@
   // Save the entire state when its the first call to OnLog.
   if (util::LogRecord::Instance()->FirstUpdate())
   {
-    this->dataPtr->sdf->Update();
     _stream << "<sdf version ='";
     _stream << SDF_VERSION;
     _stream << "'>\n";
-    _stream << this->dataPtr->sdf->ToString("");
+    _stream << this->dataPtr->initialSdf->ToString("");
     _stream << "</sdf>\n";
   }
   else if (this->dataPtr->states[bufferIndex].size() >= 1)
@@ -2561,27 +2565,12 @@
     }
     this->dataPtr->prevUnfilteredState = unfilteredState;
 
-<<<<<<< HEAD
-        static bool firstUpdate = true;
-        if (!firstUpdate)
-        {
-          // The first update thinks there are entities being inserted,
-          // but they're already present in the first world dump
-          auto insertions = diffState.Insertions();
-          this->dataPtr->prevStates[currState].SetInsertions(insertions);
-        }
-        else
-          firstUpdate = false;
-        auto deletions = diffState.Deletions();
-        this->dataPtr->prevStates[currState].SetDeletions(deletions);
-=======
     // Throttle state capture based on log recording frequency.
     auto simTime = this->GetSimTime();
     if ((simTime - this->dataPtr->logLastStateTime >=
         util::LogRecord::Instance()->Period()) || insertDelete)
     {
       int currState = (this->dataPtr->stateToggle + 1) % 2;
->>>>>>> 9624e066
 
       std::string filterStr = util::LogRecord::Instance()->Filter();
       // compute diff for filtered states
