/*
 * Copyright (C) 2012-2014 Open Source Robotics Foundation
 *
 * Licensed under the Apache License, Version 2.0 (the "License");
 * you may not use this file except in compliance with the License.
 * You may obtain a copy of the License at
 *
 * http://www.apache.org/licenses/LICENSE-2.0
 *
 * Unless required by applicable law or agreed to in writing, software
 * distributed under the License is distributed on an "AS IS" BASIS,
 * WITHOUT WARRANTIES OR CONDITIONS OF ANY KIND, either express or implied.
 * See the License for the specific language governing permissions and
 * limitations under the License.
 *
 */

#include <tinyxml.h>
#include <math.h>
#include <sstream>
#include <boost/algorithm/string.hpp>
#include <boost/lexical_cast.hpp>
<<<<<<< HEAD
=======
#include <boost/unordered_map.hpp>

#include "gazebo/math/Helpers.hh"
#include "gazebo/math/Angle.hh"
#include "gazebo/math/Vector2d.hh"
#include "gazebo/math/Vector3.hh"
#include "gazebo/math/Matrix4.hh"
#include "gazebo/math/Quaternion.hh"
>>>>>>> ad87c7b3
#include "gazebo/common/Console.hh"
#include "gazebo/common/Material.hh"
#include "gazebo/common/Mesh.hh"
#include "gazebo/common/Skeleton.hh"
#include "gazebo/common/SkeletonAnimation.hh"
#include "gazebo/common/SystemPaths.hh"
#include "gazebo/common/Exception.hh"
#include "gazebo/common/ColladaLoaderPrivate.hh"
#include "gazebo/common/ColladaLoader.hh"

using namespace gazebo;
using namespace common;

/////////////////////////////////////////////////
struct Vector3Hash : std::unary_function<const math::Vector3, std::size_t>
{
  std::size_t operator()(const math::Vector3 _v) const
  {
    std::size_t seed = 0;
    boost::hash_combine(seed, _v.x);
    boost::hash_combine(seed, _v.y);
    boost::hash_combine(seed, _v.z);
    return seed;
  }
};

/////////////////////////////////////////////////
struct Vector2dHash : std::unary_function<const math::Vector2d, std::size_t>
{
  std::size_t operator()(const math::Vector2d _v) const
  {
    std::size_t seed = 0;
    boost::hash_combine(seed, _v.x);
    boost::hash_combine(seed, _v.y);
    return seed;
  }
};

//////////////////////////////////////////////////
  ColladaLoader::ColladaLoader()
: MeshLoader(), dataPtr(new ColladaLoaderPrivate)
{
  this->dataPtr->meter = 1.0;
}

//////////////////////////////////////////////////
ColladaLoader::~ColladaLoader()
{
  delete this->dataPtr;
  this->dataPtr = 0;
}

//////////////////////////////////////////////////
Mesh *ColladaLoader::Load(const std::string &_filename)
{
  this->dataPtr->positionIds.clear();
  this->dataPtr->normalIds.clear();
  this->dataPtr->texcoordIds.clear();
  this->dataPtr->materialIds.clear();
  this->dataPtr->positionDuplicateMap.clear();
  this->dataPtr->normalDuplicateMap.clear();
  this->dataPtr->texcoordDuplicateMap.clear();

  // reset scale
  this->dataPtr->meter = 1.0;

  TiXmlDocument xmlDoc;

  this->dataPtr->path.clear();
  if (_filename.rfind('/') != std::string::npos)
  {
    this->dataPtr->path = _filename.substr(0, _filename.rfind('/'));
  }

  this->dataPtr->filename = _filename;
  if (!xmlDoc.LoadFile(_filename))
    gzerr << "Unable to load collada file[" << _filename << "]\n";

  this->dataPtr->colladaXml = xmlDoc.FirstChildElement("COLLADA");
  if (!this->dataPtr->colladaXml)
    gzerr << "Missing COLLADA tag\n";

  if (std::string(this->dataPtr->colladaXml->Attribute("version")) != "1.4.0" &&
      std::string(this->dataPtr->colladaXml->Attribute("version")) != "1.4.1")
    gzerr << "Invalid collada file. Must be version 1.4.0 or 1.4.1\n";

  TiXmlElement *assetXml =
      this->dataPtr->colladaXml->FirstChildElement("asset");
  if (assetXml)
  {
    TiXmlElement *unitXml = assetXml->FirstChildElement("unit");
    if (unitXml && unitXml->Attribute("meter"))
<<<<<<< HEAD
      this->meter = ignition::math::parseFloat(unitXml->Attribute("meter"));
=======
      this->dataPtr->meter = math::parseFloat(unitXml->Attribute("meter"));
>>>>>>> ad87c7b3
  }

  Mesh *mesh = new Mesh();
  mesh->SetPath(this->dataPtr->path);

  this->LoadScene(mesh);

  // This will make the model the correct size.
  mesh->Scale(this->dataPtr->meter);

  return mesh;
}

/////////////////////////////////////////////////
void ColladaLoader::LoadScene(Mesh *_mesh)
{
  TiXmlElement *sceneXml =
      this->dataPtr->colladaXml->FirstChildElement("scene");
  std::string sceneURL =
    sceneXml->FirstChildElement("instance_visual_scene")->Attribute("url");

  TiXmlElement *visSceneXml = this->GetElementId("visual_scene", sceneURL);

  if (!visSceneXml)
  {
    gzerr << "Unable to find visual_scene id ='" << sceneURL << "'\n";
    return;
  }

  TiXmlElement *nodeXml = visSceneXml->FirstChildElement("node");
  while (nodeXml)
  {
    this->LoadNode(nodeXml, _mesh, ignition::math::Matrix4d::Identity);
    nodeXml = nodeXml->NextSiblingElement("node");
  }
}

/////////////////////////////////////////////////
void ColladaLoader::LoadNode(TiXmlElement *_elem, Mesh *_mesh,
    const ignition::math::Matrix4d &_transform)
{
  TiXmlElement *nodeXml;
  TiXmlElement *instGeomXml;

  ignition::math::Matrix4d transform = this->LoadNodeTransform(_elem);
  transform = _transform * transform;

  if (_elem->Attribute("name"))
  {
    this->dataPtr->currentNodeName = _elem->Attribute("name");
  }

  nodeXml = _elem->FirstChildElement("node");
  while (nodeXml)
  {
    this->LoadNode(nodeXml, _mesh, transform);
    nodeXml = nodeXml->NextSiblingElement("node");
  }

  if (_elem->FirstChildElement("instance_node"))
  {
    std::string nodeURLStr =
      _elem->FirstChildElement("instance_node")->Attribute("url");

    nodeXml = this->GetElementId("node", nodeURLStr);
    if (!nodeXml)
    {
      gzerr << "Unable to find node[" << nodeURLStr << "]\n";
      return;
    }
    this->LoadNode(nodeXml, _mesh, transform);
    return;
  }
  else
    nodeXml = _elem;

  instGeomXml = nodeXml->FirstChildElement("instance_geometry");
  while (instGeomXml)
  {
    std::string geomURL = instGeomXml->Attribute("url");
    TiXmlElement *geomXml = this->GetElementId("geometry", geomURL);

    this->dataPtr->materialMap.clear();
    TiXmlElement *bindMatXml, *techniqueXml, *matXml;
    bindMatXml = instGeomXml->FirstChildElement("bind_material");
    while (bindMatXml)
    {
      if ((techniqueXml = bindMatXml->FirstChildElement("technique_common")))
      {
        matXml = techniqueXml->FirstChildElement("instance_material");
        while (matXml)
        {
          std::string symbol = matXml->Attribute("symbol");
          std::string target = matXml->Attribute("target");
          this->dataPtr->materialMap[symbol] = target;
          matXml = matXml->NextSiblingElement("instance_material");
        }
      }
      bindMatXml = bindMatXml->NextSiblingElement("bind_material");
    }

    this->LoadGeometry(geomXml, transform, _mesh);
    instGeomXml = instGeomXml->NextSiblingElement("instance_geometry");
  }

  TiXmlElement *instContrXml =
    nodeXml->FirstChildElement("instance_controller");
  while (instContrXml)
  {
    std::string contrURL = instContrXml->Attribute("url");
    TiXmlElement *contrXml = this->GetElementId("controller", contrURL);

    TiXmlElement *instSkelXml = instContrXml->FirstChildElement("skeleton");
    std::string rootURL = instSkelXml->GetText();
    TiXmlElement *rootNodeXml = this->GetElementId("node", rootURL);

    this->dataPtr->materialMap.clear();
    TiXmlElement *bindMatXml, *techniqueXml, *matXml;
    bindMatXml = instContrXml->FirstChildElement("bind_material");
    while (bindMatXml)
    {
      if ((techniqueXml = bindMatXml->FirstChildElement("technique_common")))
      {
        matXml = techniqueXml->FirstChildElement("instance_material");
        while (matXml)
        {
          std::string symbol = matXml->Attribute("symbol");
          std::string target = matXml->Attribute("target");
          this->dataPtr->materialMap[symbol] = target;
          matXml = matXml->NextSiblingElement("instance_material");
        }
      }
      bindMatXml = bindMatXml->NextSiblingElement("bind_material");
    }

    this->LoadController(contrXml, rootNodeXml, transform, _mesh);
    instContrXml = instContrXml->NextSiblingElement("instance_controller");
  }
}

/////////////////////////////////////////////////
ignition::math::Matrix4d ColladaLoader::LoadNodeTransform(TiXmlElement *_elem)
{
  ignition::math::Matrix4d transform(ignition::math::Matrix4d::Identity);

  if (_elem->FirstChildElement("matrix"))
  {
    std::string matrixStr = _elem->FirstChildElement("matrix")->GetText();
    std::istringstream iss(matrixStr);
    std::vector<double> values(16);
    for (unsigned int i = 0; i < 16; i++)
      iss >> values[i];
    transform.Set(values[0], values[1], values[2], values[3],
        values[4], values[5], values[6], values[7],
        values[8], values[9], values[10], values[11],
        values[12], values[13], values[14], values[15]);
  }
  else
  {
    if (_elem->FirstChildElement("translate"))
    {
      std::string transStr = _elem->FirstChildElement("translate")->GetText();
<<<<<<< HEAD
      ignition::math::Vector3d translate;
      translate = boost::lexical_cast<ignition::math::Vector3d>(transStr);
      // translate *= this->meter;
      transform.Translate(translate);
=======
      math::Vector3 translate;
      translate = boost::lexical_cast<math::Vector3>(transStr);
      // translate *= this->dataPtr->meter;
      transform.SetTranslate(translate);
>>>>>>> ad87c7b3
    }

    TiXmlElement *rotateXml = _elem->FirstChildElement("rotate");
    while (rotateXml)
    {
      ignition::math::Matrix4d mat = ignition::math::Matrix4d::Identity;
      ignition::math::Vector3d axis;
      double angle;

      std::string rotateStr = rotateXml->GetText();
      std::istringstream iss(rotateStr);

      iss >> axis;
      iss >> angle;
      mat.Axis(axis, IGN_DTOR(angle));

      transform = transform * mat;

      rotateXml = rotateXml->NextSiblingElement("rotate");
    }

    if (_elem->FirstChildElement("scale"))
    {
      std::string scaleStr = _elem->FirstChildElement("scale")->GetText();
      ignition::math::Vector3d scale;
      scale = boost::lexical_cast<ignition::math::Vector3d>(scaleStr);
      ignition::math::Matrix4d scaleMat;
      scaleMat.Scale(scale);
      transform = transform * scaleMat;
    }
  }

  return transform;
}

/////////////////////////////////////////////////
void ColladaLoader::LoadController(TiXmlElement *_contrXml,
      TiXmlElement *_skelXml, const ignition::math::Matrix4d &_transform,
      Mesh *_mesh)
{
  Skeleton *skeleton = new Skeleton(this->LoadSkeletonNodes(_skelXml, NULL));
  _mesh->SetSkeleton(skeleton);

  TiXmlElement *rootXml = _contrXml->GetDocument()->RootElement();

  if (rootXml->FirstChildElement("library_animations"))
    this->LoadAnimations(rootXml->FirstChildElement("library_animations"),
        skeleton);

  TiXmlElement *skinXml = _contrXml->FirstChildElement("skin");
  std::string geomURL = skinXml->Attribute("source");

  ignition::math::Matrix4d bindTrans;
  std::string matrixStr =
        skinXml->FirstChildElement("bind_shape_matrix")->GetText();
  std::istringstream iss(matrixStr);
  std::vector<double> values(16);
  for (unsigned int i = 0; i < 16; i++)
    iss >> values[i];
  bindTrans.Set(values[0], values[1], values[2], values[3],
                values[4], values[5], values[6], values[7],
                values[8], values[9], values[10], values[11],
                values[12], values[13], values[14], values[15]);

  skeleton->SetBindShapeTransform(bindTrans);

  TiXmlElement *jointsXml = skinXml->FirstChildElement("joints");
  std::string jointsURL, invBindMatURL;
  TiXmlElement *inputXml = jointsXml->FirstChildElement("input");
  while (inputXml)
  {
    std::string semantic = inputXml->Attribute("semantic");
    std::string source = inputXml->Attribute("source");
    if (semantic == "JOINT")
      jointsURL = source;
    else
    {
      if (semantic == "INV_BIND_MATRIX")
        invBindMatURL = source;
    }
    inputXml = inputXml->NextSiblingElement("input");
  }

  jointsXml = this->GetElementId("source", jointsURL);

  if (!jointsXml)
  {
    gzerr << "Could not find node[" << jointsURL << "]\n";
    gzthrow("Faild to parse skinning information in Collada file.");
  }

  std::string jointsStr = jointsXml->FirstChildElement("Name_array")->GetText();

  std::vector<std::string> joints;
  boost::split(joints, jointsStr, boost::is_any_of("   "));

  TiXmlElement *invBMXml = this->GetElementId("source", invBindMatURL);

  if (!invBMXml)
  {
    gzerr << "Could not find node[" << invBindMatURL << "]\n";
    gzthrow("Faild to parse skinning information in Collada file.");
  }

  std::string posesStr = invBMXml->FirstChildElement("float_array")->GetText();

  std::vector<std::string> strs;
  boost::split(strs, posesStr, boost::is_any_of("   "));

  for (unsigned int i = 0; i < joints.size(); i++)
  {
    unsigned int id = i * 16;
    ignition::math::Matrix4d mat;
    mat.Set(ignition::math::parseFloat(strs[id +  0]),
            ignition::math::parseFloat(strs[id +  1]),
            ignition::math::parseFloat(strs[id +  2]),
            ignition::math::parseFloat(strs[id +  3]),
            ignition::math::parseFloat(strs[id +  4]),
            ignition::math::parseFloat(strs[id +  5]),
            ignition::math::parseFloat(strs[id +  6]),
            ignition::math::parseFloat(strs[id +  7]),
            ignition::math::parseFloat(strs[id +  8]),
            ignition::math::parseFloat(strs[id +  9]),
            ignition::math::parseFloat(strs[id + 10]),
            ignition::math::parseFloat(strs[id + 11]),
            ignition::math::parseFloat(strs[id + 12]),
            ignition::math::parseFloat(strs[id + 13]),
            ignition::math::parseFloat(strs[id + 14]),
            ignition::math::parseFloat(strs[id + 15]));

    skeleton->GetNodeByName(joints[i])->SetInverseBindTransform(mat);
  }

  TiXmlElement *vertWeightsXml = skinXml->FirstChildElement("vertex_weights");

  inputXml = vertWeightsXml->FirstChildElement("input");
  unsigned int jOffset = 0;
  unsigned int wOffset = 0;
  std::string weightsURL;
  while (inputXml)
  {
    std::string semantic = inputXml->Attribute("semantic");
    std::string source = inputXml->Attribute("source");
    int offset;
    inputXml->Attribute("offset", &offset);

    if (semantic == "JOINT")
      jOffset = offset;
    else
      if (semantic == "WEIGHT")
      {
        weightsURL = source;
        wOffset = offset;
      }
    inputXml = inputXml->NextSiblingElement("input");
  }

  TiXmlElement *weightsXml = this->GetElementId("source", weightsURL);

  std::string wString = weightsXml->FirstChildElement("float_array")->GetText();
  std::vector<std::string> wStrs;
  boost::split(wStrs, wString, boost::is_any_of("   "));

  std::vector<float> weights;
  for (unsigned int i = 0; i < wStrs.size(); i++)
    weights.push_back(ignition::math::parseFloat(wStrs[i]));

  std::string cString = vertWeightsXml->FirstChildElement("vcount")->GetText();
  std::string vString = vertWeightsXml->FirstChildElement("v")->GetText();
  std::vector<std::string> vCountStrs;
  std::vector<std::string> vStrs;

  boost::split(vCountStrs, cString, boost::is_any_of("   "));
  boost::split(vStrs, vString, boost::is_any_of("   "));

  std::vector<unsigned int> vCount;
  std::vector<unsigned int> v;

  for (unsigned int i = 0; i < vCountStrs.size(); i++)
    vCount.push_back(ignition::math::parseInt(vCountStrs[i]));

  for (unsigned int i = 0; i < vStrs.size(); i++)
    v.push_back(ignition::math::parseInt(vStrs[i]));

  skeleton->SetNumVertAttached(vCount.size());

  unsigned int vIndex = 0;
  for (unsigned int i = 0; i < vCount.size(); i++)
  {
    for (unsigned int j = 0; j < vCount[i]; j++)
    {
      skeleton->AddVertNodeWeight(i, joints[v[vIndex + jOffset]],
                                    weights[v[vIndex + wOffset]]);
      vIndex += (jOffset + wOffset + 1);
    }
  }

  TiXmlElement *geomXml = this->GetElementId("geometry", geomURL);
  this->LoadGeometry(geomXml, _transform, _mesh);
}

/////////////////////////////////////////////////
void ColladaLoader::LoadAnimations(TiXmlElement *_xml, Skeleton *_skel)
{
  TiXmlElement *childXml = _xml->FirstChildElement("animation");
  if (childXml->FirstChildElement("animation"))
  {
    while (childXml)
    {
      this->LoadAnimationSet(childXml, _skel);
      childXml->NextSiblingElement("animation");
    }
  }
  else
    this->LoadAnimationSet(_xml, _skel);
}

/////////////////////////////////////////////////
void ColladaLoader::LoadAnimationSet(TiXmlElement *_xml, Skeleton *_skel)
{
  std::stringstream animName;
  if (_xml->Attribute("name"))
    animName << _xml->Attribute("name");
  else
    if (_xml->Attribute("id"))
      animName << _xml->Attribute("id");
    else
      animName << "animation" << (_skel->GetNumAnimations() + 1);

  RawSkeletonAnim animation;

  TiXmlElement *animXml = _xml->FirstChildElement("animation");
  while (animXml)
  {
    TiXmlElement *chanXml = animXml->FirstChildElement("channel");

    while (chanXml)
    {
      std::string sourceURL = chanXml->Attribute("source");
      std::string targetStr = chanXml->Attribute("target");

      std::string targetBone = targetStr.substr(0, targetStr.find('/'));
      char sep = '0';
      if (targetStr.find('(') != std::string::npos)
        sep = '(';
      else
        if (targetStr.find('.') != std::string::npos)
          sep = '.';

      std::string targetTrans;
      if (sep == '0')
        targetTrans = targetStr.substr(targetStr.find('/') + 1);
      else
        targetTrans = targetStr.substr(targetStr.find('/') + 1,
                          targetStr.find(sep) - targetStr.find('/') - 1);

      std::string idxStr = targetStr.substr(targetStr.find(sep) + 1);
      int idx1 = -1;
      int idx2 = -1;

      if (sep == '.')
        idx1 = (idxStr == "X") ? 0 : ((idxStr == "Y") ? 1 : ((idxStr == "Z")
            ? 2 : ((idxStr == "ANGLE") ? 3 : -1)));
      else
        if (sep == '(')
        {
          std::string idx1Str = idxStr.substr(0, 1);
          idx1 = ignition::math::parseInt(idx1Str);
          if (idxStr.length() > 4)
          {
            std::string idx2Str = idxStr.substr(3, 1);
            idx2 = ignition::math::parseInt(idx2Str);
          }
        }

      TiXmlElement *frameTimesXml = NULL;
      TiXmlElement *frameTransXml = NULL;

      TiXmlElement *sampXml = this->GetElementId("sampler", sourceURL);
      TiXmlElement *inputXml = sampXml->FirstChildElement("input");
      while (inputXml)
      {
        std::string semantic = inputXml->Attribute("semantic");
        if (semantic == "INPUT")
          frameTimesXml = this->GetElementId("source",
                              inputXml->Attribute("source"));
        else
          if (semantic == "OUTPUT")
            frameTransXml = this->GetElementId("source",
                              inputXml->Attribute("source"));
        /// FIXME interpolation semantic?

        inputXml = inputXml->NextSiblingElement("input");
      }
      TiXmlElement *timeArray = frameTimesXml->FirstChildElement("float_array");
      std::string timeStr = timeArray->GetText();
      std::vector<std::string> timeStrs;
      boost::split(timeStrs, timeStr, boost::is_any_of("   "));

      std::vector<double> times;
      for (unsigned int i = 0; i < timeStrs.size(); i++)
        times.push_back(ignition::math::parseFloat(timeStrs[i]));

      TiXmlElement *output = frameTransXml->FirstChildElement("float_array");
      std::string outputStr = output->GetText();
      std::vector<std::string> outputStrs;
      boost::split(outputStrs, outputStr, boost::is_any_of("   "));

      std::vector<double> values;
      for (unsigned int i = 0; i < outputStrs.size(); i++)
        values.push_back(ignition::math::parseFloat(outputStrs[i]));

      TiXmlElement *accessor =
        frameTransXml->FirstChildElement("technique_common");
      accessor = accessor->FirstChildElement("accessor");

      unsigned int stride =
        ignition::math::parseInt(accessor->Attribute("stride"));

      for (unsigned int i = 0; i < times.size(); i++)
      {
        if (animation[targetBone].find(times[i]) == animation[targetBone].end())
          animation[targetBone][times[i]] =
                      _skel->GetNodeById(targetBone)->GetTransforms();

        std::vector<NodeTransform> *frame = &animation[targetBone][times[i]];

        for (unsigned int j = 0; j < (*frame).size(); j++)
        {
          NodeTransform *nt = &((*frame)[j]);
          if (nt->GetSID() == targetTrans)
          {
            if (idx1 != -1)
            {
              int index = (idx2 == -1) ? idx1 : (idx1 * 4) + idx2;
              nt->SetComponent(index, values[i]);
            }
            else
              for (unsigned int k = 0; k < stride; k++)
                nt->SetComponent(k, values[(i*stride) + k]);
          }
        }
      }

      chanXml = chanXml->NextSiblingElement("channel");
    }

    animXml = animXml->NextSiblingElement("animation");
  }

  SkeletonAnimation *anim = new SkeletonAnimation(animName.str());

  for (RawSkeletonAnim::iterator iter = animation.begin();
        iter != animation.end(); ++iter)
    for (RawNodeAnim::iterator niter = iter->second.begin();
          niter != iter->second.end(); ++niter)
    {
      ignition::math::Matrix4d transform(ignition::math::Matrix4d::Identity);
      for (unsigned int i = 0; i < niter->second.size(); i++)
      {
        niter->second[i].RecalculateMatrix();
        transform = transform * niter->second[i]();
      }
      anim->AddKeyFrame(iter->first, niter->first, transform);
    }

  _skel->AddAnimation(anim);
}

/////////////////////////////////////////////////
SkeletonNode* ColladaLoader::LoadSkeletonNodes(TiXmlElement *_xml,
      SkeletonNode *_parent)
{
  std::string name;
  if (_xml->Attribute("sid"))
    name = _xml->Attribute("sid");
  else
    name = _xml->Attribute("name");

  SkeletonNode* node = new SkeletonNode(_parent, name, _xml->Attribute("id"));

  if (std::string(_xml->Attribute("type")) == std::string("NODE"))
    node->SetType(SkeletonNode::NODE);

  this->SetSkeletonNodeTransform(_xml, node);

  TiXmlElement *childXml = _xml->FirstChildElement("node");
  while (childXml)
  {
    this->LoadSkeletonNodes(childXml, node);
    childXml = childXml->NextSiblingElement("node");
  }
  return node;
}

/////////////////////////////////////////////////
void ColladaLoader::SetSkeletonNodeTransform(TiXmlElement *_elem,
      SkeletonNode *_node)
{
  ignition::math::Matrix4d transform(ignition::math::Matrix4d::Identity);

  if (_elem->FirstChildElement("matrix"))
  {
    std::string matrixStr = _elem->FirstChildElement("matrix")->GetText();
    std::istringstream iss(matrixStr);
    std::vector<double> values(16);
    for (unsigned int i = 0; i < 16; i++)
      iss >> values[i];
    transform.Set(values[0], values[1], values[2], values[3],
        values[4], values[5], values[6], values[7],
        values[8], values[9], values[10], values[11],
        values[12], values[13], values[14], values[15]);

    NodeTransform nt(transform);
    nt.SetSourceValues(transform);
    if (_elem->FirstChildElement("matrix")->Attribute("sid"))
      nt.SetSID(_elem->FirstChildElement("matrix")->Attribute("sid"));
    _node->AddRawTransform(nt);
  }
  else
  {
    if (_elem->FirstChildElement("translate"))
    {
      std::string transStr = _elem->FirstChildElement("translate")->GetText();
<<<<<<< HEAD
      ignition::math::Vector3d translate;
      translate = boost::lexical_cast<ignition::math::Vector3d>(transStr);
      // translate *= this->meter;
      transform.Translate(translate);
=======
      math::Vector3 translate;
      translate = boost::lexical_cast<math::Vector3>(transStr);
      // translate *= this->dataPtr->meter;
      transform.SetTranslate(translate);
>>>>>>> ad87c7b3

      NodeTransform nt(transform);
      if (_elem->FirstChildElement("translate")->Attribute("sid"))
        nt.SetSID(_elem->FirstChildElement("translate")->Attribute("sid"));
      nt.SetType(NodeTransform::TRANSLATE);
      nt.SetSourceValues(translate);
      _node->AddRawTransform(nt);
    }

    TiXmlElement *rotateXml = _elem->FirstChildElement("rotate");
    while (rotateXml)
    {
      ignition::math::Matrix4d mat = ignition::math::Matrix4d::Identity;
      ignition::math::Vector3d axis;
      double angle;

      std::string rotateStr = rotateXml->GetText();
      std::istringstream iss(rotateStr);

      iss >> axis;
      iss >> angle;
      mat.Axis(axis, IGN_DTOR(angle));

      NodeTransform nt(mat);
      if (rotateXml->Attribute("sid"))
        nt.SetSID(rotateXml->Attribute("sid"));
      nt.SetType(NodeTransform::ROTATE);
      nt.SetSourceValues(axis, angle);
      _node->AddRawTransform(nt);

      transform = transform * mat;

      rotateXml = rotateXml->NextSiblingElement("rotate");
    }

    if (_elem->FirstChildElement("scale"))
    {
      std::string scaleStr = _elem->FirstChildElement("scale")->GetText();
      ignition::math::Vector3d scale;
      scale = boost::lexical_cast<ignition::math::Vector3d>(scaleStr);
      ignition::math::Matrix4d scaleMat;
      scaleMat.Scale(scale);

      NodeTransform nt(scaleMat);
      if (_elem->FirstChildElement("matrix")->Attribute("sid"))
        nt.SetSID(_elem->FirstChildElement("matrix")->Attribute("sid"));
      nt.SetType(NodeTransform::SCALE);
      nt.SetSourceValues(scale);
      _node->AddRawTransform(nt);

      transform = transform * scaleMat;
    }
  }

  _node->SetTransform(transform);
}

/////////////////////////////////////////////////
void ColladaLoader::LoadGeometry(TiXmlElement *_xml,
    const ignition::math::Matrix4d &_transform, Mesh *_mesh)
{
  TiXmlElement *meshXml = _xml->FirstChildElement("mesh");
  TiXmlElement *childXml;

  if (!meshXml)
    return;

  childXml = meshXml->FirstChildElement("triangles");
  while (childXml)
  {
    this->LoadTriangles(childXml, _transform, _mesh);
    childXml = childXml->NextSiblingElement("triangles");
  }

  childXml = meshXml->FirstChildElement("polylist");
  while (childXml)
  {
    this->LoadPolylist(childXml, _transform, _mesh);
    childXml = childXml->NextSiblingElement("polylist");
  }

  childXml = meshXml->FirstChildElement("lines");
  while (childXml)
  {
    this->LoadLines(childXml, _transform, _mesh);
    childXml = childXml->NextSiblingElement("lines");
  }
}

/////////////////////////////////////////////////
TiXmlElement *ColladaLoader::GetElementId(const std::string &_name,
                                          const std::string &_id)
{
  return this->GetElementId(this->dataPtr->colladaXml, _name, _id);
}

/////////////////////////////////////////////////
TiXmlElement *ColladaLoader::GetElementId(TiXmlElement *_parent,
    const std::string &_name,
    const std::string &_id)
{
  std::string id = _id;
  if (id.length() > 0 && id[0] == '#')
    id.erase(0, 1);

  if ((id.empty() && _parent->Value() == _name) ||
      (_parent->Attribute("id") && _parent->Attribute("id") == id) ||
      (_parent->Attribute("sid") && _parent->Attribute("sid") == id))
  {
    return _parent;
  }

  TiXmlElement *elem = _parent->FirstChildElement();
  while (elem)
  {
    TiXmlElement *result = this->GetElementId(elem, _name, _id);
    if (result)
    {
      return result;
    }

    elem = elem->NextSiblingElement();
  }

  return NULL;
}

/////////////////////////////////////////////////
void ColladaLoader::LoadVertices(const std::string &_id,
    const ignition::math::Matrix4d &_transform,
    std::vector<ignition::math::Vector3d> &_verts,
    std::vector<ignition::math::Vector3d> &_norms)
{
  std::map<unsigned int, unsigned int> vertDup;
  std::map<unsigned int, unsigned int> normDup;
  this->LoadVertices(_id, _transform, _verts, _norms, vertDup, normDup);
}

/////////////////////////////////////////////////
void ColladaLoader::LoadVertices(const std::string &_id,
    const math::Matrix4 &_transform,
    std::vector<math::Vector3> &_verts,
    std::vector<math::Vector3> &_norms,
    std::map<unsigned int, unsigned int> &_vertDups,
    std::map<unsigned int, unsigned int> &_normDups)
{
  TiXmlElement *verticesXml = this->GetElementId(this->dataPtr->colladaXml,
                                                 "vertices", _id);

  if (!verticesXml)
  {
    gzerr << "Unable to find vertices[" << _id << "] in collada file\n";
    return;
  }

  TiXmlElement *inputXml = verticesXml->FirstChildElement("input");
  while (inputXml)
  {
    std::string semantic = inputXml->Attribute("semantic");
    std::string sourceStr = inputXml->Attribute("source");
    if (semantic == "NORMAL")
    {
      this->LoadNormals(sourceStr, _transform, _norms, _normDups);
    }
    else if (semantic == "POSITION")
    {
      this->LoadPositions(sourceStr, _transform, _verts, _vertDups);
    }

    inputXml = inputXml->NextSiblingElement("input");
  }
}

/////////////////////////////////////////////////
void ColladaLoader::LoadPositions(const std::string &_id,
<<<<<<< HEAD
    const ignition::math::Matrix4d &_transform,
    std::vector<ignition::math::Vector3d> &_values)
=======
    const math::Matrix4 &_transform,
    std::vector<math::Vector3> &_values,
    std::map<unsigned int, unsigned int> &_duplicates)
>>>>>>> ad87c7b3
{
  if (this->dataPtr->positionIds.find(_id) != this->dataPtr->positionIds.end())
  {
    _values = this->dataPtr->positionIds[_id];
    _duplicates = this->dataPtr->positionDuplicateMap[_id];
    return;
  }

  TiXmlElement *sourceXml = this->GetElementId("source", _id);
  TiXmlElement *floatArrayXml = sourceXml->FirstChildElement("float_array");
  if (!floatArrayXml)
  {
    gzerr << "Vertex source missing float_array element\n";
    return;
  }
  std::string valueStr = floatArrayXml->GetText();

  boost::unordered_map<math::Vector3, unsigned int, Vector3Hash> unique;

  std::vector<std::string> strs;
  std::vector<std::string>::iterator iter, end;
  boost::split(strs, valueStr, boost::is_any_of("   "));

  end = strs.end();
  for (iter = strs.begin(); iter != end; iter += 3)
  {
    ignition::math::Vector3d vec(ignition::math::parseFloat(*iter),
        ignition::math::parseFloat(*(iter+1)),
        ignition::math::parseFloat(*(iter+2)));
    vec = _transform * vec;
    _values.push_back(vec);

    // create a map of duplicate indices
    if (unique.find(vec) != unique.end())
      _duplicates[_values.size()-1] = unique[vec];
    else
      unique[vec] = _values.size()-1;
  }

  this->dataPtr->positionDuplicateMap[_id] = _duplicates;
  this->dataPtr->positionIds[_id] = _values;
}

/////////////////////////////////////////////////
void ColladaLoader::LoadNormals(const std::string &_id,
<<<<<<< HEAD
    const ignition::math::Matrix4d &_transform,
    std::vector<ignition::math::Vector3d> &_values)
{
  ignition::math::Matrix4d rotMat = _transform;
  rotMat.Translate(ignition::math::Vector3d::Zero);
=======
    const math::Matrix4 &_transform,
    std::vector<math::Vector3> &_values,
    std::map<unsigned int, unsigned int> &_duplicates)
{
  if (this->dataPtr->normalIds.find(_id) != this->dataPtr->normalIds.end())
  {
    _values = this->dataPtr->normalIds[_id];
    _duplicates = this->dataPtr->normalDuplicateMap[_id];
    return;
  }

  math::Matrix4 rotMat = _transform;
  rotMat.SetTranslate(math::Vector3::Zero);
>>>>>>> ad87c7b3

  TiXmlElement *normalsXml = this->GetElementId("source", _id);
  if (!normalsXml)
  {
    gzerr << "Unable to find normals[" << _id << "] in collada file\n";
    return;
  }

  TiXmlElement *floatArrayXml = normalsXml->FirstChildElement("float_array");
  if (!floatArrayXml)
  {
    gzwarn << "Normal source missing float_array element\n";
    return;
  }

  boost::unordered_map<math::Vector3, unsigned int, Vector3Hash> unique;

  std::string valueStr = floatArrayXml->GetText();
  std::istringstream iss(valueStr);
  do
  {
    ignition::math::Vector3d vec;
    iss >> vec;
    if (iss)
    {
      vec = rotMat * vec;
      vec.Normalize();
      _values.push_back(vec);

      // create a map of duplicate indices
      if (unique.find(vec) != unique.end())
        _duplicates[_values.size()-1] = unique[vec];
      else
        unique[vec] = _values.size()-1;
    }
  } while (iss);

  this->dataPtr->normalDuplicateMap[_id] = _duplicates;
  this->dataPtr->normalIds[_id] = _values;
}

/////////////////////////////////////////////////
void ColladaLoader::LoadTexCoords(const std::string &_id,
<<<<<<< HEAD
    std::vector<ignition::math::Vector2d> &_values)
=======
    std::vector<math::Vector2d> &_values,
    std::map<unsigned int, unsigned int> &_duplicates)
>>>>>>> ad87c7b3
{
  if (this->dataPtr->texcoordIds.find(_id) != this->dataPtr->texcoordIds.end())
  {
    _values = this->dataPtr->texcoordIds[_id];
    _duplicates = this->dataPtr->texcoordDuplicateMap[_id];
    return;
  }

  int stride = 0;
  int texCount = 0;
  int totCount = 0;

  // Get the source element for the texture coordinates.
  TiXmlElement *xml = this->GetElementId("source", _id);
  if (!xml)
  {
    gzerr << "Unable to find tex coords[" << _id << "] in collada file\n";
    return;
  }

  // Get the array of float values. These are the raw values for the texture
  // coordinates.
  TiXmlElement *floatArrayXml = xml->FirstChildElement("float_array");
  if (!floatArrayXml)
  {
    gzerr << "Normal source missing float_array element\n";
    return;
  }

  // The technique_common holds an <accessor> element that indicates how to
  // parse the float array.
  xml = xml->FirstChildElement("technique_common");
  if (!xml)
  {
    gzerr << "Unable to find technique_common element for texture "
          << "coordinates with id[" << _id << "]\n";
    return;
  }

  // Get the accessor XML element.
  xml = xml->FirstChildElement("accessor");
  if (!xml)
  {
    gzerr << "Unable to find <accessor> as a child of <technique_common> "
          << "for texture coordinates with id[" << _id << "]\n";
    return;
  }

  // Read in the total number of texture coordinate values
  if (floatArrayXml->Attribute("count"))
    totCount = boost::lexical_cast<int>(floatArrayXml->Attribute("count"));
  else
  {
    gzerr << "<float_array> has no count attribute in texture coordinate "
          << "element with id[" << _id << "]\n";
    return;
  }

  // Read in the stride for the texture coordinate values. The stride
  // indicates the number of values in the float array the comprise
  // a complete texture coordinate.
  if (xml->Attribute("stride"))
    stride = boost::lexical_cast<int>(xml->Attribute("stride"));
  else
  {
    gzerr << "<accessor> has no stride attribute in texture coordinate element "
          << "with id[" << _id << "]\n";
    return;
  }

  // Read in the count of texture coordinates.
  if (xml->Attribute("count"))
    texCount = boost::lexical_cast<int>(xml->Attribute("count"));
  else
  {
    gzerr << "<accessor> has no count attribute in texture coordinate element "
          << "with id[" << _id << "]\n";
    return;
  }

  // \TODO This is a good a GZ_ASSERT
  // The total number of texture values should equal the stride multiplied
  // by the number of texture coordinates.
  if (texCount * stride != totCount)
  {
    gzerr << "Error reading texture coordinates. Coordinate counts in element "
             "with id[" << _id << "] do not add up correctly\n";
    return;
  }

  boost::unordered_map<math::Vector2d, unsigned int, Vector2dHash> unique;

  // Read the raw texture values, and split them on spaces.
  std::string valueStr = floatArrayXml->GetText();
  std::vector<std::string> values;
  boost::split(values, valueStr, boost::is_any_of(" "));

  // Read in all the texture coordinates.
  for (int i = 0; i < totCount; i += stride)
  {
    // We only handle 2D texture coordinates right now.
<<<<<<< HEAD
    _values.push_back(ignition::math::Vector2d(
          boost::lexical_cast<double>(values[i]),
          1.0 - boost::lexical_cast<double>(values[i+1])));
=======
    math::Vector2d vec(boost::lexical_cast<double>(values[i]),
          1.0 - boost::lexical_cast<double>(values[i+1]));
    _values.push_back(vec);

    // create a map of duplicate indices
    if (unique.find(vec) != unique.end())
    {
      _duplicates[_values.size()-1] = unique[vec];
    }
    else
      unique[vec] = _values.size()-1;
>>>>>>> ad87c7b3
  }

  this->dataPtr->texcoordDuplicateMap[_id] = _duplicates;
  this->dataPtr->texcoordIds[_id] = _values;
}

/////////////////////////////////////////////////
Material *ColladaLoader::LoadMaterial(const std::string &_name)
{
  if (this->dataPtr->materialIds.find(_name)
      != this->dataPtr->materialIds.end())
  {
    return this->dataPtr->materialIds[_name];
  }

  TiXmlElement *matXml = this->GetElementId("material", _name);
  if (!matXml || !matXml->FirstChildElement("instance_effect"))
    return NULL;

  Material *mat = new Material();
  std::string effectName =
    matXml->FirstChildElement("instance_effect")->Attribute("url");
  TiXmlElement *effectXml = this->GetElementId("effect", effectName);

  TiXmlElement *commonXml = effectXml->FirstChildElement("profile_COMMON");
  if (commonXml)
  {
    TiXmlElement *techniqueXml = commonXml->FirstChildElement("technique");
    TiXmlElement *lambertXml = techniqueXml->FirstChildElement("lambert");

    TiXmlElement *phongXml = techniqueXml->FirstChildElement("phong");
    TiXmlElement *blinnXml = techniqueXml->FirstChildElement("blinn");
    if (lambertXml)
    {
      this->LoadColorOrTexture(lambertXml, "ambient", mat);
      this->LoadColorOrTexture(lambertXml, "emission", mat);
      this->LoadColorOrTexture(lambertXml, "diffuse", mat);
      if (lambertXml->FirstChildElement("transparency"))
      {
        mat->SetTransparency(
            this->LoadFloat(lambertXml->FirstChildElement("transparency")));
      }

      if (lambertXml->FirstChildElement("transparent"))
      {
        TiXmlElement *transXml = lambertXml->FirstChildElement("transparent");
        this->LoadTransparent(transXml, mat);
      }
    }
    else if (phongXml)
    {
      this->LoadColorOrTexture(phongXml, "ambient", mat);
      this->LoadColorOrTexture(phongXml, "emission", mat);
      this->LoadColorOrTexture(phongXml, "specular", mat);
      this->LoadColorOrTexture(phongXml, "diffuse", mat);
      if (phongXml->FirstChildElement("shininess"))
        mat->SetShininess(
            this->LoadFloat(phongXml->FirstChildElement("shininess")));

      if (phongXml->FirstChildElement("transparency"))
        mat->SetTransparency(
            this->LoadFloat(phongXml->FirstChildElement("transparency")));
      if (phongXml->FirstChildElement("transparent"))
      {
        TiXmlElement *transXml = phongXml->FirstChildElement("transparent");
        this->LoadTransparent(transXml, mat);
      }
    }
    else if (blinnXml)
    {
      this->LoadColorOrTexture(blinnXml, "ambient", mat);
      this->LoadColorOrTexture(blinnXml, "emission", mat);
      this->LoadColorOrTexture(blinnXml, "specular", mat);
      this->LoadColorOrTexture(blinnXml, "diffuse", mat);
      if (blinnXml->FirstChildElement("shininess"))
        mat->SetShininess(
            this->LoadFloat(blinnXml->FirstChildElement("shininess")));

      if (blinnXml->FirstChildElement("transparency"))
        mat->SetTransparency(
            this->LoadFloat(blinnXml->FirstChildElement("transparency")));
      if (blinnXml->FirstChildElement("transparent"))
      {
        TiXmlElement *transXml = blinnXml->FirstChildElement("transparent");
        this->LoadTransparent(transXml, mat);
      }
    }
  }

  TiXmlElement *glslXml = effectXml->FirstChildElement("profile_GLSL");
  if (glslXml)
    gzerr << "profile_GLSL unsupported\n";

  TiXmlElement *cgXml = effectXml->FirstChildElement("profile_CG");
  if (cgXml)
    gzerr << "profile_CG unsupported\n";

  this->dataPtr->materialIds[_name] = mat;

  return mat;
}

/////////////////////////////////////////////////
void ColladaLoader::LoadColorOrTexture(TiXmlElement *_elem,
    const std::string &_type, Material *_mat)
{
  if (!_elem || !_elem->FirstChildElement(_type))
    return;

  TiXmlElement *typeElem = _elem->FirstChildElement(_type);

  if (typeElem->FirstChildElement("color"))
  {
    std::string colorStr = typeElem->FirstChildElement("color")->GetText();
    Color color = boost::lexical_cast<Color>(colorStr);
    if (_type == "diffuse")
      _mat->SetDiffuse(color);
    else if (_type == "ambient")
      _mat->SetAmbient(color);
    else if (_type == "emission")
      _mat->SetEmissive(color);
  }
  else if (typeElem->FirstChildElement("texture"))
  {
    TiXmlElement *imageXml = NULL;
    std::string textureName =
      typeElem->FirstChildElement("texture")->Attribute("texture");
    TiXmlElement *textureXml = this->GetElementId("newparam", textureName);
    if (textureXml)
    {
      if (std::string(textureXml->Value()) == "image")
      {
        imageXml = textureXml;
      }
      else
      {
        TiXmlElement *sampler = textureXml->FirstChildElement("sampler2D");
        if (sampler)
        {
          std::string sourceName =
            sampler->FirstChildElement("source")->GetText();
          TiXmlElement *sourceXml = this->GetElementId("newparam", sourceName);
          if (sourceXml)
          {
            TiXmlElement *surfaceXml = sourceXml->FirstChildElement("surface");
            if (surfaceXml && surfaceXml->FirstChildElement("init_from"))
            {
              imageXml = this->GetElementId("image",
                  surfaceXml->FirstChildElement("init_from")->GetText());
            }
          }
        }
      }
    }
    else
    {
      imageXml = this->GetElementId("image", textureName);
    }

    if (imageXml && imageXml->FirstChildElement("init_from"))
    {
      std::string imgFile =
        imageXml->FirstChildElement("init_from")->GetText();
      _mat->SetTextureImage(imgFile, this->dataPtr->path);
    }
  }
}

/////////////////////////////////////////////////
void ColladaLoader::LoadPolylist(TiXmlElement *_polylistXml,
    const ignition::math::Matrix4d &_transform,
    Mesh *_mesh)
{
  // This function parses polylist types in collada into
  // a set of triangle meshes.  The assumption is that
  // each polylist polygon is convex, and we do decomposion
  // by anchoring each triangle about vertex 0 or each polygon
  SubMesh *subMesh = new SubMesh;
  subMesh->SetName(this->dataPtr->currentNodeName);
  bool combinedVertNorms = false;

  subMesh->SetPrimitiveType(SubMesh::TRIANGLES);

  if (_polylistXml->Attribute("material"))
  {
    std::map<std::string, std::string>::iterator iter;
    std::string matStr = _polylistXml->Attribute("material");

    int matIndex = -1;
    iter = this->dataPtr->materialMap.find(matStr);
    if (iter != this->dataPtr->materialMap.end())
      matStr = iter->second;

    common::Material *mat = this->LoadMaterial(matStr);

    matIndex = _mesh->GetMaterialIndex(mat);
    if (matIndex < 0)
      matIndex = _mesh->AddMaterial(mat);

    if (matIndex < 0)
      gzwarn << "Unable to add material[" << matStr << "]\n";
    else
      subMesh->SetMaterialIndex(matIndex);
  }

  TiXmlElement *polylistInputXml = _polylistXml->FirstChildElement("input");

  std::vector<ignition::math::Vector3d> verts;
  std::vector<ignition::math::Vector3d> norms;
  std::vector<ignition::math::Vector2d> texcoords;

<<<<<<< HEAD
  ignition::math::Matrix4d bindShapeMat(ignition::math::Matrix4d::Identity);
=======
  const unsigned int VERTEX = 0;
  const unsigned int NORMAL = 1;
  const unsigned int TEXCOORD = 2;
  bool hasVertices = false;
  bool hasNormals = false;
  bool hasTexcoords = false;

  // look up table of position/normal/texcoord duplicate indices
  std::map<unsigned int, unsigned int> texDupMap;
  std::map<unsigned int, unsigned int> normalDupMap;
  std::map<unsigned int, unsigned int> positionDupMap;

  math::Matrix4 bindShapeMat(math::Matrix4::IDENTITY);
>>>>>>> ad87c7b3
  if (_mesh->HasSkeleton())
    bindShapeMat = _mesh->GetSkeleton()->GetBindShapeTransform();

  // read input elements
  std::map<const unsigned int, int> inputs;
  while (polylistInputXml)
  {
    std::string semantic = polylistInputXml->Attribute("semantic");
    std::string source = polylistInputXml->Attribute("source");
    std::string offset = polylistInputXml->Attribute("offset");
    if (semantic == "VERTEX")
    {
      unsigned int count = norms.size();
      this->LoadVertices(source, _transform, verts, norms,
          positionDupMap, normalDupMap);
      if (norms.size() > count)
        combinedVertNorms = true;
      inputs[VERTEX] = math::parseInt(offset);
      hasVertices = true;
    }
    else if (semantic == "NORMAL")
    {
      this->LoadNormals(source, _transform, norms, normalDupMap);
      combinedVertNorms = false;
      inputs[NORMAL] = math::parseInt(offset);
      hasNormals = true;
    }
    else if (semantic == "TEXCOORD")
<<<<<<< HEAD
      this->LoadTexCoords(source, texcoords);

    inputs[semantic] = ignition::math::parseInt(offset);
=======
    {
      this->LoadTexCoords(source, texcoords, texDupMap);
      inputs[TEXCOORD] = math::parseInt(offset);
      hasTexcoords = true;
    }
    else
    {
      gzwarn << "Polylist input semantic: '" << semantic << "' is currently"
          << "not supported" << std::endl;
    }
>>>>>>> ad87c7b3

    polylistInputXml = polylistInputXml->NextSiblingElement("input");
  }

  // read vcount
  // break poly into triangles
  // if vcount >= 4, anchor around 0 (note this is bad for concave elements)
  //   e.g. if vcount = 4, break into triangle 1: [0,1,2], triangle 2: [0,2,3]
  std::vector<std::string> vcountStrs;
  TiXmlElement *vcountXml = _polylistXml->FirstChildElement("vcount");
  std::string vcountStr = vcountXml->GetText();
  boost::split(vcountStrs, vcountStr, boost::is_any_of("   "));
  std::vector<int> vcounts;
  for (unsigned int j = 0; j < vcountStrs.size(); ++j)
    vcounts.push_back(ignition::math::parseInt(vcountStrs[j]));

  // read p
  TiXmlElement *pXml = _polylistXml->FirstChildElement("p");
  std::string pStr = pXml->GetText();

<<<<<<< HEAD
  std::vector<ignition::math::Vector3d> vertNorms(verts.size());
  std::vector<int> vertNormsCounts(verts.size());
  std::fill(vertNormsCounts.begin(), vertNormsCounts.end(), 0);

  int *values = new int[inputs.size()];
  std::map<std::string, int>::iterator end = inputs.end();
  std::map<std::string, int>::iterator iter;
  ignition::math::Vector2d vec;
=======
  // vertexIndexMap is a map of collada vertex index to Gazebo submesh vertex
  // indices, used for identifying vertices that can be shared.
  std::map<unsigned int, std::vector<GeometryIndices> > vertexIndexMap;
  unsigned int *values = new unsigned int[inputs.size()];
>>>>>>> ad87c7b3

  std::vector<std::string> strs;
  boost::split(strs, pStr, boost::is_any_of("   "));
  std::vector<std::string>::iterator strs_iter = strs.begin();
  for (unsigned int l = 0; l < vcounts.size(); ++l)
  {
    // put us at the beginning of the polygon list
    if (l > 0) strs_iter += inputs.size()*vcounts[l-1];

    for (unsigned int k = 2; k < (unsigned int)vcounts[l]; ++k)
    {
      // if vcounts[l] = 5, then read 0,1,2, then 0,2,3, 0,3,4,...
      // here k = the last number in the series
      // j is the triangle loop
      for (unsigned int j = 0; j < 3; ++j)
      {
        // break polygon into triangles
        unsigned int triangle_index;

        if (j == 0)
          triangle_index = 0;
        if (j == 1)
          triangle_index = (k-1)*inputs.size();
        if (j == 2)
          triangle_index = (k)*inputs.size();

        for (unsigned int i = 0; i < inputs.size(); i++)
        {
          values[i] = ignition::math::parseInt(strs_iter[triangle_index+i]);
          /*gzerr << "debug parsing "
                << " poly-i[" << l
                << "] tri-end-index[" << k
                << "] tri-vertex-i[" << j
                << "] triangle[" << triangle_index
                << "] input[" << i
                << "] value[" << values[i]
                << "]\n"; */
        }


        unsigned int daeVertIndex = 0;
        bool addIndex = !hasVertices;

        // find a set of vertex/normal/texcoord that can be reused
        // only do this if the mesh has vertices
        if (hasVertices)
        {
          // Get the vertex position index value. If it is a duplicate then use
          // the existing index instead
          daeVertIndex = values[inputs[VERTEX]];
          if (positionDupMap.find(daeVertIndex) != positionDupMap.end())
            daeVertIndex = positionDupMap[daeVertIndex];

          // if the vertex index has not been previously added then just add it.
          if (vertexIndexMap.find(daeVertIndex) == vertexIndexMap.end())
          {
            addIndex = true;
          }
          else
          {
            // if the vertex index was previously added, check to see if it has
            // the same normal and texcoord index values
            bool toDuplicate = true;
            unsigned int reuseIndex = 0;
            std::vector<GeometryIndices> inputValues =
                vertexIndexMap[daeVertIndex];

            for (unsigned int i = 0; i < inputValues.size(); ++i)
            {
              GeometryIndices iv = inputValues[i];
              bool normEqual = false;
              bool texEqual = false;

              if (hasNormals)
              {
                // Get the vertex normal index value. If the normal is a
                // duplicate then reset the index to the first instance of the
                // duplicated position
                unsigned int remappedNormalIndex = values[inputs[NORMAL]];
                if (normalDupMap.find(remappedNormalIndex)
                    != normalDupMap.end())
                 {
                  remappedNormalIndex = normalDupMap[remappedNormalIndex];
                 }

                if (iv.normalIndex == remappedNormalIndex)
                  normEqual = true;
              }
              if (hasTexcoords)
              {
                // Get the vertex texcoord index value. If the texcoord is a
                // duplicate then reset the index to the first instance of the
                // duplicated texcoord
                unsigned int remappedTexcoordIndex = values[inputs[TEXCOORD]];
                if (texDupMap.find(remappedTexcoordIndex) != texDupMap.end())
                  remappedTexcoordIndex = texDupMap[remappedTexcoordIndex];

                if (iv.texcoordIndex == remappedTexcoordIndex)
                  texEqual = true;
              }

              // if the vertex has matching normal and texcoord index values
              // then the vertex can be reused.
              if ((!hasNormals || normEqual) && (!hasTexcoords || texEqual))
              {
                // found a vertex that can be shared.
                toDuplicate = false;
                reuseIndex = iv.mappedIndex;
                subMesh->AddIndex(reuseIndex);
                break;
              }
            }
            addIndex = toDuplicate;
          }
        }

        // if the vertex index is new or can not be shared then add it
        if (addIndex)
        {
          GeometryIndices input;
          if (hasVertices)
          {
            subMesh->AddVertex(verts[daeVertIndex]);
            unsigned int newVertIndex = subMesh->GetVertexCount()-1;
            subMesh->AddIndex(newVertIndex);
            if (combinedVertNorms)
              subMesh->AddNormal(norms[daeVertIndex]);
            if (_mesh->HasSkeleton())
            {
              subMesh->SetVertex(newVertIndex, bindShapeMat *
                  subMesh->GetVertex(newVertIndex));
              Skeleton *skel = _mesh->GetSkeleton();
              for (unsigned int i = 0;
                  i < skel->GetNumVertNodeWeights(daeVertIndex); ++i)
              {
                std::pair<std::string, double> node_weight =
                  skel->GetVertNodeWeight(daeVertIndex, i);
                SkeletonNode *node =
                    _mesh->GetSkeleton()->GetNodeByName(node_weight.first);
                subMesh->AddNodeAssignment(subMesh->GetVertexCount()-1,
                                node->GetHandle(), node_weight.second);
              }
            }
            input.vertexIndex = daeVertIndex;
            input.mappedIndex = newVertIndex;
          }
          if (hasNormals)
          {
            unsigned int inputRemappedNormalIndex = values[inputs[NORMAL]];
            if (normalDupMap.find(inputRemappedNormalIndex)
                != normalDupMap.end())
              inputRemappedNormalIndex = normalDupMap[inputRemappedNormalIndex];
            subMesh->AddNormal(norms[inputRemappedNormalIndex]);
            input.normalIndex = inputRemappedNormalIndex;
          }
          if (hasTexcoords)
          {
            unsigned int inputRemappedTexcoordIndex = values[inputs[TEXCOORD]];
            if (texDupMap.find(inputRemappedTexcoordIndex) != texDupMap.end())
            {
              inputRemappedTexcoordIndex =
                  texDupMap[inputRemappedTexcoordIndex];
            }
            subMesh->AddTexCoord(texcoords[inputRemappedTexcoordIndex].x,
                texcoords[inputRemappedTexcoordIndex].y);
            input.texcoordIndex = inputRemappedTexcoordIndex;
          }

          // add the new gazebo submesh vertex index to the map
          if (hasVertices)
          {
<<<<<<< HEAD
            subMesh->AddTexCoord(texcoords[values[iter->second]].X(),
                texcoords[values[iter->second]].Y());
=======
            std::vector<GeometryIndices> inputValues;
            inputValues.push_back(input);
            vertexIndexMap[daeVertIndex] = inputValues;
>>>>>>> ad87c7b3
          }
        }
      }
    }
  }
  delete [] values;

  _mesh->AddSubMesh(subMesh);
}

/////////////////////////////////////////////////
void ColladaLoader::LoadTriangles(TiXmlElement *_trianglesXml,
                                  const ignition::math::Matrix4d &_transform,
                                  Mesh *_mesh)
{
  SubMesh *subMesh = new SubMesh;
  subMesh->SetName(this->dataPtr->currentNodeName);
  bool combinedVertNorms = false;

  subMesh->SetPrimitiveType(SubMesh::TRIANGLES);

  if (_trianglesXml->Attribute("material"))
  {
    std::map<std::string, std::string>::iterator iter;
    std::string matStr = _trianglesXml->Attribute("material");

    int matIndex = -1;
    iter = this->dataPtr->materialMap.find(matStr);
    if (iter != this->dataPtr->materialMap.end())
      matStr = iter->second;

    common::Material *mat = this->LoadMaterial(matStr);
    matIndex = _mesh->GetMaterialIndex(mat);
    if (matIndex < 0)
      matIndex = _mesh->AddMaterial(mat);

    if (matIndex < 0)
      gzwarn << "Unable to add material[" << matStr << "]\n";
    else
      subMesh->SetMaterialIndex(matIndex);
  }

  TiXmlElement *trianglesInputXml = _trianglesXml->FirstChildElement("input");

  std::vector<ignition::math::Vector3d> verts;
  std::vector<ignition::math::Vector3d> norms;
  std::vector<ignition::math::Vector2d> texcoords;

  const unsigned int VERTEX = 0;
  const unsigned int NORMAL = 1;
  const unsigned int TEXCOORD = 2;
  bool hasVertices = false;
  bool hasNormals = false;
  bool hasTexcoords = false;
  unsigned int offsetSize = 0;
  std::map<const unsigned int, int> inputs;

  // look up table of position/normal/texcoord duplicate indices
  std::map<unsigned int, unsigned int> texDupMap;
  std::map<unsigned int, unsigned int> normalDupMap;
  std::map<unsigned int, unsigned int> positionDupMap;

  while (trianglesInputXml)
  {
    std::string semantic = trianglesInputXml->Attribute("semantic");
    std::string source = trianglesInputXml->Attribute("source");
    std::string offset = trianglesInputXml->Attribute("offset");
    if (semantic == "VERTEX")
    {
      unsigned int count = norms.size();
      this->LoadVertices(source, _transform, verts, norms,
          positionDupMap, normalDupMap);
      if (norms.size() > count)
        combinedVertNorms = true;
      inputs[VERTEX] = math::parseInt(offset);
      hasVertices = true;
    }
    else if (semantic == "NORMAL")
    {
      this->LoadNormals(source, _transform, norms, normalDupMap);
      combinedVertNorms = false;
      inputs[NORMAL] = math::parseInt(offset);
      hasNormals = true;
    }
    else if (semantic == "TEXCOORD" && !hasTexcoords)
    {
      // we currently only support one set of UVs
      this->LoadTexCoords(source, texcoords, texDupMap);
      inputs[TEXCOORD] = math::parseInt(offset);
      hasTexcoords = true;
    }
    else
    {
      gzwarn << "Triangle input semantic: '" << semantic << "' is currently"
          << "not supported" << std::endl;
    }
<<<<<<< HEAD
    else if (semantic == "TEXCOORD")
      this->LoadTexCoords(source, texcoords);

    inputs.push_back(std::make_pair(semantic,
          ignition::math::parseInt(offset)));

=======
>>>>>>> ad87c7b3
    trianglesInputXml = trianglesInputXml->NextSiblingElement("input");
    offsetSize++;
  }

  TiXmlElement *pXml = _trianglesXml->FirstChildElement("p");
  if (!pXml || !pXml->GetText())
  {
    gzerr << "Collada file[" << this->dataPtr->filename
          << "] is invalid. Loading what we can...\n";
    return;
  }
  std::string pStr = pXml->GetText();

<<<<<<< HEAD
  std::vector<ignition::math::Vector3d> vertNorms(verts.size());
  std::vector<int> vertNormsCounts(verts.size());
  std::fill(vertNormsCounts.begin(), vertNormsCounts.end(), 0);

  int *values = new int[inputs.size()];
  std::list<std::pair<std::string, int> >::iterator end = inputs.end();
  std::list<std::pair<std::string, int> >::iterator iter;
  ignition::math::Vector2d vec;
=======
  // Collada format allows normals and texcoords to have their own set of
  // indices for more efficient storage of data but opengl only supports one
  // index buffer. So we need to reorder normals/texcoord to match the vertex
  // index and duplicate any vertices that have the same index but different
  // normal/texcoord.

  // vertexIndexMap is a map of collada vertex index to Gazebo submesh vertex
  // indices, used for identifying vertices that can be shared.
  std::map<unsigned int, std::vector<GeometryIndices> > vertexIndexMap;
>>>>>>> ad87c7b3

  unsigned int *values = new unsigned int[offsetSize];
  std::vector<std::string> strs;

  boost::split(strs, pStr, boost::is_any_of("   "));

  for (unsigned int j = 0; j < strs.size(); j += offsetSize)
  {
<<<<<<< HEAD
    for (unsigned int i = 0; i < inputs.size(); i++)
      values[i] = ignition::math::parseInt(strs[j+i]);
=======
    for (unsigned int i = 0; i < offsetSize; ++i)
      values[i] = math::parseInt(strs[j+i]);
>>>>>>> ad87c7b3

    unsigned int daeVertIndex = 0;
    bool addIndex = !hasVertices;

    // find a set of vertex/normal/texcoord that can be reused
    // only do this if the mesh has vertices
    if (hasVertices)
    {
      // Get the vertex position index value. If the position is a duplicate
      // then reset the index to the first instance of the duplicated position
      daeVertIndex = values[inputs[VERTEX]];
      if (positionDupMap.find(daeVertIndex) != positionDupMap.end())
        daeVertIndex = positionDupMap[daeVertIndex];

      // if the vertex index has not been previously added then just add it.
      if (vertexIndexMap.find(daeVertIndex) == vertexIndexMap.end())
      {
        addIndex = true;
      }
      else
      {
        // if the vertex index was previously added, check to see if it has the
        // same normal and texcoord index values
        bool toDuplicate = true;
        unsigned int reuseIndex = 0;
        std::vector<GeometryIndices> inputValues = vertexIndexMap[daeVertIndex];

        for (unsigned int i = 0; i < inputValues.size(); ++i)
        {
          GeometryIndices iv = inputValues[i];
          bool normEqual = false;
          bool texEqual = false;
          if (hasNormals)
          {
            // Get the vertex normal index value. If the normal is a duplicate
            // then reset the index to the first instance of the duplicated
            // position
            unsigned int remappedNormalIndex = values[inputs[NORMAL]];
            if (normalDupMap.find(remappedNormalIndex) != normalDupMap.end())
              remappedNormalIndex = normalDupMap[remappedNormalIndex];

            if (iv.normalIndex == remappedNormalIndex)
              normEqual = true;
          }
          if (hasTexcoords)
          {
            // Get the vertex texcoord index value. If the texcoord is a
            // duplicate then reset the index to the first instance of the
            // duplicated texcoord
            unsigned int remappedTexcoordIndex = values[inputs[TEXCOORD]];
            if (texDupMap.find(remappedTexcoordIndex) != texDupMap.end())
              remappedTexcoordIndex = texDupMap[remappedTexcoordIndex];

            if (iv.texcoordIndex == remappedTexcoordIndex)
              texEqual = true;
          }

          // if the vertex has matching normal and texcoord index values then
          // the vertex can be reused.
          if ((!hasNormals || normEqual) && (!hasTexcoords || texEqual))
          {
            // found a vertex that can be shared.
            toDuplicate = false;
            reuseIndex = iv.mappedIndex;
            subMesh->AddIndex(reuseIndex);
            break;
          }
        }
        addIndex = toDuplicate;
      }
    }

    // if the vertex index is new or can not be shared then add it
    if (addIndex)
    {
      GeometryIndices input;
      if (hasVertices)
      {
        subMesh->AddVertex(verts[daeVertIndex]);
        unsigned int newVertIndex = subMesh->GetVertexCount()-1;
        subMesh->AddIndex(newVertIndex);

        if (combinedVertNorms)
          subMesh->AddNormal(norms[daeVertIndex]);
        if (_mesh->HasSkeleton())
        {
          Skeleton *skel = _mesh->GetSkeleton();
          for (unsigned int i = 0;
              i < skel->GetNumVertNodeWeights(values[daeVertIndex]); ++i)
          {
            std::pair<std::string, double> node_weight =
              skel->GetVertNodeWeight(values[daeVertIndex], i);
            SkeletonNode *node =
                _mesh->GetSkeleton()->GetNodeByName(node_weight.first);
            subMesh->AddNodeAssignment(subMesh->GetVertexCount()-1,
                            node->GetHandle(), node_weight.second);
          }
        }
        input.vertexIndex = daeVertIndex;
        input.mappedIndex = newVertIndex;
      }
      if (hasNormals)
      {
        unsigned int inputRemappedNormalIndex = values[inputs[NORMAL]];
        if (normalDupMap.find(inputRemappedNormalIndex) != normalDupMap.end())
          inputRemappedNormalIndex = normalDupMap[inputRemappedNormalIndex];
        subMesh->AddNormal(norms[inputRemappedNormalIndex]);
        input.normalIndex = inputRemappedNormalIndex;
      }
      if (hasTexcoords)
      {
<<<<<<< HEAD
        already = true;
        subMesh->AddTexCoord(texcoords[values[(*iter).second]].X(),
            texcoords[values[(*iter).second]].Y());
=======
        unsigned int inputRemappedTexcoordIndex = values[inputs[TEXCOORD]];
        if (texDupMap.find(inputRemappedTexcoordIndex) != texDupMap.end())
          inputRemappedTexcoordIndex = texDupMap[inputRemappedTexcoordIndex];
        subMesh->AddTexCoord(texcoords[inputRemappedTexcoordIndex].x,
            texcoords[inputRemappedTexcoordIndex].y);
        input.texcoordIndex = inputRemappedTexcoordIndex;
      }

      // add the new gazebo submesh vertex index to the map
      if (hasVertices)
      {
        std::vector<GeometryIndices> inputValues;
        inputValues.push_back(input);
        vertexIndexMap[daeVertIndex] = inputValues;
>>>>>>> ad87c7b3
      }
    }
  }

  delete [] values;
  _mesh->AddSubMesh(subMesh);
}

/////////////////////////////////////////////////
void ColladaLoader::LoadLines(TiXmlElement *_xml,
    const ignition::math::Matrix4d &_transform,
    Mesh *_mesh)
{
  SubMesh *subMesh = new SubMesh;
  subMesh->SetName(this->dataPtr->currentNodeName);
  subMesh->SetPrimitiveType(SubMesh::LINES);

  TiXmlElement *inputXml = _xml->FirstChildElement("input");
  // std::string semantic = inputXml->Attribute("semantic");
  std::string source = inputXml->Attribute("source");

  std::vector<ignition::math::Vector3d> verts;
  std::vector<ignition::math::Vector3d> norms;
  this->LoadVertices(source, _transform, verts, norms);

  TiXmlElement *pXml = _xml->FirstChildElement("p");
  std::string pStr = pXml->GetText();
  std::istringstream iss(pStr);

  do
  {
    int a, b;
    iss >> a >> b;

    if (!iss)
      break;
    subMesh->AddVertex(verts[a]);
    subMesh->AddIndex(subMesh->GetVertexCount() - 1);
    subMesh->AddVertex(verts[b]);
    subMesh->AddIndex(subMesh->GetVertexCount() - 1);
  } while (iss);

  _mesh->AddSubMesh(subMesh);
}

/////////////////////////////////////////////////
float ColladaLoader::LoadFloat(TiXmlElement *_elem)
{
  float value = 0;

  if (_elem->FirstChildElement("float"))
  {
    value = ignition::math::parseFloat(
        _elem->FirstChildElement("float")->GetText());
  }

  return value;
}

/////////////////////////////////////////////////
void ColladaLoader::LoadTransparent(TiXmlElement *_elem, Material *_mat)
{
  const char *opaqueCStr = _elem->Attribute("opaque");
  if (!opaqueCStr)
  {
    // gzerr << "No Opaque set\n";
    return;
  }

  // TODO: Handle transparent textures
  if (_elem->FirstChildElement("color"))
  {
    const char *colorCStr = _elem->FirstChildElement("color")->GetText();
    if (!colorCStr)
    {
      gzerr << "No color string\n";
      return;
    }

    std::string opaqueStr = opaqueCStr;
    std::string colorStr = colorCStr;
    Color color = boost::lexical_cast<Color>(colorStr);

    double srcFactor = 0;
    double dstFactor = 0;

    if (opaqueStr == "RGB_ZERO")
    {
      srcFactor = color.r * _mat->GetTransparency();
      dstFactor = 1.0 - color.r * _mat->GetTransparency();
    }
    else if (opaqueStr == "A_ONE")
    {
      srcFactor = 1.0 - color.a * _mat->GetTransparency();
      dstFactor = color.a * _mat->GetTransparency();
    }

    _mat->SetBlendFactors(srcFactor, dstFactor);
  }
}<|MERGE_RESOLUTION|>--- conflicted
+++ resolved
@@ -20,17 +20,8 @@
 #include <sstream>
 #include <boost/algorithm/string.hpp>
 #include <boost/lexical_cast.hpp>
-<<<<<<< HEAD
-=======
 #include <boost/unordered_map.hpp>
 
-#include "gazebo/math/Helpers.hh"
-#include "gazebo/math/Angle.hh"
-#include "gazebo/math/Vector2d.hh"
-#include "gazebo/math/Vector3.hh"
-#include "gazebo/math/Matrix4.hh"
-#include "gazebo/math/Quaternion.hh"
->>>>>>> ad87c7b3
 #include "gazebo/common/Console.hh"
 #include "gazebo/common/Material.hh"
 #include "gazebo/common/Mesh.hh"
@@ -123,11 +114,7 @@
   {
     TiXmlElement *unitXml = assetXml->FirstChildElement("unit");
     if (unitXml && unitXml->Attribute("meter"))
-<<<<<<< HEAD
-      this->meter = ignition::math::parseFloat(unitXml->Attribute("meter"));
-=======
-      this->dataPtr->meter = math::parseFloat(unitXml->Attribute("meter"));
->>>>>>> ad87c7b3
+      this->dataPtr->meter = ignition::math::parseFloat(unitXml->Attribute("meter"));
   }
 
   Mesh *mesh = new Mesh();
@@ -290,17 +277,10 @@
     if (_elem->FirstChildElement("translate"))
     {
       std::string transStr = _elem->FirstChildElement("translate")->GetText();
-<<<<<<< HEAD
       ignition::math::Vector3d translate;
       translate = boost::lexical_cast<ignition::math::Vector3d>(transStr);
-      // translate *= this->meter;
+      // translate *= this->dataPtr->meter;
       transform.Translate(translate);
-=======
-      math::Vector3 translate;
-      translate = boost::lexical_cast<math::Vector3>(transStr);
-      // translate *= this->dataPtr->meter;
-      transform.SetTranslate(translate);
->>>>>>> ad87c7b3
     }
 
     TiXmlElement *rotateXml = _elem->FirstChildElement("rotate");
@@ -725,17 +705,10 @@
     if (_elem->FirstChildElement("translate"))
     {
       std::string transStr = _elem->FirstChildElement("translate")->GetText();
-<<<<<<< HEAD
       ignition::math::Vector3d translate;
       translate = boost::lexical_cast<ignition::math::Vector3d>(transStr);
-      // translate *= this->meter;
+      // translate *= this->dataPtr->meter;
       transform.Translate(translate);
-=======
-      math::Vector3 translate;
-      translate = boost::lexical_cast<math::Vector3>(transStr);
-      // translate *= this->dataPtr->meter;
-      transform.SetTranslate(translate);
->>>>>>> ad87c7b3
 
       NodeTransform nt(transform);
       if (_elem->FirstChildElement("translate")->Attribute("sid"))
@@ -911,14 +884,9 @@
 
 /////////////////////////////////////////////////
 void ColladaLoader::LoadPositions(const std::string &_id,
-<<<<<<< HEAD
     const ignition::math::Matrix4d &_transform,
-    std::vector<ignition::math::Vector3d> &_values)
-=======
-    const math::Matrix4 &_transform,
-    std::vector<math::Vector3> &_values,
+    std::vector<ignition::math::Vector3d> &_values
     std::map<unsigned int, unsigned int> &_duplicates)
->>>>>>> ad87c7b3
 {
   if (this->dataPtr->positionIds.find(_id) != this->dataPtr->positionIds.end())
   {
@@ -964,27 +932,19 @@
 
 /////////////////////////////////////////////////
 void ColladaLoader::LoadNormals(const std::string &_id,
-<<<<<<< HEAD
     const ignition::math::Matrix4d &_transform,
-    std::vector<ignition::math::Vector3d> &_values)
-{
+    std::vector<ignition::math::Vector3d> &_values,
+    std::map<unsigned int, unsigned int> &_duplicates)
+{
+  if (this->dataPtr->normalIds.find(_id) != this->dataPtr->normalIds.end())
+  {
+    _values = this->dataPtr->normalIds[_id];
+    _duplicates = this->dataPtr->normalDuplicateMap[_id];
+    return;
+  }
+
   ignition::math::Matrix4d rotMat = _transform;
   rotMat.Translate(ignition::math::Vector3d::Zero);
-=======
-    const math::Matrix4 &_transform,
-    std::vector<math::Vector3> &_values,
-    std::map<unsigned int, unsigned int> &_duplicates)
-{
-  if (this->dataPtr->normalIds.find(_id) != this->dataPtr->normalIds.end())
-  {
-    _values = this->dataPtr->normalIds[_id];
-    _duplicates = this->dataPtr->normalDuplicateMap[_id];
-    return;
-  }
-
-  math::Matrix4 rotMat = _transform;
-  rotMat.SetTranslate(math::Vector3::Zero);
->>>>>>> ad87c7b3
 
   TiXmlElement *normalsXml = this->GetElementId("source", _id);
   if (!normalsXml)
@@ -1028,12 +988,8 @@
 
 /////////////////////////////////////////////////
 void ColladaLoader::LoadTexCoords(const std::string &_id,
-<<<<<<< HEAD
-    std::vector<ignition::math::Vector2d> &_values)
-=======
-    std::vector<math::Vector2d> &_values,
+    std::vector<ignition::math::Vector2d> &_values,
     std::map<unsigned int, unsigned int> &_duplicates)
->>>>>>> ad87c7b3
 {
   if (this->dataPtr->texcoordIds.find(_id) != this->dataPtr->texcoordIds.end())
   {
@@ -1135,12 +1091,7 @@
   for (int i = 0; i < totCount; i += stride)
   {
     // We only handle 2D texture coordinates right now.
-<<<<<<< HEAD
-    _values.push_back(ignition::math::Vector2d(
-          boost::lexical_cast<double>(values[i]),
-          1.0 - boost::lexical_cast<double>(values[i+1])));
-=======
-    math::Vector2d vec(boost::lexical_cast<double>(values[i]),
+    ignition::math::Vector2d vec(boost::lexical_cast<double>(values[i]),
           1.0 - boost::lexical_cast<double>(values[i+1]));
     _values.push_back(vec);
 
@@ -1151,7 +1102,6 @@
     }
     else
       unique[vec] = _values.size()-1;
->>>>>>> ad87c7b3
   }
 
   this->dataPtr->texcoordDuplicateMap[_id] = _duplicates;
@@ -1363,9 +1313,6 @@
   std::vector<ignition::math::Vector3d> norms;
   std::vector<ignition::math::Vector2d> texcoords;
 
-<<<<<<< HEAD
-  ignition::math::Matrix4d bindShapeMat(ignition::math::Matrix4d::Identity);
-=======
   const unsigned int VERTEX = 0;
   const unsigned int NORMAL = 1;
   const unsigned int TEXCOORD = 2;
@@ -1378,8 +1325,7 @@
   std::map<unsigned int, unsigned int> normalDupMap;
   std::map<unsigned int, unsigned int> positionDupMap;
 
-  math::Matrix4 bindShapeMat(math::Matrix4::IDENTITY);
->>>>>>> ad87c7b3
+  ignition::math::Matrix4d bindShapeMat(ignition::math::Matrix4d::Identity);
   if (_mesh->HasSkeleton())
     bindShapeMat = _mesh->GetSkeleton()->GetBindShapeTransform();
 
@@ -1408,14 +1354,9 @@
       hasNormals = true;
     }
     else if (semantic == "TEXCOORD")
-<<<<<<< HEAD
-      this->LoadTexCoords(source, texcoords);
-
-    inputs[semantic] = ignition::math::parseInt(offset);
-=======
     {
       this->LoadTexCoords(source, texcoords, texDupMap);
-      inputs[TEXCOORD] = math::parseInt(offset);
+      inputs[TEXCOORD] = ignition::math::parseInt(offset);
       hasTexcoords = true;
     }
     else
@@ -1423,7 +1364,6 @@
       gzwarn << "Polylist input semantic: '" << semantic << "' is currently"
           << "not supported" << std::endl;
     }
->>>>>>> ad87c7b3
 
     polylistInputXml = polylistInputXml->NextSiblingElement("input");
   }
@@ -1444,21 +1384,10 @@
   TiXmlElement *pXml = _polylistXml->FirstChildElement("p");
   std::string pStr = pXml->GetText();
 
-<<<<<<< HEAD
-  std::vector<ignition::math::Vector3d> vertNorms(verts.size());
-  std::vector<int> vertNormsCounts(verts.size());
-  std::fill(vertNormsCounts.begin(), vertNormsCounts.end(), 0);
-
-  int *values = new int[inputs.size()];
-  std::map<std::string, int>::iterator end = inputs.end();
-  std::map<std::string, int>::iterator iter;
-  ignition::math::Vector2d vec;
-=======
   // vertexIndexMap is a map of collada vertex index to Gazebo submesh vertex
   // indices, used for identifying vertices that can be shared.
   std::map<unsigned int, std::vector<GeometryIndices> > vertexIndexMap;
   unsigned int *values = new unsigned int[inputs.size()];
->>>>>>> ad87c7b3
 
   std::vector<std::string> strs;
   boost::split(strs, pStr, boost::is_any_of("   "));
@@ -1630,14 +1559,9 @@
           // add the new gazebo submesh vertex index to the map
           if (hasVertices)
           {
-<<<<<<< HEAD
-            subMesh->AddTexCoord(texcoords[values[iter->second]].X(),
-                texcoords[values[iter->second]].Y());
-=======
             std::vector<GeometryIndices> inputValues;
             inputValues.push_back(input);
             vertexIndexMap[daeVertIndex] = inputValues;
->>>>>>> ad87c7b3
           }
         }
       }
@@ -1734,15 +1658,6 @@
       gzwarn << "Triangle input semantic: '" << semantic << "' is currently"
           << "not supported" << std::endl;
     }
-<<<<<<< HEAD
-    else if (semantic == "TEXCOORD")
-      this->LoadTexCoords(source, texcoords);
-
-    inputs.push_back(std::make_pair(semantic,
-          ignition::math::parseInt(offset)));
-
-=======
->>>>>>> ad87c7b3
     trianglesInputXml = trianglesInputXml->NextSiblingElement("input");
     offsetSize++;
   }
@@ -1756,16 +1671,6 @@
   }
   std::string pStr = pXml->GetText();
 
-<<<<<<< HEAD
-  std::vector<ignition::math::Vector3d> vertNorms(verts.size());
-  std::vector<int> vertNormsCounts(verts.size());
-  std::fill(vertNormsCounts.begin(), vertNormsCounts.end(), 0);
-
-  int *values = new int[inputs.size()];
-  std::list<std::pair<std::string, int> >::iterator end = inputs.end();
-  std::list<std::pair<std::string, int> >::iterator iter;
-  ignition::math::Vector2d vec;
-=======
   // Collada format allows normals and texcoords to have their own set of
   // indices for more efficient storage of data but opengl only supports one
   // index buffer. So we need to reorder normals/texcoord to match the vertex
@@ -1775,7 +1680,6 @@
   // vertexIndexMap is a map of collada vertex index to Gazebo submesh vertex
   // indices, used for identifying vertices that can be shared.
   std::map<unsigned int, std::vector<GeometryIndices> > vertexIndexMap;
->>>>>>> ad87c7b3
 
   unsigned int *values = new unsigned int[offsetSize];
   std::vector<std::string> strs;
@@ -1784,13 +1688,8 @@
 
   for (unsigned int j = 0; j < strs.size(); j += offsetSize)
   {
-<<<<<<< HEAD
-    for (unsigned int i = 0; i < inputs.size(); i++)
+    for (unsigned int i = 0; i < offsetSize; ++i)
       values[i] = ignition::math::parseInt(strs[j+i]);
-=======
-    for (unsigned int i = 0; i < offsetSize; ++i)
-      values[i] = math::parseInt(strs[j+i]);
->>>>>>> ad87c7b3
 
     unsigned int daeVertIndex = 0;
     bool addIndex = !hasVertices;
@@ -1902,11 +1801,6 @@
       }
       if (hasTexcoords)
       {
-<<<<<<< HEAD
-        already = true;
-        subMesh->AddTexCoord(texcoords[values[(*iter).second]].X(),
-            texcoords[values[(*iter).second]].Y());
-=======
         unsigned int inputRemappedTexcoordIndex = values[inputs[TEXCOORD]];
         if (texDupMap.find(inputRemappedTexcoordIndex) != texDupMap.end())
           inputRemappedTexcoordIndex = texDupMap[inputRemappedTexcoordIndex];
@@ -1921,7 +1815,6 @@
         std::vector<GeometryIndices> inputValues;
         inputValues.push_back(input);
         vertexIndexMap[daeVertIndex] = inputValues;
->>>>>>> ad87c7b3
       }
     }
   }
