--- conflicted
+++ resolved
@@ -100,27 +100,13 @@
   while (!this->masterConn->Connect(_masterHost, _masterPort) &&
       this->IsRunning() && timeoutCount < _timeoutIterations)
   {
-<<<<<<< HEAD
-    common::Time::MSleep(waitDurationMS);
-=======
-    if (!common::Console::Instance()->GetQuiet())
-    {
-      printf(".");
-      fflush(stdout);
-    }
-
->>>>>>> f7997f2d
+
     ++timeoutCount;
 
     if (timeoutCount < _timeoutIterations)
       common::Time::MSleep(waitDurationMS);
   }
-<<<<<<< HEAD
-=======
-
-  if (!common::Console::Instance()->GetQuiet())
-    printf("\n");
->>>>>>> f7997f2d
+
 
   if (timeoutCount >= _timeoutIterations)
   {
