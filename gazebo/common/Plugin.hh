--- conflicted
+++ resolved
@@ -84,11 +84,8 @@
     public: virtual ~PluginT()
             {
 #ifdef HAVE_DL
-<<<<<<< HEAD
-=======
 // The following ifdef is a workaround for #1026.
 // \todo Figure out the right thing to do.
->>>>>>> 6b0c179d
 #ifndef __APPLE__
               dlclose(this->dlHandle);
 #endif  // ifndef __APPLE
