/*
 * Copyright (C) 2012-2015 Open Source Robotics Foundation
 *
 * Licensed under the Apache License, Version 2.0 (the "License");
 * you may not use this file except in compliance with the License.
 * You may obtain a copy of the License at
 *
 *     http://www.apache.org/licenses/LICENSE-2.0
 *
 * Unless required by applicable law or agreed to in writing, software
 * distributed under the License is distributed on an "AS IS" BASIS,
 * WITHOUT WARRANTIES OR CONDITIONS OF ANY KIND, either express or implied.
 * See the License for the specific language governing permissions and
 * limitations under the License.
 *
 */

#ifdef _WIN32
  // Ensure that Winsock2.h is included before Windows.h, which can get
  // pulled in by anybody (e.g., Boost).
  #include <Winsock2.h>
#endif

#include <sstream>

#include "gazebo/transport/Node.hh"

#include "gazebo/gui/Actions.hh"
#include "gazebo/gui/GuiEvents.hh"
#include "gazebo/gui/GuiIface.hh"
#include "gazebo/rendering/UserCamera.hh"
#include "gazebo/gui/TimeWidget.hh"
#include "gazebo/gui/LogPlayWidget.hh"
#include "gazebo/gui/TimePanel.hh"
#include "gazebo/gui/TimePanelPrivate.hh"

using namespace gazebo;
using namespace gui;

/////////////////////////////////////////////////
TimePanel::TimePanel(QWidget *_parent)
  : QWidget(_parent), dataPtr(new TimePanelPrivate)
{
  this->setObjectName("timePanel");

  // Time Widget
  this->dataPtr->timeWidget = new TimeWidget(this);
  connect(this, SIGNAL(SetTimeWidgetVisible(bool)),
      this->dataPtr->timeWidget, SLOT(setVisible(bool)));
<<<<<<< HEAD

  // LogPlay Widget
  this->dataPtr->logPlayWidget = new LogPlayWidget(this);
  connect(this, SIGNAL(SetLogPlayWidgetVisible(bool)),
      this->dataPtr->logPlayWidget, SLOT(setVisible(bool)));

=======

  // LogPlay Widget
  this->dataPtr->logPlayWidget = new LogPlayWidget(this);
  connect(this, SIGNAL(SetLogPlayWidgetVisible(bool)),
      this->dataPtr->logPlayWidget, SLOT(setVisible(bool)));

>>>>>>> 7c22a662
  // Layout
  QHBoxLayout *mainLayout = new QHBoxLayout;
  mainLayout->addWidget(this->dataPtr->timeWidget);
  mainLayout->addWidget(this->dataPtr->logPlayWidget);
  this->setLayout(mainLayout);

  this->setSizePolicy(QSizePolicy::Expanding, QSizePolicy::Fixed);
  this->layout()->setContentsMargins(0, 0, 0, 0);

  // Transport
  this->dataPtr->node = transport::NodePtr(new transport::Node());
  this->dataPtr->node->Init();

  this->dataPtr->statsSub = this->dataPtr->node->Subscribe(
      "~/world_stats", &TimePanel::OnStats, this);

  this->dataPtr->worldControlPub = this->dataPtr->node->
      Advertise<msgs::WorldControl>("~/world_control");

  // Timer
  QTimer *timer = new QTimer(this);
  connect(timer, SIGNAL(timeout()), this, SLOT(Update()));
  timer->start(33);

  // Connections
  this->dataPtr->connections.push_back(
      gui::Events::ConnectFullScreen(
      boost::bind(&TimePanel::OnFullScreen, this, _1)));

  connect(g_playAct, SIGNAL(changed()), this, SLOT(OnPlayActionChanged()));
<<<<<<< HEAD
  this->OnPlayActionChanged();
=======
>>>>>>> 7c22a662
}

/////////////////////////////////////////////////
void TimePanel::OnFullScreen(bool /*_value*/)
{
  /*if (_value)
    this->hide();
  else
    this->show();
    */
}

/////////////////////////////////////////////////
TimePanel::~TimePanel()
{
  this->dataPtr->node.reset();

  delete this->dataPtr;
  this->dataPtr = NULL;
}

/////////////////////////////////////////////////
void TimePanel::OnPlayActionChanged()
{
  // Tests don't see external actions
  if (!g_stepAct)
    return;

  if (this->IsPaused())
  {
    g_stepAct->setToolTip("Step the world");
    g_stepAct->setEnabled(true);
  }
  else
  {
    g_stepAct->setToolTip("Pause the world before stepping");
    g_stepAct->setEnabled(false);
  }
}

/////////////////////////////////////////////////
void TimePanel::ShowRealTimeFactor(bool _show)
{
  if (this->dataPtr->timeWidget->isVisible())
    this->dataPtr->timeWidget->ShowRealTimeFactor(_show);
  else
    gzwarn << "Time widget not visible" << std::endl;
}

/////////////////////////////////////////////////
void TimePanel::ShowRealTime(bool _show)
{
  if (this->dataPtr->timeWidget->isVisible())
    this->dataPtr->timeWidget->ShowRealTime(_show);
  else
    gzwarn << "Time widget not visible" << std::endl;
}

/////////////////////////////////////////////////
void TimePanel::ShowSimTime(bool _show)
{
  if (this->dataPtr->timeWidget->isVisible())
    this->dataPtr->timeWidget->ShowSimTime(_show);
  else
    gzwarn << "Time widget not visible" << std::endl;
}

/////////////////////////////////////////////////
void TimePanel::ShowIterations(bool _show)
{
  if (this->dataPtr->timeWidget->isVisible())
    this->dataPtr->timeWidget->ShowIterations(_show);
  else
    gzwarn << "Time widget not visible" << std::endl;
}

/////////////////////////////////////////////////
void TimePanel::ShowFPS(bool _show)
{
  if (this->dataPtr->timeWidget->isVisible())
    this->dataPtr->timeWidget->ShowFPS(_show);
  else
    gzwarn << "Time widget not visible" << std::endl;
}

/////////////////////////////////////////////////
void TimePanel::ShowStepWidget(bool _show)
{
  if (this->dataPtr->timeWidget->isVisible())
    this->dataPtr->timeWidget->ShowStepWidget(_show);
  else
    gzwarn << "Time widget not visible" << std::endl;
}

/////////////////////////////////////////////////
bool TimePanel::IsPaused() const
{
  return this->dataPtr->paused;
}

/////////////////////////////////////////////////
void TimePanel::SetPaused(bool _paused)
{
  this->dataPtr->paused = _paused;

  if (this->dataPtr->timeWidget->isVisible())
    this->dataPtr->timeWidget->SetPaused(_paused);
  else if (this->dataPtr->logPlayWidget->isVisible())
    this->dataPtr->logPlayWidget->SetPaused(_paused);
}

/////////////////////////////////////////////////
void TimePanel::OnStats(ConstWorldStatisticsPtr &_msg)
{
  boost::mutex::scoped_lock lock(this->dataPtr->mutex);

  this->dataPtr->simTimes.push_back(msgs::Convert(_msg->sim_time()));
  if (this->dataPtr->simTimes.size() > 20)
    this->dataPtr->simTimes.pop_front();

  this->dataPtr->realTimes.push_back(msgs::Convert(_msg->real_time()));
  if (this->dataPtr->realTimes.size() > 20)
    this->dataPtr->realTimes.pop_front();

  if (_msg->has_log_playback() && _msg->log_playback())
  {
    this->SetTimeWidgetVisible(false);
    this->SetLogPlayWidgetVisible(true);
  }
  else
  {
    this->SetTimeWidgetVisible(true);
    this->SetLogPlayWidgetVisible(false);
  }

  if (_msg->has_paused())
    this->SetPaused(_msg->paused());

  if (this->dataPtr->timeWidget->isVisible())
  {
    // Set simulation time
    this->dataPtr->timeWidget->EmitSetSimTime(
        QString::fromStdString(FormatTime(_msg->sim_time())));

    // Set real time
    this->dataPtr->timeWidget->EmitSetRealTime(
        QString::fromStdString(FormatTime(_msg->real_time())));

    // Set the iterations
    this->dataPtr->timeWidget->EmitSetIterations(QString::fromStdString(
        boost::lexical_cast<std::string>(_msg->iterations())));
  }
  else if (this->dataPtr->logPlayWidget->isVisible())
  {
    // Set simulation time
    this->dataPtr->logPlayWidget->EmitSetCurrentTime(
        QString::fromStdString(FormatTime(_msg->sim_time())));
  }
}

/////////////////////////////////////////////////
std::string TimePanel::FormatTime(const msgs::Time &_msg)
{
  std::ostringstream stream;
  unsigned int day, hour, min, sec, msec;

  stream.str("");

  sec = _msg.sec();

  day = sec / 86400;
  sec -= day * 86400;

  hour = sec / 3600;
  sec -= hour * 3600;

  min = sec / 60;
  sec -= min * 60;

  msec = rint(_msg.nsec() * 1e-6);

  stream << std::setw(2) << std::setfill('0') << day << " ";
  stream << std::setw(2) << std::setfill('0') << hour << ":";
  stream << std::setw(2) << std::setfill('0') << min << ":";
  stream << std::setw(2) << std::setfill('0') << sec << ".";
  stream << std::setw(3) << std::setfill('0') << msec;

  return stream.str();
}


/////////////////////////////////////////////////
void TimePanel::Update()
{
  boost::mutex::scoped_lock lock(this->dataPtr->mutex);
<<<<<<< HEAD
=======

  // Avoid apparent race condition on start, seen on Windows.
  if (!this->dataPtr->simTimes.size() || !this->dataPtr->realTimes.size())
    return;
>>>>>>> 7c22a662

  std::ostringstream percent;

  common::Time simAvg, realAvg;
  std::list<common::Time>::iterator simIter, realIter;

  simIter = ++(this->dataPtr->simTimes.begin());
  realIter = ++(this->dataPtr->realTimes.begin());
  while (simIter != this->dataPtr->simTimes.end() &&
      realIter != this->dataPtr->realTimes.end())
  {
    simAvg += ((*simIter) - this->dataPtr->simTimes.front());
    realAvg += ((*realIter) - this->dataPtr->realTimes.front());
    ++simIter;
    ++realIter;
  }
  if (realAvg == 0)
    simAvg = 0;
  else
    simAvg = simAvg / realAvg;

  if (simAvg > 0)
    percent << std::fixed << std::setprecision(2) << simAvg.Double();
  else
    percent << "0";

  if (this->dataPtr->timeWidget->isVisible())
    this->dataPtr->timeWidget->SetPercentRealTimeEdit(percent.str().c_str());

  rendering::UserCameraPtr cam = gui::get_active_camera();
  if (cam)
  {
    std::ostringstream avgFPS;
    avgFPS << cam->GetAvgFPS();

    if (this->dataPtr->timeWidget->isVisible())
    {
      // Set the avg fps
      this->dataPtr->timeWidget->EmitSetFPS(QString::fromStdString(
          boost::lexical_cast<std::string>(avgFPS.str().c_str())));
    }
  }
}

/////////////////////////////////////////////////
void TimePanel::OnTimeReset()
{
  msgs::WorldControl msg;
  msg.mutable_reset()->set_all(false);
  msg.mutable_reset()->set_time_only(true);
  this->dataPtr->worldControlPub->Publish(msg);
}

/////////////////////////////////////////////////
void TimePanel::OnStepValueChanged(int _value)
{
  emit gui::Events::inputStepSize(_value);
}<|MERGE_RESOLUTION|>--- conflicted
+++ resolved
@@ -47,21 +47,12 @@
   this->dataPtr->timeWidget = new TimeWidget(this);
   connect(this, SIGNAL(SetTimeWidgetVisible(bool)),
       this->dataPtr->timeWidget, SLOT(setVisible(bool)));
-<<<<<<< HEAD
 
   // LogPlay Widget
   this->dataPtr->logPlayWidget = new LogPlayWidget(this);
   connect(this, SIGNAL(SetLogPlayWidgetVisible(bool)),
       this->dataPtr->logPlayWidget, SLOT(setVisible(bool)));
 
-=======
-
-  // LogPlay Widget
-  this->dataPtr->logPlayWidget = new LogPlayWidget(this);
-  connect(this, SIGNAL(SetLogPlayWidgetVisible(bool)),
-      this->dataPtr->logPlayWidget, SLOT(setVisible(bool)));
-
->>>>>>> 7c22a662
   // Layout
   QHBoxLayout *mainLayout = new QHBoxLayout;
   mainLayout->addWidget(this->dataPtr->timeWidget);
@@ -92,10 +83,6 @@
       boost::bind(&TimePanel::OnFullScreen, this, _1)));
 
   connect(g_playAct, SIGNAL(changed()), this, SLOT(OnPlayActionChanged()));
-<<<<<<< HEAD
-  this->OnPlayActionChanged();
-=======
->>>>>>> 7c22a662
 }
 
 /////////////////////////////////////////////////
@@ -291,13 +278,10 @@
 void TimePanel::Update()
 {
   boost::mutex::scoped_lock lock(this->dataPtr->mutex);
-<<<<<<< HEAD
-=======
 
   // Avoid apparent race condition on start, seen on Windows.
   if (!this->dataPtr->simTimes.size() || !this->dataPtr->realTimes.size())
     return;
->>>>>>> 7c22a662
 
   std::ostringstream percent;
 
