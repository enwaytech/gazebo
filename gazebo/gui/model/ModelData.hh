/*
 * Copyright (C) 2013-2016 Open Source Robotics Foundation
 *
 * Licensed under the Apache License, Version 2.0 (the "License");
 * you may not use this file except in compliance with the License.
 * You may obtain a copy of the License at
 *
 *     http://www.apache.org/licenses/LICENSE-2.0
 *
 * Unless required by applicable law or agreed to in writing, software
 * distributed under the License is distributed on an "AS IS" BASIS,
 * WITHOUT WARRANTIES OR CONDITIONS OF ANY KIND, either express or implied.
 * See the License for the specific language governing permissions and
 * limitations under the License.
 *
*/
#ifndef _GAZEBO_MODEL_DATA_HH_
#define _GAZEBO_MODEL_DATA_HH_

#include <map>
#include <string>
#include <vector>

#include "gazebo/rendering/Visual.hh"
#include "gazebo/gui/model/LinkInspector.hh"

namespace boost
{
  class recursive_mutex;
}

namespace gazebo
{
  namespace gui
  {
    class LinkInspector;
    class ModelPluginInspector;

    class GZ_GUI_VISIBLE ModelData
    {
      /// \brief Get a template SDF string of a simple model.
      /// \return Template SDF string of a simple model.
      public: static std::string GetTemplateSDFString();

      /// \brief Get the default transparency setting for entities in model
      /// editor.
      public: static double GetEditTransparency();

      /// \internal
      /// \brief Update visual's render group. This is needed to fix an
      /// alpha compositing issue in ogre when transparent objects overlap.
      /// \param[in] _visual Visual to update
      public: static void UpdateRenderGroup(rendering::VisualPtr _visual);
    };

    /// \brief Helper class to store nested models data.
    class GZ_GUI_VISIBLE NestedModelData
    {
      /// \brief Set the name of the model.
      /// \param[in] _name Name of model.
      public: void SetName(const std::string &_name);

      /// \brief Get the unscoped name of the model.
      /// \return Name of model.
      public: std::string Name() const;

      /// \brief Set the pose of the model.
      /// \param[in] _pose Pose of model.
      public: void SetPose(const ignition::math::Pose3d &_pose);

      /// \brief Get the pose of the nested model.
      /// \return Pose of nested model.
      public: ignition::math::Pose3d Pose() const;

      /// \brief Get the depth of the nested model. The root model has depth 1.
      /// \return Depth of nested model. Returns -1 if depth cannot be found.
      public: int Depth() const;

      /// \brief SDF representing the model data.
      public: sdf::ElementPtr modelSDF;

      /// \brief Visual representing this model.
      public: rendering::VisualPtr modelVisual;

      /// \brief Models inside this model
      public: std::map<std::string, rendering::VisualWeakPtr> models;

      /// \brief Links inside this model
      public: std::map<std::string, rendering::VisualWeakPtr> links;
    };

    /// \class LinkData LinkData.hh
    /// \brief Helper class to store link data
    class GZ_GUI_VISIBLE LinkData : public QObject
    {
      Q_OBJECT

      /// \brief Constructor
      public: LinkData();

      /// \brief Destructor
      public: ~LinkData();

      /// \brief Get the link visual.
      /// \return Link visual pointer.
      public: rendering::VisualPtr LinkVisual() const;

      /// \brief Set the link visual.
      /// \param[in] Link visual pointer.
      public: void SetLinkVisual(rendering::VisualPtr _linkVisual);

      /// \brief Get the name of the link.
      /// \return Name of link.
      public: std::string Name() const;

      /// \brief Set the name of the link.
      /// \param[in] _name Name of link.
      public: void SetName(const std::string &_name);

      /// \brief Get the pose of the link.
      /// \return Pose of link.
      public: ignition::math::Pose3d Pose() const;

      /// \brief Set the pose of the link.
      /// \param[in] _pose Pose of link.
      public: void SetPose(const ignition::math::Pose3d &_pose3d);

      /// \brief Load the link with data from SDF.
      /// \param[in] _sdf Link SDF element.
      public: void Load(sdf::ElementPtr _sdf);

      /// \brief Get the scale of all of the link's children.
      /// \return Scales of visuals and collisions.
      public: const std::map<std::string, ignition::math::Vector3d> &Scales()
              const;

      /// \brief Update the scale of all the inspectors, making the necessary
      /// conversions to update inertial information.
      /// The scale is updated based on the current geometry of 3D visuals.
      /// This does not alter the internal scale value returned by Scale().
      /// \sa SetScale
      public: void UpdateInspectorScale();

      /// \brief Set the scales of the link. This function calls
      /// UpdateInspectorScale.
      /// \sa UpdateInspectorScale
      /// \param[in] _scale Scales of all of the link's children.
      public: void SetScales(
          const std::map<std::string, ignition::math::Vector3d> &_scales);

      /// \brief Add a visual to the link.
      /// \param[in] _visual Visual to be added.
      public: void AddVisual(rendering::VisualPtr _visual);

      /// \brief Add a collision to the link.
      /// \param[in] _collisionVis Visual representing the collision.
      /// \param[in] _msg Optional message containing collision params.
      public: void AddCollision(rendering::VisualPtr _collisionVis,
          const msgs::Collision *_msg = NULL);

      /// \brief Update the inspector widget if necessary.
      public: void UpdateConfig();

      /// \brief Clone the link data.
      /// \param[in] _newName Name to give to the cloned link.
      /// \return A clone of this link data.
      public: LinkData *Clone(const std::string &_newName);

      /// \brief Show or hide collision visuals.
      /// \param[in] _show True to show, false to hide.
      public slots: void ShowCollisions(const bool _show);

      /// \brief Show or hide visual visuals.
      /// \param[in] _show True to show, false to hide.
      public slots: void ShowVisuals(const bool _show);

<<<<<<< HEAD
      /// \brief Computes the volume of a link.
      /// \param[in] _collision A collision message.
      /// \return The computed volume.
      public: static double ComputeVolume(const msgs::Collision &_collision);

      /// \brief Computes mass moment of inertia for a link.
      /// \param[in] _collision A collision message.
      /// \param[in] _mass The mass of the link.
      /// \return Vector of principal moments of inertia.
      public: static ignition::math::Vector3d ComputeMomentOfInertia(
          const msgs::Collision &_collision, const double _mass);

      /// \brief Computes the volume of the link.
      /// \return The volume.
      public: double ComputeVolume() const;

      /// \brief Set the visual for the link.
      /// \param[in] _visual Visual for the link.
      public: void SetLinkVisual(const rendering::VisualPtr _visual);

      /// \brief Get the visual for the link.
      /// \return Visual for the link.
      public: rendering::VisualPtr LinkVisual() const;
=======
      /// \brief Show or hide link frame visuals.
      /// \param[in] _show True to show, false to hide.
      public slots: void ShowLinkFrame(const bool _show);
>>>>>>> febb0565

      /// \brief Update callback on PreRender.
      private: void Update();

      /// \brief Apply inspector configurations.
      /// \return True if successful.
      private: bool Apply();

      /// \brief Qt Callback when link inspector configurations are to be
      /// applied and inspector should be closed.
      private slots: void OnAccept();

      /// \brief Qt Callback when link inspector configurations are to be
      /// applied.
      private slots: void OnApply();

      /// \brief Qt callback when a new visual is to be added.
      /// \param[in] _name Name of visual.
      private slots: void OnAddVisual(const std::string &_name);

      /// \brief Qt callback when a new collision is to be added.
      /// \param[in] _name Name of collision.
      private slots: void OnAddCollision(const std::string &_name);

      /// \brief Qt callback when a visual is to be removed.
      /// \param[in] _name Name of visual.
      private slots: void OnRemoveVisual(const std::string &_name);

      /// \brief Qt callback when a collision is to be removed.
      /// \param[in] _name Name of collision.
      private slots: void OnRemoveCollision(const std::string &_name);

      /// \brief Qt callback when a collision is to be shown/hidden.
      /// \param[in] _show True to show.
      /// \param[in] _name Name of collision.
      private slots: void OnShowCollision(const bool _show,
          const std::string &_name);

      /// \brief Qt callback when a visual is to be shown/hidden.
      /// \param[in] _show True to show.
      /// \param[in] _name Name of visual.
      private slots: void OnShowVisual(const bool _show,
          const std::string &_name);

      /// \brief Qt callback when the inspector is opened.
      private slots: void OnInspectorOpened();

      /// \brief All the event connections.
      private: std::vector<event::ConnectionPtr> connections;

      /// \brief Mutex to protect visual and collision update messages.
      private: boost::recursive_mutex *updateMutex;

      /// \brief SDF representing the link data.
      public: sdf::ElementPtr linkSDF;

      /// \brief mass.
      private: double mass;

      /// \brief Inertia ixx.
      private: double inertiaIxx;

      /// \brief Inertia iyy.
      private: double inertiaIyy;

      /// \brief Inertia izz.
      private: double inertiaIzz;

      /// \brief Scale of all collisions and visuals in the link, indexed by
      /// their visual's names.
      public: std::map<std::string, ignition::math::Vector3d> scales;

      /// \brief Visual representing this link.
      private: rendering::VisualPtr linkVisual;

      /// \brief Visuals of the link.
      public: std::map<rendering::VisualPtr, msgs::Visual> visuals;

      /// \brief Deleted visuals of the link.
      public: std::map<rendering::VisualPtr, msgs::Visual> deletedVisuals;

      /// \brief Msgs for updating visuals.
      public: std::vector<msgs::Visual *> visualUpdateMsgs;

      /// \brief Msgs for updating collision visuals.
      public: std::vector<msgs::Collision *> collisionUpdateMsgs;

      /// \brief Collisions of the link.
      public: std::map<rendering::VisualPtr, msgs::Collision> collisions;

      /// \brief Deleted collisions of the link.
      public: std::map<rendering::VisualPtr, msgs::Collision> deletedCollisions;

      /// \brief Link frame visual.
      public: rendering::LinkFrameVisualPtr linkFrameVis;

      /// \brief Inspector for configuring link properties.
      public: LinkInspector *inspector;

      /// \brief Flag set to true if this is a link of a nested model.
      public: bool nested;

      /// \brief True if all collisions are currently visible, false otherwise.
      public: bool showCollisions = true;

      /// \brief True if all visuals are currently visible, false otherwise.
      public: bool showVisuals = true;

      /// \brief True if all link frames are currently visible, false otherwise.
      public: bool showLinkFrame = true;
    };

    /// \brief Helper class to store model plugin data
    class GZ_GUI_VISIBLE ModelPluginData : public QObject
    {
      Q_OBJECT

      /// \brief Constructor
      public: ModelPluginData();

      /// \brief Destructor
      public: ~ModelPluginData();

      /// \brief Load data from the plugin SDF
      /// \param[in] _pluginElem SDF element.
      public: void Load(sdf::ElementPtr _pluginElem);

      /// \brief Inspector for configuring model plugin properties.
      public: ModelPluginInspector *inspector;

      /// \brief SDF representing the model plugin data.
      public: sdf::ElementPtr modelPluginSDF;
    };
  }
}

#endif<|MERGE_RESOLUTION|>--- conflicted
+++ resolved
@@ -174,7 +174,10 @@
       /// \param[in] _show True to show, false to hide.
       public slots: void ShowVisuals(const bool _show);
 
-<<<<<<< HEAD
+      /// \brief Show or hide link frame visuals.
+      /// \param[in] _show True to show, false to hide.
+      public slots: void ShowLinkFrame(const bool _show);
+
       /// \brief Computes the volume of a link.
       /// \param[in] _collision A collision message.
       /// \return The computed volume.
@@ -198,11 +201,6 @@
       /// \brief Get the visual for the link.
       /// \return Visual for the link.
       public: rendering::VisualPtr LinkVisual() const;
-=======
-      /// \brief Show or hide link frame visuals.
-      /// \param[in] _show True to show, false to hide.
-      public slots: void ShowLinkFrame(const bool _show);
->>>>>>> febb0565
 
       /// \brief Update callback on PreRender.
       private: void Update();
