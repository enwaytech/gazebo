--- conflicted
+++ resolved
@@ -46,25 +46,6 @@
       public: virtual ~TimePanel();
 
       /// \brief Show real time factor.
-<<<<<<< HEAD
-      /// \param[in] _show True to display real time factor;
-      public: void ShowRealTimeFactor(bool _show);
-
-      /// \brief Show real time
-      /// \param[in] _show True to display real time;
-      public: void ShowRealTime(bool _show);
-
-      /// \brief Show sim time
-      /// \param[in] _show True to display sim time;
-      public: void ShowSimTime(bool _show);
-
-      /// \brief Show the step widget.
-      /// \param[in] _show True to show the step widget;
-      public: void ShowIterations(bool _show);
-
-      /// \brief Show the step widget.
-      /// \param[in] _show True to show the step widget;
-=======
       /// \param[in] _show True to display real time factor.
       public: void ShowRealTimeFactor(bool _show);
 
@@ -82,7 +63,6 @@
 
       /// \brief Show the step widget.
       /// \param[in] _show True to show the step widget.
->>>>>>> 994c0ec2
       public: void ShowStepWidget(bool _show);
 
       /// \brief A signal used to set the sim time line edit.
