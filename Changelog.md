--- conflicted
+++ resolved
@@ -20,12 +20,9 @@
     * [Pull request #1637](https://bitbucket.org/osrf/gazebo/pull-request/1637)
     * [Pull request #1639](https://bitbucket.org/osrf/gazebo/pull-request/1639)
     * [Pull request #1647](https://bitbucket.org/osrf/gazebo/pull-request/1647)
-<<<<<<< HEAD
     * [Pull request #1650](https://bitbucket.org/osrf/gazebo/pull-request/1650)
-=======
     * [Pull request #1651](https://bitbucket.org/osrf/gazebo/pull-request/1651)
     * [Pull request #1653](https://bitbucket.org/osrf/gazebo/pull-request/1653)
->>>>>>> 27051e7d
 
 1. Install `libgazebo_server_fixture`. This will facilitate tests external to the main gazebo repository. See `examples/stand_alone/test_fixture`.
     * [Pull request #1606](https://bitbucket.org/osrf/gazebo/pull-request/1606)
