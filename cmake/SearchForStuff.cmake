--- conflicted
+++ resolved
@@ -366,8 +366,6 @@
     BUILD_WARNING ("GNU Triangulation Surface library not found - Gazebo will not have CSG support.")
   endif ()
 
-<<<<<<< HEAD
-=======
   #################################################
   # Find bullet
   # First and preferred option is to look for bullet standard pkgconfig, 
@@ -386,7 +384,6 @@
     add_definitions( -DLIBBULLET_VERSION=0.0 )
   endif()
 
->>>>>>> 894366d1
 else (PKG_CONFIG_FOUND)
   set (BUILD_GAZEBO OFF CACHE INTERNAL "Build Gazebo" FORCE)
   BUILD_ERROR ("Error: pkg-config not found")
