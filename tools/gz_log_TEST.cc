--- conflicted
+++ resolved
@@ -250,11 +250,7 @@
 
   // Sim time
   echo = custom_exec(
-<<<<<<< HEAD
-      std::string("gzlog echo -r -s sim --filter pr2.pose.X() ") +
-=======
       std::string("gz log --echo -r --stamp sim --filter pr2.pose.x -f ") +
->>>>>>> ad87c7b3
       PROJECT_SOURCE_PATH + "/test/data/pr2_state.log");
   boost::trim_right(echo);
   validEcho = "0.021344 0.000000 \n0.028958 0.000000";
@@ -262,11 +258,7 @@
 
   // Real time
   echo = custom_exec(
-<<<<<<< HEAD
-      std::string("gzlog echo -r -s real --filter pr2.pose.X() ") +
-=======
       std::string("gz log --echo -r --stamp real --filter pr2.pose.x -f ") +
->>>>>>> ad87c7b3
       PROJECT_SOURCE_PATH + "/test/data/pr2_state.log");
   boost::trim_right(echo);
   validEcho = "0.001000 0.000000 \n0.002000 0.000000";
@@ -274,11 +266,7 @@
 
   // Wall time
   echo = custom_exec(
-<<<<<<< HEAD
-      std::string("gzlog echo -r -s wall --filter pr2.pose.X() ") +
-=======
       std::string("gz log --echo -r --stamp wall --filter pr2.pose.x -f ") +
->>>>>>> ad87c7b3
       PROJECT_SOURCE_PATH + "/test/data/pr2_state.log");
   boost::trim_right(echo);
   validEcho = std::string("1360301758.939690 0.000000 \n")
