--- conflicted
+++ resolved
@@ -735,24 +735,15 @@
   // L: angular momentum of CoG in world frame
   // w: angular velocity in world frame
   // return I^-1 * (T - w x L)
-<<<<<<< HEAD
-  return this->GetWorldInertiaMatrix().Inverse().Ign() *
+  return this->WorldInertiaMatrix().Inverse().Ign() *
     (this->GetWorldTorque().Ign() -
      this->WorldAngularVel().Cross(this->GetWorldAngularMomentum().Ign()));
-=======
-  return this->WorldInertiaMatrix().Inverse() * (this->GetWorldTorque()
-    - this->GetWorldAngularVel().Cross(this->GetWorldAngularMomentum())).Ign();
->>>>>>> 1c9e0c17
 }
 
 //////////////////////////////////////////////////
 math::Vector3 Link::GetWorldAngularMomentum() const
 {
-<<<<<<< HEAD
-  return this->GetWorldInertiaMatrix() * this->WorldAngularVel();
-=======
   return this->WorldInertiaMatrix() * this->GetWorldAngularVel().Ign();
->>>>>>> 1c9e0c17
 }
 
 //////////////////////////////////////////////////
@@ -776,17 +767,17 @@
 }
 
 //////////////////////////////////////////////////
-ignition::math::Box Link::BoundingBox() const
-{
-  ignition::math::Box box;
-
-  box.Min().Set(IGN_DBL_MAX, IGN_DBL_MAX, IGN_DBL_MAX);
-  box.Max().Set(0, 0, 0);
+math::Box Link::GetBoundingBox() const
+{
+  math::Box box;
+
+  box.min.Set(GZ_DBL_MAX, GZ_DBL_MAX, GZ_DBL_MAX);
+  box.max.Set(0, 0, 0);
 
   for (Collision_V::const_iterator iter = this->collisions.begin();
        iter != this->collisions.end(); ++iter)
   {
-    box += (*iter)->BoundingBox();
+    box += (*iter)->GetBoundingBox();
   }
 
   return box;
@@ -860,24 +851,11 @@
 //////////////////////////////////////////////////
 math::Matrix3 Link::GetWorldInertiaMatrix() const
 {
-#ifndef _WIN32
-  #pragma GCC diagnostic push
-  #pragma GCC diagnostic ignored "-Wdeprecated-declarations"
-#endif
-  return this->WorldInertiaMatrix();
-#ifndef _WIN32
-  #pragma GCC diagnostic pop
-#endif
-}
-
-//////////////////////////////////////////////////
-ignition::math::Matrix3d Link::WorldInertiaMatrix() const
-{
-  ignition::math::Matrix3d moi;
+  math::Matrix3 moi;
   if (this->inertial)
   {
-    auto pos = this->inertial->GetPose().Ign().Pos();
-    auto rot = this->WorldPose().Rot().Inverse();
+    ignition::math::Vector3d pos = this->inertial->GetPose().pos.Ign();
+    ignition::math::Quaterniond rot = this->WorldPose().Rot().Inverse();
     moi = this->inertial->MOI(ignition::math::Pose3d(pos, rot));
   }
   return moi;
@@ -1550,15 +1528,9 @@
   // compute angular kinetic energy
   // E = 1/2 w^T I w
   {
-<<<<<<< HEAD
     ignition::math::Vector3d w = this->WorldAngularVel();
-    ignition::math::Matrix3d inertia = this->GetWorldInertiaMatrix().Ign();
+    ignition::math::Matrix3d inertia = this->WorldInertiaMatrix();
     energy += 0.5 * w.Dot(inertia * w);
-=======
-    auto w = this->GetWorldAngularVel().Ign();
-    auto I = this->WorldInertiaMatrix();
-    energy += 0.5 * w.Dot(I * w);
->>>>>>> 1c9e0c17
   }
 
   return energy;
