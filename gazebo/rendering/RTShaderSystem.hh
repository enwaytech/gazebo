/*
 * Copyright (C) 2012-2015 Open Source Robotics Foundation
 *
 * Licensed under the Apache License, Version 2.0 (the "License");
 * you may not use this file except in compliance with the License.
 * You may obtain a copy of the License at
 *
 *     http://www.apache.org/licenses/LICENSE-2.0
 *
 * Unless required by applicable law or agreed to in writing, software
 * distributed under the License is distributed on an "AS IS" BASIS,
 * WITHOUT WARRANTIES OR CONDITIONS OF ANY KIND, either express or implied.
 * See the License for the specific language governing permissions and
 * limitations under the License.
 *
*/

#ifndef _GAZEBO_RTSHADERSYSTEM_HH_
#define _GAZEBO_RTSHADERSYSTEM_HH_

#include <list>
#include <string>

#include "gazebo/rendering/ogre_gazebo.h"
#include "gazebo/gazebo_config.h"

#include "gazebo/rendering/Camera.hh"
#include "gazebo/common/SingletonT.hh"
#include "gazebo/util/system.hh"

namespace gazebo
{
  namespace rendering
  {
    class RTShaderSystemPrivate;

    /// \addtogroup gazebo_rendering
    /// \{

    /// \class RTShaderSystem RTShaderSystem.hh rendering/rendering.hh
    /// \brief Implements Ogre's Run-Time Shader system.
    ///
    /// This class allows Gazebo to generate per-pixel shaders for every
    /// material at run-time.
    class GZ_RENDERING_VISIBLE RTShaderSystem :
      public SingletonT<RTShaderSystem>
    {
      /// \enum LightingModel.
      /// \brief The type of lighting.
      public: enum LightingModel
              {
                /// \brief Per-Vertex lighting: best performance.
                SSLM_PerVertexLighting,
                /// \brief Per-Pixel lighting: best look.
                SSLM_PerPixelLighting,
                /// \brief Normal Map lighting: lighting calculations have
                /// been stored in a light map (texture) using tangent space.
                SSLM_NormalMapLightingTangentSpace,
                /// \brief Normal Map lighting: lighting calculations have
                /// been stored in a light map (texture) using object space.
                SSLM_NormalMapLightingObjectSpace
              };

      /// \brief Constructor.
      private: RTShaderSystem();

      /// \brief Destructor.
      private: virtual ~RTShaderSystem();

      /// \brief Init the run time shader system.
      public: void Init();

      /// \brief Finalize the shader system
      public: void Fini();

      /// \brief Clear the shader system
      public: void Clear() GAZEBO_DEPRECATED(7.0);

      /// \brief Add a scene manager
      /// \param[in] _scene The scene to process
      public: void AddScene(ScenePtr _scene);

      /// \brief Remove a scene
      /// \param[in] The scene to remove
      public: void RemoveScene(ScenePtr _scene);

      /// \brief Remove a scene
      /// \param[in] Name of the scene to remove.
      public: void RemoveScene(const std::string &_scene);

      /// \brief Queue a call to update the shaders.
      public: void UpdateShaders();

      /// \brief Set an Ogre::Entity to use RT shaders.
      /// \param[in] _vis Visual that will use the RTShaderSystem.
      /// \deprecated This function is no longer needed, and has no
      /// implementation.
      public: void AttachEntity(Visual *vis) GAZEBO_DEPRECATED(7.0);

      /// \brief Remove and entity.
      /// \param[in] _vis Remove this visual.
      /// \deprecated This function is no longer needed, and has no
      /// implementation.
      public: void DetachEntity(Visual *_vis) GAZEBO_DEPRECATED(7.0);

      /// \brief Set a viewport to use shaders.
      /// \param[in] _viewport The viewport to add.
      /// \param[in] _scene The scene that the viewport uses.
      public: static void AttachViewport(Ogre::Viewport *_viewport,
                                         ScenePtr _scene);

      /// \brief Set a viewport to not use shaders.
      /// \param[in] _viewport The viewport to remove.
      /// \param[in] _scene The scene that the viewport uses.
      public: static void DetachViewport(Ogre::Viewport *_viewport,
                                         ScenePtr _scene);

      /// \brief Set the lighting model to per pixel or per vertex.
      /// \param[in] _set True means to use per-pixel shaders.
      public: void SetPerPixelLighting(bool _set);

      /// \brief Generate shaders for an entity
      /// \param[in] _vis The visual to generate shaders for.
      /// \sa GenerateShaders(const VisualPtr &_vis)
      public: void GenerateShaders(Visual *_vis) GAZEBO_DEPRECATED(7.0);

      /// \brief Generate shaders for an entity
      /// \param[in] _vis The visual to generate shaders for.
      public: void GenerateShaders(const VisualPtr &_vis);

      /// \brief Apply shadows to a scene.
      /// \param[in] _scene The scene to receive shadows.
      public: void ApplyShadows(ScenePtr _scene);

      /// \brief Remove shadows from a scene.
      /// \param[in] _scene The scene to remove shadows from.
      public: void RemoveShadows(ScenePtr _scene);

      /// \brief Get the Ogre PSSM Shadows camera setup.
      /// \return The Ogre PSSM Shadows camera setup.
      public: Ogre::PSSMShadowCameraSetup *GetPSSMShadowCameraSetup() const;

      /// \brief Update the RT shaders. This should not be called frequently.
      public: void Update();

      /// \brief Get paths for the shader system
      /// \param[out] _coreLibsPath Path to the core libraries.
      /// \param[out] _cachePath Path to where the generated shaders are
      /// stored.
      private: bool GetPaths(std::string &_coreLibsPath,
                             std::string &_cachePath);

      /// \brief Update the shaders for a visual.
      /// \param[in] _vis Pointer to the visual to update.
      private: void UpdateShaders(VisualPtr _vis);
<<<<<<< HEAD

#if OGRE_VERSION_MAJOR >= 1 && OGRE_VERSION_MINOR >= 7
      /// \brief The shader generator.
      private: Ogre::RTShader::ShaderGenerator *shaderGenerator;

      /// \brief Used to generate shadows.
      private: Ogre::RTShader::SubRenderState *shadowRenderState;
#endif

      /// \brief True if initialized.
      private: bool initialized;

      /// \brief True if shadows have been applied.
      private: bool shadowsApplied;

      /// \brief All the scenes.
      private: std::vector<ScenePtr> scenes;

      /// \brief Parallel Split Shadow Map (PSSM) camera setup
      private: Ogre::ShadowCameraSetupPtr pssmSetup;
=======
>>>>>>> 828be8d9

      /// \brief Make the RTShader system a singleton.
      private: friend class SingletonT<RTShaderSystem>;

      /// \internal
      /// \brief Pointer to private data.
      private: RTShaderSystemPrivate *dataPtr;
    };
    /// \}
  }
}
#endif<|MERGE_RESOLUTION|>--- conflicted
+++ resolved
@@ -153,29 +153,6 @@
       /// \brief Update the shaders for a visual.
       /// \param[in] _vis Pointer to the visual to update.
       private: void UpdateShaders(VisualPtr _vis);
-<<<<<<< HEAD
-
-#if OGRE_VERSION_MAJOR >= 1 && OGRE_VERSION_MINOR >= 7
-      /// \brief The shader generator.
-      private: Ogre::RTShader::ShaderGenerator *shaderGenerator;
-
-      /// \brief Used to generate shadows.
-      private: Ogre::RTShader::SubRenderState *shadowRenderState;
-#endif
-
-      /// \brief True if initialized.
-      private: bool initialized;
-
-      /// \brief True if shadows have been applied.
-      private: bool shadowsApplied;
-
-      /// \brief All the scenes.
-      private: std::vector<ScenePtr> scenes;
-
-      /// \brief Parallel Split Shadow Map (PSSM) camera setup
-      private: Ogre::ShadowCameraSetupPtr pssmSetup;
-=======
->>>>>>> 828be8d9
 
       /// \brief Make the RTShader system a singleton.
       private: friend class SingletonT<RTShaderSystem>;
