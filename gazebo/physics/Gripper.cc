--- conflicted
+++ resolved
@@ -44,12 +44,7 @@
 Gripper::Gripper(ModelPtr _model)
 {
   this->model = _model;
-<<<<<<< HEAD
-  this->world = _model->World();
-  this->physics = this->world->Physics();
-=======
-  this->world = this->model->GetWorld();
->>>>>>> cf2af96e
+  this->world = this->model->World();
 
   this->diffs.resize(10);
   this->diffIndex = 0;
@@ -72,6 +67,7 @@
   }
 
   this->model.reset();
+  this->physics.reset();
   this->world.reset();
   this->connections.clear();
 }
@@ -241,11 +237,6 @@
           this->fixedJoint->Load(this->palmLink,
               cc[iter->first]->Link(), ignition::math::Pose3d());
           this->fixedJoint->Init();
-<<<<<<< HEAD
-          this->fixedJoint->SetHighStop(0, ignition::math::Angle::Zero);
-          this->fixedJoint->SetLowStop(0, ignition::math::Angle::Zero);
-=======
->>>>>>> cf2af96e
         }
 
         this->diffIndex = (this->diffIndex+1) % 10;
