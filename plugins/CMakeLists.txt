--- conflicted
+++ resolved
@@ -1,9 +1,5 @@
 include_directories(
-<<<<<<< HEAD
   ${PROJECT_SOURCE_DIR}
-  ${PROJECT_BINARY_DIR}/gazebo
-=======
->>>>>>> f6436004
   ${PROTOBUF_INCLUDE_DIR}
   ${SDF_INCLUDE_DIRS}
 )
