--- conflicted
+++ resolved
@@ -581,12 +581,7 @@
     << "<pose>" << _pos << " " << _rpy << "</pose>"
     << "<link name ='body'>"
     << "  <sensor name ='" << _cameraName
-<<<<<<< HEAD
-    << "' type ='camera' "
-    << "xmlns:strict_rate='https://github.com/osrf/gazebo/issues/2736'>"
-=======
     << "' type ='camera'>"
->>>>>>> e1ca9f3c
     << "    <always_on>1</always_on>"
     << "    <update_rate>" << _rate << "</update_rate>"
     << "    <visualize>true</visualize>"
