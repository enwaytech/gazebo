--- conflicted
+++ resolved
@@ -20,22 +20,14 @@
   #include <Winsock2.h>
   struct timespec
   {
-<<<<<<< HEAD
-    long tv_sec;
-    long tv_nsec;
-=======
     int64_t tv_sec;
     int64_t tv_nsec;
->>>>>>> 95e69a7c
   };
 #else
   #include <unistd.h>
   #include <sys/time.h>
 #endif
-<<<<<<< HEAD
-=======
-
->>>>>>> 95e69a7c
+
 #include <time.h>
 #include <math.h>
 #include <boost/date_time.hpp>
@@ -51,26 +43,6 @@
 
 using namespace gazebo;
 using namespace common;
-
-#ifdef _WIN32
-  // Borrowed from roscpp_core/rostime/src/time.cpp
-  void normalizeSecNSecUnsigned(int64_t& sec, int64_t& nsec)
-  {
-    int64_t nsec_part = nsec % 1000000000L;
-    int64_t sec_part = sec + nsec / 1000000000L;
-    if (nsec_part < 0)
-      {
-        nsec_part += 1000000000L;
-        --sec_part;
-      }
-
-    if (sec_part < 0 || sec_part > UINT_MAX)
-      throw std::runtime_error("Time is out of dual 32-bit range");
-
-    sec = sec_part;
-    nsec = nsec_part;
-  }
-#endif
 
 Time Time::wallTime;
 std::string Time::wallTimeISO;
@@ -91,15 +63,9 @@
   LARGE_INTEGER freq;
   QueryPerformanceFrequency(&freq);
   double period = 1.0/freq.QuadPart;
-<<<<<<< HEAD
-  clockResolution.tv_sec = long(floor(period));
-  clockResolution.tv_nsec =
-    long((period - floor(period))*1e9);
-=======
   clockResolution.tv_sec = static_cast<int64_t>(floor(period));
   clockResolution.tv_nsec =
     static_cast<int64_t>((period - floor(period)) * this->nsInSec);
->>>>>>> 95e69a7c
 #else
   // get clock resolution, skip sleep if resolution is larger then
   // requested sleep time
@@ -170,52 +136,6 @@
   // not installed the latest CPU drivers (an oxymoron). They fixed all these
   // problems in Windows Vista, and this API is by far the most accurate that
   // I know of in Windows, so I'll use it here despite all these caveats
-<<<<<<< HEAD
-  static LARGE_INTEGER cpu_freq, init_cpu_time;
-  static uint32_t start_sec = 0;
-  static uint32_t start_nsec = 0;
-  if ( ( start_sec == 0 ) && ( start_nsec == 0 ) )
-   {
-      QueryPerformanceFrequency(&cpu_freq);
-      //if (cpu_freq.QuadPart == 0) {
-        //throw NoHighPerformanceTimersException();
-      //}
-      QueryPerformanceCounter(&init_cpu_time);
-      // compute an offset from the Epoch using the lower-performance timer API
-      FILETIME ft;
-      GetSystemTimeAsFileTime(&ft);
-      LARGE_INTEGER start_li;
-      start_li.LowPart = ft.dwLowDateTime;
-      start_li.HighPart = ft.dwHighDateTime;
-      // why did they choose 1601 as the time zero, instead of 1970?
-      // there were no outstanding hard rock bands in 1601.
-#ifdef _MSC_VER
-    start_li.QuadPart -= 116444736000000000Ui64;
-#else
-    start_li.QuadPart -= 116444736000000000ULL;
-#endif
-      start_sec = (uint32_t)(start_li.QuadPart / 10000000); // 100-ns units. odd.
-      start_nsec = (start_li.LowPart % 10000000) * 100;
-    }
-  LARGE_INTEGER cur_time;
-  QueryPerformanceCounter(&cur_time);
-  LARGE_INTEGER delta_cpu_time;
-  delta_cpu_time.QuadPart = cur_time.QuadPart - init_cpu_time.QuadPart;
-  // todo: how to handle cpu clock drift. not sure it's a big deal for us.
-  // also, think about clock wraparound. seems extremely unlikey, but possible
-  double d_delta_cpu_time = delta_cpu_time.QuadPart / (double) cpu_freq.QuadPart;
-  uint32_t delta_sec = (uint32_t) floor(d_delta_cpu_time);
-  uint32_t delta_nsec = (uint32_t) boost::math::round((d_delta_cpu_time-delta_sec) * 1e9);
-
-  int64_t sec_sum  = (int64_t)start_sec  + (int64_t)delta_sec;
-  int64_t nsec_sum = (int64_t)start_nsec + (int64_t)delta_nsec;
-
-  // Throws an exception if we go out of 32-bit range
-  normalizeSecNSecUnsigned(sec_sum, nsec_sum);
-
-  tv.tv_sec = sec_sum;
-  tv.tv_nsec = nsec_sum;
-=======
   static LARGE_INTEGER cpuFreq, initCpuTime;
   static uint32_t startSec = 0;
   static uint32_t startNSec = 0;
@@ -281,7 +201,6 @@
 
   tv.tv_sec = secSum;
   tv.tv_nsec = nsecSum;
->>>>>>> 95e69a7c
 #else
   clock_gettime(0, &tv);
 #endif
@@ -377,21 +296,6 @@
 
     timer = CreateWaitableTimer(NULL, TRUE, NULL);
     if (timer == NULL)
-<<<<<<< HEAD
-      {
-        //return -1;
-      }
-
-    if (!SetWaitableTimer (timer, &sleepTime, 0, NULL, NULL, 0))
-      {
-        //return -1;
-      }
-
-    if (WaitForSingleObject (timer, INFINITE) != WAIT_OBJECT_0)
-      {
-        //return -1;
-      }
-=======
     {
       gzerr << "Unable to create waitable timer. Sleep will be incorrect.\n";
       return result;
@@ -409,7 +313,6 @@
       return result;
     }
 
->>>>>>> 95e69a7c
     result.sec = 0;
     result.nsec = 0;
 #else
