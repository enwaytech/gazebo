--- conflicted
+++ resolved
@@ -250,29 +250,19 @@
   if (!this->active)
   {
     this->CreateMenus();
-<<<<<<< HEAD
-    this->mainWindow->Pause();
-    this->mainWindow->ShowLeftColumnWidget("modelEditorTab");
-    this->mainWindow->ShowMenuBar(this->menuBar);
-=======
     this->mainWindowPaused = g_playAct->isVisible();
     this->mainWindow->Pause();
     this->mainWindow->ShowLeftColumnWidget("modelEditorTab");
     this->mainWindow->ShowMenuBar(this->menuBar);
     this->mainWindow->GetRenderWidget()->ShowTimePanel(false);
->>>>>>> 192d0a76
   }
   else
   {
     this->mainWindow->ShowLeftColumnWidget();
     this->mainWindow->ShowMenuBar();
-<<<<<<< HEAD
-    this->mainWindow->Play();
-=======
     this->mainWindow->GetRenderWidget()->ShowTimePanel(true);
     if (!this->mainWindowPaused)
       this->mainWindow->Play();
->>>>>>> 192d0a76
   }
   this->active = !this->active;
   this->ToggleToolbar();
