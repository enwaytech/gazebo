--- conflicted
+++ resolved
@@ -472,11 +472,7 @@
 void DARTLink::AddLinkForce(const math::Vector3 &/*_force*/,
     const math::Vector3 &/*_offset*/)
 {
-<<<<<<< HEAD
-  gzlog << "DARTLink::AddLinkForce not yet implemented."
-=======
   gzlog << "DARTLink::AddLinkForce not yet implemented (issue #1477)."
->>>>>>> 74666bec
         << std::endl;
 }
 
