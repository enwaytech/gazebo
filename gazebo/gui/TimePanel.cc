/*
 * Copyright (C) 2012-2015 Open Source Robotics Foundation
 *
 * Licensed under the Apache License, Version 2.0 (the "License");
 * you may not use this file except in compliance with the License.
 * You may obtain a copy of the License at
 *
 *     http://www.apache.org/licenses/LICENSE-2.0
 *
 * Unless required by applicable law or agreed to in writing, software
 * distributed under the License is distributed on an "AS IS" BASIS,
 * WITHOUT WARRANTIES OR CONDITIONS OF ANY KIND, either express or implied.
 * See the License for the specific language governing permissions and
 * limitations under the License.
 *
 */

#ifdef _WIN32
  // Ensure that Winsock2.h is included before Windows.h, which can get
  // pulled in by anybody (e.g., Boost).
  #include <Winsock2.h>
#endif

#include <sstream>

#include "gazebo/transport/Node.hh"

#include "gazebo/gui/Actions.hh"
#include "gazebo/gui/GuiEvents.hh"
#include "gazebo/gui/GuiIface.hh"
#include "gazebo/rendering/UserCamera.hh"
#include "gazebo/gui/TimeWidget.hh"
#include "gazebo/gui/LogPlayWidget.hh"
#include "gazebo/gui/TimePanel.hh"
#include "gazebo/gui/TimePanelPrivate.hh"

using namespace gazebo;
using namespace gui;

/////////////////////////////////////////////////
TimePanel::TimePanel(QWidget *_parent)
  : QWidget(_parent), dataPtr(new TimePanelPrivate)
{
  this->setObjectName("timePanel");

  // Time Widget
  this->dataPtr->timeWidget = new TimeWidget(this);
  connect(this, SIGNAL(SetTimeWidgetVisible(bool)),
      this->dataPtr->timeWidget, SLOT(setVisible(bool)));

  // LogPlay Widget
  this->dataPtr->logPlayWidget = new LogPlayWidget(this);
  connect(this, SIGNAL(SetLogPlayWidgetVisible(bool)),
      this->dataPtr->logPlayWidget, SLOT(setVisible(bool)));

  // Layout
  QHBoxLayout *mainLayout = new QHBoxLayout;
  mainLayout->addWidget(this->dataPtr->timeWidget);
  mainLayout->addWidget(this->dataPtr->logPlayWidget);
  this->setLayout(mainLayout);

  this->setSizePolicy(QSizePolicy::Expanding, QSizePolicy::Fixed);
  this->layout()->setContentsMargins(0, 0, 0, 0);

  // Transport
  this->dataPtr->node = transport::NodePtr(new transport::Node());
  this->dataPtr->node->Init();

  this->dataPtr->statsSub = this->dataPtr->node->Subscribe(
      "~/world_stats", &TimePanel::OnStats, this);

  this->dataPtr->worldControlPub = this->dataPtr->node->
      Advertise<msgs::WorldControl>("~/world_control");

  // Timer
  QTimer *timer = new QTimer(this);
  connect(timer, SIGNAL(timeout()), this, SLOT(Update()));
  timer->start(33);

  // Connections
  this->dataPtr->connections.push_back(
      gui::Events::ConnectFullScreen(
      boost::bind(&TimePanel::OnFullScreen, this, _1)));

  connect(g_playAct, SIGNAL(changed()), this, SLOT(OnPlayActionChanged()));
}

/////////////////////////////////////////////////
void TimePanel::OnFullScreen(bool /*_value*/)
{
  /*if (_value)
    this->hide();
  else
    this->show();
    */
}

/////////////////////////////////////////////////
TimePanel::~TimePanel()
{
  this->dataPtr->node.reset();

  delete this->dataPtr;
  this->dataPtr = NULL;
}

/////////////////////////////////////////////////
void TimePanel::OnPlayActionChanged()
{
  // Tests don't see external actions
  if (!g_stepAct)
    return;

  if (this->IsPaused())
  {
    g_stepAct->setToolTip("Step the world");
    g_stepAct->setEnabled(true);
  }
  else
  {
    g_stepAct->setToolTip("Pause the world before stepping");
    g_stepAct->setEnabled(false);
  }
}

/////////////////////////////////////////////////
void TimePanel::ShowRealTimeFactor(bool _show)
{
  if (this->dataPtr->timeWidget->isVisible())
    this->dataPtr->timeWidget->ShowRealTimeFactor(_show);
  else
    gzwarn << "Time widget not visible" << std::endl;
}

/////////////////////////////////////////////////
void TimePanel::ShowRealTime(bool _show)
{
  if (this->dataPtr->timeWidget->isVisible())
    this->dataPtr->timeWidget->ShowRealTime(_show);
  else
    gzwarn << "Time widget not visible" << std::endl;
}

/////////////////////////////////////////////////
void TimePanel::ShowSimTime(bool _show)
{
  if (this->dataPtr->timeWidget->isVisible())
    this->dataPtr->timeWidget->ShowSimTime(_show);
  else
    gzwarn << "Time widget not visible" << std::endl;
}

/////////////////////////////////////////////////
void TimePanel::ShowIterations(bool _show)
{
  if (this->dataPtr->timeWidget->isVisible())
    this->dataPtr->timeWidget->ShowIterations(_show);
  else
    gzwarn << "Time widget not visible" << std::endl;
}

/////////////////////////////////////////////////
void TimePanel::ShowFPS(bool _show)
{
  if (this->dataPtr->timeWidget->isVisible())
    this->dataPtr->timeWidget->ShowFPS(_show);
  else
    gzwarn << "Time widget not visible" << std::endl;
}

/////////////////////////////////////////////////
void TimePanel::ShowStepWidget(bool _show)
{
  if (this->dataPtr->timeWidget->isVisible())
    this->dataPtr->timeWidget->ShowStepWidget(_show);
  else
    gzwarn << "Time widget not visible" << std::endl;
}

/////////////////////////////////////////////////
bool TimePanel::IsPaused() const
{
  return this->dataPtr->paused;
}

/////////////////////////////////////////////////
void TimePanel::SetPaused(bool _paused)
{
  this->dataPtr->paused = _paused;

  if (this->dataPtr->timeWidget->isVisible())
    this->dataPtr->timeWidget->SetPaused(_paused);
  else if (this->dataPtr->logPlayWidget->isVisible())
    this->dataPtr->logPlayWidget->SetPaused(_paused);
}

/////////////////////////////////////////////////
void TimePanel::OnStats(ConstWorldStatisticsPtr &_msg)
{
  boost::mutex::scoped_lock lock(this->dataPtr->mutex);

  this->dataPtr->simTimes.push_back(msgs::Convert(_msg->sim_time()));
  if (this->dataPtr->simTimes.size() > 20)
    this->dataPtr->simTimes.pop_front();

  this->dataPtr->realTimes.push_back(msgs::Convert(_msg->real_time()));
  if (this->dataPtr->realTimes.size() > 20)
    this->dataPtr->realTimes.pop_front();

  if (_msg->has_log_playback_stats())
  {
    this->SetTimeWidgetVisible(false);
    this->SetLogPlayWidgetVisible(true);
  }
  else
  {
    this->SetTimeWidgetVisible(true);
    this->SetLogPlayWidgetVisible(false);
  }

  if (_msg->has_paused())
    this->SetPaused(_msg->paused());

  if (this->dataPtr->timeWidget->isVisible())
  {
    // Set simulation time
    this->dataPtr->timeWidget->EmitSetSimTime(QString::fromStdString(
        msgs::Convert(_msg->sim_time()).FormattedString()));

    // Set real time
    this->dataPtr->timeWidget->EmitSetRealTime(QString::fromStdString(
        msgs::Convert(_msg->real_time()).FormattedString()));
<<<<<<< HEAD
=======

>>>>>>> 0641519f

    // Set the iterations
    this->dataPtr->timeWidget->EmitSetIterations(QString::fromStdString(
        boost::lexical_cast<std::string>(_msg->iterations())));
  }
  else if (this->dataPtr->logPlayWidget->isVisible())
  {
<<<<<<< HEAD
    // Set current time (simulation time) in text and in ms
    this->dataPtr->logPlayWidget->EmitSetCurrentTime(
        msgs::Convert(_msg->sim_time()));

    // Set start time in text and in ms
    this->dataPtr->logPlayWidget->EmitSetStartTime(
        msgs::Convert(_msg->log_playback_stats().start_time()));

    // Set end time in text and in ms
    this->dataPtr->logPlayWidget->EmitSetEndTime(
        msgs::Convert(_msg->log_playback_stats().end_time()));
=======
    // Set simulation time
    this->dataPtr->logPlayWidget->EmitSetCurrentTime(QString::fromStdString(
        msgs::Convert(_msg->sim_time()).FormattedString()));
>>>>>>> 0641519f
  }
}

/////////////////////////////////////////////////
void TimePanel::Update()
{
  boost::mutex::scoped_lock lock(this->dataPtr->mutex);

  // Avoid apparent race condition on start, seen on Windows.
  if (!this->dataPtr->simTimes.size() || !this->dataPtr->realTimes.size())
    return;

  std::ostringstream percent;

  common::Time simAvg, realAvg;
  std::list<common::Time>::iterator simIter, realIter;

  simIter = ++(this->dataPtr->simTimes.begin());
  realIter = ++(this->dataPtr->realTimes.begin());
  while (simIter != this->dataPtr->simTimes.end() &&
      realIter != this->dataPtr->realTimes.end())
  {
    simAvg += ((*simIter) - this->dataPtr->simTimes.front());
    realAvg += ((*realIter) - this->dataPtr->realTimes.front());
    ++simIter;
    ++realIter;
  }
  if (realAvg == 0)
    simAvg = 0;
  else
    simAvg = simAvg / realAvg;

  if (simAvg > 0)
    percent << std::fixed << std::setprecision(2) << simAvg.Double();
  else
    percent << "0";

  if (this->dataPtr->timeWidget->isVisible())
    this->dataPtr->timeWidget->SetPercentRealTimeEdit(percent.str().c_str());

  rendering::UserCameraPtr cam = gui::get_active_camera();
  if (cam)
  {
    std::ostringstream avgFPS;
    avgFPS << cam->GetAvgFPS();

    if (this->dataPtr->timeWidget->isVisible())
    {
      // Set the avg fps
      this->dataPtr->timeWidget->EmitSetFPS(QString::fromStdString(
          boost::lexical_cast<std::string>(avgFPS.str().c_str())));
    }
  }
}

/////////////////////////////////////////////////
void TimePanel::OnTimeReset()
{
  msgs::WorldControl msg;
  msg.mutable_reset()->set_all(false);
  msg.mutable_reset()->set_time_only(true);
  this->dataPtr->worldControlPub->Publish(msg);
}

/////////////////////////////////////////////////
void TimePanel::OnStepValueChanged(int _value)
{
  emit gui::Events::inputStepSize(_value);
}<|MERGE_RESOLUTION|>--- conflicted
+++ resolved
@@ -230,10 +230,6 @@
     // Set real time
     this->dataPtr->timeWidget->EmitSetRealTime(QString::fromStdString(
         msgs::Convert(_msg->real_time()).FormattedString()));
-<<<<<<< HEAD
-=======
-
->>>>>>> 0641519f
 
     // Set the iterations
     this->dataPtr->timeWidget->EmitSetIterations(QString::fromStdString(
@@ -241,8 +237,7 @@
   }
   else if (this->dataPtr->logPlayWidget->isVisible())
   {
-<<<<<<< HEAD
-    // Set current time (simulation time) in text and in ms
+    // Set current time
     this->dataPtr->logPlayWidget->EmitSetCurrentTime(
         msgs::Convert(_msg->sim_time()));
 
@@ -253,11 +248,6 @@
     // Set end time in text and in ms
     this->dataPtr->logPlayWidget->EmitSetEndTime(
         msgs::Convert(_msg->log_playback_stats().end_time()));
-=======
-    // Set simulation time
-    this->dataPtr->logPlayWidget->EmitSetCurrentTime(QString::fromStdString(
-        msgs::Convert(_msg->sim_time()).FormattedString()));
->>>>>>> 0641519f
   }
 }
 
