--- conflicted
+++ resolved
@@ -1142,26 +1142,60 @@
   contact.surface.slip3 = std::min(surf1->slipTorsion,
                                    surf2->slipTorsion);
 
-<<<<<<< HEAD
+  // Combine torsional friction patch radius values
+  contact.surface.patch_radius =
+      std::max(surf1->FrictionPyramid()->PatchRadius(),
+               surf2->FrictionPyramid()->PatchRadius());
+
+  // For torsional friction, the curvature is combined using
+  //   1/R = 1/R1 + 1/R2
+  // we can consider doing the same for the patch radius
+  double curv1 = 0;
+  if (surf1->FrictionPyramid()->SurfaceRadius() > 0)
+    curv1 = 1 / surf1->FrictionPyramid()->SurfaceRadius();
+
+  double curv2 = 0;
+  if (surf2->FrictionPyramid()->SurfaceRadius() > 0)
+    curv2 = 1 / surf2->FrictionPyramid()->SurfaceRadius();
+
+  double curvSum = curv1 + curv2;
+  contact.surface.surface_radius = 0;
+  if (curvSum > 0)
+    contact.surface.surface_radius = 1 / curvSum;
+
+  /// \todo Not sure how to combine these logic flags
+  /// If user wanted to use patch radius, but got settings
+  /// overwritten by the logic combination, how do we make sure the
+  /// the surface radius is specified or makes sense?
+  contact.surface.use_patch_radius =
+      surf1->FrictionPyramid()->UsePatchRadius() &&
+      surf2->FrictionPyramid()->UsePatchRadius();
+
   if (contact.surface.mu3 > 0)
   {
-    contact.surface.mode |= dContactMu3;
-    contact.surface.patch_radius =
-        std::max(surf1->FrictionPyramid()->PatchRadius(),
-                 surf2->FrictionPyramid()->PatchRadius());
-    // the curvature is combined using 1/R = 1/R1 + 1/R2
-    // we can consider doing the same for the patch radius
-    contact.surface.surface_radius = 1/
-        (1/surf1->FrictionPyramid()->SurfaceRadius()+
-        1/surf2->FrictionPyramid()->SurfaceRadius());
-    // not sure how to combine these logic flags
-    contact.surface.use_patch_radius =
-        surf1->FrictionPyramid()->UsePatchRadius() &&
-        surf2->FrictionPyramid()->UsePatchRadius();
-
-    if (contact.surface.slip3 > 0)
-    {
-      contact.surface.mode |= dContactSlip3;
+    if (contact.surface.use_patch_radius)
+    {
+      if (contact.surface.patch_radius > 0)
+      {
+        contact.surface.mode |= dContactMu3;
+
+        if (contact.surface.slip3 > 0)
+        {
+          contact.surface.mode |= dContactSlip3;
+        }
+      }
+    }
+    else
+    {
+      if (contact.surface.surface_radius > 0)
+      {
+        contact.surface.mode |= dContactMu3;
+
+        if (contact.surface.slip3 > 0)
+        {
+          contact.surface.mode |= dContactSlip3;
+        }
+      }
     }
   }
 
@@ -1177,64 +1211,6 @@
   // Turn on Contact Elastic Modulus model if elastic modulus > 0
   if (contact.surface.elastic_modulus > 0.0)
     contact.surface.mode |= dContactEM;
-=======
-  // Combine torsional friction patch radius values
-  contact.surface.patch_radius =
-      std::max(surf1->FrictionPyramid()->PatchRadius(),
-               surf2->FrictionPyramid()->PatchRadius());
-
-  // For torsional friction, the curvature is combined using
-  //   1/R = 1/R1 + 1/R2
-  // we can consider doing the same for the patch radius
-  double curv1 = 0;
-  if (surf1->FrictionPyramid()->SurfaceRadius() > 0)
-    curv1 = 1 / surf1->FrictionPyramid()->SurfaceRadius();
-
-  double curv2 = 0;
-  if (surf2->FrictionPyramid()->SurfaceRadius() > 0)
-    curv2 = 1 / surf2->FrictionPyramid()->SurfaceRadius();
-
-  double curvSum = curv1 + curv2;
-  contact.surface.surface_radius = 0;
-  if (curvSum > 0)
-    contact.surface.surface_radius = 1 / curvSum;
-
-  /// \todo Not sure how to combine these logic flags
-  /// If user wanted to use patch radius, but got settings
-  /// overwritten by the logic combination, how do we make sure the
-  /// the surface radius is specified or makes sense?
-  contact.surface.use_patch_radius =
-      surf1->FrictionPyramid()->UsePatchRadius() &&
-      surf2->FrictionPyramid()->UsePatchRadius();
-
-  if (contact.surface.mu3 > 0)
-  {
-    if (contact.surface.use_patch_radius)
-    {
-      if (contact.surface.patch_radius > 0)
-      {
-        contact.surface.mode |= dContactMu3;
-
-        if (contact.surface.slip3 > 0)
-        {
-          contact.surface.mode |= dContactSlip3;
-        }
-      }
-    }
-    else
-    {
-      if (contact.surface.surface_radius > 0)
-      {
-        contact.surface.mode |= dContactMu3;
-
-        if (contact.surface.slip3 > 0)
-        {
-          contact.surface.mode |= dContactSlip3;
-        }
-      }
-    }
-  }
->>>>>>> f3acfd86
 
   // Set the bounce values
   contact.surface.bounce = std::min(surf1->bounce,
