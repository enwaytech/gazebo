--- conflicted
+++ resolved
@@ -144,17 +144,12 @@
       /// \brief Callback for diagnostics action.
       private slots: void Diagnostics();
 
-<<<<<<< HEAD
-      /*/// \brief Qt callback when the copy action is triggered.
-      private slots: void Copy();
+      /// \brief Toggle full screen display.
+      /// \param[in] _value True to display in full screen mode.
 
       /// \brief Qt callback when the paste action is triggered.
       private slots: void Paste();*/
 
-=======
-      /// \brief Toggle full screen display.
-      /// \param[in] _value True to display in full screen mode.
->>>>>>> 2f8dc7ef
       private: void OnFullScreen(bool _value);
       private: void OnMoveMode(bool _mode);
 
