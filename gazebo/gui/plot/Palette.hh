--- conflicted
+++ resolved
@@ -77,7 +77,6 @@
       private: void FillFromMsg(google::protobuf::Message *_msg,
                    QStandardItem *_item, const std::string &_uri);
 
-<<<<<<< HEAD
       /// \brief Insert a pose item under the given item.
       /// \param[in] _item The parent item.
       /// \param[in] _uri The URI of the original query.
@@ -113,13 +112,10 @@
       private: void ExpandChildren(QSortFilterProxyModel *_model,
           QTreeView *_tree, const QModelIndex &_srcParent) const;
 
-=======
->>>>>>> 144d76f6
       /// \internal
       /// \brief Pointer to private data.
       private: std::unique_ptr<PalettePrivate> dataPtr;
     };
   }
 }
-#endif
-
+#endif