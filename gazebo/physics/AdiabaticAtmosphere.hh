/*
 * Copyright (C) 2016 Open Source Robotics Foundation
 *
 * Licensed under the Apache License, Version 2.0 (the "License");
 * you may not use this file except in compliance with the License.
 * You may obtain a copy of the License at
 *
 *     http://www.apache.org/licenses/LICENSE-2.0
 *
 * Unless required by applicable law or agreed to in writing, software
 * distributed under the License is distributed on an "AS IS" BASIS,
 * WITHOUT WARRANTIES OR CONDITIONS OF ANY KIND, either express or implied.
 * See the License for the specific language governing permissions and
 * limitations under the License.
 *
*/
#ifndef GAZEBO_PHYSICS_ADIABATICATMOSPHERE_HH_
#define GAZEBO_PHYSICS_ADIABATICATMOSPHERE_HH_

#include <memory>
#include <string>

#include "gazebo/physics/Atmosphere.hh"

#include "gazebo/util/system.hh"

namespace gazebo
{
  namespace physics
  {
    /// Forward declare private data class.
    class AdiabaticAtmospherePrivate;

    /// \brief Adiabatic atmosphere model based on the
    /// troposphere model in the
    /// Manual of the ICAO Standard Atmosphere.
    /// http://ntrs.nasa.gov/search.jsp?R=19930083952
    /// This model assumes a specific composition of gases,
    /// the ideal gas law, hydrostatic equilibrium, and
    /// constant gradients of gravity and temperature
    /// with respect to altitude.
    /// The troposphere model is recommended for altitudes below 11 km.
    class GZ_PHYSICS_VISIBLE AdiabaticAtmosphere : public Atmosphere
    {
      /// \brief Constructor.
      /// \param[in] _world The World that uses this atmosphere model.
<<<<<<< HEAD
      public: explicit AdiabaticAtmosphere(WorldPtr _world);
=======
      public: AdiabaticAtmosphere(physics::World &_world);
>>>>>>> cf2af96e

      /// \brief Destructor.
      public: virtual ~AdiabaticAtmosphere();

      // Documentation inherited
      public: virtual void Load(sdf::ElementPtr _sdf);

      // Documentation inherited
      public: virtual std::string Type() const;

      // Documentation inherited
      protected: virtual void OnRequest(ConstRequestPtr &_msg);

      // Documentation inherited
      protected: virtual void OnAtmosphereMsg(ConstAtmospherePtr &_msg);

      // Documentation inherited
      public: virtual void SetTemperatureGradient(const double _gradient);

      // Documentation inherited
      public: virtual double Temperature(const double _altitude = 0.0) const;

      // Documentation inherited
      public: virtual double Pressure(const double _altitude = 0.0) const;

      // Documentation inherited
      public: double MassDensity(const double _altitude = 0.0) const;

      // \brief Compute the adiabatic power used internally.
      private: void ComputeAdiabaticPower();

      /// \internal
      /// \brief Private data pointer.
      protected: std::unique_ptr<AdiabaticAtmospherePrivate> dataPtr;
    };
  }
}
#endif<|MERGE_RESOLUTION|>--- conflicted
+++ resolved
@@ -44,11 +44,7 @@
     {
       /// \brief Constructor.
       /// \param[in] _world The World that uses this atmosphere model.
-<<<<<<< HEAD
-      public: explicit AdiabaticAtmosphere(WorldPtr _world);
-=======
-      public: AdiabaticAtmosphere(physics::World &_world);
->>>>>>> cf2af96e
+      public: explicit AdiabaticAtmosphere(physics::World &_world);
 
       /// \brief Destructor.
       public: virtual ~AdiabaticAtmosphere();
