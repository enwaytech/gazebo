--- conflicted
+++ resolved
@@ -4,13 +4,11 @@
 
 ## Gazebo 9.12.0 (2020-01-31)
 
-<<<<<<< HEAD
 1. Added reflectance to depth camera sensor
     * [Pull request 3194](https://bitbucket.org/osrf/gazebo/pull-requests/3194/)
-=======
+
 1. Added normals to depth camera sensor
     * [Pull request 3193](https://bitbucket.org/osrf/gazebo/pull-requests/3193/)
->>>>>>> 82fe16b9
 
 1. Fix gazebo9 build and run on Windows, Ogre 1.10
     * [Pull request 3174](https://bitbucket.org/osrf/gazebo/pull-request/3174)
