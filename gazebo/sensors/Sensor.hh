/*
 * Copyright (C) 2012-2015 Open Source Robotics Foundation
 *
 * Licensed under the Apache License, Version 2.0 (the "License");
 * you may not use this file except in compliance with the License.
 * You may obtain a copy of the License at
 *
 *     http://www.apache.org/licenses/LICENSE-2.0
 *
 * Unless required by applicable law or agreed to in writing, software
 * distributed under the License is distributed on an "AS IS" BASIS,
 * WITHOUT WARRANTIES OR CONDITIONS OF ANY KIND, either express or implied.
 * See the License for the specific language governing permissions and
 * limitations under the License.
 *
*/
#ifndef _GAZEBO_SENSOR_HH_
#define _GAZEBO_SENSOR_HH_

#include <boost/enable_shared_from_this.hpp>
#include <boost/thread/mutex.hpp>
#include <vector>
#include <map>
#include <string>

#include <sdf/sdf.hh>
#include <ignition/math/Pose3.hh>

#include "gazebo/physics/PhysicsTypes.hh"
#include "gazebo/rendering/RenderTypes.hh"
#include "gazebo/sensors/SensorTypes.hh"

#include "gazebo/msgs/msgs.hh"
#include "gazebo/common/Events.hh"
#include "gazebo/common/Time.hh"
#include "gazebo/transport/TransportTypes.hh"
#include "gazebo/util/system.hh"

namespace gazebo
{
  namespace sensors
  {
    // Forward declare protected data
    class SensorProtected;

    // Forward declare private data
    class SensorPrivate;

    /// \addtogroup gazebo_sensors
    /// \{

    /// \class Sensor Sensor.hh sensors/sensors.hh
    /// \brief Base class for sensors
    class GAZEBO_VISIBLE Sensor : public boost::enable_shared_from_this<Sensor>
    {
      /// \brief Constructor.
      /// \param[in] _cat Category of the sensor
      public: explicit Sensor(SensorCategory _cat);

      /// \brief Destructor.
      public: virtual ~Sensor();

      /// \brief Load the sensor with SDF parameters.
      /// \param[in] _sdf SDF Sensor parameters.
      /// \param[in] _worldName Name of world to load from.
      public: virtual void Load(const std::string &_worldName,
                                sdf::ElementPtr _sdf);

      /// \brief Load the sensor with default parameters.
      /// \param[in] _worldName Name of world to load from.
      public: virtual void Load(const std::string &_worldName);

      /// \brief Initialize the sensor.
      public: virtual void Init();

      /// \brief Set the sensor's parent.
      /// \param[in] _name The sensor's parent's name.
      /// \param[in] _id The sensor's parent's ID.
      public: void SetParent(const std::string &_name, const uint32_t _id);

      /// \brief Returns the name of the sensor parent.  The parent name is
      ///        set by Sensor::SetParent.
      /// \return Name of Parent.
      /// \deprecated See ParentName() function.
      public: std::string GetParentName() const
              GAZEBO_DEPRECATED(7.0);

      /// \brief Returns the name of the sensor parent.  The parent name is
      ///        set by Sensor::SetParent.
      /// \return Name of Parent.
      public: std::string ParentName() const;

      /// \brief Update the sensor.
      /// \param[in] _force True to force update, false otherwise.
      public: void Update(const bool _force);

      /// \brief Get the update rate of the sensor.
      /// \return _hz update rate of sensor.  Returns 0 if unthrottled.
      /// \deprecated See UpdateRate() function
      public: double GetUpdateRate() GAZEBO_DEPRECATED(7.0);

      /// \brief Get the update rate of the sensor.
      /// \return _hz update rate of sensor.  Returns 0 if unthrottled.
      public: double UpdateRate() const;

      /// \brief Set the update rate of the sensor.
      /// \param[in] _hz update rate of sensor.
      public: void SetUpdateRate(const double _hz);

      /// \brief Finalize the sensor.
      public: virtual void Fini();

      /// \brief Get name.
      /// \return Name of sensor.
      /// \deprecated See Name() function.
      public: std::string GetName() const GAZEBO_DEPRECATED(7.0);

      /// \brief Get name.
      /// \return Name of sensor.
      public: std::string Name() const;

      /// \brief Get fully scoped name of the sensor.
      /// \return world_name::model_name::link_name::sensor_name.
      /// \deprecated See ScopedName() function
      public: std::string GetScopedName() const GAZEBO_DEPRECATED(7.0);

<<<<<<< HEAD
      /// \brief Get fully scoped name of the sensor.
      /// \return world_name::model_name::link_name::sensor_name.
      public: std::string ScopedName() const;

=======
>>>>>>> d019fd88
      /// \brief Get the current pose.
      /// \return Current pose of the sensor.
      /// \sa SetPose()
      public: virtual ignition::math::Pose3d Pose() const;

      /// \brief Set the current pose.
      /// \param[in] _pose New pose of the sensor.
      /// \sa Pose()
      public: virtual void SetPose(const ignition::math::Pose3d &_pose);

      /// \brief Set whether the sensor is active or not.
      /// \param[in] _value True if active, false if not.
      public: virtual void SetActive(const bool _value);

      /// \brief Returns true if sensor generation is active.
      /// \return True if active, false if not.
      public: virtual bool IsActive() const;

      /// \brief Get sensor type.
      /// \return Type of sensor.
      /// \deprecated See Type() function.
      public: std::string GetType() const GAZEBO_DEPRECATED(7.0);

      /// \brief Get sensor type.
      /// \return Type of sensor.
      public: std::string Type() const;

      /// \brief Return last update time.
      /// \return Time of last update.
      /// \deprecated See LastUpdateTime() function
      public: common::Time GetLastUpdateTime() GAZEBO_DEPRECATED(7.0);

      /// \brief Return last update time.
      /// \return Time of last update.
      public: common::Time LastUpdateTime() const;

      /// \brief Return last measurement time.
      /// \return Time of last measurement.
      /// \deprecated See LastMeasurementTime() function.
      public: common::Time GetLastMeasurementTime() GAZEBO_DEPRECATED(7.0);

      /// \brief Return last measurement time.
      /// \return Time of last measurement.
      /// \deprecated See LastMeasurementTime() function.
      public: common::Time LastMeasurementTime() const;

      /// \brief Return true if user requests the sensor to be visualized
      ///        via tag:  <visualize>true</visualize> in SDF.
      /// \return True if visualized, false if not.
      /// \deprecated See Visualize() function
      public: bool GetVisualize() const GAZEBO_DEPRECATED(7.0);

      /// \brief Return true if user requests the sensor to be visualized
      ///        via tag:  <visualize>true</visualize> in SDF.
      /// \return True if visualized, false if not.
      /// \deprecated See Visualize() function
      public: bool Visualize() const;

      /// \brief Returns the topic name as set in SDF.
      /// \return Topic name.
      /// \deprecated See Topic() function.
      public: virtual std::string GetTopic() const GAZEBO_DEPRECATED(7.0);

      /// \brief Returns the topic name as set in SDF.
      /// \return Topic name.
      public: virtual std::string Topic() const;

      /// \brief fills a msgs::Sensor message.
      /// \param[out] _msg Message to fill.
      public: void FillMsg(msgs::Sensor &_msg);

      /// \brief Returns the name of the world the sensor is in.
      /// \return Name of the world.
      /// \deprecated See WorldName() function.
      public: std::string GetWorldName() const GAZEBO_DEPRECATED(7.0);

      /// \brief Returns the name of the world the sensor is in.
      /// \return Name of the world.
      public: std::string WorldName() const;

      /// \brief Connect a signal that is triggered when the sensor is
      /// updated.
      /// \param[in] _subscriber Callback that receives the signal.
      /// \return A pointer to the connection. This must be kept in scope.
      /// \sa Sensor::DisconnectUpdated
      public: event::ConnectionPtr ConnectUpdated(
                  std::function<void()> _subscriber);

      /// \brief Disconnect from a the updated signal.
      /// \param[in] _c The connection to disconnect
      /// \sa Sensor::ConnectUpdated
      public: void DisconnectUpdated(event::ConnectionPtr &_c);

      /// \brief Get the category of the sensor.
      /// \return The category of the sensor.
      /// \sa SensorCategory
      /// \deprecated See Category() function.
      public: SensorCategory GetCategory() const GAZEBO_DEPRECATED(7.0);

      /// \brief Get the category of the sensor.
      /// \return The category of the sensor.
      /// \sa SensorCategory
      public: SensorCategory Category() const;

      /// \brief Reset the lastUpdateTime to zero.
      public: void ResetLastUpdateTime();

      /// \brief Get the sensor's ID.
      /// \return The sensor's ID.
      /// \deprecated See Id() function
      public: uint32_t GetId() const GAZEBO_DEPRECATED(7.0);

      /// \brief Get the sensor's ID.
      /// \return The sensor's ID.
      /// \deprecated See Id() function
      public: uint32_t Id() const;

      /// \brief Get the sensor's parent's ID.
      /// \return The sensor's parent's ID.
      /// \deprecated See ParentId() function
      public: uint32_t GetParentId() const GAZEBO_DEPRECATED(7.0);

<<<<<<< HEAD
      /// \brief Get the sensor's parent's ID.
      /// \return The sensor's parent's ID.
      public: uint32_t ParentId() const;

=======
>>>>>>> d019fd88
      /// \brief Get the sensor's noise model for a specified noise type.
      /// \param[in] _type Index of the noise type. Refer to
      /// SensorNoiseType enumeration for possible indices
      /// \return The sensor's noise model for the given noise type
      /// \deprecated See Noise(const SensorNoiseType _type) function
      public: NoisePtr GetNoise(const SensorNoiseType _type) const
              GAZEBO_DEPRECATED(7.0);

      /// \brief Get the sensor's noise model for a specified noise type.
      /// \param[in] _type Index of the noise type. Refer to
      /// SensorNoiseType enumeration for possible indices
      /// \return The sensor's noise model for the given noise type
      /// \deprecated See Noise(const SensorNoiseType _type) function
      public: NoisePtr Noise(const SensorNoiseType _type) const;

      /// \internal
      /// \brief Constructor used by inherited classes
      /// \param[in] _dataPtr Pointer to private data.
      /// \param[in] _cat Category of the sensor
      protected: Sensor(SensorProtected &_dataPtr, SensorCategory _cat);

      /// \brief This gets overwritten by derived sensor types.
      ///        This function is called during Sensor::Update.
      ///        And in turn, Sensor::Update is called by
      ///        SensorManager::Update
      /// \param[in] _force True if update is forced, false if not
      /// \return True if the sensor was updated.
      protected: virtual bool UpdateImpl(const bool /*_force*/) {return false;}

      /// \brief Return true if the sensor needs to be updated.
      /// \return True when sensor should be updated.
      protected: bool NeedsUpdate();

      /// \brief Load a plugin for this sensor.
      /// \param[in] _sdf SDF parameters.
      private: void LoadPlugin(sdf::ElementPtr _sdf);

<<<<<<< HEAD
      /// \brief Shared construction code. This should only be called from
      /// a constructor.
      /// \param[in] _cat Category of the sensor
      private: void ConstructorHelper(SensorCategory _cat);
=======
      /// \brief True if sensor generation is active.
      protected: bool active;

      /// \brief Pointer the the SDF element for the sensor.
      protected: sdf::ElementPtr sdf;

      /// \brief Pose of the sensor.
      protected: ignition::math::Pose3d pose;

      /// \brief All event connections.
      protected: std::vector<event::ConnectionPtr> connections;

      /// \brief Node for communication.
      protected: transport::NodePtr node;

      /// \brief Subscribe to pose updates.
      protected: transport::SubscriberPtr poseSub;

      /// \brief Name of the parent.
      protected: std::string parentName;

      /// \brief The sensor's parent ID.
      protected: uint32_t parentId;

      /// \brief All the plugins for the sensor.
      protected: std::vector<SensorPluginPtr> plugins;

      /// \brief Pointer to the world.
      protected: gazebo::physics::WorldPtr world;

      /// \brief Pointer to the Scene
      protected: gazebo::rendering::ScenePtr scene;

      /// \brief Desired time between updates, set indirectly by
      ///        Sensor::SetUpdateRate.
      protected: common::Time updatePeriod;

      /// \brief Time of the last update.
      protected: common::Time lastUpdateTime;

      /// \brief Stores last time that a sensor measurement was generated;
      ///        this value must be updated within each sensor's UpdateImpl
      protected: common::Time lastMeasurementTime;

      /// \brief Noise added to sensor data
      protected: std::map<SensorNoiseType, NoisePtr> noises;

      /// \brief Mutex to protect resetting lastUpdateTime.
      private: boost::mutex mutexLastUpdateTime;

      /// \brief Event triggered when a sensor is updated.
      private: event::EventT<void()> updated;

      /// \brief Subscribe to control message.
      private: transport::SubscriberPtr controlSub;

      /// \brief Publish sensor data.
      private: transport::PublisherPtr sensorPub;

      /// \brief The category of the sensor.
      private: SensorCategory category;

      /// \brief Keep track how much the update has been delayed.
      private: common::Time updateDelay;
>>>>>>> d019fd88

      /// \internal
      /// \brief Data pointer for protected data
      protected: std::shared_ptr<SensorProtected> dPtr;

      /// \internal
      /// \brief Data pointer for private data
      private: std::unique_ptr<SensorPrivate> pdPtr;
    };
    /// \}
  }
}
#endif<|MERGE_RESOLUTION|>--- conflicted
+++ resolved
@@ -124,13 +124,10 @@
       /// \deprecated See ScopedName() function
       public: std::string GetScopedName() const GAZEBO_DEPRECATED(7.0);
 
-<<<<<<< HEAD
       /// \brief Get fully scoped name of the sensor.
       /// \return world_name::model_name::link_name::sensor_name.
       public: std::string ScopedName() const;
 
-=======
->>>>>>> d019fd88
       /// \brief Get the current pose.
       /// \return Current pose of the sensor.
       /// \sa SetPose()
@@ -253,13 +250,10 @@
       /// \deprecated See ParentId() function
       public: uint32_t GetParentId() const GAZEBO_DEPRECATED(7.0);
 
-<<<<<<< HEAD
       /// \brief Get the sensor's parent's ID.
       /// \return The sensor's parent's ID.
       public: uint32_t ParentId() const;
 
-=======
->>>>>>> d019fd88
       /// \brief Get the sensor's noise model for a specified noise type.
       /// \param[in] _type Index of the noise type. Refer to
       /// SensorNoiseType enumeration for possible indices
@@ -297,77 +291,10 @@
       /// \param[in] _sdf SDF parameters.
       private: void LoadPlugin(sdf::ElementPtr _sdf);
 
-<<<<<<< HEAD
       /// \brief Shared construction code. This should only be called from
       /// a constructor.
       /// \param[in] _cat Category of the sensor
       private: void ConstructorHelper(SensorCategory _cat);
-=======
-      /// \brief True if sensor generation is active.
-      protected: bool active;
-
-      /// \brief Pointer the the SDF element for the sensor.
-      protected: sdf::ElementPtr sdf;
-
-      /// \brief Pose of the sensor.
-      protected: ignition::math::Pose3d pose;
-
-      /// \brief All event connections.
-      protected: std::vector<event::ConnectionPtr> connections;
-
-      /// \brief Node for communication.
-      protected: transport::NodePtr node;
-
-      /// \brief Subscribe to pose updates.
-      protected: transport::SubscriberPtr poseSub;
-
-      /// \brief Name of the parent.
-      protected: std::string parentName;
-
-      /// \brief The sensor's parent ID.
-      protected: uint32_t parentId;
-
-      /// \brief All the plugins for the sensor.
-      protected: std::vector<SensorPluginPtr> plugins;
-
-      /// \brief Pointer to the world.
-      protected: gazebo::physics::WorldPtr world;
-
-      /// \brief Pointer to the Scene
-      protected: gazebo::rendering::ScenePtr scene;
-
-      /// \brief Desired time between updates, set indirectly by
-      ///        Sensor::SetUpdateRate.
-      protected: common::Time updatePeriod;
-
-      /// \brief Time of the last update.
-      protected: common::Time lastUpdateTime;
-
-      /// \brief Stores last time that a sensor measurement was generated;
-      ///        this value must be updated within each sensor's UpdateImpl
-      protected: common::Time lastMeasurementTime;
-
-      /// \brief Noise added to sensor data
-      protected: std::map<SensorNoiseType, NoisePtr> noises;
-
-      /// \brief Mutex to protect resetting lastUpdateTime.
-      private: boost::mutex mutexLastUpdateTime;
-
-      /// \brief Event triggered when a sensor is updated.
-      private: event::EventT<void()> updated;
-
-      /// \brief Subscribe to control message.
-      private: transport::SubscriberPtr controlSub;
-
-      /// \brief Publish sensor data.
-      private: transport::PublisherPtr sensorPub;
-
-      /// \brief The category of the sensor.
-      private: SensorCategory category;
-
-      /// \brief Keep track how much the update has been delayed.
-      private: common::Time updateDelay;
->>>>>>> d019fd88
 
       /// \internal
       /// \brief Data pointer for protected data
