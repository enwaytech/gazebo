--- conflicted
+++ resolved
@@ -33,6 +33,7 @@
   this->dataPtr->lines->setMaterial("BaseWhiteNoLighting");
   this->dataPtr->parent->AttachObject(this->dataPtr->lines);
   this->dataPtr->lines->setVisibilityFlags(GZ_VISIBILITY_GUI);
+
   this->Init(_box);
 }
 
@@ -47,15 +48,7 @@
 /////////////////////////////////////////////////
 void WireBox::Init(const math::Box &_box)
 {
-<<<<<<< HEAD
-  if (this->dataPtr->box == _box)
-    return;
-
   this->dataPtr->box = _box;
-
-=======
-  this->dataPtr->box = _box;
->>>>>>> 99cd6fd9
   math::Vector3 max = _box.max;
   math::Vector3 min = _box.min;
 
@@ -113,12 +106,6 @@
 }
 
 /////////////////////////////////////////////////
-math::Box WireBox::GetBox() const
-{
-  return this->dataPtr->box;
-}
-
-/////////////////////////////////////////////////
 void WireBox::SetVisible(bool _visible)
 {
   this->dataPtr->lines->setVisible(_visible);
