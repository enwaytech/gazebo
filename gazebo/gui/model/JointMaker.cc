--- conflicted
+++ resolved
@@ -555,11 +555,7 @@
   // Reset links
   if (this->newJoint)
   {
-<<<<<<< HEAD
     if (this->newJoint->parent)
-=======
-    if (this->newJoint)
->>>>>>> 920114a9
     {
       this->newJoint->parent->SetWorldPose(this->parentLinkOriginalPose);
      // this->SetHighlighted(this->parentLinkVis, false);
@@ -798,10 +794,6 @@
 void JointMaker::Update()
 {
   boost::recursive_mutex::scoped_lock lock(*this->updateMutex);
-<<<<<<< HEAD
-
-=======
->>>>>>> 920114a9
   // Update each joint
   for (auto it : this->joints)
   {
@@ -1091,12 +1083,7 @@
     math::Vector3 dPos = (childOrigin - parentOrigin);
     math::Vector3 center = dPos * 0.5;
     double length = std::max(dPos.GetLength(), 0.001);
-<<<<<<< HEAD
-    this->hotspot->SetScale(
-        math::Vector3(0.008, 0.008, length));
-=======
     this->hotspot->SetScale(math::Vector3(0.008, 0.008, length));
->>>>>>> 920114a9
     this->hotspot->SetWorldPosition(parentOrigin + center);
 
     // Hotspot orientation
@@ -1127,12 +1114,7 @@
       handleNode->attachObject(this->handles);
       Ogre::MaterialPtr mat =
           Ogre::MaterialManager::getSingleton().getByName(material);
-<<<<<<< HEAD
-      Ogre::ColourValue color =
-          mat->getTechnique(0)->getPass(0)->getDiffuse();
-=======
       Ogre::ColourValue color = mat->getTechnique(0)->getPass(0)->getDiffuse();
->>>>>>> 920114a9
       color.a = 0.5;
       this->handles->getBillboard(0)->setColour(color);
     }
@@ -1149,11 +1131,7 @@
       this->jointVisual->UpdateFromMsg(this->jointMsg);
     }
     // Create joint visual
-<<<<<<< HEAD
     else if (this->child)
-=======
-    else
->>>>>>> 920114a9
     {
       std::string childName = this->child->GetName();
       std::string jointVisName = childName;
@@ -1231,7 +1209,6 @@
 
     this->jointMsg->set_parent(leafName);
     this->jointMsg->set_parent_id(this->parent->GetId());
-<<<<<<< HEAD
   }
 
   // Child
@@ -1250,26 +1227,6 @@
   // Pose
   if (oldMsg && oldMsg->has_pose())
   {
-=======
-  }
-
-  // Child
-  if (this->child)
-  {
-    std::string jointChildName = this->child->GetName();
-    std::string leafName = jointChildName;
-    size_t pIdx = jointChildName.rfind("::");
-    if (pIdx != std::string::npos)
-      leafName = jointChildName.substr(pIdx+2);
-
-    this->jointMsg->set_child(leafName);
-    this->jointMsg->set_child_id(this->child->GetId());
-  }
-
-  // Pose
-  if (oldMsg && oldMsg->has_pose())
-  {
->>>>>>> 920114a9
     this->jointMsg->mutable_pose()->CopyFrom(*(oldMsg->mutable_pose()));
   }
   else
@@ -1605,15 +1562,7 @@
 
     // Create new joint with parent and child
     auto joint = this->CreateJoint(parentVis, _childLink);
-<<<<<<< HEAD
     this->newJoint = joint;
-=======
-
-    this->CreateHotSpot(joint);
-
-    // Finish joint creation
-    this->newJoint = NULL;
->>>>>>> 920114a9
     gui::model::Events::modelChanged();
 
     // Create hotspot visual
