--- conflicted
+++ resolved
@@ -72,7 +72,6 @@
             event::ConnectionPtr _subscriber)
           { colorSelected.Disconnect(_subscriber); }
 
-<<<<<<< HEAD
         /// \brief Connect a Gazebo event to the texture selected signal
         /// \param[in] _subscriber the subscriber to this event
         /// \return a connection
@@ -87,8 +86,6 @@
             event::ConnectionPtr _subscriber)
           { textureSelected.Disconnect(_subscriber); }
 
-=======
->>>>>>> 49dedbef
         /// \brief Connect a Gazebo event to the save model signal
         /// \param[in] _subscriber the subscriber to this event
         /// \return a connection
@@ -311,7 +308,6 @@
             event::ConnectionPtr _subscriber)
           { exitBuildingEditor.Disconnect(_subscriber); }
 
-<<<<<<< HEAD
         /// \brief Connect a Gazebo event to the name changed signal
         /// \param[in] _subscriber the subscriber to this event
         /// \return a connection
@@ -326,8 +322,6 @@
             event::ConnectionPtr _subscriber)
           { buildingNameChanged.Disconnect(_subscriber); }
 
-=======
->>>>>>> 49dedbef
         /// \brief Toggle if the edit mode was checked or not.
         public: static event::EventT<void (bool)> toggleEditMode;
 
@@ -339,6 +333,10 @@
         public: static event::EventT<void (QColor)>
             colorSelected;
 
+        /// \brief A texture has been selected.
+        public: static event::EventT<void (QString)>
+            textureSelected;
+
         /// \brief A model has been saved with a name and a location
         public: static event::EventT<void (std::string, std::string)>
             saveBuildingModel;
@@ -376,14 +374,6 @@
 
         /// \brief The current zoom level has been changed
         public: static event::EventT<void (double)> changeBuildingEditorZoom;
-
-        /// \brief A color has been selected.
-        public: static event::EventT<void (QColor)>
-            colorSelected;
-
-        /// \brief A texture has been selected.
-        public: static event::EventT<void (QString)>
-            textureSelected;
 
         /// \brief Save the model
         public: static event::EventT<bool (std::string)> saveBuildingEditor;
