## Gazebo 6.0

1. Use collide_bitmask from SDF to perform collision filtering
    * [Pull request #1470](https://bitbucket.org/osrf/gazebo/pull-request/1470)

1. Pass Coulomb surface friction parameters to DART.
    * [Pull request #1420](https://bitbucket.org/osrf/gazebo/pull-request/1420)

1. Added various Get functions to Visual. Also added a ConvertGeometryType function to msgs.
    * [Pull request #1402](https://bitbucket.org/osrf/gazebo/pull-request/1402)

1. Get and Set visibility of SelectionObj's handles, with unit test.
    * [Pull request #1417](https://bitbucket.org/osrf/gazebo/pull-request/1417)

1. Set material of SelectionObj's handles.
    * [Pull request #1472](https://bitbucket.org/osrf/gazebo/pull-request/1472)

1. Allow link selection with the mouse if parent model already selected.
    * [Pull request #1409](https://bitbucket.org/osrf/gazebo/pull-request/1409)

1. Added ModelRightMenu::EntityTypes.
    * [Pull request #1414](https://bitbucket.org/osrf/gazebo/pull-request/1414)

1. Added Gazebo/CoM material.
    * [Pull request #1439](https://bitbucket.org/osrf/gazebo/pull-request/1439)

1. Added arc parameter to MeshManager::CreateTube
    * [Pull request #1436](https://bitbucket.org/osrf/gazebo/pull-request/1436)

1. Added View Inertia and InertiaVisual, changed COMVisual to sphere proportional to mass.
    * [Pull request #1445](https://bitbucket.org/osrf/gazebo/pull-request/1445)

1. Changed the position of Save and Cancel buttons on editor dialogs
    * [Pull request #1442](https://bitbucket.org/osrf/gazebo/pull-request/1442)
    * [Issue #1377](https://bitbucket.org/osrf/gazebo/issue/1377)

1. Fixed Visual material updates
    * [Pull request #1454](https://bitbucket.org/osrf/gazebo/pull-request/1454)
    * [Issue #1455](https://bitbucket.org/osrf/gazebo/issue/1455)

<<<<<<< HEAD
1. Abstract message types so protobuf is not explicit in the msgs API
    * [Pull request #1513](https://bitbucket.org/osrf/gazebo/pull-request/1513)

1. Added Matrix3::Inverse() and tests 
=======
1. Added Matrix3::Inverse() and tests
>>>>>>> fd53ade6
    * [Pull request #1481](https://bitbucket.org/osrf/gazebo/pull-request/1481)

1. Implemented AddLinkForce for ODE.
    * [Pull request #1456](https://bitbucket.org/osrf/gazebo/pull-request/1456)

1. Model editor updates
    1. Joint preview using JointVisuals.
        * [Pull request #1369](https://bitbucket.org/osrf/gazebo/pull-request/1369)

    1. Added inspector for configuring link, visual, and collision properties.
        * [Pull request #1408](https://bitbucket.org/osrf/gazebo/pull-request/1408)

    1. Saving, exiting, generalizing SaveDialog.
        * [Pull request #1401](https://bitbucket.org/osrf/gazebo/pull-request/1401)

    1. Edit existing model.
        * [Pull request #1425](https://bitbucket.org/osrf/gazebo/pull-request/1425)

    1. Add joint inspector to link's context menu.
        * [Pull request #1449](https://bitbucket.org/osrf/gazebo/pull-request/1449)
        * [Issue #1443](https://bitbucket.org/osrf/gazebo/issue/1443)

    1. Added button to select mesh file on inspector.
        * [Pull request #1460](https://bitbucket.org/osrf/gazebo/pull-request/1460)
        * [Issue #1450](https://bitbucket.org/osrf/gazebo/issue/1450)

    1. Renamed Part to Link.
        * [Pull request #1478](https://bitbucket.org/osrf/gazebo/pull-request/1478)

    1. Fix snapping inside editor.
        * [Pull request #1489](https://bitbucket.org/osrf/gazebo/pull-request/1489)
        * [Issue #1457](https://bitbucket.org/osrf/gazebo/issue/1457)

    1. Keep loaded model's name.
        * [Pull request #1516](https://bitbucket.org/osrf/gazebo/pull-request/1516)
        * [Issue #1504](https://bitbucket.org/osrf/gazebo/issue/1504)

    1. Added ExtrudeDialog.
        * [Pull request #1483](https://bitbucket.org/osrf/gazebo/pull-request/1483)

    1. Hide time panel inside editor and keep main window's paused state.
        * [Pull request #1500](https://bitbucket.org/osrf/gazebo/pull-request/1500)

    1. Fixed pose issues and added ModelCreator_TEST.
        * [Pull request #1509](https://bitbucket.org/osrf/gazebo/pull-request/1509)
        * [Issue #1497](https://bitbucket.org/osrf/gazebo/issue/1497)
        * [Issue #1509](https://bitbucket.org/osrf/gazebo/issue/1509)

1. Building editor updates
    1. Make palette tips tooltip clickable to open.
        * [Pull request #1519](https://bitbucket.org/osrf/gazebo/pull-request/1519)
        * [Issue #1370](https://bitbucket.org/osrf/gazebo/issue/1370)

## Gazebo 5.0

### Gazebo 5.1.0

1. Allow sdformat 2.3.1+ or 3+ and fix tests
  * [Pull request #1484](https://bitbucket.org/osrf/gazebo/pull-request/1484)

1. Add Link::GetWorldAngularMomentum function and test.
  * [Pull request #1482](https://bitbucket.org/osrf/gazebo/pull-request/1482)

1. Implement Coulomb joint friction for DART
  * [Pull request #1427](https://bitbucket.org/osrf/gazebo/pull-request/1427)
  * [Issue #1281](https://bitbucket.org/osrf/gazebo/issue/1281)

1. Fix simple shape normals.
    * [Pull request #1477](https://bitbucket.org/osrf/gazebo/pull-request/1477)
    * [Issue #1369](https://bitbucket.org/osrf/gazebo/issue/1369)

1. Use Msg-to-SDF conversion functions in tests, add ServerFixture::SpawnModel(msgs::Model).
    * [Pull request #1466](https://bitbucket.org/osrf/gazebo/pull-request/1466)

1. Added Model Msg-to-SDF conversion functions and test.
    * [Pull request #1429](https://bitbucket.org/osrf/gazebo/pull-request/1429)

1. Added Joint Msg-to-SDF conversion functions and test.
    * [Pull request #1419](https://bitbucket.org/osrf/gazebo/pull-request/1419)

1. Added Visual, Material Msg-to-SDF conversion functions and ShaderType to string conversion functions.
    * [Pull request #1415](https://bitbucket.org/osrf/gazebo/pull-request/1415)

1. Implement Coulomb joint friction for BulletSliderJoint
  * [Pull request #1452](https://bitbucket.org/osrf/gazebo/pull-request/1452)
  * [Issue #1348](https://bitbucket.org/osrf/gazebo/issue/1348)

### Gazebo 5.0.0
1. Support for using [digital elevation maps](http://gazebosim.org/tutorials?tut=dem) has been added to debian packages.

1. C++11 support (C++11 compatible compiler is now required)
    * [Pull request #1340](https://bitbucket.org/osrf/gazebo/pull-request/1340)

1. Implemented private data pointer for the ODEPhysicsPrivate class.
    * [Pull request #1383](https://bitbucket.org/osrf/gazebo/pull-request/1383)

1. Implemented private data pointer for the World class.
    * [Pull request #1383](https://bitbucket.org/osrf/gazebo/pull-request/1383)

1. Implemented private data pointer for the Scene class.
    * [Pull request #1385](https://bitbucket.org/osrf/gazebo/pull-request/1385)

1. Added a events::Event::resetWorld event that is triggered when World::Reset is called.
    * [Pull request #1332](https://bitbucket.org/osrf/gazebo/pull-request/1332)
    * [Issue #1375](https://bitbucket.org/osrf/gazebo/issue/1375)

1. Fixed `math::Box::GetCenter` functionality.
    * [Pull request #1278](https://bitbucket.org/osrf/gazebo/pull-request/1278)
    * [Issue #1327](https://bitbucket.org/osrf/gazebo/issue/1327)

1. Added a GUI timer plugin that facilitates the display and control a timer inside the Gazebo UI.
    * [Pull request #1270](https://bitbucket.org/osrf/gazebo/pull-request/1270)

1. Added ability to load plugins via SDF.
    * [Pull request #1261](https://bitbucket.org/osrf/gazebo/pull-request/1261)

1. Added GUIEvent to hide/show the left GUI pane.
    * [Pull request #1269](https://bitbucket.org/osrf/gazebo/pull-request/1269)

1. Modified KeyEventHandler and GLWidget so that hotkeys can be suppressed by custom KeyEvents set up by developers
    * [Pull request #1251](https://bitbucket.org/osrf/gazebo/pull-request/1251)

1. Added ability to read the directory where the log files are stored.
    * [Pull request #1277](https://bitbucket.org/osrf/gazebo/pull-request/1277)

1. Implemented a simulation cloner
    * [Pull request #1180](https://bitbucket.org/osrf/gazebo/pull-request/1180/clone-a-simulation)

1. Added GUI overlay plugins. Users can now write a Gazebo + QT plugin that displays widgets over the render window.
  * [Pull request #1181](https://bitbucket.org/osrf/gazebo/pull-request/1181)

1. Change behavior of Joint::SetVelocity, add Joint::SetVelocityLimit(unsigned int, double)
  * [Pull request #1218](https://bitbucket.org/osrf/gazebo/pull-request/1218)
  * [Issue #964](https://bitbucket.org/osrf/gazebo/issue/964)

1. Implement Coulomb joint friction for ODE
  * [Pull request #1221](https://bitbucket.org/osrf/gazebo/pull-request/1221)
  * [Issue #381](https://bitbucket.org/osrf/gazebo/issue/381)

1. Implement Coulomb joint friction for BulletHingeJoint
  * [Pull request #1317](https://bitbucket.org/osrf/gazebo/pull-request/1317)
  * [Issue #1348](https://bitbucket.org/osrf/gazebo/issue/1348)

1. Implemented camera lens distortion.
  * [Pull request #1213](https://bitbucket.org/osrf/gazebo/pull-request/1213)

1. Kill rogue gzservers left over from failed INTEGRATION_world_clone tests
   and improve robustness of `UNIT_gz_TEST`
  * [Pull request #1232](https://bitbucket.org/osrf/gazebo/pull-request/1232)
  * [Issue #1299](https://bitbucket.org/osrf/gazebo/issue/1299)

1. Added RenderWidget::ShowToolbar to toggle visibility of top toolbar.
  * [Pull request #1248](https://bitbucket.org/osrf/gazebo/pull-request/1248)

1. Fix joint axis visualization.
  * [Pull request #1258](https://bitbucket.org/osrf/gazebo/pull-request/1258)

1. Change UserCamera view control via joysticks. Clean up rate control vs. pose control.
   see UserCamera::OnJoyPose and UserCamera::OnJoyTwist. Added view twist control toggle
   with joystick button 1.
  * [Pull request #1249](https://bitbucket.org/osrf/gazebo/pull-request/1249)

1. Added RenderWidget::GetToolbar to get the top toolbar and change its actions on ModelEditor.
    * [Pull request #1263](https://bitbucket.org/osrf/gazebo/pull-request/1263)

1. Added accessor for MainWindow graphical widget to GuiIface.
    * [Pull request #1250](https://bitbucket.org/osrf/gazebo/pull-request/1250)

1. Added a ConfigWidget class that takes in a google protobuf message and generates widgets for configuring the fields in the message
    * [Pull request #1285](https://bitbucket.org/osrf/gazebo/pull-request/1285)

1. Added GLWidget::OnModelEditor when model editor is triggered, and MainWindow::OnEditorGroup to manually uncheck editor actions.
    * [Pull request #1283](https://bitbucket.org/osrf/gazebo/pull-request/1283)

1. Added Collision, Geometry, Inertial, Surface Msg-to-SDF conversion functions.
    * [Pull request #1315](https://bitbucket.org/osrf/gazebo/pull-request/1315)

1. Added "button modifier" fields (control, shift, and alt) to common::KeyEvent.
    * [Pull request #1325](https://bitbucket.org/osrf/gazebo/pull-request/1325)

1. Added inputs for environment variable GAZEBO_GUI_INI_FILE for reading a custom .ini file.
    * [Pull request #1252](https://bitbucket.org/osrf/gazebo/pull-request/1252)

1. Fixed crash on "permission denied" bug, added insert_model integration test.
    * [Pull request #1329](https://bitbucket.org/osrf/gazebo/pull-request/1329/)

1. Enable simbody joint tests, implement `SimbodyJoint::GetParam`, create
   `Joint::GetParam`, fix bug in `BulletHingeJoint::SetParam`.
    * [Pull request #1404](https://bitbucket.org/osrf/gazebo/pull-request/1404/)

1. Building editor updates
    1. Fixed inspector resizing.
        * [Pull request #1230](https://bitbucket.org/osrf/gazebo/pull-request/1230)
        * [Issue #395](https://bitbucket.org/osrf/gazebo/issue/395)

    1. Doors and windows move proportionally with wall.
        * [Pull request #1231](https://bitbucket.org/osrf/gazebo/pull-request/1231)
        * [Issue #368](https://bitbucket.org/osrf/gazebo/issue/368)

    1. Inspector dialogs stay on top.
        * [Pull request #1229](https://bitbucket.org/osrf/gazebo/pull-request/1229)
        * [Issue #417](https://bitbucket.org/osrf/gazebo/issue/417)

    1. Make model name editable on palette.
        * [Pull request #1239](https://bitbucket.org/osrf/gazebo/pull-request/1239)

    1. Import background image and improve add/delete levels.
        * [Pull request #1214](https://bitbucket.org/osrf/gazebo/pull-request/1214)
        * [Issue #422](https://bitbucket.org/osrf/gazebo/issue/422)
        * [Issue #361](https://bitbucket.org/osrf/gazebo/issue/361)

    1. Fix changing draw mode.
        * [Pull request #1233](https://bitbucket.org/osrf/gazebo/pull-request/1233)
        * [Issue #405](https://bitbucket.org/osrf/gazebo/issue/405)

    1. Tips on palette's top-right corner.
        * [Pull request #1241](https://bitbucket.org/osrf/gazebo/pull-request/1241)

    1. New buttons and layout for the palette.
        * [Pull request #1242](https://bitbucket.org/osrf/gazebo/pull-request/1242)

    1. Individual wall segments instead of polylines.
        * [Pull request #1246](https://bitbucket.org/osrf/gazebo/pull-request/1246)
        * [Issue #389](https://bitbucket.org/osrf/gazebo/issue/389)
        * [Issue #415](https://bitbucket.org/osrf/gazebo/issue/415)

    1. Fix exiting and saving, exiting when there's nothing drawn, fix text on popups.
        * [Pull request #1296](https://bitbucket.org/osrf/gazebo/pull-request/1296)

    1. Display measure for selected wall segment.
        * [Pull request #1291](https://bitbucket.org/osrf/gazebo/pull-request/1291)
        * [Issue #366](https://bitbucket.org/osrf/gazebo/issue/366)

    1. Highlight selected item's 3D visual.
        * [Pull request #1292](https://bitbucket.org/osrf/gazebo/pull-request/1292)

    1. Added color picker to inspector dialogs.
        * [Pull request #1298](https://bitbucket.org/osrf/gazebo/pull-request/1298)

    1. Snapping on by default, off holding Shift. Improved snapping.
        * [Pull request #1304](https://bitbucket.org/osrf/gazebo/pull-request/1304)

    1. Snap walls to length increments, moved scale to SegmentItem and added Get/SetScale, added SegmentItem::SnapAngle and SegmentItem::SnapLength.
        * [Pull request #1311](https://bitbucket.org/osrf/gazebo/pull-request/1311)

    1. Make buildings available in "Insert Models" tab, improve save flow.
        * [Pull request #1312](https://bitbucket.org/osrf/gazebo/pull-request/1312)

    1. Added EditorItem::SetHighlighted.
        * [Pull request #1308](https://bitbucket.org/osrf/gazebo/pull-request/1308)

    1. Current level is transparent, lower levels opaque, higher levels invisible.
        * [Pull request #1303](https://bitbucket.org/osrf/gazebo/pull-request/1303)

    1. Detach all child manips when item is deleted, added BuildingMaker::DetachAllChildren.
        * [Pull request #1316](https://bitbucket.org/osrf/gazebo/pull-request/1316)

    1. Added texture picker to inspector dialogs.
        * [Pull request #1306](https://bitbucket.org/osrf/gazebo/pull-request/1306)

    1. Measures for doors and windows. Added RectItem::angleOnWall and related Get/Set.
        * [Pull request #1322](https://bitbucket.org/osrf/gazebo/pull-request/1322)
        * [Issue #370](https://bitbucket.org/osrf/gazebo/issue/370)

    1. Added Gazebo/BuildingFrame material to display holes for doors and windows on walls.
        * [Pull request #1338](https://bitbucket.org/osrf/gazebo/pull-request/1338)

    1. Added Gazebo/Bricks material to be used as texture on the building editor.
        * [Pull request #1333](https://bitbucket.org/osrf/gazebo/pull-request/1333)

    1. Pick colors from the palette and assign on 3D view. Added mouse and key event handlers to BuildingMaker, and events to communicate from BuildingModelManip to EditorItem.
        * [Pull request #1336](https://bitbucket.org/osrf/gazebo/pull-request/1336)

    1. Pick textures from the palette and assign in 3D view.
        * [Pull request #1368](https://bitbucket.org/osrf/gazebo/pull-request/1368)

    1. Pick custom colors from the palette and assign in 3D view.
        * [Pull request #1382](https://bitbucket.org/osrf/gazebo/pull-request/1382)

1. Model editor updates
    1. Fix adding/removing event filters .
        * [Pull request #1279](https://bitbucket.org/osrf/gazebo/pull-request/1279)

    1. Enabled multi-selection and align tool inside model editor.
        * [Pull request #1302](https://bitbucket.org/osrf/gazebo/pull-request/1302)
        * [Issue #1323](https://bitbucket.org/osrf/gazebo/issue/1323)

    1. Enabled snap mode inside model editor.
        * [Pull request #1331](https://bitbucket.org/osrf/gazebo/pull-request/1331)
        * [Issue #1318](https://bitbucket.org/osrf/gazebo/issue/1318)

    1. Implemented copy/pasting of links.
        * [Pull request #1330](https://bitbucket.org/osrf/gazebo/pull-request/1330)

1. GUI publishes model selection information on ~/selection topic.
    * [Pull request #1318](https://bitbucket.org/osrf/gazebo/pull-request/1318)

## Gazebo 4.0

### Gazebo 4.x.x (yyyy-mm-dd)

1. Modified GUI rendering to improve the rendering update rate.
    * [Pull request #1487](https://bitbucket.org/osrf/gazebo/pull-request/1487)

### Gazebo 4.1.0 (2014-11-20)

1. Add ArrangePlugin for arranging groups of models.
   Also add Model::ResetPhysicsStates to call Link::ResetPhysicsStates
   recursively on all links in model.
    * [Pull request #1208](https://bitbucket.org/osrf/gazebo/pull-request/1208)
1. The `gz model` command line tool will output model info using either `-i` for complete info, or `-p` for just the model pose.
    * [Pull request #1212](https://bitbucket.org/osrf/gazebo/pull-request/1212)
    * [DRCSim Issue #389](https://bitbucket.org/osrf/drcsim/issue/389)
1. Added SignalStats class for computing incremental signal statistics.
    * [Pull request #1198](https://bitbucket.org/osrf/gazebo/pull-request/1198)
1. Add InitialVelocityPlugin to setting the initial state of links
    * [Pull request #1237](https://bitbucket.org/osrf/gazebo/pull-request/1237)
1. Added Quaternion::Integrate function.
    * [Pull request #1255](https://bitbucket.org/osrf/gazebo/pull-request/1255)
1. Added ConvertJointType functions, display more joint info on model list.
    * [Pull request #1259](https://bitbucket.org/osrf/gazebo/pull-request/1259)
1. Added ModelListWidget::AddProperty, removed unnecessary checks on ModelListWidget.
    * [Pull request #1271](https://bitbucket.org/osrf/gazebo/pull-request/1271)
1. Fix loading collada meshes with unsupported input semantics.
    * [Pull request #1319](https://bitbucket.org/osrf/gazebo/pull-request/1319)
1. Fix race condition with ImuSensor not publishing after Reset World.
    * [Pull request #1448](https://bitbucket.org/osrf/gazebo/pull-request/1448)
    * [Pull request #1446](https://bitbucket.org/osrf/gazebo/pull-request/1446)
    * [Issue #236](https://bitbucket.org/osrf/gazebo/issue/236)
1. Fixed heightmap on OSX
    * [Pull request #1455](https://bitbucket.org/osrf/gazebo/pull-request/1455)

### Gazebo 4.0.2 (2014-09-23)

1. Fix and improve mechanism to generate pkgconfig libs
    * [Pull request #1027](https://bitbucket.org/osrf/gazebo/pull-request/1027)
    * [Issue #1284](https://bitbucket.org/osrf/gazebo/issue/1284)
1. Added arat.world
    * [Pull request #1205](https://bitbucket.org/osrf/gazebo/pull-request/1205)
1. Update gzprop to output zip files.
    * [Pull request #1197](https://bitbucket.org/osrf/gazebo/pull-request/1197)
1. Make Collision::GetShape a const function
    * [Pull requset #1189](https://bitbucket.org/osrf/gazebo/pull-request/1189)
1. Install missing physics headers
    * [Pull requset #1183](https://bitbucket.org/osrf/gazebo/pull-request/1183)
1. Remove SimbodyLink::AddTorque console message
    * [Pull requset #1185](https://bitbucket.org/osrf/gazebo/pull-request/1185)
1. Fix log xml
    * [Pull requset #1188](https://bitbucket.org/osrf/gazebo/pull-request/1188)

### Gazebo 4.0.0 (2014-08-08)

1. Added lcov support to cmake
    * [Pull request #1047](https://bitbucket.org/osrf/gazebo/pull-request/1047)
1. Fixed memory leak in image conversion
    * [Pull request #1057](https://bitbucket.org/osrf/gazebo/pull-request/1057)
1. Removed deprecated function
    * [Pull request #1067](https://bitbucket.org/osrf/gazebo/pull-request/1067)
1. Improved collada loading performance
    * [Pull request #1066](https://bitbucket.org/osrf/gazebo/pull-request/1066)
    * [Pull request #1082](https://bitbucket.org/osrf/gazebo/pull-request/1082)
    * [Issue #1134](https://bitbucket.org/osrf/gazebo/issue/1134)
1. Implemented a collada exporter
    * [Pull request #1064](https://bitbucket.org/osrf/gazebo/pull-request/1064)
1. Force torque sensor now makes use of sensor's pose.
    * [Pull request #1076](https://bitbucket.org/osrf/gazebo/pull-request/1076)
    * [Issue #940](https://bitbucket.org/osrf/gazebo/issue/940)
1. Fix Model::GetLinks segfault
    * [Pull request #1093](https://bitbucket.org/osrf/gazebo/pull-request/1093)
1. Fix deleting and saving lights in gzserver
    * [Pull request #1094](https://bitbucket.org/osrf/gazebo/pull-request/1094)
    * [Issue #1182](https://bitbucket.org/osrf/gazebo/issue/1182)
    * [Issue #346](https://bitbucket.org/osrf/gazebo/issue/346)
1. Fix Collision::GetWorldPose. The pose of a collision would not update properly.
    * [Pull request #1049](https://bitbucket.org/osrf/gazebo/pull-request/1049)
    * [Issue #1124](https://bitbucket.org/osrf/gazebo/issue/1124)
1. Fixed the animate_box and animate_joints examples
    * [Pull request #1086](https://bitbucket.org/osrf/gazebo/pull-request/1086)
1. Integrated Oculus Rift functionality
    * [Pull request #1074](https://bitbucket.org/osrf/gazebo/pull-request/1074)
    * [Pull request #1136](https://bitbucket.org/osrf/gazebo/pull-request/1136)
    * [Pull request #1139](https://bitbucket.org/osrf/gazebo/pull-request/1139)
1. Updated Base::GetScopedName
    * [Pull request #1104](https://bitbucket.org/osrf/gazebo/pull-request/1104)
1. Fix collada loader from adding duplicate materials into a Mesh
    * [Pull request #1105](https://bitbucket.org/osrf/gazebo/pull-request/1105)
    * [Issue #1180](https://bitbucket.org/osrf/gazebo/issue/1180)
1. Integrated Razer Hydra functionality
    * [Pull request #1083](https://bitbucket.org/osrf/gazebo/pull-request/1083)
    * [Pull request #1109](https://bitbucket.org/osrf/gazebo/pull-request/1109)
1. Added ability to copy and paste models in the GUI
    * [Pull request #1103](https://bitbucket.org/osrf/gazebo/pull-request/1103)
1. Removed unnecessary inclusion of gazebo.hh and common.hh in plugins
    * [Pull request #1111](https://bitbucket.org/osrf/gazebo/pull-request/1111)
1. Added ability to specify custom road textures
    * [Pull request #1027](https://bitbucket.org/osrf/gazebo/pull-request/1027)
1. Added support for DART 4.1
    * [Pull request #1113](https://bitbucket.org/osrf/gazebo/pull-request/1113)
    * [Pull request #1132](https://bitbucket.org/osrf/gazebo/pull-request/1132)
    * [Pull request #1134](https://bitbucket.org/osrf/gazebo/pull-request/1134)
    * [Pull request #1154](https://bitbucket.org/osrf/gazebo/pull-request/1154)
1. Allow position of joints to be directly set.
    * [Pull request #1097](https://bitbucket.org/osrf/gazebo/pull-request/1097)
    * [Issue #1138](https://bitbucket.org/osrf/gazebo/issue/1138)
1. Added extruded polyline geometry
    * [Pull request #1026](https://bitbucket.org/osrf/gazebo/pull-request/1026)
1. Fixed actor animation
    * [Pull request #1133](https://bitbucket.org/osrf/gazebo/pull-request/1133)
    * [Pull request #1141](https://bitbucket.org/osrf/gazebo/pull-request/1141)
1. Generate a versioned cmake config file
    * [Pull request #1153](https://bitbucket.org/osrf/gazebo/pull-request/1153)
    * [Issue #1226](https://bitbucket.org/osrf/gazebo/issue/1226)
1. Added KMeans class
    * [Pull request #1147](https://bitbucket.org/osrf/gazebo/pull-request/1147)
1. Added --summary-range feature to bitbucket pullrequest tool
    * [Pull request #1156](https://bitbucket.org/osrf/gazebo/pull-request/1156)
1. Updated web links
    * [Pull request #1159](https://bitbucket.org/osrf/gazebo/pull-request/1159)
1. Update tests
    * [Pull request #1155](https://bitbucket.org/osrf/gazebo/pull-request/1155)
    * [Pull request #1143](https://bitbucket.org/osrf/gazebo/pull-request/1143)
    * [Pull request #1138](https://bitbucket.org/osrf/gazebo/pull-request/1138)
    * [Pull request #1140](https://bitbucket.org/osrf/gazebo/pull-request/1140)
    * [Pull request #1127](https://bitbucket.org/osrf/gazebo/pull-request/1127)
    * [Pull request #1115](https://bitbucket.org/osrf/gazebo/pull-request/1115)
    * [Pull request #1102](https://bitbucket.org/osrf/gazebo/pull-request/1102)
    * [Pull request #1087](https://bitbucket.org/osrf/gazebo/pull-request/1087)
    * [Pull request #1084](https://bitbucket.org/osrf/gazebo/pull-request/1084)

## Gazebo 3.0

### Gazebo 3.x.x (yyyy-mm-dd)

1. Fixed sonar and wireless sensor visualization
    * [Pull request #1254](https://bitbucket.org/osrf/gazebo/pull-request/1254)
1. Update visual bounding box when model is selected
    * [Pull request #1280](https://bitbucket.org/osrf/gazebo/pull-request/1280)

### Gazebo 3.1.0 (2014-08-08)

1. Implemented Simbody::Link::Set*Vel
    * [Pull request #1160](https://bitbucket.org/osrf/gazebo/pull-request/1160)
    * [Issue #1012](https://bitbucket.org/osrf/gazebo/issue/1012)
1. Added World::RemoveModel function
    * [Pull request #1106](https://bitbucket.org/osrf/gazebo/pull-request/1106)
    * [Issue #1177](https://bitbucket.org/osrf/gazebo/issue/1177)
1. Fix exit from camera follow mode using the escape key
    * [Pull request #1137](https://bitbucket.org/osrf/gazebo/pull-request/1137)
    * [Issue #1220](https://bitbucket.org/osrf/gazebo/issue/1220)
1. Added support for SDF joint spring stiffness and reference positions
    * [Pull request #1117](https://bitbucket.org/osrf/gazebo/pull-request/1117)
1. Removed the gzmodel_create script
    * [Pull request #1130](https://bitbucket.org/osrf/gazebo/pull-request/1130)
1. Added Vector2 dot product
    * [Pull request #1101](https://bitbucket.org/osrf/gazebo/pull-request/1101)
1. Added SetPositionPID and SetVelocityPID to JointController
    * [Pull request #1091](https://bitbucket.org/osrf/gazebo/pull-request/1091)
1. Fix gzclient startup crash with ogre 1.9
    * [Pull request #1098](https://bitbucket.org/osrf/gazebo/pull-request/1098)
    * [Issue #996](https://bitbucket.org/osrf/gazebo/issue/996)
1. Update the bitbucket_pullrequests tool
    * [Pull request #1108](https://bitbucket.org/osrf/gazebo/pull-request/1108)
1. Light properties now remain in place after move by the user via the GUI.
    * [Pull request #1110](https://bitbucket.org/osrf/gazebo/pull-request/1110)
    * [Issue #1211](https://bitbucket.org/osrf/gazebo/issue/1211)
1. Allow position of joints to be directly set.
    * [Pull request #1096](https://bitbucket.org/osrf/gazebo/pull-request/1096)
    * [Issue #1138](https://bitbucket.org/osrf/gazebo/issue/1138)

### Gazebo 3.0.0 (2014-04-11)

1. Fix bug when deleting the sun light
    * [Pull request #1088](https://bitbucket.org/osrf/gazebo/pull-request/1088)
    * [Issue #1133](https://bitbucket.org/osrf/gazebo/issue/1133)
1. Fix ODE screw joint
    * [Pull request #1078](https://bitbucket.org/osrf/gazebo/pull-request/1078)
    * [Issue #1167](https://bitbucket.org/osrf/gazebo/issue/1167)
1. Update joint integration tests
    * [Pull request #1081](https://bitbucket.org/osrf/gazebo/pull-request/1081)
1. Fixed false positives in cppcheck.
    * [Pull request #1061](https://bitbucket.org/osrf/gazebo/pull-request/1061)
1. Made joint axis reference frame relative to child, and updated simbody and dart accordingly.
    * [Pull request #1069](https://bitbucket.org/osrf/gazebo/pull-request/1069)
    * [Issue #494](https://bitbucket.org/osrf/gazebo/issue/494)
    * [Issue #1143](https://bitbucket.org/osrf/gazebo/issue/1143)
1. Added ability to pass vector of strings to SetupClient and SetupServer
    * [Pull request #1068](https://bitbucket.org/osrf/gazebo/pull-request/1068)
    * [Issue #1132](https://bitbucket.org/osrf/gazebo/issue/1132)
1. Fix error correction in screw constraints for ODE
    * [Pull request #1159](https://bitbucket.org/osrf/gazebo/pull-request/1159)
    * [Issue #1159](https://bitbucket.org/osrf/gazebo/issue/1159)
1. Improved pkgconfig with SDF
    * [Pull request #1062](https://bitbucket.org/osrf/gazebo/pull-request/1062)
1. Added a plugin to simulate aero dynamics
    * [Pull request #905](https://bitbucket.org/osrf/gazebo/pull-request/905)
1. Updated bullet support
    * [Issue #1069](https://bitbucket.org/osrf/gazebo/issue/1069)
    * [Pull request #1011](https://bitbucket.org/osrf/gazebo/pull-request/1011)
    * [Pull request #996](https://bitbucket.org/osrf/gazebo/pull-request/966)
    * [Pull request #1024](https://bitbucket.org/osrf/gazebo/pull-request/1024)
1. Updated simbody support
    * [Pull request #995](https://bitbucket.org/osrf/gazebo/pull-request/995)
1. Updated worlds to SDF 1.5
    * [Pull request #1021](https://bitbucket.org/osrf/gazebo/pull-request/1021)
1. Improvements to ODE
    * [Pull request #1001](https://bitbucket.org/osrf/gazebo/pull-request/1001)
    * [Pull request #1014](https://bitbucket.org/osrf/gazebo/pull-request/1014)
    * [Pull request #1015](https://bitbucket.org/osrf/gazebo/pull-request/1015)
    * [Pull request #1016](https://bitbucket.org/osrf/gazebo/pull-request/1016)
1. New command line tool
    * [Pull request #972](https://bitbucket.org/osrf/gazebo/pull-request/972)
1. Graphical user interface improvements
    * [Pull request #971](https://bitbucket.org/osrf/gazebo/pull-request/971)
    * [Pull request #1013](https://bitbucket.org/osrf/gazebo/pull-request/1013)
    * [Pull request #989](https://bitbucket.org/osrf/gazebo/pull-request/989)
1. Created a friction pyramid class
    * [Pull request #935](https://bitbucket.org/osrf/gazebo/pull-request/935)
1. Added GetWorldEnergy functions to Model, Joint, and Link
    * [Pull request #1017](https://bitbucket.org/osrf/gazebo/pull-request/1017)
1. Preparing Gazebo for admission into Ubuntu
    * [Pull request #969](https://bitbucket.org/osrf/gazebo/pull-request/969)
    * [Pull request #998](https://bitbucket.org/osrf/gazebo/pull-request/998)
    * [Pull request #1002](https://bitbucket.org/osrf/gazebo/pull-request/1002)
1. Add method for querying if useImplicitStiffnessDamping flag is set for a given joint
    * [Issue #629](https://bitbucket.org/osrf/gazebo/issue/629)
    * [Pull request #1006](https://bitbucket.org/osrf/gazebo/pull-request/1006)
1. Fix joint axis frames
    * [Issue #494](https://bitbucket.org/osrf/gazebo/issue/494)
    * [Pull request #963](https://bitbucket.org/osrf/gazebo/pull-request/963)
1. Compute joint anchor pose relative to parent
    * [Issue #1029](https://bitbucket.org/osrf/gazebo/issue/1029)
    * [Pull request #982](https://bitbucket.org/osrf/gazebo/pull-request/982)
1. Cleanup the installed worlds
    * [Issue #1036](https://bitbucket.org/osrf/gazebo/issue/1036)
    * [Pull request #984](https://bitbucket.org/osrf/gazebo/pull-request/984)
1. Update to the GPS sensor
    * [Issue #1059](https://bitbucket.org/osrf/gazebo/issue/1059)
    * [Pull request #984](https://bitbucket.org/osrf/gazebo/pull-request/984)
1. Removed libtool from plugin loading
    * [Pull request #981](https://bitbucket.org/osrf/gazebo/pull-request/981)
1. Added functions to get inertial information for a link in the world frame.
    * [Pull request #1005](https://bitbucket.org/osrf/gazebo/pull-request/1005)

## Gazebo 2.0

### Gazebo 2.2.3 (2014-04-29)

1. Removed redundant call to World::Init
    * [Pull request #1107](https://bitbucket.org/osrf/gazebo/pull-request/1107)
    * [Issue #1208](https://bitbucket.org/osrf/gazebo/issue/1208)
1. Return proper error codes when gazebo exits
    * [Pull request #1085](https://bitbucket.org/osrf/gazebo/pull-request/1085)
    * [Issue #1178](https://bitbucket.org/osrf/gazebo/issue/1178)
1. Fixed Camera::GetWorldRotation().
    * [Pull request #1071](https://bitbucket.org/osrf/gazebo/pull-request/1071)
    * [Issue #1087](https://bitbucket.org/osrf/gazebo/issue/1087)
1. Fixed memory leak in image conversion
    * [Pull request #1073](https://bitbucket.org/osrf/gazebo/pull-request/1073)

### Gazebo 2.2.0 (2014-01-10)

1. Fix compilation when using OGRE-1.9 (full support is being worked on)
    * [Issue #994](https://bitbucket.org/osrf/gazebo/issue/994)
    * [Issue #995](https://bitbucket.org/osrf/gazebo/issue/995)
    * [Issue #996](https://bitbucket.org/osrf/gazebo/issue/996)
    * [Pull request #883](https://bitbucket.org/osrf/gazebo/pull-request/883)
1. Added unit test for issue 624.
    * [Issue #624](https://bitbucket.org/osrf/gazebo/issue/624).
    * [Pull request #889](https://bitbucket.org/osrf/gazebo/pull-request/889)
1. Use 3x3 PCF shadows for smoother shadows.
    * [Pull request #887](https://bitbucket.org/osrf/gazebo/pull-request/887)
1. Update manpage copyright to 2014.
    * [Pull request #893](https://bitbucket.org/osrf/gazebo/pull-request/893)
1. Added friction integration test .
    * [Pull request #885](https://bitbucket.org/osrf/gazebo/pull-request/885)
1. Fix joint anchor when link pose is not specified.
    * [Issue #978](https://bitbucket.org/osrf/gazebo/issue/978)
    * [Pull request #862](https://bitbucket.org/osrf/gazebo/pull-request/862)
1. Added (ESC) tooltip for GUI Selection Mode icon.
    * [Issue #993](https://bitbucket.org/osrf/gazebo/issue/993)
    * [Pull request #888](https://bitbucket.org/osrf/gazebo/pull-request/888)
1. Removed old comment about resolved issue.
    * [Issue #837](https://bitbucket.org/osrf/gazebo/issue/837)
    * [Pull request #880](https://bitbucket.org/osrf/gazebo/pull-request/880)
1. Made SimbodyLink::Get* function thread-safe
    * [Issue #918](https://bitbucket.org/osrf/gazebo/issue/918)
    * [Pull request #872](https://bitbucket.org/osrf/gazebo/pull-request/872)
1. Suppressed spurious gzlog messages in ODE::Body
    * [Issue #983](https://bitbucket.org/osrf/gazebo/issue/983)
    * [Pull request #875](https://bitbucket.org/osrf/gazebo/pull-request/875)
1. Fixed Force Torque Sensor Test by properly initializing some values.
    * [Issue #982](https://bitbucket.org/osrf/gazebo/issue/982)
    * [Pull request #869](https://bitbucket.org/osrf/gazebo/pull-request/869)
1. Added breakable joint plugin to support breakable walls.
    * [Pull request #865](https://bitbucket.org/osrf/gazebo/pull-request/865)
1. Used different tuple syntax to fix compilation on OSX mavericks.
    * [Issue #947](https://bitbucket.org/osrf/gazebo/issue/947)
    * [Pull request #858](https://bitbucket.org/osrf/gazebo/pull-request/858)
1. Fixed sonar test and deprecation warning.
    * [Pull request #856](https://bitbucket.org/osrf/gazebo/pull-request/856)
1. Speed up test compilation.
    * Part of [Issue #955](https://bitbucket.org/osrf/gazebo/issue/955)
    * [Pull request #846](https://bitbucket.org/osrf/gazebo/pull-request/846)
1. Added Joint::SetEffortLimit API
    * [Issue #923](https://bitbucket.org/osrf/gazebo/issue/923)
    * [Pull request #808](https://bitbucket.org/osrf/gazebo/pull-request/808)
1. Made bullet output less verbose.
    * [Pull request #839](https://bitbucket.org/osrf/gazebo/pull-request/839)
1. Convergence acceleration and stability tweak to make atlas_v3 stable
    * [Issue #895](https://bitbucket.org/osrf/gazebo/issue/895)
    * [Pull request #772](https://bitbucket.org/osrf/gazebo/pull-request/772)
1. Added colors, textures and world files for the SPL RoboCup environment
    * [Pull request #838](https://bitbucket.org/osrf/gazebo/pull-request/838)
1. Fixed bitbucket_pullrequests tool to work with latest BitBucket API.
    * [Issue #933](https://bitbucket.org/osrf/gazebo/issue/933)
    * [Pull request #841](https://bitbucket.org/osrf/gazebo/pull-request/841)
1. Fixed cppcheck warnings.
    * [Pull request #842](https://bitbucket.org/osrf/gazebo/pull-request/842)

### Gazebo 2.1.0 (2013-11-08)
1. Fix mainwindow unit test
    * [Pull request #752](https://bitbucket.org/osrf/gazebo/pull-request/752)
1. Visualize moment of inertia
    * Pull request [#745](https://bitbucket.org/osrf/gazebo/pull-request/745), [#769](https://bitbucket.org/osrf/gazebo/pull-request/769), [#787](https://bitbucket.org/osrf/gazebo/pull-request/787)
    * [Issue #203](https://bitbucket.org/osrf/gazebo/issue/203)
1. Update tool to count lines of code
    * [Pull request #758](https://bitbucket.org/osrf/gazebo/pull-request/758)
1. Implement World::Clear
    * Pull request [#785](https://bitbucket.org/osrf/gazebo/pull-request/785), [#804](https://bitbucket.org/osrf/gazebo/pull-request/804)
1. Improve Bullet support
    * [Pull request #805](https://bitbucket.org/osrf/gazebo/pull-request/805)
1. Fix doxygen spacing
    * [Pull request #740](https://bitbucket.org/osrf/gazebo/pull-request/740)
1. Add tool to generate model images for thepropshop.org
    * [Pull request #734](https://bitbucket.org/osrf/gazebo/pull-request/734)
1. Added paging support for terrains
    * [Pull request #707](https://bitbucket.org/osrf/gazebo/pull-request/707)
1. Added plugin path to LID_LIBRARY_PATH in setup.sh
    * [Pull request #750](https://bitbucket.org/osrf/gazebo/pull-request/750)
1. Fix for OSX
    * [Pull request #766](https://bitbucket.org/osrf/gazebo/pull-request/766)
    * [Pull request #786](https://bitbucket.org/osrf/gazebo/pull-request/786)
    * [Issue #906](https://bitbucket.org/osrf/gazebo/issue/906)
1. Update copyright information
    * [Pull request #771](https://bitbucket.org/osrf/gazebo/pull-request/771)
1. Enable screen dependent tests
    * [Pull request #764](https://bitbucket.org/osrf/gazebo/pull-request/764)
    * [Issue #811](https://bitbucket.org/osrf/gazebo/issue/811)
1. Fix gazebo command line help message
    * [Pull request #775](https://bitbucket.org/osrf/gazebo/pull-request/775)
    * [Issue #898](https://bitbucket.org/osrf/gazebo/issue/898)
1. Fix man page test
    * [Pull request #774](https://bitbucket.org/osrf/gazebo/pull-request/774)
1. Improve load time by reducing calls to RTShader::Update
    * [Pull request #773](https://bitbucket.org/osrf/gazebo/pull-request/773)
    * [Issue #877](https://bitbucket.org/osrf/gazebo/issue/877)
1. Fix joint visualization
    * [Pull request #776](https://bitbucket.org/osrf/gazebo/pull-request/776)
    * [Pull request #802](https://bitbucket.org/osrf/gazebo/pull-request/802)
    * [Issue #464](https://bitbucket.org/osrf/gazebo/issue/464)
1. Add helpers to fix NaN
    * [Pull request #742](https://bitbucket.org/osrf/gazebo/pull-request/742)
1. Fix model resizing via the GUI
    * [Pull request #763](https://bitbucket.org/osrf/gazebo/pull-request/763)
    * [Issue #885](https://bitbucket.org/osrf/gazebo/issue/885)
1. Simplify gzlog test by using sha1
    * [Pull request #781](https://bitbucket.org/osrf/gazebo/pull-request/781)
    * [Issue #837](https://bitbucket.org/osrf/gazebo/issue/837)
1. Enable cppcheck for header files
    * [Pull request #782](https://bitbucket.org/osrf/gazebo/pull-request/782)
    * [Issue #907](https://bitbucket.org/osrf/gazebo/issue/907)
1. Fix broken regression test
    * [Pull request #784](https://bitbucket.org/osrf/gazebo/pull-request/784)
    * [Issue #884](https://bitbucket.org/osrf/gazebo/issue/884)
1. All simbody and dart to pass tests
    * [Pull request #790](https://bitbucket.org/osrf/gazebo/pull-request/790)
    * [Issue #873](https://bitbucket.org/osrf/gazebo/issue/873)
1. Fix camera rotation from SDF
    * [Pull request #789](https://bitbucket.org/osrf/gazebo/pull-request/789)
    * [Issue #920](https://bitbucket.org/osrf/gazebo/issue/920)
1. Fix bitbucket pullrequest command line tool to match new API
    * [Pull request #803](https://bitbucket.org/osrf/gazebo/pull-request/803)
1. Fix transceiver spawn errors in tests
    * [Pull request #811](https://bitbucket.org/osrf/gazebo/pull-request/811)
    * [Pull request #814](https://bitbucket.org/osrf/gazebo/pull-request/814)

### Gazebo 2.0.0 (2013-10-08)
1. Refactor code check tool.
    * [Pull Request #669](https://bitbucket.org/osrf/gazebo/pull-request/669)
1. Added pull request tool for Bitbucket.
    * [Pull Request #670](https://bitbucket.org/osrf/gazebo/pull-request/670)
    * [Pull Request #691](https://bitbucket.org/osrf/gazebo/pull-request/671)
1. New wireless receiver and transmitter sensor models.
    * [Pull Request #644](https://bitbucket.org/osrf/gazebo/pull-request/644)
    * [Pull Request #675](https://bitbucket.org/osrf/gazebo/pull-request/675)
    * [Pull Request #727](https://bitbucket.org/osrf/gazebo/pull-request/727)
1. Audio support using OpenAL.
    * [Pull Request #648](https://bitbucket.org/osrf/gazebo/pull-request/648)
    * [Pull Request #704](https://bitbucket.org/osrf/gazebo/pull-request/704)
1. Simplify command-line parsing of gztopic echo output.
    * [Pull Request #674](https://bitbucket.org/osrf/gazebo/pull-request/674)
    * Resolves: [Issue #795](https://bitbucket.org/osrf/gazebo/issue/795)
1. Use UNIX directories through the user of GNUInstallDirs cmake module.
    * [Pull Request #676](https://bitbucket.org/osrf/gazebo/pull-request/676)
    * [Pull Request #681](https://bitbucket.org/osrf/gazebo/pull-request/681)
1. New GUI interactions for object manipulation.
    * [Pull Request #634](https://bitbucket.org/osrf/gazebo/pull-request/634)
1. Fix for OSX menubar.
    * [Pull Request #677](https://bitbucket.org/osrf/gazebo/pull-request/677)
1. Remove internal SDF directories and dependencies.
    * [Pull Request #680](https://bitbucket.org/osrf/gazebo/pull-request/680)
1. Add minimum version for sdformat.
    * [Pull Request #682](https://bitbucket.org/osrf/gazebo/pull-request/682)
    * Resolves: [Issue #818](https://bitbucket.org/osrf/gazebo/issue/818)
1. Allow different gtest parameter types with ServerFixture
    * [Pull Request #686](https://bitbucket.org/osrf/gazebo/pull-request/686)
    * Resolves: [Issue #820](https://bitbucket.org/osrf/gazebo/issue/820)
1. GUI model scaling when using Bullet.
    * [Pull Request #683](https://bitbucket.org/osrf/gazebo/pull-request/683)
1. Fix typo in cmake config.
    * [Pull Request #694](https://bitbucket.org/osrf/gazebo/pull-request/694)
    * Resolves: [Issue #824](https://bitbucket.org/osrf/gazebo/issue/824)
1. Remove gazebo include subdir from pkgconfig and cmake config.
    * [Pull Request #691](https://bitbucket.org/osrf/gazebo/pull-request/691)
1. Torsional spring demo
    * [Pull Request #693](https://bitbucket.org/osrf/gazebo/pull-request/693)
1. Remove repeated call to SetAxis in Joint.cc
    * [Pull Request #695](https://bitbucket.org/osrf/gazebo/pull-request/695)
    * Resolves: [Issue #823](https://bitbucket.org/osrf/gazebo/issue/823)
1. Add test for rotational joints.
    * [Pull Request #697](https://bitbucket.org/osrf/gazebo/pull-request/697)
    * Resolves: [Issue #820](https://bitbucket.org/osrf/gazebo/issue/820)
1. Fix compilation of tests using Joint base class
    * [Pull Request #701](https://bitbucket.org/osrf/gazebo/pull-request/701)
1. Terrain paging implemented.
    * [Pull Request #687](https://bitbucket.org/osrf/gazebo/pull-request/687)
1. Improve timeout error reporting in ServerFixture
    * [Pull Request #705](https://bitbucket.org/osrf/gazebo/pull-request/705)
1. Fix mouse picking for cases where visuals overlap with the laser
    * [Pull Request #709](https://bitbucket.org/osrf/gazebo/pull-request/709)
1. Fix string literals for OSX
    * [Pull Request #712](https://bitbucket.org/osrf/gazebo/pull-request/712)
    * Resolves: [Issue #803](https://bitbucket.org/osrf/gazebo/issue/803)
1. Support for ENABLE_TESTS_COMPILATION cmake parameter
    * [Pull Request #708](https://bitbucket.org/osrf/gazebo/pull-request/708)
1. Updated system gui plugin
    * [Pull Request #702](https://bitbucket.org/osrf/gazebo/pull-request/702)
1. Fix force torque unit test issue
    * [Pull Request #673](https://bitbucket.org/osrf/gazebo/pull-request/673)
    * Resolves: [Issue #813](https://bitbucket.org/osrf/gazebo/issue/813)
1. Use variables to control auto generation of CFlags
    * [Pull Request #699](https://bitbucket.org/osrf/gazebo/pull-request/699)
1. Remove deprecated functions.
    * [Pull Request #715](https://bitbucket.org/osrf/gazebo/pull-request/715)
1. Fix typo in `Camera.cc`
    * [Pull Request #719](https://bitbucket.org/osrf/gazebo/pull-request/719)
    * Resolves: [Issue #846](https://bitbucket.org/osrf/gazebo/issue/846)
1. Performance improvements
    * [Pull Request #561](https://bitbucket.org/osrf/gazebo/pull-request/561)
1. Fix gripper model.
    * [Pull Request #713](https://bitbucket.org/osrf/gazebo/pull-request/713)
    * Resolves: [Issue #314](https://bitbucket.org/osrf/gazebo/issue/314)
1. First part of Simbody integration
    * [Pull Request #716](https://bitbucket.org/osrf/gazebo/pull-request/716)

## Gazebo 1.9

### Gazebo 1.9.6 (2014-04-29)

1. Refactored inertia ratio reduction for ODE
    * [Pull request #1114](https://bitbucket.org/osrf/gazebo/pull-request/1114)
1. Improved collada loading performance
    * [Pull request #1075](https://bitbucket.org/osrf/gazebo/pull-request/1075)

### Gazebo 1.9.3 (2014-01-10)

1. Add thickness to plane to remove shadow flickering.
    * [Pull request #886](https://bitbucket.org/osrf/gazebo/pull-request/886)
1. Temporary GUI shadow toggle fix.
    * [Issue #925](https://bitbucket.org/osrf/gazebo/issue/925)
    * [Pull request #868](https://bitbucket.org/osrf/gazebo/pull-request/868)
1. Fix memory access bugs with libc++ on mavericks.
    * [Issue #965](https://bitbucket.org/osrf/gazebo/issue/965)
    * [Pull request #857](https://bitbucket.org/osrf/gazebo/pull-request/857)
    * [Pull request #881](https://bitbucket.org/osrf/gazebo/pull-request/881)
1. Replaced printf with cout in gztopic hz.
    * [Issue #969](https://bitbucket.org/osrf/gazebo/issue/969)
    * [Pull request #854](https://bitbucket.org/osrf/gazebo/pull-request/854)
1. Add Dark grey material and fix indentation.
    * [Pull request #851](https://bitbucket.org/osrf/gazebo/pull-request/851)
1. Fixed sonar sensor unit test.
    * [Pull request #848](https://bitbucket.org/osrf/gazebo/pull-request/848)
1. Convergence acceleration and stability tweak to make atlas_v3 stable.
    * [Pull request #845](https://bitbucket.org/osrf/gazebo/pull-request/845)
1. Update gtest to 1.7.0 to resolve problems with libc++.
    * [Issue #947](https://bitbucket.org/osrf/gazebo/issue/947)
    * [Pull request #827](https://bitbucket.org/osrf/gazebo/pull-request/827)
1. Fixed LD_LIBRARY_PATH for plugins.
    * [Issue #957](https://bitbucket.org/osrf/gazebo/issue/957)
    * [Pull request #844](https://bitbucket.org/osrf/gazebo/pull-request/844)
1. Fix transceiver sporadic errors.
    * Backport of [pull request #811](https://bitbucket.org/osrf/gazebo/pull-request/811)
    * [Pull request #836](https://bitbucket.org/osrf/gazebo/pull-request/836)
1. Modified the MsgTest to be deterministic with time checks.
    * [Pull request #843](https://bitbucket.org/osrf/gazebo/pull-request/843)
1. Fixed seg fault in LaserVisual.
    * [Issue #950](https://bitbucket.org/osrf/gazebo/issue/950)
    * [Pull request #832](https://bitbucket.org/osrf/gazebo/pull-request/832)
1. Implemented the option to disable tests that need a working screen to run properly.
    * Backport of [Pull request #764](https://bitbucket.org/osrf/gazebo/pull-request/764)
    * [Pull request #837](https://bitbucket.org/osrf/gazebo/pull-request/837)
1. Cleaned up gazebo shutdown.
    * [Pull request #829](https://bitbucket.org/osrf/gazebo/pull-request/829)
1. Fixed bug associated with loading joint child links.
    * [Issue #943](https://bitbucket.org/osrf/gazebo/issue/943)
    * [Pull request #820](https://bitbucket.org/osrf/gazebo/pull-request/820)

### Gazebo 1.9.2 (2013-11-08)
1. Fix enable/disable sky and clouds from SDF
    * [Pull request #809](https://bitbucket.org/osrf/gazebo/pull-request/809])
1. Fix occasional blank GUI screen on startup
    * [Pull request #815](https://bitbucket.org/osrf/gazebo/pull-request/815])
1. Fix GPU laser when interacting with heightmaps
    * [Pull request #796](https://bitbucket.org/osrf/gazebo/pull-request/796])
1. Added API/ABI checker command line tool
    * [Pull request #765](https://bitbucket.org/osrf/gazebo/pull-request/765])
1. Added gtest version information
    * [Pull request #801](https://bitbucket.org/osrf/gazebo/pull-request/801])
1. Fix GUI world saving
    * [Pull request #806](https://bitbucket.org/osrf/gazebo/pull-request/806])
1. Enable anti-aliasing for camera sensor
    * [Pull request #800](https://bitbucket.org/osrf/gazebo/pull-request/800])
1. Make sensor noise deterministic
    * [Pull request #788](https://bitbucket.org/osrf/gazebo/pull-request/788])
1. Fix build problem
    * [Issue #901](https://bitbucket.org/osrf/gazebo/issue/901)
    * [Pull request #778](https://bitbucket.org/osrf/gazebo/pull-request/778])
1. Fix a typo in Camera.cc
    * [Pull request #720](https://bitbucket.org/osrf/gazebo/pull-request/720])
    * [Issue #846](https://bitbucket.org/osrf/gazebo/issue/846)
1. Fix OSX menu bar
    * [Pull request #688](https://bitbucket.org/osrf/gazebo/pull-request/688])
1. Fix gazebo::init by calling sdf::setFindCallback() before loading the sdf in gzfactory.
    * [Pull request #678](https://bitbucket.org/osrf/gazebo/pull-request/678])
    * [Issue #817](https://bitbucket.org/osrf/gazebo/issue/817)

### Gazebo 1.9.1 (2013-08-20)
* Deprecate header files that require case-sensitive filesystem (e.g. Common.hh, Physics.hh) [https://bitbucket.org/osrf/gazebo/pull-request/638/fix-for-775-deprecate-headers-that-require]
* Initial support for building on Mac OS X [https://bitbucket.org/osrf/gazebo/pull-request/660/osx-support-for-gazebo-19] [https://bitbucket.org/osrf/gazebo/pull-request/657/cmake-fixes-for-osx]
* Fixes for various issues [https://bitbucket.org/osrf/gazebo/pull-request/635/fix-for-issue-792/diff] [https://bitbucket.org/osrf/gazebo/pull-request/628/allow-scoped-and-non-scoped-joint-names-to/diff] [https://bitbucket.org/osrf/gazebo/pull-request/636/fix-build-dependency-in-message-generation/diff] [https://bitbucket.org/osrf/gazebo/pull-request/639/make-the-unversioned-setupsh-a-copy-of-the/diff] [https://bitbucket.org/osrf/gazebo/pull-request/650/added-missing-lib-to-player-client-library/diff] [https://bitbucket.org/osrf/gazebo/pull-request/656/install-gzmode_create-without-sh-suffix/diff]

### Gazebo 1.9.0 (2013-07-23)
* Use external package [sdformat](https://bitbucket.org/osrf/sdformat) for sdf parsing, refactor the `Element::GetValue*` function calls, and deprecate Gazebo's internal sdf parser [https://bitbucket.org/osrf/gazebo/pull-request/627]
* Improved ROS support ([[Tutorials#ROS_Integration |documentation here]]) [https://bitbucket.org/osrf/gazebo/pull-request/559]
* Added Sonar, Force-Torque, and Tactile Pressure sensors [https://bitbucket.org/osrf/gazebo/pull-request/557], [https://bitbucket.org/osrf/gazebo/pull-request/567]
* Add compile-time defaults for environment variables so that sourcing setup.sh is unnecessary in most cases [https://bitbucket.org/osrf/gazebo/pull-request/620]
* Enable user camera to follow objects in client window [https://bitbucket.org/osrf/gazebo/pull-request/603]
* Install protobuf message files for use in custom messages [https://bitbucket.org/osrf/gazebo/pull-request/614]
* Change default compilation flags to improve debugging [https://bitbucket.org/osrf/gazebo/pull-request/617]
* Change to supported relative include paths [https://bitbucket.org/osrf/gazebo/pull-request/594]
* Fix display of laser scans when sensor is rotated [https://bitbucket.org/osrf/gazebo/pull-request/599]

## Gazebo 1.8

### Gazebo 1.8.7 (2013-07-16)
* Fix bug in URDF parsing of Vector3 elements [https://bitbucket.org/osrf/gazebo/pull-request/613]
* Fix compilation errors with newest libraries [https://bitbucket.org/osrf/gazebo/pull-request/615]

### Gazebo 1.8.6 (2013-06-07)
* Fix inertia lumping in the URDF parser[https://bitbucket.org/osrf/gazebo/pull-request/554]
* Fix for ODEJoint CFM damping sign error [https://bitbucket.org/osrf/gazebo/pull-request/586]
* Fix transport memory growth[https://bitbucket.org/osrf/gazebo/pull-request/584]
* Reduce log file data in order to reduce buffer growth that results in out of memory kernel errors[https://bitbucket.org/osrf/gazebo/pull-request/587]

### Gazebo 1.8.5 (2013-06-04)
* Fix Gazebo build for machines without a valid display.[https://bitbucket.org/osrf/gazebo/commits/37f00422eea03365b839a632c1850431ee6a1d67]

### Gazebo 1.8.4 (2013-06-03)
* Fix UDRF to SDF converter so that URDF gazebo extensions are applied to all collisions in a link.[https://bitbucket.org/osrf/gazebo/pull-request/579]
* Prevent transport layer from locking when a gzclient connects to a gzserver over a connection with high latency.[https://bitbucket.org/osrf/gazebo/pull-request/572]
* Improve performance and fix uninitialized conditional jumps.[https://bitbucket.org/osrf/gazebo/pull-request/571]

### Gazebo 1.8.3 (2013-06-03)
* Fix for gzlog hanging when gzserver is not present or not responsive[https://bitbucket.org/osrf/gazebo/pull-request/577]
* Fix occasional segfault when generating log files[https://bitbucket.org/osrf/gazebo/pull-request/575]
* Performance improvement to ODE[https://bitbucket.org/osrf/gazebo/pull-request/556]
* Fix node initialization[https://bitbucket.org/osrf/gazebo/pull-request/570]
* Fix GPU laser Hz rate reduction when sensor moved away from world origin[https://bitbucket.org/osrf/gazebo/pull-request/566]
* Fix incorrect lighting in camera sensors when GPU laser is subscribe to[https://bitbucket.org/osrf/gazebo/pull-request/563]

### Gazebo 1.8.2 (2013-05-28)
* ODE performance improvements[https://bitbucket.org/osrf/gazebo/pull-request/535][https://bitbucket.org/osrf/gazebo/pull-request/537]
* Fixed tests[https://bitbucket.org/osrf/gazebo/pull-request/538][https://bitbucket.org/osrf/gazebo/pull-request/541][https://bitbucket.org/osrf/gazebo/pull-request/542]
* Fixed sinking vehicle bug[https://bitbucket.org/osrf/drcsim/issue/300] in pull-request[https://bitbucket.org/osrf/gazebo/pull-request/538]
* Fix GPU sensor throttling[https://bitbucket.org/osrf/gazebo/pull-request/536]
* Reduce string comparisons for better performance[https://bitbucket.org/osrf/gazebo/pull-request/546]
* Contact manager performance improvements[https://bitbucket.org/osrf/gazebo/pull-request/543]
* Transport performance improvements[https://bitbucket.org/osrf/gazebo/pull-request/548]
* Reduce friction noise[https://bitbucket.org/osrf/gazebo/pull-request/545]

### Gazebo 1.8.1 (2013-05-22)
* Please note that 1.8.1 contains a bug[https://bitbucket.org/osrf/drcsim/issue/300] that causes interpenetration between objects in resting contact to grow slowly.  Please update to 1.8.2 for the patch.
* Added warm starting[https://bitbucket.org/osrf/gazebo/pull-request/529]
* Reduced console output[https://bitbucket.org/osrf/gazebo/pull-request/533]
* Improved off screen rendering performance[https://bitbucket.org/osrf/gazebo/pull-request/530]
* Performance improvements [https://bitbucket.org/osrf/gazebo/pull-request/535] [https://bitbucket.org/osrf/gazebo/pull-request/537]

### Gazebo 1.8.0 (2013-05-17)
* Fixed slider axis [https://bitbucket.org/osrf/gazebo/pull-request/527]
* Fixed heightmap shadows [https://bitbucket.org/osrf/gazebo/pull-request/525]
* Fixed model and canonical link pose [https://bitbucket.org/osrf/gazebo/pull-request/519]
* Fixed OSX message header[https://bitbucket.org/osrf/gazebo/pull-request/524]
* Added zlib compression for logging [https://bitbucket.org/osrf/gazebo/pull-request/515]
* Allow clouds to be disabled in cameras [https://bitbucket.org/osrf/gazebo/pull-request/507]
* Camera rendering performance [https://bitbucket.org/osrf/gazebo/pull-request/528]


## Gazebo 1.7

### Gazebo 1.7.3 (2013-05-08)
* Fixed log cleanup (again) [https://bitbucket.org/osrf/gazebo/pull-request/511/fix-log-cleanup-logic]

### Gazebo 1.7.2 (2013-05-07)
* Fixed log cleanup [https://bitbucket.org/osrf/gazebo/pull-request/506/fix-gzlog-stop-command-line]
* Minor documentation fix [https://bitbucket.org/osrf/gazebo/pull-request/488/minor-documentation-fix]

### Gazebo 1.7.1 (2013-04-19)
* Fixed tests
* IMU sensor receives time stamped data from links
* Fix saving image frames [https://bitbucket.org/osrf/gazebo/pull-request/466/fix-saving-frames/diff]
* Wireframe rendering in GUI [https://bitbucket.org/osrf/gazebo/pull-request/414/allow-rendering-of-models-in-wireframe]
* Improved logging performance [https://bitbucket.org/osrf/gazebo/pull-request/457/improvements-to-gzlog-filter-and-logging]
* Viscous mud model [https://bitbucket.org/osrf/gazebo/pull-request/448/mud-plugin/diff]

## Gazebo 1.6

### Gazebo 1.6.3 (2013-04-15)
* Fixed a [critical SDF bug](https://bitbucket.org/osrf/gazebo/pull-request/451)
* Fixed a [laser offset bug](https://bitbucket.org/osrf/gazebo/pull-request/449)

### Gazebo 1.6.2 (2013-04-14)
* Fix for fdir1 physics property [https://bitbucket.org/osrf/gazebo/pull-request/429/fixes-to-treat-fdir1-better-1-rotate-into/diff]
* Fix for force torque sensor [https://bitbucket.org/osrf/gazebo/pull-request/447]
* SDF documentation fix [https://bitbucket.org/osrf/gazebo/issue/494/joint-axis-reference-frame-doesnt-match]

### Gazebo 1.6.1 (2013-04-05)
* Switch default build type to Release.

### Gazebo 1.6.0 (2013-04-05)
* Improvements to inertia in rubble pile
* Various Bullet integration advances.
* Noise models for ray, camera, and imu sensors.
* SDF 1.4, which accommodates more physics engine parameters and also some sensor noise models.
* Initial support for making movies from within Gazebo.
* Many performance improvements.
* Many bug fixes.
* Progress toward to building on OS X.

## Gazebo 1.5

### Gazebo 1.5.0 (2013-03-11)
* Partial integration of Bullet
  * Includes: cubes, spheres, cylinders, planes, meshes, revolute joints, ray sensors
* GUI Interface for log writing.
* Threaded sensors.
* Multi-camera sensor.

* Fixed the following issues:
 * [https://bitbucket.org/osrf/gazebo/issue/236 Issue #236]
 * [https://bitbucket.org/osrf/gazebo/issue/507 Issue #507]
 * [https://bitbucket.org/osrf/gazebo/issue/530 Issue #530]
 * [https://bitbucket.org/osrf/gazebo/issue/279 Issue #279]
 * [https://bitbucket.org/osrf/gazebo/issue/529 Issue #529]
 * [https://bitbucket.org/osrf/gazebo/issue/239 Issue #239]
 * [https://bitbucket.org/osrf/gazebo/issue/5 Issue #5]

## Gazebo 1.4

### Gazebo 1.4.0 (2013-02-01)
* New Features:
 * GUI elements to display messages from the server.
 * Multi-floor building editor and creator.
 * Improved sensor visualizations.
 * Improved mouse interactions

* Fixed the following issues:
 * [https://bitbucket.org/osrf/gazebo/issue/16 Issue #16]
 * [https://bitbucket.org/osrf/gazebo/issue/142 Issue #142]
 * [https://bitbucket.org/osrf/gazebo/issue/229 Issue #229]
 * [https://bitbucket.org/osrf/gazebo/issue/277 Issue #277]
 * [https://bitbucket.org/osrf/gazebo/issue/291 Issue #291]
 * [https://bitbucket.org/osrf/gazebo/issue/310 Issue #310]
 * [https://bitbucket.org/osrf/gazebo/issue/320 Issue #320]
 * [https://bitbucket.org/osrf/gazebo/issue/329 Issue #329]
 * [https://bitbucket.org/osrf/gazebo/issue/333 Issue #333]
 * [https://bitbucket.org/osrf/gazebo/issue/334 Issue #334]
 * [https://bitbucket.org/osrf/gazebo/issue/335 Issue #335]
 * [https://bitbucket.org/osrf/gazebo/issue/341 Issue #341]
 * [https://bitbucket.org/osrf/gazebo/issue/350 Issue #350]
 * [https://bitbucket.org/osrf/gazebo/issue/384 Issue #384]
 * [https://bitbucket.org/osrf/gazebo/issue/431 Issue #431]
 * [https://bitbucket.org/osrf/gazebo/issue/433 Issue #433]
 * [https://bitbucket.org/osrf/gazebo/issue/453 Issue #453]
 * [https://bitbucket.org/osrf/gazebo/issue/456 Issue #456]
 * [https://bitbucket.org/osrf/gazebo/issue/457 Issue #457]
 * [https://bitbucket.org/osrf/gazebo/issue/459 Issue #459]

## Gazebo 1.3

### Gazebo 1.3.1 (2012-12-14)
* Fixed the following issues:
 * [https://bitbucket.org/osrf/gazebo/issue/297 Issue #297]
* Other bugs fixed:
 * [https://bitbucket.org/osrf/gazebo/pull-request/164/ Fix light bounding box to disable properly when deselected]
 * [https://bitbucket.org/osrf/gazebo/pull-request/169/ Determine correct local IP address, to make remote clients work properly]
 * Various test fixes

### Gazebo 1.3.0 (2012-12-03)
* Fixed the following issues:
 * [https://bitbucket.org/osrf/gazebo/issue/233 Issue #233]
 * [https://bitbucket.org/osrf/gazebo/issue/238 Issue #238]
 * [https://bitbucket.org/osrf/gazebo/issue/2 Issue #2]
 * [https://bitbucket.org/osrf/gazebo/issue/95 Issue #95]
 * [https://bitbucket.org/osrf/gazebo/issue/97 Issue #97]
 * [https://bitbucket.org/osrf/gazebo/issue/90 Issue #90]
 * [https://bitbucket.org/osrf/gazebo/issue/253 Issue #253]
 * [https://bitbucket.org/osrf/gazebo/issue/163 Issue #163]
 * [https://bitbucket.org/osrf/gazebo/issue/91 Issue #91]
 * [https://bitbucket.org/osrf/gazebo/issue/245 Issue #245]
 * [https://bitbucket.org/osrf/gazebo/issue/242 Issue #242]
 * [https://bitbucket.org/osrf/gazebo/issue/156 Issue #156]
 * [https://bitbucket.org/osrf/gazebo/issue/78 Issue #78]
 * [https://bitbucket.org/osrf/gazebo/issue/36 Issue #36]
 * [https://bitbucket.org/osrf/gazebo/issue/104 Issue #104]
 * [https://bitbucket.org/osrf/gazebo/issue/249 Issue #249]
 * [https://bitbucket.org/osrf/gazebo/issue/244 Issue #244]
 * [https://bitbucket.org/osrf/gazebo/issue/36 Issue #36]

* New features:
 * Default camera view changed to look down at the origin from a height of 2 meters at location (5, -5, 2).
 * Record state data using the '-r' command line option, playback recorded state data using the '-p' command line option
 * Adjust placement of lights using the mouse.
 * Reduced the startup time.
 * Added visual reference for GUI mouse movements.
 * SDF version 1.3 released (changes from 1.2 listed below):
     - added `name` to `<camera name="cam_name"/>`
     - added `pose` to `<camera><pose>...</pose></camera>`
     - removed `filename` from `<mesh><filename>...</filename><mesh>`, use uri only.
     - recovered `provide_feedback` under `<joint>`, allowing calling `physics::Joint::GetForceTorque` in plugins.
     - added `imu` under `<sensor>`.

## Gazebo 1.2

### Gazebo 1.2.6 (2012-11-08)
* Fixed a transport issue with the GUI. Fixed saving the world via the GUI. Added more documentation. ([https://bitbucket.org/osrf/gazebo/pull-request/43/fixed-a-transport-issue-with-the-gui-fixed/diff pull request #43])
* Clean up mutex usage. ([https://bitbucket.org/osrf/gazebo/pull-request/54/fix-mutex-in-modellistwidget-using-boost/diff pull request #54])
* Fix OGRE path determination ([https://bitbucket.org/osrf/gazebo/pull-request/58/fix-ogre-paths-so-this-also-works-with/diff pull request #58], [https://bitbucket.org/osrf/gazebo/pull-request/68/fix-ogre-plugindir-determination/diff pull request #68])
* Fixed a couple of crashes and model selection/dragging problems ([https://bitbucket.org/osrf/gazebo/pull-request/59/fixed-a-couple-of-crashes-and-model/diff pull request #59])

### Gazebo 1.2.5 (2012-10-22)
* Step increment update while paused fixed ([https://bitbucket.org/osrf/gazebo/pull-request/45/fix-proper-world-stepinc-count-we-were/diff pull request #45])
* Actually call plugin destructors on shutdown ([https://bitbucket.org/osrf/gazebo/pull-request/51/fixed-a-bug-which-prevent-a-plugin/diff pull request #51])
* Don't crash on bad SDF input ([https://bitbucket.org/osrf/gazebo/pull-request/52/fixed-loading-of-bad-sdf-files/diff pull request #52])
* Fix cleanup of ray sensors on model deletion ([https://bitbucket.org/osrf/gazebo/pull-request/53/deleting-a-model-with-a-ray-sensor-did/diff pull request #53])
* Fix loading / deletion of improperly specified models ([https://bitbucket.org/osrf/gazebo/pull-request/56/catch-when-loading-bad-models-joint/diff pull request #56])

### Gazebo 1.2.4 (10-19-2012:08:00:52)
*  Style fixes ([https://bitbucket.org/osrf/gazebo/pull-request/30/style-fixes/diff pull request #30]).
*  Fix joint position control ([https://bitbucket.org/osrf/gazebo/pull-request/49/fixed-position-joint-control/diff pull request #49])

### Gazebo 1.2.3 (10-16-2012:18:39:54)
*  Disabled selection highlighting due to bug ([https://bitbucket.org/osrf/gazebo/pull-request/44/disabled-selection-highlighting-fixed/diff pull request #44]).
*  Fixed saving a world via the GUI.

### Gazebo 1.2.2 (10-16-2012:15:12:22)
*  Skip search for system install of libccd, use version inside gazebo ([https://bitbucket.org/osrf/gazebo/pull-request/39/skip-search-for-system-install-of-libccd/diff pull request #39]).
*  Fixed sensor initialization race condition ([https://bitbucket.org/osrf/gazebo/pull-request/42/fix-sensor-initializaiton-race-condition pull request #42]).

### Gazebo 1.2.1 (10-15-2012:21:32:55)
*  Properly removed projectors attached to deleted models ([https://bitbucket.org/osrf/gazebo/pull-request/37/remove-projectors-that-are-attached-to/diff pull request #37]).
*  Fix model plugin loading bug ([https://bitbucket.org/osrf/gazebo/pull-request/31/moving-bool-first-in-model-and-world pull request #31]).
*  Fix light insertion and visualization of models prior to insertion ([https://bitbucket.org/osrf/gazebo/pull-request/35/fixed-light-insertion-and-visualization-of/diff pull request #35]).
*  Fixed GUI manipulation of static objects ([https://bitbucket.org/osrf/gazebo/issue/63/moving-static-objects-does-not-move-the issue #63] [https://bitbucket.org/osrf/gazebo/pull-request/38/issue-63-bug-patch-moving-static-objects/diff pull request #38]).
*  Fixed GUI selection bug ([https://bitbucket.org/osrf/gazebo/pull-request/40/fixed-selection-of-multiple-objects-at/diff pull request #40])

### Gazebo 1.2.0 (10-04-2012:20:01:20)
*  Updated GUI: new style, improved mouse controls, and removal of non-functional items.
*  Model database: An online repository of models.
*  Numerous bug fixes
*  APT repository hosted at [http://osrfoundation.org OSRF]
*  Improved process control prevents zombie processes<|MERGE_RESOLUTION|>--- conflicted
+++ resolved
@@ -38,14 +38,10 @@
     * [Pull request #1454](https://bitbucket.org/osrf/gazebo/pull-request/1454)
     * [Issue #1455](https://bitbucket.org/osrf/gazebo/issue/1455)
 
-<<<<<<< HEAD
 1. Abstract message types so protobuf is not explicit in the msgs API
     * [Pull request #1513](https://bitbucket.org/osrf/gazebo/pull-request/1513)
 
-1. Added Matrix3::Inverse() and tests 
-=======
 1. Added Matrix3::Inverse() and tests
->>>>>>> fd53ade6
     * [Pull request #1481](https://bitbucket.org/osrf/gazebo/pull-request/1481)
 
 1. Implemented AddLinkForce for ODE.
