--- conflicted
+++ resolved
@@ -14,23 +14,21 @@
 1. Change behavior of Joint::SetVelocity, add Joint::SetVelocityLimit(unsigned int, double)
   * [Pull request #1218](https://bitbucket.org/osrf/gazebo/pull-request/1218)
 
-<<<<<<< HEAD
+1. Implemented camera lens distortion.
+  * [Pull request #1213](https://bitbucket.org/osrf/gazebo/pull-request/1213)
+
+1. Kill rogue gzservers left over from failed INTEGRATION_world_clone tests
+   and improve robustness of `UNIT_gz_TEST`
+  * [Pull request #1232](https://bitbucket.org/osrf/gazebo/pull-request/1232)
+  * [Issue #1299](https://bitbucket.org/osrf/gazebo/issue/1299)
+
+1. Added RenderWidget::ShowToolbar to toggle visibility of top toolbar.
+  * [Pull request #1248](https://bitbucket.org/osrf/gazebo/pull-request/1248)
+
 1. Change UserCamera view control via joysticks. Clean up rate control vs. pose control.
    see UserCamera::OnJoyPose and UserCamera::OnJoyTwist. Added view twist control toggle
    with joystick button 1.
   * [Pull request #1249](https://bitbucket.org/osrf/gazebo/pull-request/1249)
-=======
-1. Implemented camera lens distortion.
-  * [Pull request #1213](https://bitbucket.org/osrf/gazebo/pull-request/1213)
-
-1. Kill rogue gzservers left over from failed INTEGRATION_world_clone tests
-   and improve robustness of `UNIT_gz_TEST`
-  * [Pull request #1232](https://bitbucket.org/osrf/gazebo/pull-request/1232)
-  * [Issue #1299](https://bitbucket.org/osrf/gazebo/issue/1299)
-
-1. Added RenderWidget::ShowToolbar to toggle visibility of top toolbar.
-  * [Pull request #1248](https://bitbucket.org/osrf/gazebo/pull-request/1248)
->>>>>>> 757927ac
 
 ## Gazebo 4.0
 
