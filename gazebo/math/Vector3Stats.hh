/*
 * Copyright (C) 2014-2016 Open Source Robotics Foundation
 *
 * Licensed under the Apache License, Version 2.0 (the "License");
 * you may not use this file except in compliance with the License.
 * You may obtain a copy of the License at
 *
 *     http://www.apache.org/licenses/LICENSE-2.0
 *
 * Unless required by applicable law or agreed to in writing, software
 * distributed under the License is distributed on an "AS IS" BASIS,
 * WITHOUT WARRANTIES OR CONDITIONS OF ANY KIND, either express or implied.
 * See the License for the specific language governing permissions and
 * limitations under the License.
 *
*/
#ifndef GAZEBO_VECTOR3_STATS_HH_
#define GAZEBO_VECTOR3_STATS_HH_

#include <string>
#include <ignition/math/Vector3Stats.hh>
#include "gazebo/math/SignalStats.hh"
#include "gazebo/math/Vector3.hh"
#include "gazebo/util/system.hh"

#ifndef _WIN32
#pragma GCC diagnostic push
#pragma GCC diagnostic ignored "-Wdeprecated-declarations"
#endif

namespace gazebo
{
  namespace math
  {
    /// \addtogroup gazebo_math
    /// \{

    /// \brief Forward declare private data class.
    class Vector3StatsPrivate;

    /// \class Vector3Stats Vector3Stats.hh math/gzmath.hh
    /// \brief Collection of statistics for a Vector3 signal.
    class GZ_MATH_VISIBLE Vector3Stats
    {
      /// \brief Constructor
      /// \deprecated See ignition::math::Vector3Stats
      public: Vector3Stats() GAZEBO_DEPRECATED(8.0);

      /// \brief Ignition math copy constructor
<<<<<<< HEAD
      /// \param[in] _v a vector3stats
=======
      /// \param[in] _stats An ignition math vector3stats to copy
>>>>>>> c7711f07
      public: Vector3Stats(const ignition::math::Vector3Stats &_stats);

      /// \brief Destructor
      public: ~Vector3Stats();

      /// \brief Add a new sample to the statistical measures.
      /// \param[in] _data New signal data point.
      public: void InsertData(const Vector3 &_data);

      /// \brief Add a new type of statistic.
      /// \param[in] _name Short name of new statistic.
      /// Valid values include:
      ///  "maxAbs"
      ///  "mean"
      ///  "rms"
      /// \return True if statistic was successfully added,
      /// false if name was not recognized or had already
      /// been inserted.
      public: bool InsertStatistic(const std::string &_name);

      /// \brief Add multiple statistics.
      /// \param[in] _names Comma-separated list of new statistics.
      /// For example, all statistics could be added with:
      ///  "maxAbs,mean,rms"
      /// \return True if all statistics were successfully added,
      /// false if any names were not recognized or had already
      /// been inserted.
      public: bool InsertStatistics(const std::string &_names);

      /// \brief Forget all previous data.
      public: void Reset();

      /// \brief Get statistics for x component of signal.
      /// \return Statistics for x component of signal.
      public: SignalStats X() const;

      /// \brief Get statistics for y component of signal.
      /// \return Statistics for y component of signal.
      public: SignalStats Y() const;

      /// \brief Get statistics for z component of signal.
      /// \return Statistics for z component of signal.
      public: SignalStats Z() const;

      /// \brief Get statistics for mag component of signal.
      /// \return Statistics for mag component of signal.
      public: SignalStats Mag() const;

      /// \brief Get mutable reference to statistics for x component of signal.
      /// \return Statistics for x component of signal.
      public: SignalStats &X();

      /// \brief Get mutable reference to statistics for y component of signal.
      /// \return Statistics for y component of signal.
      public: SignalStats &Y();

      /// \brief Get mutable reference to statistics for z component of signal.
      /// \return Statistics for z component of signal.
      public: SignalStats &Z();

      /// \brief Get mutable reference to statistics for magnitude of signal.
      /// \return Statistics for magnitude of signal.
      public: SignalStats &Mag();

      /// \brief Convert this Vector3Stats to an
      /// ignition::math::Vector3Stats.
      /// \return This vector as an ignition::math::Vector3d.
      public: ignition::math::Vector3Stats Ign() const;

      /// \brief Assignment operator for ignition math
<<<<<<< HEAD
      /// \param[in] _v a new value
=======
      /// \param[in] _v An ignition math vector3stats to copy
>>>>>>> c7711f07
      /// \return this
      public: Vector3Stats &operator=(const ignition::math::Vector3Stats &_v);

      /// \brief Pointer to private data.
      protected: Vector3StatsPrivate *dataPtr;
    };
    /// \}
  }
}
#ifndef _WIN32
#pragma GCC diagnostic pop
#endif
#endif
<|MERGE_RESOLUTION|>--- conflicted
+++ resolved
@@ -47,11 +47,7 @@
       public: Vector3Stats() GAZEBO_DEPRECATED(8.0);
 
       /// \brief Ignition math copy constructor
-<<<<<<< HEAD
-      /// \param[in] _v a vector3stats
-=======
       /// \param[in] _stats An ignition math vector3stats to copy
->>>>>>> c7711f07
       public: Vector3Stats(const ignition::math::Vector3Stats &_stats);
 
       /// \brief Destructor
@@ -122,11 +118,7 @@
       public: ignition::math::Vector3Stats Ign() const;
 
       /// \brief Assignment operator for ignition math
-<<<<<<< HEAD
-      /// \param[in] _v a new value
-=======
       /// \param[in] _v An ignition math vector3stats to copy
->>>>>>> c7711f07
       /// \return this
       public: Vector3Stats &operator=(const ignition::math::Vector3Stats &_v);
 
