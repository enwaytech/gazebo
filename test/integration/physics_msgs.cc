--- conflicted
+++ resolved
@@ -563,34 +563,20 @@
         msgs::Geometry geomMsg = visualMsg.geometry();
         if (geomMsg.has_box())
         {
-<<<<<<< HEAD
-          EXPECT_EQ(msgs::Convert(geomMsg.box().size()), modelSize[name]*0.5);
-=======
           EXPECT_EQ(msgs::Convert(geomMsg.box().size()),
               modelSize[name] * scaleFactor);
->>>>>>> 8a3529dc
         }
         else if (geomMsg.has_sphere())
         {
           EXPECT_DOUBLE_EQ(geomMsg.sphere().radius(),
-<<<<<<< HEAD
-              modelSize[name].x * 0.5 * 0.5);
-=======
               modelSize[name].x * 0.5 * scaleFactor);
->>>>>>> 8a3529dc
         }
         else if (geomMsg.has_cylinder())
         {
           EXPECT_DOUBLE_EQ(geomMsg.cylinder().radius(),
-<<<<<<< HEAD
-              modelSize[name].x * 0.5 * 0.5);
-          EXPECT_DOUBLE_EQ(geomMsg.cylinder().length(),
-              modelSize[name].z * 0.5);
-=======
               modelSize[name].x * 0.5 * scaleFactor);
           EXPECT_DOUBLE_EQ(geomMsg.cylinder().length(),
               modelSize[name].z * scaleFactor);
->>>>>>> 8a3529dc
         }
       }
 
@@ -601,34 +587,20 @@
         msgs::Geometry geomMsg = collisionMsg.geometry();
         if (geomMsg.has_box())
         {
-<<<<<<< HEAD
-          EXPECT_EQ(msgs::Convert(geomMsg.box().size()), modelSize[name]*0.5);
-=======
           EXPECT_EQ(msgs::Convert(geomMsg.box().size()),
               modelSize[name] * scaleFactor);
->>>>>>> 8a3529dc
         }
         else if (geomMsg.has_sphere())
         {
           EXPECT_DOUBLE_EQ(geomMsg.sphere().radius(),
-<<<<<<< HEAD
-              modelSize[name].x * 0.5 * 0.5);
-=======
               modelSize[name].x * 0.5 * scaleFactor);
->>>>>>> 8a3529dc
         }
         else if (geomMsg.has_cylinder())
         {
           EXPECT_DOUBLE_EQ(geomMsg.cylinder().radius(),
-<<<<<<< HEAD
-              modelSize[name].x * 0.5 * 0.5);
-          EXPECT_DOUBLE_EQ(geomMsg.cylinder().length(),
-              modelSize[name].z * 0.5);
-=======
               modelSize[name].x * 0.5 * scaleFactor);
           EXPECT_DOUBLE_EQ(geomMsg.cylinder().length(),
               modelSize[name].z * scaleFactor);
->>>>>>> 8a3529dc
         }
       }
     }
@@ -655,35 +627,21 @@
       {
         sdf::ElementPtr boxElem = visualGeomElem->GetElement("box");
         math::Vector3 size = boxElem->Get<math::Vector3>("size");
-<<<<<<< HEAD
-        EXPECT_EQ(size, modelSize[name] * 0.5);
-=======
         EXPECT_EQ(size, modelSize[name] * scaleFactor);
->>>>>>> 8a3529dc
       }
       else if (visualGeomElem->HasElement("sphere"))
       {
         sdf::ElementPtr sphereElem = visualGeomElem->GetElement("sphere");
         double radius = sphereElem->Get<double>("radius");
-<<<<<<< HEAD
-        EXPECT_EQ(radius, modelSize[name].x * 0.5 * 0.5);
-=======
         EXPECT_EQ(radius, modelSize[name].x * 0.5 * scaleFactor);
->>>>>>> 8a3529dc
       }
       else if (visualGeomElem->HasElement("cylinder"))
       {
         sdf::ElementPtr cylinderElem = visualGeomElem->GetElement("cylinder");
         double radius = cylinderElem->Get<double>("radius");
-<<<<<<< HEAD
-        EXPECT_EQ(radius, modelSize[name].x * 0.5 * 0.5);
-        double length = cylinderElem->Get<double>("length");
-        EXPECT_EQ(length, modelSize[name].z * 0.5);
-=======
         EXPECT_EQ(radius, modelSize[name].x * 0.5 * scaleFactor);
         double length = cylinderElem->Get<double>("length");
         EXPECT_EQ(length, modelSize[name].z * scaleFactor);
->>>>>>> 8a3529dc
       }
 
       // verify collision geom sdf
@@ -696,36 +654,22 @@
       {
         sdf::ElementPtr boxElem = collisionGeomElem->GetElement("box");
         math::Vector3 size = boxElem->Get<math::Vector3>("size");
-<<<<<<< HEAD
-        EXPECT_EQ(size, modelSize[name] * 0.5);
-=======
         EXPECT_EQ(size, modelSize[name] * scaleFactor);
->>>>>>> 8a3529dc
       }
       else if (collisionGeomElem->HasElement("sphere"))
       {
         sdf::ElementPtr sphereElem = collisionGeomElem->GetElement("sphere");
         double radius = sphereElem->Get<double>("radius");
-<<<<<<< HEAD
-        EXPECT_EQ(radius, modelSize[name].x * 0.5 * 0.5);
-=======
         EXPECT_EQ(radius, modelSize[name].x * 0.5 * scaleFactor);
->>>>>>> 8a3529dc
       }
       else if (collisionGeomElem->HasElement("cylinder"))
       {
         sdf::ElementPtr cylinderElem =
             collisionGeomElem->GetElement("cylinder");
         double radius = cylinderElem->Get<double>("radius");
-<<<<<<< HEAD
-        EXPECT_EQ(radius, modelSize[name].x * 0.5 * 0.5);
-        double length = cylinderElem->Get<double>("length");
-        EXPECT_EQ(length, modelSize[name].z * 0.5);
-=======
         EXPECT_EQ(radius, modelSize[name].x * 0.5 * scaleFactor);
         double length = cylinderElem->Get<double>("length");
         EXPECT_EQ(length, modelSize[name].z * scaleFactor);
->>>>>>> 8a3529dc
       }
       linkElem = linkElem->GetNextElement("link");
     }
