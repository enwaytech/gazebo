--- conflicted
+++ resolved
@@ -142,25 +142,6 @@
 {
   common::Time time(0);
 
-<<<<<<< HEAD
-  // Hide elements
-  EXPECT_EQ(time.FormattedString(), "00 00:00:00.000");
-  EXPECT_EQ(time.FormattedString(false), "00:00:00.000");
-  EXPECT_EQ(time.FormattedString(false, false), "00:00.000");
-  EXPECT_EQ(time.FormattedString(false, false, false), "00.000");
-  EXPECT_EQ(time.FormattedString(false, false, false, false), "000");
-  EXPECT_EQ(time.FormattedString(false, false, false, false, false), "");
-  EXPECT_EQ(time.FormattedString(true, true, true, true, true),
-      "00 00:00:00.000");
-  EXPECT_EQ(time.FormattedString(true, true, true, true, false),
-      "00 00:00:00");
-  EXPECT_EQ(time.FormattedString(true, true, true, false, false),
-      "00 00:00");
-  EXPECT_EQ(time.FormattedString(true, true, false, false, false),
-      "00 00");
-  EXPECT_EQ(time.FormattedString(true, false, false, false, false),
-      "00");
-=======
   // Several combinations
   EXPECT_EQ(time.FormattedString(), "00 00:00:00.000");
   EXPECT_EQ(time.FormattedString(common::Time::FormatOption::HOURS),
@@ -208,23 +189,17 @@
   EXPECT_EQ(time.FormattedString(common::Time::FormatOption::MILLISECONDS,
                                  common::Time::FormatOption::MILLISECONDS),
                                  "30500");
->>>>>>> c9ce07ea
 
   // 1 min
   time = common::Time(60);
   EXPECT_EQ(time.FormattedString(), "00 00:01:00.000");
-<<<<<<< HEAD
-=======
   EXPECT_EQ(time.FormattedString(common::Time::FormatOption::SECONDS,
                                  common::Time::FormatOption::SECONDS),
                                  "60");
->>>>>>> c9ce07ea
 
   // 2.5 hours
   time = common::Time(9000);
   EXPECT_EQ(time.FormattedString(), "00 02:30:00.000");
-<<<<<<< HEAD
-=======
   EXPECT_EQ(time.FormattedString(common::Time::FormatOption::HOURS,
                                  common::Time::FormatOption::MINUTES),
                                  "02:30");
@@ -237,15 +212,10 @@
   EXPECT_EQ(time.FormattedString(common::Time::FormatOption::HOURS,
                                  common::Time::FormatOption::HOURS),
                                  "02");
->>>>>>> c9ce07ea
 
   // 3 days
   time = common::Time(259200);
   EXPECT_EQ(time.FormattedString(), "03 00:00:00.000");
-<<<<<<< HEAD
-
-  // Large time, nanoseconds are lost
-=======
   EXPECT_EQ(time.FormattedString(common::Time::FormatOption::DAYS,
                                  common::Time::FormatOption::DAYS),
                                  "03");
@@ -259,7 +229,6 @@
                                  "4320");
 
   // Large time
->>>>>>> c9ce07ea
   time = common::Time(1234567890, 123456789);
   EXPECT_EQ(time.FormattedString(), "14288 23:31:30.123");
 }
