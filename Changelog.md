--- conflicted
+++ resolved
@@ -1,17 +1,13 @@
 ## Gazebo 7
 
-<<<<<<< HEAD
 ## Gazebo 7.x.x (2016-xx-xx)
 
 1. Fix InertiaVisual for non-diagonal inertia matrices
     * [Pull request 2354](https://bitbucket.org/osrf/gazebo/pull-request/2354)
-=======
-## Gazebo 7.X.X (201X-XX-XX)
 
 1. Fix MainWindow crash when window is minimized and maximized
     * [Pull request 2392](https://bitbucket.org/osrf/gazebo/pull-request/2392)
     * [Issue 2003](https://bitbucket.org/osrf/gazebo/issues/2003)
->>>>>>> 4afbb0c6
 
 ## Gazebo 7.3.0 (2016-07-12)
 
@@ -2295,4 +2291,4 @@
 *  Model database: An online repository of models.
 *  Numerous bug fixes
 *  APT repository hosted at [http://osrfoundation.org OSRF]
-*  Improved process control prevents zombie processes
+*  Improved process control prevents zombie processes