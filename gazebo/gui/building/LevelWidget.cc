--- conflicted
+++ resolved
@@ -86,11 +86,7 @@
       boost::bind(&LevelWidget::OnTriggerShowElements, this)));
 
   this->connections.push_back(
-<<<<<<< HEAD
-      gui::editor::Events::ConnectDiscardBuildingModel(
-=======
       gui::editor::Events::ConnectNewBuildingModel(
->>>>>>> 9fd9549d
       boost::bind(&LevelWidget::OnDiscard, this)));
 
   this->setLayout(levelLayout);
