/*
 * Copyright (C) 2012-2014 Open Source Robotics Foundation
 *
 * Licensed under the Apache License, Version 2.0 (the "License");
 * you may not use this file except in compliance with the License.
 * You may obtain a copy of the License at
 *
 *     http://www.apache.org/licenses/LICENSE-2.0
 *
 * Unless required by applicable law or agreed to in writing, software
 * distributed under the License is distributed on an "AS IS" BASIS,
 * WITHOUT WARRANTIES OR CONDITIONS OF ANY KIND, either express or implied.
 * See the License for the specific language governing permissions and
 * limitations under the License.
 *
 */
#include <sdf/sdf.hh>

#include "gazebo/gazebo_config.h"

#include "gazebo/gui/GuiPlugin.hh"
#include "gazebo/gui/CloneWindow.hh"
#include "gazebo/gui/TopicSelector.hh"
#include "gazebo/gui/DataLogger.hh"
#include "gazebo/gui/viewers/ViewFactory.hh"
#include "gazebo/gui/viewers/TopicView.hh"
#include "gazebo/gui/viewers/ImageView.hh"

#include "gazebo/gazebo.hh"
#include "gazebo/common/Console.hh"
#include "gazebo/common/Exception.hh"
#include "gazebo/common/Events.hh"

#include "gazebo/msgs/msgs.hh"

#include "gazebo/transport/Node.hh"
#include "gazebo/transport/TransportIface.hh"

#include "gazebo/rendering/UserCamera.hh"
#include "gazebo/rendering/RenderEvents.hh"
#include "gazebo/rendering/Scene.hh"

#include "gazebo/gui/Actions.hh"
#include "gazebo/gui/GuiIface.hh"
#include "gazebo/gui/InsertModelWidget.hh"
#include "gazebo/gui/ModelListWidget.hh"
#include "gazebo/gui/RenderWidget.hh"
#include "gazebo/gui/ToolsWidget.hh"
#include "gazebo/gui/GLWidget.hh"
#include "gazebo/gui/AlignWidget.hh"
#include "gazebo/gui/MainWindow.hh"
#include "gazebo/gui/GuiEvents.hh"
#include "gazebo/gui/SpaceNav.hh"
#include "gazebo/gui/building/BuildingEditor.hh"
#include "gazebo/gui/terrain/TerrainEditor.hh"
#include "gazebo/gui/model/ModelEditor.hh"

#ifdef HAVE_QWT
#include "gazebo/gui/Diagnostics.hh"
#endif

#ifdef HAVE_OCULUS
#include "gazebo/gui/OculusWindow.hh"
#endif


using namespace gazebo;
using namespace gui;

#define MINIMUM_TAB_WIDTH 250

extern bool g_fullscreen;

/////////////////////////////////////////////////
MainWindow::MainWindow()
  : renderWidget(0)
{
  this->menuLayout = NULL;
  this->menuBar = NULL;
  this->setObjectName("mainWindow");

  // Do these things first.
  {
    this->CreateActions();
  }

  this->inputStepSize = 1;
  this->requestMsg = NULL;

  this->node = transport::NodePtr(new transport::Node());
  this->node->Init();
  gui::set_world(this->node->GetTopicNamespace());

  QWidget *mainWidget = new QWidget;
  QVBoxLayout *mainLayout = new QVBoxLayout;
  mainWidget->show();
  this->setCentralWidget(mainWidget);

  this->setDockOptions(QMainWindow::AnimatedDocks);

  this->leftColumn = new QStackedWidget(this);

  this->modelListWidget = new ModelListWidget(this);
  InsertModelWidget *insertModel = new InsertModelWidget(this);

  this->tabWidget = new QTabWidget();
  this->tabWidget->setObjectName("mainTab");
  this->tabWidget->addTab(this->modelListWidget, "World");
  this->tabWidget->addTab(insertModel, "Insert");
  this->tabWidget->setSizePolicy(QSizePolicy::Expanding,
                                 QSizePolicy::Expanding);
  this->tabWidget->setMinimumWidth(MINIMUM_TAB_WIDTH);
  this->AddToLeftColumn("default", this->tabWidget);

  this->CreateEditors();

  this->toolsWidget = new ToolsWidget();

  this->renderWidget = new RenderWidget(mainWidget);

  QHBoxLayout *centerLayout = new QHBoxLayout;

  this->splitter = new QSplitter(this);
  this->splitter->addWidget(this->leftColumn);
  this->splitter->addWidget(this->renderWidget);
  this->splitter->addWidget(this->toolsWidget);
  this->splitter->setContentsMargins(0, 0, 0, 0);

  QList<int> sizes;
  sizes.push_back(MINIMUM_TAB_WIDTH);
  sizes.push_back(this->width() - MINIMUM_TAB_WIDTH);
  sizes.push_back(0);
  splitter->setSizes(sizes);

<<<<<<< HEAD
  this->splitter->setStretchFactor(0, 0);
  this->splitter->setStretchFactor(1, 2);
  this->splitter->setStretchFactor(2, 0);
  this->splitter->setHandleWidth(10);
=======
  splitter->setStretchFactor(0, 0);
  splitter->setStretchFactor(1, 2);
  splitter->setStretchFactor(2, 0);
  splitter->setHandleWidth(10);
>>>>>>> 7c07ad22

  centerLayout->addWidget(splitter);
  centerLayout->setContentsMargins(0, 0, 0, 0);
  centerLayout->setSpacing(0);

  mainLayout->setSpacing(0);
  mainLayout->addLayout(centerLayout, 1);
  mainLayout->addWidget(new QSizeGrip(mainWidget), 0,
                        Qt::AlignBottom | Qt::AlignRight);
  mainWidget->setLayout(mainLayout);

  this->setWindowIcon(QIcon(":/images/gazebo.svg"));

  std::string title = "Gazebo";
  this->setWindowIconText(tr(title.c_str()));
  this->setWindowTitle(tr(title.c_str()));

#ifdef HAVE_OCULUS
  this->oculusWindow = NULL;
#endif

  this->connections.push_back(
      gui::Events::ConnectLeftPaneVisibility(
        boost::bind(&MainWindow::SetLeftPaneVisibility, this, _1)));

  this->connections.push_back(
      gui::Events::ConnectFullScreen(
        boost::bind(&MainWindow::OnFullScreen, this, _1)));

  this->connections.push_back(
      gui::Events::ConnectMoveMode(
        boost::bind(&MainWindow::OnMoveMode, this, _1)));

  this->connections.push_back(
      gui::Events::ConnectManipMode(
        boost::bind(&MainWindow::OnManipMode, this, _1)));

  this->connections.push_back(
     event::Events::ConnectSetSelectedEntity(
       boost::bind(&MainWindow::OnSetSelectedEntity, this, _1, _2)));

  this->connections.push_back(
      gui::Events::ConnectInputStepSize(
      boost::bind(&MainWindow::OnInputStepSizeChanged, this, _1)));

  this->connections.push_back(
      gui::Events::ConnectFollow(
        boost::bind(&MainWindow::OnFollow, this, _1)));

  gui::ViewFactory::RegisterAll();

  // Do these things last
  {
    (void) new QShortcut(Qt::CTRL + Qt::Key_Q, this, SLOT(close()));
    this->CreateMenus();
  }

  // Create a pointer to the space navigator interface
  this->spacenav = new SpaceNav();

  // Use a signal/slot to load plugins. This makes the process thread safe.
  connect(this, SIGNAL(AddPlugins()),
          this, SLOT(OnAddPlugins()), Qt::QueuedConnection);
}

/////////////////////////////////////////////////
MainWindow::~MainWindow()
{
}

/////////////////////////////////////////////////
void MainWindow::Load()
{
  this->guiSub = this->node->Subscribe("~/gui", &MainWindow::OnGUI, this, true);
#ifdef HAVE_OCULUS
  int oculusAutoLaunch = getINIProperty<int>("oculus.autolaunch", 0);
  int oculusX = getINIProperty<int>("oculus.x", 0);
  int oculusY = getINIProperty<int>("oculus.y", 0);
  std::string visual = getINIProperty<std::string>("oculus.visual", "");

  if (oculusAutoLaunch == 1)
  {
    if (!visual.empty())
    {
      this->oculusWindow = new gui::OculusWindow(
        oculusX, oculusY, visual);

      if (this->oculusWindow->CreateCamera())
        this->oculusWindow->show();
    }
    else
      gzlog << "Oculus: No visual link specified in for attaching the camera. "
            << "Did you forget to set ~/.gazebo/gui.ini?\n";
  }
#endif

  // Load the space navigator
  if (!this->spacenav->Load())
    gzerr << "Unable to load space navigator\n";
}

/////////////////////////////////////////////////
void MainWindow::Init()
{
  this->renderWidget->show();

  // Default window size is entire desktop.
  QSize winSize = QApplication::desktop()->size();

  // Get the size properties from the INI file.
  int winWidth = getINIProperty<int>("geometry.width", winSize.width());
  int winHeight = getINIProperty<int>("geometry.height", winSize.height());

  winWidth = winWidth < 0 ? winSize.width() : winWidth;
  winHeight = winHeight < 0 ? winSize.height() : winHeight;

  // Get the position properties from the INI file.
  int winXPos = getINIProperty<int>("geometry.x", 0);
  int winYPos = getINIProperty<int>("geometry.y", 0);

  this->setGeometry(winXPos, winYPos, winWidth, winHeight);

  this->worldControlPub =
    this->node->Advertise<msgs::WorldControl>("~/world_control");
  this->serverControlPub =
    this->node->Advertise<msgs::ServerControl>("/gazebo/server/control");
  this->selectionPub =
    this->node->Advertise<msgs::Selection>("~/selection");
  this->scenePub =
    this->node->Advertise<msgs::Scene>("~/scene");

  this->newEntitySub = this->node->Subscribe("~/model/info",
      &MainWindow::OnModel, this, true);

  this->lightSub = this->node->Subscribe("~/light", &MainWindow::OnLight, this);

  this->statsSub =
    this->node->Subscribe("~/world_stats", &MainWindow::OnStats, this);

  this->requestPub = this->node->Advertise<msgs::Request>("~/request");
  this->responseSub = this->node->Subscribe("~/response",
      &MainWindow::OnResponse, this);

  this->worldModSub = this->node->Subscribe("/gazebo/world/modify",
                                            &MainWindow::OnWorldModify, this);

  this->requestMsg = msgs::CreateRequest("scene_info");
  this->requestPub->Publish(*this->requestMsg);
}

/////////////////////////////////////////////////
void MainWindow::closeEvent(QCloseEvent * /*_event*/)
{
  this->renderWidget->hide();
  this->tabWidget->hide();
  this->toolsWidget->hide();

  this->connections.clear();

  delete this->renderWidget;

  // Cleanup the space navigator
  delete this->spacenav;
  this->spacenav = NULL;

#ifdef HAVE_OCULUS
  if (this->oculusWindow)
  {
    delete this->oculusWindow;
    this->oculusWindow = NULL;
  }
#endif

  gazebo::shutdown();
}

/////////////////////////////////////////////////
void MainWindow::New()
{
  msgs::ServerControl msg;
  msg.set_new_world(true);
  this->serverControlPub->Publish(msg);
}

/////////////////////////////////////////////////
void MainWindow::Diagnostics()
{
#ifdef HAVE_QWT
  gui::Diagnostics *diag = new gui::Diagnostics(this);
  diag->show();
#endif
}

/////////////////////////////////////////////////
void MainWindow::SelectTopic()
{
  TopicSelector *selector = new TopicSelector(this);
  selector->exec();
  std::string topic = selector->GetTopic();
  std::string msgType = selector->GetMsgType();
  delete selector;

  if (!topic.empty())
  {
    TopicView *view = ViewFactory::NewView(msgType, topic, this);
    if (view)
      view->show();
    else
      gzerr << "Unable to create viewer for message type[" << msgType << "]\n";
  }
}

/////////////////////////////////////////////////
void MainWindow::Open()
{
  std::string filename = QFileDialog::getOpenFileName(this,
      tr("Open World"), "",
      tr("SDF Files (*.xml *.sdf *.world)")).toStdString();

  if (!filename.empty())
  {
    msgs::ServerControl msg;
    msg.set_open_filename(filename);
    this->serverControlPub->Publish(msg);
  }
}

/////////////////////////////////////////////////
void MainWindow::Import()
{
  std::string filename = QFileDialog::getOpenFileName(this,
      tr("Import Collada Mesh"), "",
      tr("SDF Files (*.dae *.zip)")).toStdString();

  if (!filename.empty())
  {
    if (filename.find(".dae") != std::string::npos)
    {
      gui::Events::createEntity("mesh", filename);
    }
    else
      gzerr << "Unable to import mesh[" << filename << "]\n";
  }
}

/////////////////////////////////////////////////
void MainWindow::SaveINI()
{
  char *home = getenv("HOME");
  if (!home)
  {
    gzerr << "HOME environment variable not found. "
      "Unable to save configuration file\n";
    return;
  }

  boost::filesystem::path path = home;
  path = path / ".gazebo" / "gui.ini";

  // When/if the configuration gets more complex, create a
  // configuration manager class so that all key-value pairs are kept
  // in a centralized place with error checking.
  setINIProperty("geometry.width", this->width());
  setINIProperty("geometry.height", this->height());
  setINIProperty("geometry.x", this->x());
  setINIProperty("geometry.y", this->y());

  gui::saveINI(path);
}

/////////////////////////////////////////////////
void MainWindow::SaveAs()
{
  std::string filename = QFileDialog::getSaveFileName(this,
      tr("Save World"), QString(),
      tr("SDF Files (*.xml *.sdf *.world)")).toStdString();

  // Return if the user has canceled.
  if (filename.empty())
    return;

  g_saveAct->setEnabled(true);
  this->saveFilename = filename;
  this->Save();
}

/////////////////////////////////////////////////
void MainWindow::Save()
{
  // Get the latest world in SDF.
  boost::shared_ptr<msgs::Response> response =
    transport::request(get_world(), "world_sdf");

  msgs::GzString msg;
  std::string msgData;

  // Make sure the response is correct
  if (response->response() != "error" && response->type() == msg.GetTypeName())
  {
    // Parse the response message
    msg.ParseFromString(response->serialized_data());

    // Parse the string into sdf, so that we can insert user camera settings.
    sdf::SDF sdf_parsed;
    sdf_parsed.SetFromString(msg.data());
    // Check that sdf contains world
    if (sdf_parsed.root->HasElement("world"))
    {
      sdf::ElementPtr world = sdf_parsed.root->GetElement("world");
      sdf::ElementPtr guiElem = world->GetElement("gui");

      if (guiElem->HasAttribute("fullscreen"))
        guiElem->GetAttribute("fullscreen")->Set(g_fullscreen);

      sdf::ElementPtr cameraElem = guiElem->GetElement("camera");
      rendering::UserCameraPtr cam = gui::get_active_camera();

      cameraElem->GetElement("pose")->Set(cam->GetWorldPose());
      cameraElem->GetElement("view_controller")->Set(
          cam->GetViewControllerTypeString());
      // TODO: export track_visual properties as well.
      msgData = sdf_parsed.root->ToString("");
    }
    else
    {
      msgData = msg.data();
      gzerr << "Unable to parse world file to add user camera settings.\n";
    }

    // Open the file
    std::ofstream out(this->saveFilename.c_str(), std::ios::out);

    if (!out)
    {
      QMessageBox msgBox;
      std::string str = "Unable to open file: " + this->saveFilename + "\n";
      str += "Check file permissions.";
      msgBox.setText(str.c_str());
      msgBox.exec();
    }
    else
      out << msgData;

    out.close();
  }
  else
  {
    QMessageBox msgBox;
    msgBox.setText("Unable to save world.\n"
                   "Unable to retrieve SDF world description from server.");
    msgBox.exec();
  }
}

/////////////////////////////////////////////////
void MainWindow::Clone()
{
  boost::scoped_ptr<CloneWindow> cloneWindow(new CloneWindow(this));
  if (cloneWindow->exec() == QDialog::Accepted && cloneWindow->IsValidPort())
  {
    // Create a gzserver clone in the server side.
    msgs::ServerControl msg;
    msg.set_save_world_name("");
    msg.set_clone(true);
    msg.set_new_port(cloneWindow->GetPort());
    this->serverControlPub->Publish(msg);
  }
}

/////////////////////////////////////////////////
void MainWindow::About()
{
  std::string helpTxt;

  helpTxt = "<table>"
    "<tr><td style='padding-right:20px'>"
    "<img src=':images/gazebo_neg_60x71.png'/></td>"
    "<td>";
  helpTxt += GAZEBO_VERSION_HEADER;
  helpTxt += "</td></tr></table>";

  helpTxt += "<div style='margin-left: 10px'>"
  "<div>"
    "<table>"
      "<tr>"
        "<td style='padding-right: 10px;'>Tutorials:</td>"
        "<td><a href='http://gazebosim.org/tutorials' "
        "style='text-decoration: none; color: #f58113'>"
        "http://gazebosim.org/tutorials</a></td>"
      "</tr>"
      "<tr>"
        "<td style='padding-right: 10px;'>API:</td>"
        "<td><a href='http://gazebosim.org/api' "
        "style='text-decoration: none; color: #f58113'>"
        "http://gazebosim.org/api</a></td>"
      "</tr>"
      "<tr>"
        "<td style='padding-right: 10px;'>SDF:</td>"
        "<td><a href='http://gazebosim.org/sdf' "
        "style='text-decoration: none; color: #f58113'>"
        "http://gazebosim.org/sdf</a></td>"
      "</tr>"
      "<tr>"
        "<td style='padding-right: 10px;'>Messages:</td>"
        "<td><a href='http://gazebosim.org/msgs' "
        "style='text-decoration: none; color: #f58113'>"
        "http://gazebosim.org/msgs</a></td>"
      "</tr>"
    "</table>"
  "</div>";

  QPixmap icon(":images/gazebo_neg_60x71.png");
  QMessageBox aboutBox(this);
  aboutBox.setWindowTitle("About Gazebo");
  aboutBox.setTextFormat(Qt::RichText);
  aboutBox.setText(QString::fromStdString(helpTxt));
  aboutBox.exec();
}

/////////////////////////////////////////////////
void MainWindow::Play()
{
  msgs::WorldControl msg;
  msg.set_pause(false);

  g_pauseAct->setVisible(true);
  g_playAct->setVisible(false);
  this->worldControlPub->Publish(msg);
}

/////////////////////////////////////////////////
void MainWindow::Pause()
{
  msgs::WorldControl msg;
  msg.set_pause(true);

  g_pauseAct->setVisible(false);
  g_playAct->setVisible(true);
  this->worldControlPub->Publish(msg);
}

/////////////////////////////////////////////////
void MainWindow::Step()
{
  msgs::WorldControl msg;
  msg.set_multi_step(this->inputStepSize);

  this->worldControlPub->Publish(msg);
}

/////////////////////////////////////////////////
void MainWindow::OnInputStepSizeChanged(int _value)
{
  this->inputStepSize = _value;
}

/////////////////////////////////////////////////
void MainWindow::OnFollow(const std::string &_modelName)
{
  if (_modelName.empty())
  {
    this->renderWidget->DisplayOverlayMsg("", 0);
    this->editMenu->setEnabled(true);
  }
  else
  {
    this->renderWidget->DisplayOverlayMsg(
        "Press Escape to exit Follow mode", 0);
    this->editMenu->setEnabled(false);
  }
}

/////////////////////////////////////////////////
void MainWindow::NewModel()
{
  /*ModelBuilderWidget *modelBuilder = new ModelBuilderWidget();
  modelBuilder->Init();
  modelBuilder->show();
  modelBuilder->resize(800, 600);
  */
}

/////////////////////////////////////////////////
void MainWindow::OnResetModelOnly()
{
  msgs::WorldControl msg;
  msg.mutable_reset()->set_all(false);
  msg.mutable_reset()->set_time_only(false);
  msg.mutable_reset()->set_model_only(true);
  this->worldControlPub->Publish(msg);
}

/////////////////////////////////////////////////
void MainWindow::OnResetWorld()
{
  msgs::WorldControl msg;
  msg.mutable_reset()->set_all(true);
  this->worldControlPub->Publish(msg);
}

/////////////////////////////////////////////////
void MainWindow::Arrow()
{
  gui::Events::manipMode("select");
}

/////////////////////////////////////////////////
void MainWindow::Translate()
{
  gui::Events::manipMode("translate");
}

/////////////////////////////////////////////////
void MainWindow::Rotate()
{
  gui::Events::manipMode("rotate");
}

/////////////////////////////////////////////////
void MainWindow::Scale()
{
  gui::Events::manipMode("scale");
}

/////////////////////////////////////////////////
void MainWindow::Align()
{
  for (unsigned int i = 0 ; i < this->alignActionGroups.size(); ++i)
  {
    this->alignActionGroups[i]->setExclusive(false);
    if (this->alignActionGroups[i]->checkedAction())
      this->alignActionGroups[i]->checkedAction()->setChecked(false);
    this->alignActionGroups[i]->setExclusive(true);
  }
}

/////////////////////////////////////////////////
void MainWindow::Snap()
{
  gui::Events::manipMode("snap");
}

/////////////////////////////////////////////////
void MainWindow::CreateBox()
{
  g_arrowAct->setChecked(true);
  gui::Events::createEntity("box", "");
}

/////////////////////////////////////////////////
void MainWindow::CreateSphere()
{
  g_arrowAct->setChecked(true);
  gui::Events::createEntity("sphere", "");
}

/////////////////////////////////////////////////
void MainWindow::CreateCylinder()
{
  g_arrowAct->setChecked(true);
  gui::Events::createEntity("cylinder", "");
}

/////////////////////////////////////////////////
void MainWindow::CreateMesh()
{
  g_arrowAct->setChecked(true);
  gui::Events::createEntity("mesh", "mesh");
}

/////////////////////////////////////////////////
void MainWindow::CreatePointLight()
{
  g_arrowAct->setChecked(true);
  gui::Events::createEntity("pointlight", "");
}

/////////////////////////////////////////////////
void MainWindow::CreateSpotLight()
{
  g_arrowAct->setChecked(true);
  gui::Events::createEntity("spotlight", "");
}

/////////////////////////////////////////////////
void MainWindow::CreateDirectionalLight()
{
  g_arrowAct->setChecked(true);
  gui::Events::createEntity("directionallight", "");
}

/////////////////////////////////////////////////
void MainWindow::CaptureScreenshot()
{
  rendering::UserCameraPtr cam = gui::get_active_camera();
  cam->SetCaptureDataOnce();
  this->renderWidget->DisplayOverlayMsg(
      "Screenshot saved in: " + cam->GetScreenshotPath(), 2000);
}

/////////////////////////////////////////////////
void MainWindow::InsertModel()
{
}

/////////////////////////////////////////////////
void MainWindow::OnFullScreen(bool _value)
{
  if (_value)
  {
    this->showFullScreen();
    this->leftColumn->hide();
    this->toolsWidget->hide();
    this->menuBar->hide();
    this->setContentsMargins(0, 0, 0, 0);
    this->centralWidget()->layout()->setContentsMargins(0, 0, 0, 0);
  }
  else
  {
    this->showNormal();
    this->leftColumn->show();
    this->toolsWidget->show();
    this->menuBar->show();
  }
}

/////////////////////////////////////////////////
void MainWindow::Reset()
{
  rendering::UserCameraPtr cam = gui::get_active_camera();

  math::Vector3 camPos(5, -5, 2);
  math::Vector3 lookAt(0, 0, 0);
  math::Vector3 delta = camPos - lookAt;

  double yaw = atan2(delta.x, delta.y);
  double pitch = atan2(delta.z, sqrt(delta.x*delta.x + delta.y*delta.y));
  cam->SetWorldPose(math::Pose(camPos, math::Vector3(0, pitch, yaw)));
}

/////////////////////////////////////////////////
void MainWindow::ShowCollisions()
{
  if (g_showCollisionsAct->isChecked())
    transport::requestNoReply(this->node->GetTopicNamespace(),
        "show_collision", "all");
  else
    transport::requestNoReply(this->node->GetTopicNamespace(),
        "hide_collision", "all");
}

/////////////////////////////////////////////////
void MainWindow::ShowGrid()
{
  msgs::Scene msg;
  msg.set_name(gui::get_world());
  msg.set_grid(g_showGridAct->isChecked());
  this->scenePub->Publish(msg);
}

/////////////////////////////////////////////////
void MainWindow::ShowJoints()
{
  if (g_showJointsAct->isChecked())
    transport::requestNoReply(this->node->GetTopicNamespace(),
        "show_joints", "all");
  else
    transport::requestNoReply(this->node->GetTopicNamespace(),
        "hide_joints", "all");
}

/////////////////////////////////////////////////
void MainWindow::SetTransparent()
{
  if (g_transparentAct->isChecked())
    transport::requestNoReply(this->node->GetTopicNamespace(),
        "set_transparent", "all");
  else
    transport::requestNoReply(this->node->GetTopicNamespace(),
        "set_opaque", "all");
}

/////////////////////////////////////////////////
void MainWindow::SetWireframe()
{
  if (g_viewWireframeAct->isChecked())
    transport::requestNoReply(this->node->GetTopicNamespace(),
        "set_wireframe", "all");
  else
    transport::requestNoReply(this->node->GetTopicNamespace(),
        "set_solid", "all");
}

/////////////////////////////////////////////////
void MainWindow::ShowCOM()
{
  if (g_showCOMAct->isChecked())
    transport::requestNoReply(this->node->GetTopicNamespace(),
        "show_com", "all");
  else
    transport::requestNoReply(this->node->GetTopicNamespace(),
        "hide_com", "all");
}

/////////////////////////////////////////////////
void MainWindow::ShowContacts()
{
  if (g_showContactsAct->isChecked())
    transport::requestNoReply(this->node->GetTopicNamespace(),
        "show_contact", "all");
  else
    transport::requestNoReply(this->node->GetTopicNamespace(),
        "hide_contact", "all");
}

/////////////////////////////////////////////////
void MainWindow::FullScreen()
{
  g_fullscreen = !g_fullscreen;
  gui::Events::fullScreen(g_fullscreen);
}

/////////////////////////////////////////////////
void MainWindow::FPS()
{
  gui::Events::fps();
}

/////////////////////////////////////////////////
void MainWindow::Orbit()
{
  gui::Events::orbit();
}

/////////////////////////////////////////////////
void MainWindow::ViewOculus()
{
#ifdef HAVE_OCULUS
  rendering::ScenePtr scene = rendering::get_scene();
  if (scene->GetOculusCameraCount() != 0)
  {
    gzlog << "Oculus camera already exists." << std::endl;
    return;
  }

  int oculusX = getINIProperty<int>("oculus.x", 0);
  int oculusY = getINIProperty<int>("oculus.y", 0);
  std::string visual = getINIProperty<std::string>("oculus.visual", "");

  if (!visual.empty())
  {
    this->oculusWindow = new gui::OculusWindow(
        oculusX, oculusY, visual);

    if (this->oculusWindow->CreateCamera())
      this->oculusWindow->show();
  }
  else
  {
    gzlog << "Oculus: No visual link specified in for attaching the camera. "
          << "Did you forget to set ~/.gazebo/gui.ini?\n";
  }
#endif
}

/////////////////////////////////////////////////
void MainWindow::DataLogger()
{
  gui::DataLogger *dataLogger = new gui::DataLogger(this);
  dataLogger->show();
}

/////////////////////////////////////////////////
void MainWindow::CreateActions()
{
  /*g_newAct = new QAction(tr("&New World"), this);
  g_newAct->setShortcut(tr("Ctrl+N"));
  g_newAct->setStatusTip(tr("Create a new world"));
  connect(g_newAct, SIGNAL(triggered()), this, SLOT(New()));
  */

  g_topicVisAct = new QAction(tr("Topic Visualization"), this);
  g_topicVisAct->setShortcut(tr("Ctrl+T"));
  g_topicVisAct->setStatusTip(tr("Select a topic to visualize"));
  connect(g_topicVisAct, SIGNAL(triggered()), this, SLOT(SelectTopic()));

#ifdef HAVE_QWT
  /*g_diagnosticsAct = new QAction(tr("Diagnostic Plot"), this);
  g_diagnosticsAct->setShortcut(tr("Ctrl+U"));
  g_diagnosticsAct->setStatusTip(tr("Plot diagnostic information"));
  connect(g_diagnosticsAct, SIGNAL(triggered()), this, SLOT(Diagnostics()));
  */
#endif

  g_openAct = new QAction(tr("&Open World"), this);
  g_openAct->setShortcut(tr("Ctrl+O"));
  g_openAct->setStatusTip(tr("Open an world file"));
  connect(g_openAct, SIGNAL(triggered()), this, SLOT(Open()));

  /*g_importAct = new QAction(tr("&Import Mesh"), this);
  g_importAct->setShortcut(tr("Ctrl+I"));
  g_importAct->setStatusTip(tr("Import a Collada mesh"));
  connect(g_importAct, SIGNAL(triggered()), this, SLOT(Import()));
  */

  g_saveAct = new QAction(tr("&Save World"), this);
  g_saveAct->setShortcut(tr("Ctrl+S"));
  g_saveAct->setStatusTip(tr("Save world"));
  g_saveAct->setEnabled(false);
  connect(g_saveAct, SIGNAL(triggered()), this, SLOT(Save()));

  g_saveAsAct = new QAction(tr("Save World &As"), this);
  g_saveAsAct->setShortcut(tr("Ctrl+Shift+S"));
  g_saveAsAct->setStatusTip(tr("Save world to new file"));
  connect(g_saveAsAct, SIGNAL(triggered()), this, SLOT(SaveAs()));

  g_saveCfgAct = new QAction(tr("Save &Configuration"), this);
  g_saveCfgAct->setStatusTip(tr("Save GUI configuration"));
  connect(g_saveCfgAct, SIGNAL(triggered()), this, SLOT(SaveINI()));

  g_cloneAct = new QAction(tr("Clone World"), this);
  g_cloneAct->setStatusTip(tr("Clone the world"));
  connect(g_cloneAct, SIGNAL(triggered()), this, SLOT(Clone()));

  g_aboutAct = new QAction(tr("&About"), this);
  g_aboutAct->setStatusTip(tr("Show the about info"));
  connect(g_aboutAct, SIGNAL(triggered()), this, SLOT(About()));

  g_quitAct = new QAction(tr("&Quit"), this);
  g_quitAct->setStatusTip(tr("Quit"));
  connect(g_quitAct, SIGNAL(triggered()), this, SLOT(close()));

  g_newModelAct = new QAction(tr("New &Model"), this);
  g_newModelAct->setShortcut(tr("Ctrl+M"));
  g_newModelAct->setStatusTip(tr("Create a new model"));
  connect(g_newModelAct, SIGNAL(triggered()), this, SLOT(NewModel()));

  g_resetModelsAct = new QAction(tr("&Reset Model Poses"), this);
  g_resetModelsAct->setShortcut(tr("Ctrl+Shift+R"));
  g_resetModelsAct->setStatusTip(tr("Reset model poses"));
  connect(g_resetModelsAct, SIGNAL(triggered()), this,
    SLOT(OnResetModelOnly()));

  g_resetWorldAct = new QAction(tr("&Reset World"), this);
  g_resetWorldAct->setShortcut(tr("Ctrl+R"));
  g_resetWorldAct->setStatusTip(tr("Reset the world"));
  connect(g_resetWorldAct, SIGNAL(triggered()), this, SLOT(OnResetWorld()));

  QActionGroup *editorGroup = new QActionGroup(this);

  g_editBuildingAct = new QAction(tr("&Building Editor"), editorGroup);
  g_editBuildingAct->setShortcut(tr("Ctrl+B"));
  g_editBuildingAct->setStatusTip(tr("Enter Building Editor Mode"));
  g_editBuildingAct->setCheckable(true);
  g_editBuildingAct->setChecked(false);

  g_editTerrainAct = new QAction(tr("&Terrain Editor"), editorGroup);
  g_editTerrainAct->setShortcut(tr("Ctrl+E"));
  g_editTerrainAct->setStatusTip(tr("Enter Terrain Editor Mode"));
  g_editTerrainAct->setCheckable(true);
  g_editTerrainAct->setChecked(false);

  g_editModelAct = new QAction(tr("&Model Editor"), editorGroup);
  g_editModelAct->setShortcut(tr("Ctrl+M"));
  g_editModelAct->setStatusTip(tr("Enter Model Editor Mode"));
  g_editModelAct->setCheckable(true);
  g_editModelAct->setChecked(false);

  g_stepAct = new QAction(QIcon(":/images/end.png"), tr("Step"), this);
  g_stepAct->setStatusTip(tr("Step the world"));
  connect(g_stepAct, SIGNAL(triggered()), this, SLOT(Step()));
  this->CreateDisabledIcon(":/images/end.png", g_stepAct);

  g_playAct = new QAction(QIcon(":/images/play.png"), tr("Play"), this);
  g_playAct->setStatusTip(tr("Run the world"));
  g_playAct->setVisible(false);
  connect(g_playAct, SIGNAL(triggered()), this, SLOT(Play()));
  connect(g_playAct, SIGNAL(changed()), this, SLOT(OnPlayActionChanged()));
  this->OnPlayActionChanged();

  g_pauseAct = new QAction(QIcon(":/images/pause.png"), tr("Pause"), this);
  g_pauseAct->setStatusTip(tr("Pause the world"));
  g_pauseAct->setVisible(true);
  connect(g_pauseAct, SIGNAL(triggered()), this, SLOT(Pause()));

  g_arrowAct = new QAction(QIcon(":/images/arrow.png"),
      tr("Selection Mode"), this);
  g_arrowAct->setStatusTip(tr("Move camera"));
  g_arrowAct->setCheckable(true);
  g_arrowAct->setChecked(true);
  g_arrowAct->setToolTip(tr("Selection Mode (Esc)"));
  connect(g_arrowAct, SIGNAL(triggered()), this, SLOT(Arrow()));

  g_translateAct = new QAction(QIcon(":/images/translate.png"),
      tr("&Translation Mode"), this);
  g_translateAct->setStatusTip(tr("Translate an object"));
  g_translateAct->setCheckable(true);
  g_translateAct->setChecked(false);
  g_translateAct->setToolTip(tr("Translation Mode (T)"));
  connect(g_translateAct, SIGNAL(triggered()), this, SLOT(Translate()));
  this->CreateDisabledIcon(":/images/translate.png", g_translateAct);

  g_rotateAct = new QAction(QIcon(":/images/rotate.png"),
      tr("Rotation Mode"), this);
  g_rotateAct->setStatusTip(tr("Rotate an object"));
  g_rotateAct->setCheckable(true);
  g_rotateAct->setChecked(false);
  g_rotateAct->setToolTip(tr("Rotation Mode (R)"));
  connect(g_rotateAct, SIGNAL(triggered()), this, SLOT(Rotate()));
  this->CreateDisabledIcon(":/images/rotate.png", g_rotateAct);

  g_scaleAct = new QAction(QIcon(":/images/scale.png"),
      tr("Scale Mode"), this);
  g_scaleAct->setStatusTip(tr("Scale an object"));
  g_scaleAct->setCheckable(true);
  g_scaleAct->setChecked(false);
  g_scaleAct->setToolTip(tr("Scale Mode (S)"));
  connect(g_scaleAct, SIGNAL(triggered()), this, SLOT(Scale()));

  g_boxCreateAct = new QAction(QIcon(":/images/box.png"), tr("Box"), this);
  g_boxCreateAct->setStatusTip(tr("Create a box"));
  g_boxCreateAct->setCheckable(true);
  connect(g_boxCreateAct, SIGNAL(triggered()), this, SLOT(CreateBox()));
  this->CreateDisabledIcon(":/images/box.png", g_boxCreateAct);

  g_sphereCreateAct = new QAction(QIcon(":/images/sphere.png"),
      tr("Sphere"), this);
  g_sphereCreateAct->setStatusTip(tr("Create a sphere"));
  g_sphereCreateAct->setCheckable(true);
  connect(g_sphereCreateAct, SIGNAL(triggered()), this,
      SLOT(CreateSphere()));
  this->CreateDisabledIcon(":/images/sphere.png", g_sphereCreateAct);

  g_cylinderCreateAct = new QAction(QIcon(":/images/cylinder.png"),
      tr("Cylinder"), this);
  g_cylinderCreateAct->setStatusTip(tr("Create a sphere"));
  g_cylinderCreateAct->setCheckable(true);
  connect(g_cylinderCreateAct, SIGNAL(triggered()), this,
      SLOT(CreateCylinder()));
  this->CreateDisabledIcon(":/images/cylinder.png", g_cylinderCreateAct);

  g_meshCreateAct = new QAction(QIcon(":/images/cylinder.png"),
      tr("Mesh"), this);
  g_meshCreateAct->setStatusTip(tr("Create a mesh"));
  g_meshCreateAct->setCheckable(true);
  connect(g_meshCreateAct, SIGNAL(triggered()), this,
      SLOT(CreateMesh()));
  this->CreateDisabledIcon(":/images/cylinder.png", g_meshCreateAct);


  g_pointLghtCreateAct = new QAction(QIcon(":/images/pointlight.png"),
      tr("Point Light"), this);
  g_pointLghtCreateAct->setStatusTip(tr("Create a point light"));
  g_pointLghtCreateAct->setCheckable(true);
  connect(g_pointLghtCreateAct, SIGNAL(triggered()), this,
      SLOT(CreatePointLight()));
  this->CreateDisabledIcon(":/images/pointlight.png", g_pointLghtCreateAct);

  g_spotLghtCreateAct = new QAction(QIcon(":/images/spotlight.png"),
      tr("Spot Light"), this);
  g_spotLghtCreateAct->setStatusTip(tr("Create a spot light"));
  g_spotLghtCreateAct->setCheckable(true);
  connect(g_spotLghtCreateAct, SIGNAL(triggered()), this,
      SLOT(CreateSpotLight()));
  this->CreateDisabledIcon(":/images/spotlight.png", g_spotLghtCreateAct);

  g_dirLghtCreateAct = new QAction(QIcon(":/images/directionallight.png"),
      tr("Directional Light"), this);
  g_dirLghtCreateAct->setStatusTip(tr("Create a directional light"));
  g_dirLghtCreateAct->setCheckable(true);
  connect(g_dirLghtCreateAct, SIGNAL(triggered()), this,
      SLOT(CreateDirectionalLight()));
  this->CreateDisabledIcon(":/images/directionallight.png", g_dirLghtCreateAct);

  g_resetAct = new QAction(tr("Reset Camera"), this);
  g_resetAct->setStatusTip(tr("Move camera to pose"));
  connect(g_resetAct, SIGNAL(triggered()), this,
      SLOT(Reset()));

  g_showCollisionsAct = new QAction(tr("Collisions"), this);
  g_showCollisionsAct->setStatusTip(tr("Show Collisions"));
  g_showCollisionsAct->setCheckable(true);
  g_showCollisionsAct->setChecked(false);
  connect(g_showCollisionsAct, SIGNAL(triggered()), this,
          SLOT(ShowCollisions()));

  g_showGridAct = new QAction(tr("Grid"), this);
  g_showGridAct->setStatusTip(tr("Show Grid"));
  g_showGridAct->setCheckable(true);
  g_showGridAct->setChecked(true);
  connect(g_showGridAct, SIGNAL(triggered()), this,
          SLOT(ShowGrid()));

  g_transparentAct = new QAction(tr("Transparent"), this);
  g_transparentAct->setStatusTip(tr("Transparent"));
  g_transparentAct->setCheckable(true);
  g_transparentAct->setChecked(false);
  connect(g_transparentAct, SIGNAL(triggered()), this,
          SLOT(SetTransparent()));

  g_viewWireframeAct = new QAction(tr("Wireframe"), this);
  g_viewWireframeAct->setStatusTip(tr("Wireframe"));
  g_viewWireframeAct->setCheckable(true);
  g_viewWireframeAct->setChecked(false);
  connect(g_viewWireframeAct, SIGNAL(triggered()), this,
          SLOT(SetWireframe()));

  g_showCOMAct = new QAction(tr("Center of Mass / Inertia"), this);
  g_showCOMAct->setStatusTip(tr("Show COM/MOI"));
  g_showCOMAct->setCheckable(true);
  g_showCOMAct->setChecked(false);
  connect(g_showCOMAct, SIGNAL(triggered()), this,
          SLOT(ShowCOM()));

  g_showContactsAct = new QAction(tr("Contacts"), this);
  g_showContactsAct->setStatusTip(tr("Show Contacts"));
  g_showContactsAct->setCheckable(true);
  g_showContactsAct->setChecked(false);
  connect(g_showContactsAct, SIGNAL(triggered()), this,
          SLOT(ShowContacts()));

  g_showJointsAct = new QAction(tr("Joints"), this);
  g_showJointsAct->setStatusTip(tr("Show Joints"));
  g_showJointsAct->setCheckable(true);
  g_showJointsAct->setChecked(false);
  connect(g_showJointsAct, SIGNAL(triggered()), this,
          SLOT(ShowJoints()));


  g_fullScreenAct = new QAction(tr("Full Screen"), this);
  g_fullScreenAct->setStatusTip(tr("Full Screen(F-11 to exit)"));
  connect(g_fullScreenAct, SIGNAL(triggered()), this,
      SLOT(FullScreen()));

  // g_fpsAct = new QAction(tr("FPS View Control"), this);
  // g_fpsAct->setStatusTip(tr("First Person Shooter View Style"));
  // connect(g_fpsAct, SIGNAL(triggered()), this, SLOT(FPS()));

  g_orbitAct = new QAction(tr("Orbit View Control"), this);
  g_orbitAct->setStatusTip(tr("Orbit View Style"));
  connect(g_orbitAct, SIGNAL(triggered()), this, SLOT(Orbit()));

  g_viewOculusAct = new QAction(tr("Oculus Rift"), this);
  g_viewOculusAct->setStatusTip(tr("Oculus Rift Render Window"));
  connect(g_viewOculusAct, SIGNAL(triggered()), this, SLOT(ViewOculus()));
#ifndef HAVE_OCULUS
  g_viewOculusAct->setEnabled(false);
#endif

  g_dataLoggerAct = new QAction(tr("&Log Data"), this);
  g_dataLoggerAct->setShortcut(tr("Ctrl+D"));
  g_dataLoggerAct->setStatusTip(tr("Data Logging Utility"));
  connect(g_dataLoggerAct, SIGNAL(triggered()), this, SLOT(DataLogger()));

  g_screenshotAct = new QAction(QIcon(":/images/screenshot.png"),
      tr("Screenshot"), this);
  g_screenshotAct->setStatusTip(tr("Take a screenshot"));
  connect(g_screenshotAct, SIGNAL(triggered()), this,
      SLOT(CaptureScreenshot()));

  g_copyAct = new QAction(QIcon(":/images/copy_object.png"),
      tr("Copy (Ctrl + C)"), this);
  g_copyAct->setStatusTip(tr("Copy Entity"));
  g_copyAct->setCheckable(false);
  this->CreateDisabledIcon(":/images/copy_object.png", g_copyAct);
  g_copyAct->setEnabled(false);

  g_pasteAct = new QAction(QIcon(":/images/paste_object.png"),
      tr("Paste (Ctrl + V)"), this);
  g_pasteAct->setStatusTip(tr("Paste Entity"));
  g_pasteAct->setCheckable(false);
  this->CreateDisabledIcon(":/images/paste_object.png", g_pasteAct);
  g_pasteAct->setEnabled(false);

  g_snapAct = new QAction(QIcon(":/images/magnet.png"),
      tr("Snap Mode (N)"), this);
  g_snapAct->setStatusTip(tr("Snap entity"));
  g_snapAct->setCheckable(true);
  g_snapAct->setToolTip(tr("Snap Mode"));
  connect(g_snapAct, SIGNAL(triggered()), this, SLOT(Snap()));

  // set up align actions and widget
  QAction *xAlignMin = new QAction(QIcon(":/images/x_min.png"),
      tr("X Align Min"), this);
  QAction *xAlignCenter = new QAction(QIcon(":/images/x_center.png"),
      tr("X Align Center"), this);
  QAction *xAlignMax = new QAction(QIcon(":/images/x_max.png"),
      tr("X Align Max"), this);
  QAction *yAlignMin = new QAction(QIcon(":/images/y_min.png"),
      tr("Y Align Min"), this);
  QAction *yAlignCenter = new QAction(QIcon(":/images/y_center.png"),
      tr("Y Align Center"), this);
  QAction *yAlignMax = new QAction(QIcon(":/images/y_max.png"),
      tr("Y Align Max"), this);
  QAction *zAlignMin = new QAction(QIcon(":/images/z_min.png"),
      tr("Z Align Min"), this);
  QAction *zAlignCenter = new QAction(QIcon(":/images/z_center.png"),
      tr("Z Align Center"), this);
  QAction *zAlignMax = new QAction(QIcon(":/images/z_max.png"),
      tr("Z Align Max"), this);
  this->CreateDisabledIcon(":/images/x_min.png", xAlignMin);
  this->CreateDisabledIcon(":/images/x_center.png", xAlignCenter);
  this->CreateDisabledIcon(":/images/x_max.png", xAlignMax);
  this->CreateDisabledIcon(":/images/y_min.png", yAlignMin);
  this->CreateDisabledIcon(":/images/y_center.png", yAlignCenter);
  this->CreateDisabledIcon(":/images/y_max.png", yAlignMax);
  this->CreateDisabledIcon(":/images/z_min.png", zAlignMin);
  this->CreateDisabledIcon(":/images/z_center.png", zAlignCenter);
  this->CreateDisabledIcon(":/images/z_max.png", zAlignMax);

  QActionGroup *xAlignActionGroup = new QActionGroup(this);
  xAlignActionGroup->addAction(xAlignMin);
  xAlignActionGroup->addAction(xAlignCenter);
  xAlignActionGroup->addAction(xAlignMax);
  xAlignActionGroup->setExclusive(true);
  QActionGroup *yAlignActionGroup = new QActionGroup(this);
  yAlignActionGroup->addAction(yAlignMin);
  yAlignActionGroup->addAction(yAlignCenter);
  yAlignActionGroup->addAction(yAlignMax);
  yAlignActionGroup->setExclusive(true);
  QActionGroup *zAlignActionGroup = new QActionGroup(this);
  zAlignActionGroup->addAction(zAlignMin);
  zAlignActionGroup->addAction(zAlignCenter);
  zAlignActionGroup->addAction(zAlignMax);
  zAlignActionGroup->setExclusive(true);
  this->alignActionGroups.push_back(xAlignActionGroup);
  this->alignActionGroups.push_back(yAlignActionGroup);
  this->alignActionGroups.push_back(zAlignActionGroup);

  AlignWidget *alignWidget = new AlignWidget(this);
  alignWidget->Add(AlignWidget::ALIGN_X, AlignWidget::ALIGN_MIN, xAlignMin);
  alignWidget->Add(AlignWidget::ALIGN_X, AlignWidget::ALIGN_CENTER,
      xAlignCenter);
  alignWidget->Add(AlignWidget::ALIGN_X, AlignWidget::ALIGN_MAX, xAlignMax);
  alignWidget->Add(AlignWidget::ALIGN_Y, AlignWidget::ALIGN_MIN, yAlignMin);
  alignWidget->Add(AlignWidget::ALIGN_Y, AlignWidget::ALIGN_CENTER,
      yAlignCenter);
  alignWidget->Add(AlignWidget::ALIGN_Y, AlignWidget::ALIGN_MAX, yAlignMax);
  alignWidget->Add(AlignWidget::ALIGN_Z, AlignWidget::ALIGN_MIN, zAlignMin);
  alignWidget->Add(AlignWidget::ALIGN_Z, AlignWidget::ALIGN_CENTER,
      zAlignCenter);
  alignWidget->Add(AlignWidget::ALIGN_Z, AlignWidget::ALIGN_MAX, zAlignMax);
  alignWidget->adjustSize();
  alignWidget->setFixedWidth(alignWidget->width()+5);

  g_alignAct = new QWidgetAction(this);
  g_alignAct->setCheckable(true);
  g_alignAct->setDefaultWidget(alignWidget);
  g_alignAct->setEnabled(false);
  connect(g_alignAct, SIGNAL(triggered()), this, SLOT(Align()));
}

/////////////////////////////////////////////////
void MainWindow::ShowMenuBar(QMenuBar *_bar)
{
  if (!this->menuLayout)
    this->menuLayout = new QHBoxLayout;

  // Remove all widgets from the menuLayout
  while (this->menuLayout->takeAt(0) != 0)
  {
  }

  if (!this->menuBar)
  {
    // create the native menu bar
    this->menuBar = new QMenuBar;
    this->menuBar->setSizePolicy(QSizePolicy::Fixed, QSizePolicy::Fixed);
    this->setMenuBar(this->menuBar);

    this->CreateMenuBar();
  }

  this->menuBar->clear();

  QMenuBar *newMenuBar = NULL;
  if (!_bar)
  {
    // Get the main window's menubar
    // Note: for some reason we can not call menuBar() again,
    // so manually retrieving the menubar from the mainwindow.
    QList<QMenuBar *> menuBars  = this->findChildren<QMenuBar *>();
    newMenuBar = menuBars[0];
  }
  else
  {
    newMenuBar = _bar;
  }
  QList<QMenu *> menus  = newMenuBar->findChildren<QMenu *>();
  for (int i = 0; i < menus.size(); ++i)
  {
    this->menuBar->addMenu(menus[i]);
  }

  this->menuLayout->addWidget(this->menuBar);

  this->menuLayout->addStretch(5);
  this->menuLayout->setContentsMargins(0, 0, 0, 0);
}

/////////////////////////////////////////////////
void MainWindow::CreateMenuBar()
{
  // main window's menu bar
  QMenuBar *bar = QMainWindow::menuBar();

  QMenu *fileMenu = bar->addMenu(tr("&File"));
  // fileMenu->addAction(g_openAct);
  // fileMenu->addAction(g_importAct);
  // fileMenu->addAction(g_newAct);
  fileMenu->addAction(g_saveAct);
  fileMenu->addAction(g_saveAsAct);
  fileMenu->addSeparator();
  fileMenu->addAction(g_saveCfgAct);
  fileMenu->addAction(g_cloneAct);
  fileMenu->addSeparator();
  fileMenu->addAction(g_quitAct);

  this->editMenu = bar->addMenu(tr("&Edit"));
  editMenu->addAction(g_resetModelsAct);
  editMenu->addAction(g_resetWorldAct);
  editMenu->addAction(g_editBuildingAct);

  // \TODO: Add this back in when implementing the full Terrain Editor spec.
  // editMenu->addAction(g_editTerrainAct);

  // \TODO: Add this back in when implementing the full Model Editor spec.
  editMenu->addAction(g_editModelAct);

  QMenu *viewMenu = bar->addMenu(tr("&View"));
  viewMenu->addAction(g_showGridAct);
  viewMenu->addSeparator();

  viewMenu->addAction(g_transparentAct);
  viewMenu->addAction(g_viewWireframeAct);
  viewMenu->addSeparator();
  viewMenu->addAction(g_showCollisionsAct);
  viewMenu->addAction(g_showJointsAct);
  viewMenu->addAction(g_showCOMAct);
  viewMenu->addAction(g_showContactsAct);
  viewMenu->addSeparator();

  viewMenu->addAction(g_resetAct);
  viewMenu->addAction(g_fullScreenAct);
  viewMenu->addSeparator();
  // viewMenu->addAction(g_fpsAct);
  viewMenu->addAction(g_orbitAct);

  QMenu *windowMenu = bar->addMenu(tr("&Window"));
  windowMenu->addAction(g_topicVisAct);
  windowMenu->addSeparator();
  windowMenu->addAction(g_dataLoggerAct);

  windowMenu->addAction(g_viewOculusAct);

#ifdef HAVE_QWT
  // windowMenu->addAction(g_diagnosticsAct);
#endif

  bar->addSeparator();

  QMenu *helpMenu = bar->addMenu(tr("&Help"));
  helpMenu->addAction(g_aboutAct);
}

/////////////////////////////////////////////////
void MainWindow::CreateMenus()
{
  this->ShowMenuBar();

  QFrame *frame = new QFrame;
  frame->setLayout(this->menuLayout);
  frame->setSizePolicy(QSizePolicy::Minimum, QSizePolicy::Fixed);

  this->setMenuWidget(frame);
}

/////////////////////////////////////////////////
void MainWindow::CreateToolbars()
{
  this->playToolbar = this->addToolBar(tr("Play"));
  this->playToolbar->addAction(g_playAct);
  this->playToolbar->addAction(g_pauseAct);
  this->playToolbar->addAction(g_stepAct);
}

/////////////////////////////////////////////////
void MainWindow::OnMoveMode(bool _mode)
{
  if (_mode)
  {
    g_boxCreateAct->setChecked(false);
    g_sphereCreateAct->setChecked(false);
    g_cylinderCreateAct->setChecked(false);
    g_meshCreateAct->setChecked(false);
    g_pointLghtCreateAct->setChecked(false);
    g_spotLghtCreateAct->setChecked(false);
    g_dirLghtCreateAct->setChecked(false);
  }
}

/////////////////////////////////////////////////
void MainWindow::OnGUI(ConstGUIPtr &_msg)
{
  if (_msg->has_fullscreen() && _msg->fullscreen())
  {
    this->FullScreen();
  }

  if (_msg->has_camera())
  {
    rendering::UserCameraPtr cam = gui::get_active_camera();

    if (_msg->camera().has_pose())
    {
      const msgs::Pose &msg_pose = _msg->camera().pose();

      math::Vector3 cam_pose_pos = math::Vector3(
        msg_pose.position().x(),
        msg_pose.position().y(),
        msg_pose.position().z());

      math::Quaternion cam_pose_rot = math::Quaternion(
        msg_pose.orientation().w(),
        msg_pose.orientation().x(),
        msg_pose.orientation().y(),
        msg_pose.orientation().z());

      math::Pose cam_pose(cam_pose_pos, cam_pose_rot);

      cam->SetWorldPose(cam_pose);
      cam->SetUseSDFPose(true);
    }

    if (_msg->camera().has_view_controller())
    {
      cam->SetViewController(_msg->camera().view_controller());
    }

    if (_msg->camera().has_track())
    {
      std::string name = _msg->camera().track().name();

      double minDist = 0.0;
      double maxDist = 0.0;

      if (_msg->camera().track().has_min_dist())
        minDist = _msg->camera().track().min_dist();
      if (_msg->camera().track().has_max_dist())
        maxDist = _msg->camera().track().max_dist();

      cam->AttachToVisual(name, false, minDist, maxDist);
    }
  }

  // Store all the plugins for processing
  {
    boost::mutex::scoped_lock lock(this->pluginLoadMutex);
    for (int i = 0; i < _msg->plugin_size(); ++i)
    {
      boost::shared_ptr<msgs::Plugin> pm(new msgs::Plugin(_msg->plugin(i)));
      this->pluginMsgs.push_back(pm);
    }
  }

  // Call the signal to trigger plugin loading in the main thread.
  this->AddPlugins();
}

/////////////////////////////////////////////////
void MainWindow::OnAddPlugins()
{
  boost::mutex::scoped_lock lock(this->pluginLoadMutex);

  // Load all plugins.
  for (std::vector<boost::shared_ptr<msgs::Plugin const> >::iterator iter =
      this->pluginMsgs.begin(); iter != this->pluginMsgs.end(); ++iter)
  {
    // Make sure the filename string is not empty
    if (!(*iter)->filename().empty())
    {
      // Try to create the plugin
      gazebo::GUIPluginPtr plugin = gazebo::GUIPlugin::Create(
          (*iter)->filename(), (*iter)->name());

      if (!plugin)
      {
        gzerr << "Unable to create gui overlay plugin with filename["
          << (*iter)->filename() << "]\n";
      }
      else
      {
        gzlog << "Loaded GUI plugin[" << (*iter)->filename() << "]\n";

        // Attach the plugin to the render widget.
        this->renderWidget->AddPlugin(plugin, msgs::PluginToSDF(**iter));
      }
    }
  }
  this->pluginMsgs.clear();
}

/////////////////////////////////////////////////
void MainWindow::OnModel(ConstModelPtr &_msg)
{
  this->entities[_msg->name()] = _msg->id();
  for (int i = 0; i < _msg->link_size(); i++)
  {
    this->entities[_msg->link(i).name()] = _msg->link(i).id();

    for (int j = 0; j < _msg->link(i).collision_size(); j++)
    {
      this->entities[_msg->link(i).collision(j).name()] =
        _msg->link(i).collision(j).id();
    }
  }

  gui::Events::modelUpdate(*_msg);
}

/////////////////////////////////////////////////
void MainWindow::OnLight(ConstLightPtr &_msg)
{
  gui::Events::lightUpdate(*_msg);
}

/////////////////////////////////////////////////
void MainWindow::OnResponse(ConstResponsePtr &_msg)
{
  if (!this->requestMsg || _msg->id() != this->requestMsg->id())
    return;

  msgs::Scene sceneMsg;

  if (_msg->has_type() && _msg->type() == sceneMsg.GetTypeName())
  {
    sceneMsg.ParseFromString(_msg->serialized_data());

    for (int i = 0; i < sceneMsg.model_size(); ++i)
    {
      this->entities[sceneMsg.model(i).name()] = sceneMsg.model(i).id();

      for (int j = 0; j < sceneMsg.model(i).link_size(); ++j)
      {
        this->entities[sceneMsg.model(i).link(j).name()] =
          sceneMsg.model(i).link(j).id();

        for (int k = 0; k < sceneMsg.model(i).link(j).collision_size(); ++k)
        {
          this->entities[sceneMsg.model(i).link(j).collision(k).name()] =
            sceneMsg.model(i).link(j).collision(k).id();
        }
      }
      gui::Events::modelUpdate(sceneMsg.model(i));
    }

    for (int i = 0; i < sceneMsg.light_size(); ++i)
    {
      gui::Events::lightUpdate(sceneMsg.light(i));
    }
  }

  delete this->requestMsg;
  this->requestMsg = NULL;
}

/////////////////////////////////////////////////
unsigned int MainWindow::GetEntityId(const std::string &_name)
{
  unsigned int result = 0;

  std::string name = _name;
  boost::replace_first(name, gui::get_world()+"::", "");

  std::map<std::string, unsigned int>::iterator iter;
  iter = this->entities.find(name);
  if (iter != this->entities.end())
    result = iter->second;

  return result;
}

/////////////////////////////////////////////////
bool MainWindow::HasEntityName(const std::string &_name)
{
  bool result = false;

  std::string name = _name;
  boost::replace_first(name, gui::get_world()+"::", "");

  std::map<std::string, unsigned int>::iterator iter;
  iter = this->entities.find(name);

  if (iter != this->entities.end())
    result = true;

  return result;
}

/////////////////////////////////////////////////
void MainWindow::OnWorldModify(ConstWorldModifyPtr &_msg)
{
  if (_msg->has_create() && _msg->create())
  {
    this->renderWidget->CreateScene(_msg->world_name());
    this->requestMsg = msgs::CreateRequest("scene_info");
    this->requestPub->Publish(*this->requestMsg);
  }
  else if (_msg->has_remove() && _msg->remove())
    this->renderWidget->RemoveScene(_msg->world_name());
  else if (_msg->has_cloned())
  {
    if (_msg->cloned())
    {
      gzlog << "Cloned world available at:\n\t" << _msg->cloned_uri()
            << std::endl;
    }
    else
      gzerr << "Error cloning a world" << std::endl;
  }
}

/////////////////////////////////////////////////
void MainWindow::OnManipMode(const std::string &_mode)
{
  if (_mode == "select" || _mode == "make_entity")
    g_arrowAct->setChecked(true);
}

/////////////////////////////////////////////////
void MainWindow::OnSetSelectedEntity(const std::string &_name,
                                     const std::string &/*_mode*/)
{
  if (!_name.empty())
  {
    this->tabWidget->setCurrentIndex(0);
  }
}

/////////////////////////////////////////////////
void MainWindow::OnStats(ConstWorldStatisticsPtr &_msg)
{
  if (_msg->paused() && g_pauseAct->isVisible())
  {
    g_pauseAct->setVisible(false);
    g_playAct->setVisible(true);
  }
  else if (!_msg->paused() && !g_playAct->isVisible())
  {
    g_pauseAct->setVisible(true);
    g_playAct->setVisible(false);
  }
}

/////////////////////////////////////////////////
void MainWindow::OnPlayActionChanged()
{
  if (g_playAct->isVisible())
  {
    g_stepAct->setToolTip("Step the world");
    g_stepAct->setEnabled(true);
  }
  else
  {
    g_stepAct->setToolTip("Pause the world before stepping");
    g_stepAct->setEnabled(false);
  }
}

/////////////////////////////////////////////////
void MainWindow::ItemSelected(QTreeWidgetItem *_item, int)
{
  _item->setExpanded(!_item->isExpanded());
}

/////////////////////////////////////////////////
void MainWindow::AddToLeftColumn(const std::string &_name, QWidget *_widget)
{
  this->leftColumn->addWidget(_widget);
  this->leftColumnStack[_name] = this->leftColumn->count()-1;
}

/////////////////////////////////////////////////
void MainWindow::ShowLeftColumnWidget(const std::string &_name)
{
  std::map<std::string, int>::iterator iter = this->leftColumnStack.find(_name);

  if (iter != this->leftColumnStack.end())
    this->leftColumn->setCurrentIndex(iter->second);
  else
    gzerr << "Widget with name[" << _name << "] has not been added to the left"
      << " column stack.\n";
}

/////////////////////////////////////////////////
RenderWidget *MainWindow::GetRenderWidget() const
{
  return this->renderWidget;
}

/////////////////////////////////////////////////
void MainWindow::CreateEditors()
{
  // Create a Terrain Editor
  this->editors.push_back(new TerrainEditor(this));

  // Create a Building Editor
  this->editors.push_back(new BuildingEditor(this));

  // Create a Model Editor
  this->editors.push_back(new ModelEditor(this));
}

/////////////////////////////////////////////////
void MainWindow::CreateDisabledIcon(const std::string &_pixmap, QAction *_act)
{
  QIcon icon = _act->icon();
  QPixmap pixmap(_pixmap.c_str());
  QPixmap disabledPixmap(pixmap.size());
  disabledPixmap.fill(Qt::transparent);
  QPainter p(&disabledPixmap);
  p.setOpacity(0.4);
  p.drawPixmap(0, 0, pixmap);
  icon.addPixmap(disabledPixmap, QIcon::Disabled);
  _act->setIcon(icon);
}

/////////////////////////////////////////////////
void MainWindow::SetLeftPaneVisibility(bool _on)
{
  if (_on)
  {
    QList<int> sizes;
    sizes.push_back(MINIMUM_TAB_WIDTH);
    sizes.push_back(this->width() - MINIMUM_TAB_WIDTH);
    sizes.push_back(0);

    this->splitter->setSizes(sizes);
  }
  else
  {
    QList<int> sizes;
    sizes.push_back(0);
    sizes.push_back(this->width()+MINIMUM_TAB_WIDTH);
    sizes.push_back(0);

    this->splitter->setSizes(sizes);
  }
}<|MERGE_RESOLUTION|>--- conflicted
+++ resolved
@@ -132,17 +132,10 @@
   sizes.push_back(0);
   splitter->setSizes(sizes);
 
-<<<<<<< HEAD
   this->splitter->setStretchFactor(0, 0);
   this->splitter->setStretchFactor(1, 2);
   this->splitter->setStretchFactor(2, 0);
   this->splitter->setHandleWidth(10);
-=======
-  splitter->setStretchFactor(0, 0);
-  splitter->setStretchFactor(1, 2);
-  splitter->setStretchFactor(2, 0);
-  splitter->setHandleWidth(10);
->>>>>>> 7c07ad22
 
   centerLayout->addWidget(splitter);
   centerLayout->setContentsMargins(0, 0, 0, 0);
