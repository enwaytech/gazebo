--- conflicted
+++ resolved
@@ -95,10 +95,7 @@
 
   this->dataPtr->initialized = false;
   this->dataPtr->showCOMs = false;
-<<<<<<< HEAD
-=======
   this->dataPtr->showInertias = false;
->>>>>>> 192d0a76
   this->dataPtr->showCollisions = false;
   this->dataPtr->showJoints = false;
   this->dataPtr->transparent = false;
@@ -2480,10 +2477,7 @@
       }
 
       visual->ShowCOM(this->dataPtr->showCOMs);
-<<<<<<< HEAD
-=======
       visual->ShowInertia(this->dataPtr->showInertias);
->>>>>>> 192d0a76
       visual->ShowCollision(this->dataPtr->showCollisions);
       visual->ShowJoints(this->dataPtr->showJoints);
       visual->SetTransparency(this->dataPtr->transparent ? 0.5 : 0.0);
@@ -2928,8 +2922,6 @@
   comVis->Load(_elem);
   comVis->SetVisible(false);
   this->dataPtr->visuals[comVis->GetId()] = comVis;
-<<<<<<< HEAD
-=======
 }
 
 /////////////////////////////////////////////////
@@ -2950,19 +2942,13 @@
   inertiaVis->Load(_elem);
   inertiaVis->SetVisible(false);
   this->dataPtr->visuals[inertiaVis->GetId()] = inertiaVis;
->>>>>>> 192d0a76
 }
 
 /////////////////////////////////////////////////
 void Scene::SetWireframe(bool _show)
 {
   this->dataPtr->wireframe = _show;
-<<<<<<< HEAD
-  for (Visual_M::iterator iter = this->dataPtr->visuals.begin();
-       iter != this->dataPtr->visuals.end(); ++iter)
-=======
   for (auto visual : this->dataPtr->visuals)
->>>>>>> 192d0a76
   {
     visual.second->SetWireframe(_show);
   }
@@ -2975,12 +2961,7 @@
 void Scene::SetTransparent(bool _show)
 {
   this->dataPtr->transparent = _show;
-<<<<<<< HEAD
-  for (Visual_M::iterator iter = this->dataPtr->visuals.begin();
-       iter != this->dataPtr->visuals.end(); ++iter)
-=======
   for (auto visual : this->dataPtr->visuals)
->>>>>>> 192d0a76
   {
     visual.second->SetTransparency(_show ? 0.5 : 0.0);
   }
@@ -2990,12 +2971,7 @@
 void Scene::ShowCOMs(bool _show)
 {
   this->dataPtr->showCOMs = _show;
-<<<<<<< HEAD
-  for (Visual_M::iterator iter = this->dataPtr->visuals.begin();
-       iter != this->dataPtr->visuals.end(); ++iter)
-=======
   for (auto visual : this->dataPtr->visuals)
->>>>>>> 192d0a76
   {
     visual.second->ShowCOM(_show);
   }
@@ -3015,12 +2991,7 @@
 void Scene::ShowCollisions(bool _show)
 {
   this->dataPtr->showCollisions = _show;
-<<<<<<< HEAD
-  for (Visual_M::iterator iter = this->dataPtr->visuals.begin();
-       iter != this->dataPtr->visuals.end(); ++iter)
-=======
   for (auto visual : this->dataPtr->visuals)
->>>>>>> 192d0a76
   {
     visual.second->ShowCollision(_show);
   }
@@ -3030,12 +3001,7 @@
 void Scene::ShowJoints(bool _show)
 {
   this->dataPtr->showJoints = _show;
-<<<<<<< HEAD
-  for (Visual_M::iterator iter = this->dataPtr->visuals.begin();
-       iter != this->dataPtr->visuals.end(); ++iter)
-=======
   for (auto visual : this->dataPtr->visuals)
->>>>>>> 192d0a76
   {
     visual.second->ShowJoints(_show);
   }
