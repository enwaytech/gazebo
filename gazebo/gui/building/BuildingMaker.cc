/*
 * Copyright (C) 2012-2014 Open Source Robotics Foundation
 *
 * Licensed under the Apache License, Version 2.0 (the "License");
 * you may not use this file except in compliance with the License.
 * You may obtain a copy of the License at
 *
 *     http://www.apache.org/licenses/LICENSE-2.0
 *
 * Unless required by applicable law or agreed to in writing, software
 * distributed under the License is distributed on an "AS IS" BASIS,
 * WITHOUT WARRANTIES OR CONDITIONS OF ANY KIND, either express or implied.
 * See the License for the specific language governing permissions and
 * limitations under the License.
 *
 */

#include <sstream>
#include <set>
#include <boost/filesystem.hpp>

#include "gazebo/common/Exception.hh"

#include "gazebo/rendering/ogre_gazebo.h"
#include "gazebo/rendering/UserCamera.hh"
#include "gazebo/rendering/Visual.hh"
#include "gazebo/rendering/Scene.hh"

#include "gazebo/math/Quaternion.hh"

#include "gazebo/transport/Publisher.hh"
#include "gazebo/transport/Node.hh"

#include "gazebo/gui/GuiIface.hh"
#include "gazebo/gui/EntityMaker.hh"
#include "gazebo/gui/KeyEventHandler.hh"
#include "gazebo/gui/MouseEventHandler.hh"

#include "gazebo/common/SystemPaths.hh"
#ifdef HAVE_GTS
  #include "gazebo/common/Mesh.hh"
  #include "gazebo/common/MeshManager.hh"
  #include "gazebo/common/MeshCSG.hh"
#endif

#include "gazebo/gazebo_config.h"
#include "gazebo/gui/building/FinishBuildingDialog.hh"
#include "gazebo/gui/building/BuildingEditorEvents.hh"
#include "gazebo/gui/building/BuildingModelManip.hh"
#include "gazebo/gui/building/EditorItem.hh"
#include "gazebo/gui/building/BuildingMaker.hh"

using namespace gazebo;
using namespace gui;

double BuildingMaker::conversionScale;

/////////////////////////////////////////////////
// Helper function to generate a valid folder name from a human-readable model
// name.
std::string GetFolderNameFromModelName(const std::string &_modelName)
{
  // Auto-generate folder name based on model name
  std::string foldername = _modelName;

  std::vector<std::pair<std::string, std::string> > replacePairs;
  replacePairs.push_back(std::pair<std::string, std::string>(" ", "_"));

  for (unsigned int i = 0; i < replacePairs.size(); i++)
  {
    std::string forbiddenChar = replacePairs[i].first;
    std::string replaceChar = replacePairs[i].second;
    size_t index = foldername.find(forbiddenChar);
    while (index != std::string::npos)
    {
      foldername.replace(index, forbiddenChar.size(), replaceChar);
      index = foldername.find(forbiddenChar);
    }
  }

  return foldername;
}

/////////////////////////////////////////////////
  BuildingMaker::BuildingMaker() : EntityMaker()
{
  this->buildingDefaultName = "Untitled";
  this->modelName = this->buildingDefaultName;

  this->conversionScale = 0.01;

  // Counters are only used for giving visuals unique names.
  // FIXME they cannot be reset else gazebo complains about creating,
  // deleting duplicate visuals
  this->wallCounter = 0;
  this->windowCounter = 0;
  this->doorCounter = 0;
  this->stairsCounter = 0;
  this->floorCounter = 0;
  this->currentLevel = 0;

  this->modelTemplateSDF.reset(new sdf::SDF);
  this->modelTemplateSDF->SetFromString(this->GetTemplateSDFString());

  this->connections.push_back(
    gui::editor::Events::ConnectSaveBuildingEditor(
      boost::bind(&BuildingMaker::OnSave, this, _1)));
  this->connections.push_back(
    gui::editor::Events::ConnectSaveAsBuildingEditor(
      boost::bind(&BuildingMaker::OnSaveAs, this, _1)));
  this->connections.push_back(
    gui::editor::Events::ConnectNewBuildingEditor(
      boost::bind(&BuildingMaker::OnNew, this)));
  this->connections.push_back(
    gui::editor::Events::ConnectExitBuildingEditor(
      boost::bind(&BuildingMaker::OnExit, this)));
  this->connections.push_back(
  gui::editor::Events::ConnectChangeBuildingLevel(
    boost::bind(&BuildingMaker::OnChangeLevel, this, _1)));

  this->connections.push_back(
    gui::editor::Events::ConnectBuildingNameChanged(
      boost::bind(&BuildingMaker::OnNameChanged, this, _1)));

  this->connections.push_back(
      gui::editor::Events::ConnectColorSelected(
      boost::bind(&BuildingMaker::OnColorSelected, this, _1)));

  this->connections.push_back(
      gui::editor::Events::ConnectTextureSelected(
      boost::bind(&BuildingMaker::OnTextureSelected, this, _1)));

  this->connections.push_back(
      gui::editor::Events::ConnectToggleEditMode(
      boost::bind(&BuildingMaker::OnEdit, this, _1)));

  this->saveDialog =
      new FinishBuildingDialog(FinishBuildingDialog::MODEL_SAVE, 0);
}

/////////////////////////////////////////////////
BuildingMaker::~BuildingMaker()
{
//  this->camera.reset();
  if (this->saveDialog)
    delete this->saveDialog;
}

/////////////////////////////////////////////////
void BuildingMaker::OnEdit(bool _checked)
{
  if (_checked)
  {
    MouseEventHandler::Instance()->AddPressFilter("building_maker",
        boost::bind(&BuildingMaker::On3dMousePress, this, _1));
    MouseEventHandler::Instance()->AddReleaseFilter("building_maker",
        boost::bind(&BuildingMaker::On3dMouseRelease, this, _1));
    MouseEventHandler::Instance()->AddMoveFilter("building_maker",
        boost::bind(&BuildingMaker::On3dMouseMove, this, _1));
    KeyEventHandler::Instance()->AddPressFilter("building_maker",
        boost::bind(&BuildingMaker::On3dKeyPress, this, _1));
  }
  else
  {
    MouseEventHandler::Instance()->RemovePressFilter("building_maker");
    MouseEventHandler::Instance()->RemoveReleaseFilter("building_maker");
    MouseEventHandler::Instance()->RemoveMoveFilter("building_maker");
    KeyEventHandler::Instance()->RemovePressFilter("building_maker");
  }
}

/////////////////////////////////////////////////
void BuildingMaker::ConnectItem(const std::string &_partName,
    const EditorItem *_item)
{
  BuildingModelManip *manip = this->allItems[_partName];

  // item changes -> manip changes
  QObject::connect(_item, SIGNAL(SizeChanged(double, double, double)),
      manip, SLOT(OnSizeChanged(double, double, double)));
  QObject::connect(_item, SIGNAL(PoseChanged(double, double, double,
      double, double, double)), manip, SLOT(OnPoseChanged(double, double,
      double, double, double, double)));
  QObject::connect(_item, SIGNAL(PoseOriginTransformed(double, double, double,
      double, double, double)), manip, SLOT(OnPoseOriginTransformed(double,
      double, double, double, double, double)));
  QObject::connect(_item, SIGNAL(PositionChanged(double, double, double)),
      manip, SLOT(OnPositionChanged(double, double, double)));
  QObject::connect(_item, SIGNAL(RotationChanged(double, double, double)),
      manip, SLOT(OnRotationChanged(double, double, double)));
  QObject::connect(_item, SIGNAL(LevelChanged(int)),
      manip, SLOT(OnLevelChanged(int)));
  QObject::connect(_item, SIGNAL(ColorChanged(QColor)),
      manip, SLOT(OnColorChanged(QColor)));
  QObject::connect(_item, SIGNAL(TextureChanged(QString)),
      manip, SLOT(OnTextureChanged(QString)));
  QObject::connect(_item, SIGNAL(TransparencyChanged(float)),
      manip, SLOT(OnTransparencyChanged(float)));

  QObject::connect(_item, SIGNAL(WidthChanged(double)),
      manip, SLOT(OnWidthChanged(double)));
  QObject::connect(_item, SIGNAL(HeightChanged(double)),
      manip, SLOT(OnHeightChanged(double)));
  QObject::connect(_item, SIGNAL(DepthChanged(double)),
      manip, SLOT(OnDepthChanged(double)));
  QObject::connect(_item, SIGNAL(PosXChanged(double)),
      manip, SLOT(OnPosXChanged(double)));
  QObject::connect(_item, SIGNAL(PosYChanged(double)),
      manip, SLOT(OnPosYChanged(double)));
  QObject::connect(_item, SIGNAL(PosZChanged(double)),
      manip, SLOT(OnPosZChanged(double)));
  QObject::connect(_item, SIGNAL(YawChanged(double)),
      manip, SLOT(OnYawChanged(double)));
  QObject::connect(_item, SIGNAL(ItemDeleted()), manip, SLOT(OnDeleted()));

  // manip changes -> item changes
  QObject::connect(manip, SIGNAL(ColorChanged(QColor)),
      _item, SLOT(OnColorChanged(QColor)));
  QObject::connect(manip, SIGNAL(TextureChanged(QString)),
      _item, SLOT(OnTextureChanged(QString)));
}

/////////////////////////////////////////////////
void BuildingMaker::AttachManip(const std::string &_child,
    const std::string &_parent)
{
  std::map<std::string, BuildingModelManip *>::const_iterator it =
      this->allItems.find(_child);
  if (it == this->allItems.end())
  {
    gzerr << "Child manip " << _child << " not found." << std::endl;
    return;
  }

  it = this->allItems.find(_parent);
  if (it == this->allItems.end())
  {
    gzerr << "Parent manip " << _parent << " not found." << std::endl;
    return;
  }

  BuildingModelManip *child = this->allItems[_child];
  BuildingModelManip *parent = this->allItems[_parent];
  parent->AttachManip(child);
}

/////////////////////////////////////////////////
void BuildingMaker::DetachManip(const std::string &_child,
    const std::string &_parent)
{
  std::map<std::string, BuildingModelManip *>::const_iterator it =
      this->allItems.find(_child);
  if (it == this->allItems.end())
  {
    gzerr << "Child manip " << _child << " not found." << std::endl;
    return;
  }

  it = this->allItems.find(_parent);
  if (it == this->allItems.end())
  {
    gzerr << "Parent manip " << _parent << " not found." << std::endl;
    return;
  }

  BuildingModelManip *child = this->allItems[_child];
  BuildingModelManip *parent = this->allItems[_parent];
  parent->DetachManip(child);
}

/////////////////////////////////////////////////
void BuildingMaker::DetachAllChildren(const std::string &_manip)
{
  std::map<std::string, BuildingModelManip *>::const_iterator it =
      this->allItems.find(_manip);
  if (it == this->allItems.end())
  {
    gzerr << "Manip " << _manip << " not found." << std::endl;
    return;
  }

  BuildingModelManip *manip = this->allItems[_manip];
  for (int i = manip->GetAttachedManipCount()-1; i >= 0; i--)
  {
    (manip->GetAttachedManip(i))->DetachFromParent();
  }
}

/////////////////////////////////////////////////
std::string BuildingMaker::CreateModel()
{
  this->Reset();
  return this->modelName;
}

/////////////////////////////////////////////////
std::string BuildingMaker::AddPart(const std::string &_type,
    const QVector3D &_size, const QVector3D &_pos, double _angle)
{
  if (_type == "wall")
    return this->AddWall(_size, _pos, _angle);
  else if (_type == "window")
    return this->AddWindow(_size, _pos, _angle);
  else if (_type == "door")
    return this->AddDoor(_size, _pos, _angle);
  else if (_type == "stairs")
    return this->AddStairs(_size, _pos, _angle, 10);
  return "";
}

/////////////////////////////////////////////////
std::string BuildingMaker::AddWall(const QVector3D &_size,
    const QVector3D &_pos, double _angle)
{
  if (!this->modelVisual)
  {
    this->Reset();
  }

  std::ostringstream linkNameStream;
  linkNameStream << "Wall_" << this->wallCounter++;
  std::string linkName = linkNameStream.str();

  rendering::VisualPtr linkVisual(new rendering::Visual(this->modelName + "::" +
        linkName, this->modelVisual));
  linkVisual->Load();

  std::ostringstream visualName;
  visualName << this->modelName << "::" << linkName << "::Visual";
  rendering::VisualPtr visVisual(new rendering::Visual(visualName.str(),
        linkVisual));
  sdf::ElementPtr visualElem = this->modelTemplateSDF->root
      ->GetElement("model")->GetElement("link")->GetElement("visual");
  visualElem->GetElement("material")->ClearElements();
  visualElem->GetElement("material")->AddElement("ambient")
      ->Set(gazebo::common::Color(1, 1, 1));
  visualElem->AddElement("cast_shadows")->Set(false);
  visVisual->Load(visualElem);
  math::Vector3 scaledSize = BuildingMaker::ConvertSize(_size);
  BuildingModelManip *wallManip = new BuildingModelManip();
  wallManip->SetMaker(this);
  wallManip->SetName(linkName);
  wallManip->SetVisual(visVisual);
  visVisual->SetScale(scaledSize);
  visVisual->SetTransparency(0.0);
  visVisual->SetPosition(math::Vector3(0, 0, scaledSize.z/2.0));
  wallManip->SetLevel(this->currentLevel);
  wallManip->SetPose(_pos.x(), _pos.y(), _pos.z(), 0, 0, _angle);
  this->allItems[linkName] = wallManip;

<<<<<<< HEAD
  linkVisual->SetVisibilityFlags(GZ_VISIBILITY_GUI |
      GZ_VISIBILITY_SELECTABLE);
  this->savedChanges = false;
=======
  linkVisual->SetVisibilityFlags(GZ_VISIBILITY_GUI);
  this->currentSaveState = UNSAVED_CHANGES;
>>>>>>> cdc24670
  return linkName;
}

/////////////////////////////////////////////////
std::string BuildingMaker::AddWindow(const QVector3D &_size,
    const QVector3D &_pos, double _angle)
{
  if (!this->modelVisual)
  {
    this->Reset();
  }

  std::ostringstream linkNameStream;
  linkNameStream << "Window_" << this->windowCounter++;
  std::string linkName = linkNameStream.str();

  rendering::VisualPtr linkVisual(new rendering::Visual(this->modelName + "::" +
        linkName, this->modelVisual));
  linkVisual->Load();

  std::ostringstream visualName;
  visualName << this->modelName << "::" << linkName << "::Visual";
  rendering::VisualPtr visVisual(new rendering::Visual(visualName.str(),
        linkVisual));

  sdf::ElementPtr visualElem =  this->modelTemplateSDF->root
      ->GetElement("model")->GetElement("link")->GetElement("visual");
  visualElem->GetElement("material")->GetElement("script")->GetElement("name")
      ->Set("Gazebo/WindowFrame");
  visualElem->AddElement("cast_shadows")->Set(false);
  visVisual->Load(visualElem);

  BuildingModelManip *windowManip = new BuildingModelManip();
  windowManip->SetMaker(this);
  windowManip->SetName(linkName);
  windowManip->SetVisual(visVisual);
  math::Vector3 scaledSize = BuildingMaker::ConvertSize(_size);
  visVisual->SetScale(scaledSize);
  visVisual->SetTransparency(0.0);
  visVisual->SetPosition(math::Vector3(0, 0, scaledSize.z/2.0));
  windowManip->SetPose(_pos.x(), _pos.y(), _pos.z(), 0, 0, _angle);
  windowManip->SetLevel(this->currentLevel);
  this->allItems[linkName] = windowManip;

  linkVisual->SetVisibilityFlags(GZ_VISIBILITY_GUI);
  this->currentSaveState = UNSAVED_CHANGES;
  return linkName;
}

/////////////////////////////////////////////////
std::string BuildingMaker::AddDoor(const QVector3D &_size,
    const QVector3D &_pos, double _angle)
{
  if (!this->modelVisual)
  {
    this->Reset();
  }

  /// TODO a copy of AddWindow function. FIXME later
  std::ostringstream linkNameStream;
  linkNameStream << "Door_" << this->doorCounter++;
  std::string linkName = linkNameStream.str();

  rendering::VisualPtr linkVisual(new rendering::Visual(this->modelName + "::" +
        linkName, this->modelVisual));
  linkVisual->Load();

  std::ostringstream visualName;
  visualName << this->modelName << "::" << linkName << "::Visual";
  rendering::VisualPtr visVisual(new rendering::Visual(visualName.str(),
        linkVisual));

  sdf::ElementPtr visualElem =  this->modelTemplateSDF->root
      ->GetElement("model")->GetElement("link")->GetElement("visual");
  visualElem->GetElement("material")->GetElement("script")->GetElement("name")
      ->Set("Gazebo/WindowFrame");
  visualElem->AddElement("cast_shadows")->Set(false);
  visVisual->Load(visualElem);

  BuildingModelManip *doorManip = new BuildingModelManip();
  doorManip->SetMaker(this);
  doorManip->SetName(linkName);
  doorManip->SetVisual(visVisual);
  math::Vector3 scaledSize = BuildingMaker::ConvertSize(_size);
  visVisual->SetScale(scaledSize);
  visVisual->SetTransparency(0.0);
  visVisual->SetPosition(math::Vector3(0, 0, scaledSize.z/2.0));
  doorManip->SetPose(_pos.x(), _pos.y(), _pos.z(), 0, 0, _angle);
  doorManip->SetLevel(this->currentLevel);
  this->allItems[linkName] = doorManip;

  linkVisual->SetVisibilityFlags(GZ_VISIBILITY_GUI);
  this->currentSaveState = UNSAVED_CHANGES;
  return linkName;
}

/////////////////////////////////////////////////
std::string BuildingMaker::AddStairs(const QVector3D &_size,
    const QVector3D &_pos, double _angle, int _steps)
{
  if (!this->modelVisual)
  {
    this->Reset();
  }

  std::ostringstream linkNameStream;
  linkNameStream << "Stairs_" << this->stairsCounter++;
  std::string linkName = linkNameStream.str();

  rendering::VisualPtr linkVisual(new rendering::Visual(this->modelName + "::" +
        linkName, this->modelVisual));
  linkVisual->Load();

  std::ostringstream visualName;
  visualName << this->modelName << "::" << linkName << "::Visual";
  rendering::VisualPtr visVisual(new rendering::Visual(visualName.str(),
        linkVisual));

  sdf::ElementPtr visualElem =  this->modelTemplateSDF->root
      ->GetElement("model")->GetElement("link")->GetElement("visual");
  visVisual->Load(visualElem);
  visVisual->DetachObjects();

  BuildingModelManip *stairsManip = new BuildingModelManip();
  stairsManip->SetMaker(this);
  stairsManip->SetName(linkName);
  stairsManip->SetVisual(visVisual);
  stairsManip->SetLevel(this->currentLevel);
  math::Vector3 scaledSize = BuildingMaker::ConvertSize(_size);
  visVisual->SetScale(scaledSize);
  double dSteps = static_cast<double>(_steps);
  visVisual->SetPosition(math::Vector3(0, 0, scaledSize.z/2.0));
  stairsManip->SetPose(_pos.x(), _pos.y(), _pos.z(), 0, 0, _angle);
  this->allItems[linkName] = stairsManip;

  std::stringstream visualStepName;
  visualStepName << visualName.str() << "step" << 0;
  rendering::VisualPtr baseStepVisual(new rendering::Visual(
      visualStepName.str(), visVisual));
  visualElem->GetElement("material")->ClearElements();
  visualElem->GetElement("material")->AddElement("ambient")
      ->Set(gazebo::common::Color(1, 1, 1));
  visualElem->AddElement("cast_shadows")->Set(false);
  baseStepVisual->Load(visualElem);
  baseStepVisual->SetTransparency(0.0);

  double rise = 1.0 / dSteps;
  double run = 1.0 / dSteps;
  baseStepVisual->SetScale(math::Vector3(1, run, rise));

  math::Vector3 baseOffset(0, 0.5 - run/2.0,
      -0.5 + rise/2.0);
  baseStepVisual->SetPosition(baseOffset);

  for (int i = 1; i < _steps; ++i)
  {
    visualStepName.str("");
    visualStepName << visualName.str() << "step" << i;
    rendering::VisualPtr stepVisual = baseStepVisual->Clone(
        visualStepName.str(), visVisual);
    stepVisual->SetPosition(math::Vector3(0, baseOffset.y-(run*i),
        baseOffset.z + rise*i));
    stepVisual->SetRotation(baseStepVisual->GetRotation());
  }

<<<<<<< HEAD
  linkVisual->SetVisibilityFlags(GZ_VISIBILITY_GUI |
      GZ_VISIBILITY_SELECTABLE);
  this->savedChanges = false;
=======
  linkVisual->SetVisibilityFlags(GZ_VISIBILITY_GUI);
  this->currentSaveState = UNSAVED_CHANGES;

>>>>>>> cdc24670
  return linkName;
}

/////////////////////////////////////////////////
std::string BuildingMaker::AddFloor(const QVector3D &_size,
    const QVector3D &_pos, double _angle)
{
  if (!this->modelVisual)
  {
    this->Reset();
  }

  /// TODO a copy of AddWindow function. FIXME later
  std::ostringstream linkNameStream;
  linkNameStream << "Floor_" << this->floorCounter++;
  std::string linkName = linkNameStream.str();

  rendering::VisualPtr linkVisual(new rendering::Visual(this->modelName + "::" +
        linkName, this->modelVisual));
  linkVisual->Load();

  std::ostringstream visualName;
  visualName << this->modelName << "::" << linkName << "::Visual";
  rendering::VisualPtr visVisual(new rendering::Visual(visualName.str(),
        linkVisual));

  sdf::ElementPtr visualElem =  this->modelTemplateSDF->root
      ->GetElement("model")->GetElement("link")->GetElement("visual");
  visualElem->GetElement("material")->ClearElements();
  visualElem->GetElement("material")->AddElement("ambient")
      ->Set(gazebo::common::Color(1, 1, 1));
  visualElem->AddElement("cast_shadows")->Set(false);
  visVisual->Load(visualElem);

  BuildingModelManip *floorManip = new BuildingModelManip();
  floorManip->SetMaker(this);
  floorManip->SetName(linkName);
  floorManip->SetVisual(visVisual);
  floorManip->SetLevel(this->currentLevel);
  math::Vector3 scaledSize = BuildingMaker::ConvertSize(_size);
  visVisual->SetScale(scaledSize);
  visVisual->SetTransparency(0.4);
  visVisual->SetPosition(math::Vector3(0, 0, scaledSize.z/2.0));
  floorManip->SetPose(_pos.x(), _pos.y(), _pos.z(), 0, 0, _angle);
  this->allItems[linkName] = floorManip;

<<<<<<< HEAD
  linkVisual->SetVisibilityFlags(GZ_VISIBILITY_GUI |
      GZ_VISIBILITY_SELECTABLE);
  this->savedChanges = false;
=======
  linkVisual->SetVisibilityFlags(GZ_VISIBILITY_GUI);
  this->currentSaveState = UNSAVED_CHANGES;
>>>>>>> cdc24670
  return linkName;
}

/////////////////////////////////////////////////
void BuildingMaker::RemovePart(const std::string &_partName)
{
  BuildingModelManip *manip = this->allItems[_partName];
  if (!manip)
  {
    gzerr << _partName << " does not exist\n";
    return;
  }
  rendering::VisualPtr vis = manip->GetVisual();
  rendering::VisualPtr visParent = vis->GetParent();
  rendering::ScenePtr scene = vis->GetScene();
  scene->RemoveVisual(vis);
  if (visParent)
    scene->RemoveVisual(visParent);
  this->allItems.erase(_partName);
  delete manip;
  this->currentSaveState = UNSAVED_CHANGES;
}

/////////////////////////////////////////////////
void BuildingMaker::RemoveWall(const std::string &_wallName)
{
  this->RemovePart(_wallName);
}


/////////////////////////////////////////////////
void BuildingMaker::Start(const rendering::UserCameraPtr _camera)
{
  this->camera = _camera;
}

/////////////////////////////////////////////////
void BuildingMaker::Stop()
{
//  rendering::ScenePtr scene = gui::get_active_camera()->GetScene();
//  scene->RemoveVisual(this->modelVisual);
//  this->modelVisual.reset();
//  this->visuals.clear();
//  this->modelSDF.reset();
//  this->modelVisual->SetVisible(false);
}

/////////////////////////////////////////////////
void BuildingMaker::Reset()
{
  if (!gui::get_active_camera() ||
      !gui::get_active_camera()->GetScene())
    return;

  rendering::ScenePtr scene = gui::get_active_camera()->GetScene();

  if (!scene)
  {
    gzerr << "Couldn't get scene node from BuildingMaker" << std::endl;
    return;
  }

  if (this->modelVisual)
    scene->RemoveVisual(this->modelVisual);

  this->currentSaveState = NEVER_SAVED;
  //this->modelName = this->buildingDefaultName;
  this->SetModelName(this->buildingDefaultName);
  this->defaultPath = (QDir::homePath() + "/building_editor_models")
                        .toStdString();
  this->saveLocation = defaultPath + "/" +
                        GetFolderNameFromModelName(this->modelName);

  this->modelVisual.reset(new rendering::Visual(this->modelName,
      scene->GetWorldVisual()));

  this->modelVisual->Load();
  this->modelPose = math::Pose::Zero;
  this->modelVisual->SetPose(this->modelPose);
  this->modelVisual->SetVisibilityFlags(GZ_VISIBILITY_GUI |
      GZ_VISIBILITY_SELECTABLE);
  scene->AddVisual(this->modelVisual);

  std::map<std::string, BuildingModelManip *>::iterator it;
  for (it = this->allItems.begin(); it != this->allItems.end(); ++it)
    delete (*it).second;
  this->allItems.clear();
}

/////////////////////////////////////////////////
bool BuildingMaker::IsActive() const
{
  return true;
}

/////////////////////////////////////////////////
void BuildingMaker::SetModelName(const std::string &_modelName)
{
  this->modelName = _modelName;
  this->saveDialog->SetModelName(_modelName);
}

/////////////////////////////////////////////////
void BuildingMaker::SaveToSDF(const std::string &_savePath)
{
  this->saveLocation = _savePath;
  std::ofstream savefile;
  boost::filesystem::path path;
  path = path / this->saveLocation / "model.sdf";
  gzdbg << "Saving file to " << path.string() << std::endl;

  savefile.open(path.string().c_str());
  if (!savefile.is_open())
  {
    gzerr << "Couldn't open file for writing: " << path.string() << std::endl;
    return;
  }
  savefile << this->modelSDF->ToString();
  savefile.close();
}

/////////////////////////////////////////////////
void BuildingMaker::FinishModel()
{
  this->CreateTheEntity();
  this->Stop();
}

/////////////////////////////////////////////////
void BuildingMaker::GenerateSDF()
{
  // This function generates an SDF file for the final building model (which
  // will eventually be uploaded to the server). It loops through all the model
  // manip objects (allItems), grabs pose and size data of each model manip, and
  // creates a link element consisting of a visual and a collision element with
  // the same geometry. If the model manip has attached objects, e.g. a wall
  // with windows/doors and a floor with stairs, it creates holes in the
  // surface of the parent by using a rectangular surface subdivision algorithm.
  // TODO Refactor code

  sdf::ElementPtr modelElem;
  sdf::ElementPtr linkElem;
  sdf::ElementPtr visualElem;
  sdf::ElementPtr collisionElem;

  this->modelSDF.reset(new sdf::SDF);
  this->modelSDF->SetFromString(this->GetTemplateSDFString());

  modelElem = this->modelSDF->root->GetElement("model");

  linkElem = modelElem->GetElement("link");
  sdf::ElementPtr templateLinkElem = linkElem->Clone();
  sdf::ElementPtr templateVisualElem = templateLinkElem->GetElement(
      "visual")->Clone();
  sdf::ElementPtr templateCollisionElem = templateLinkElem->GetElement(
      "collision")->Clone();
  modelElem->ClearElements();
  std::stringstream visualNameStream;
  std::stringstream collisionNameStream;

  modelElem->GetAttribute("name")->Set(
    GetFolderNameFromModelName(this->modelName));

  std::map<std::string, BuildingModelManip *>::iterator itemsIt;

  // loop through all model manips
  for (itemsIt = this->allItems.begin(); itemsIt != this->allItems.end();
      ++itemsIt)
  {
    visualNameStream.str("");
    collisionNameStream.str("");

    std::string name = itemsIt->first;
    BuildingModelManip *buildingModelManip = itemsIt->second;
    rendering::VisualPtr visual = buildingModelManip->GetVisual();
    sdf::ElementPtr newLinkElem = templateLinkElem->Clone();
    visualElem = newLinkElem->GetElement("visual");
    collisionElem = newLinkElem->GetElement("collision");
    newLinkElem->GetAttribute("name")->Set(buildingModelManip->GetName());
    newLinkElem->GetElement("pose")->Set(visual->GetParent()->GetWorldPose());

    // Only stairs have children
    if (visual->GetChildCount() == 0)
    {
      // Window / Door not attached to walls
      if (name.find("Window") != std::string::npos
          || name.find("Door") != std::string::npos)
      {
        if (buildingModelManip->IsAttached())
          continue;
        visualElem->GetAttribute("name")->Set(buildingModelManip->GetName()
            + "_Visual");
        collisionElem->GetAttribute("name")->Set(buildingModelManip->GetName()
            + "_Collision");
        visualElem->GetElement("pose")->Set(visual->GetPose());
        collisionElem->GetElement("pose")->Set(visual->GetPose());
        visualElem->GetElement("geometry")->GetElement("box")->
            GetElement("size")->Set(visual->GetScale());
        collisionElem->GetElement("geometry")->GetElement("box")->
            GetElement("size")->Set(visual->GetScale());
      }
      // Wall
      else if (name.find("Wall") != std::string::npos)
      {
        // check if walls have attached children, i.e. windows or doors
        if (buildingModelManip->GetAttachedManipCount() != 0 )
        {
          std::vector<QRectF> holes;
          rendering::VisualPtr wallVis = visual;
          math::Pose wallPose = wallVis->GetParent()->GetWorldPose();
          math::Vector3 wallSize = wallVis->GetScale();
          for (unsigned int i = 0; i <
              buildingModelManip->GetAttachedManipCount(); ++i)
          {
            BuildingModelManip *attachedObj =
                buildingModelManip->GetAttachedManip(i);
            std::string objName = attachedObj->GetName();
            if (objName.find("Window") != std::string::npos
                || objName.find("Door") != std::string::npos)
            {
              rendering::VisualPtr attachedVis = attachedObj->GetVisual();
              math::Pose offset = attachedVis->GetParent()->GetWorldPose()
                  - wallPose;
              math::Vector3 size = attachedVis->GetScale();

              offset.pos.z += attachedVis->GetPosition().z
                  - wallVis->GetPosition().z;

              math::Vector3 newOffset = offset.pos - (-wallSize/2.0)
                  - size/2.0;
              QRectF hole(newOffset.x, newOffset.z, size.x, size.z);
              holes.push_back(hole);
            }
          }
          std::vector<QRectF> subdivisions;
          QRectF surface(0, 0, wallVis->GetScale().x, wallVis->GetScale().z);

          // subdivide the wall into mutiple compositing rectangles in order
          // to create holes for the attached children
          this->SubdivideRectSurface(surface, holes, subdivisions);

          newLinkElem->ClearElements();
          newLinkElem->GetAttribute("name")->Set(buildingModelManip->GetName());
          newLinkElem->GetElement("pose")->Set(
              visual->GetParent()->GetWorldPose());
          // create a link element of box geom for each subdivision
          for (unsigned int i = 0; i< subdivisions.size(); ++i)
          {
            visualNameStream.str("");
            collisionNameStream.str("");
            visualElem = templateVisualElem->Clone();
            collisionElem = templateCollisionElem->Clone();
            visualNameStream << buildingModelManip->GetName() << "_Visual_"
                << i;
            visualElem->GetAttribute("name")->Set(visualNameStream.str());
            collisionNameStream << buildingModelManip->GetName()
                << "_Collision_" << i;
            collisionElem->GetAttribute("name")->Set(collisionNameStream.str());

            math::Vector3 newSubPos =
                math::Vector3(-wallSize.x/2.0, 0, -wallSize.z/2.0)
                + math::Vector3(subdivisions[i].x(), 0, subdivisions[i].y())
                + math::Vector3(subdivisions[i].width()/2, 0,
                    subdivisions[i].height()/2);
            newSubPos.z += wallSize.z/2;
            math::Pose newPose(newSubPos, math::Quaternion(0, 0, 0));
            visualElem->GetElement("pose")->Set(newPose);
            collisionElem->GetElement("pose")->Set(newPose);
            math::Vector3 blockSize(subdivisions[i].width(),
                wallVis->GetScale().y, subdivisions[i].height());
            visualElem->GetElement("geometry")->GetElement("box")->
                GetElement("size")->Set(blockSize);
            collisionElem->GetElement("geometry")->GetElement("box")->
                GetElement("size")->Set(blockSize);
            visualElem->GetElement("material")->GetElement("ambient")->
                Set(buildingModelManip->GetColor());
            visualElem->GetElement("material")->GetElement("script")
                ->GetElement("name")->Set(buildingModelManip->GetTexture());
            newLinkElem->InsertElement(visualElem);
            newLinkElem->InsertElement(collisionElem);
          }
        }
        // Wall without windows or doors
        else
        {
          visualElem->GetAttribute("name")->Set(buildingModelManip->GetName()
              + "_Visual");
          collisionElem->GetAttribute("name")->Set(buildingModelManip->GetName()
              + "_Collision");
          visualElem->GetElement("pose")->Set(visual->GetPose());
          collisionElem->GetElement("pose")->Set(visual->GetPose());
          visualElem->GetElement("geometry")->GetElement("box")->
              GetElement("size")->Set(visual->GetScale());
          collisionElem->GetElement("geometry")->GetElement("box")->
              GetElement("size")->Set(visual->GetScale());
          visualElem->GetElement("material")->GetElement("ambient")->
              Set(buildingModelManip->GetColor());
          visualElem->GetElement("material")->GetElement("script")
              ->GetElement("name")->Set(buildingModelManip->GetTexture());
        }
      }
      // Floor
      else if (name.find("Floor") != std::string::npos)
      {
        // check if floors have attached children, i.e. stairs
        if (buildingModelManip->GetAttachedManipCount() != 0 )
        {
          std::vector<QRectF> holes;
          rendering::VisualPtr floorVis = visual;
          math::Pose floorPose = floorVis->GetWorldPose();
          math::Vector3 floorSize = floorVis->GetScale();
          for (unsigned int i = 0; i <
              buildingModelManip->GetAttachedManipCount(); ++i)
          {
            BuildingModelManip *attachedObj =
                buildingModelManip->GetAttachedManip(i);
            std::string objName = attachedObj->GetName();
            if (objName.find("Stairs") != std::string::npos)
            {
              rendering::VisualPtr attachedVis = attachedObj->GetVisual();
              math::Pose offset = attachedVis->GetParent()->GetWorldPose()
                  - floorPose;
              math::Vector3 size = attachedVis->GetScale();

              QRectF rect(0, 0, size.x, size.y);
              QPolygonF polygon(rect);
              QTransform transform;
              transform.rotate(GZ_RTOD(offset.rot.GetAsEuler().z));
              QRectF bound = transform.map(polygon).boundingRect();
              math::Vector3 newOffset = offset.pos - (-floorSize/2.0)
                  - math::Vector3(bound.width(), bound.height(), size.z)/2.0;
              QRectF hole(newOffset.x, newOffset.y, bound.width(),
                  bound.height());
              holes.push_back(hole);
            }
          }
          std::vector<QRectF> subdivisions;
          QRectF surface(0, 0, floorVis->GetScale().x, floorVis->GetScale().y);

          // subdivide the floor into mutiple compositing rectangles to make an
          // opening for the stairs
          this->SubdivideRectSurface(surface, holes, subdivisions);

          newLinkElem->ClearElements();
          newLinkElem->GetAttribute("name")->Set(buildingModelManip->GetName());
          newLinkElem->GetElement("pose")->Set(
              visual->GetParent()->GetWorldPose());
          // create a link element of box geom for each subdivision
          for (unsigned int i = 0; i< subdivisions.size(); ++i)
          {
            visualNameStream.str("");
            collisionNameStream.str("");
            visualElem = templateVisualElem->Clone();
            collisionElem = templateCollisionElem->Clone();
            visualNameStream << buildingModelManip->GetName() << "_Visual_"
                << i;
            visualElem->GetAttribute("name")->Set(visualNameStream.str());
            collisionNameStream << buildingModelManip->GetName()
                << "_Collision_" << i;
            collisionElem->GetAttribute("name")->Set(collisionNameStream.str());

            math::Vector3 newSubPos =
                math::Vector3(-floorSize.x/2.0, -floorSize.y/2.0, 0)
                + math::Vector3(subdivisions[i].x(), subdivisions[i].y(), 0)
                + math::Vector3(subdivisions[i].width()/2,
                subdivisions[i].height()/2, 0);
            newSubPos.z += floorVis->GetPosition().z;
            math::Pose newPose(newSubPos, visual->GetParent()->GetRotation());
            visualElem->GetElement("pose")->Set(newPose);
            collisionElem->GetElement("pose")->Set(newPose);
            math::Vector3 blockSize(subdivisions[i].width(),
                subdivisions[i].height(), floorVis->GetScale().z);
            visualElem->GetElement("geometry")->GetElement("box")->
                GetElement("size")->Set(blockSize);
            collisionElem->GetElement("geometry")->GetElement("box")->
                GetElement("size")->Set(blockSize);
            visualElem->GetElement("material")->GetElement("ambient")->
                Set(buildingModelManip->GetColor());
            visualElem->GetElement("material")->GetElement("script")
                ->GetElement("name")->Set(buildingModelManip->GetTexture());
            newLinkElem->InsertElement(visualElem);
            newLinkElem->InsertElement(collisionElem);
          }
        }
        // Floor without stairs
        else
        {
          visualElem->GetAttribute("name")->Set(buildingModelManip->GetName()
              + "_Visual");
          collisionElem->GetAttribute("name")->Set(buildingModelManip->GetName()
              + "_Collision");
          visualElem->GetElement("pose")->Set(visual->GetPose());
          collisionElem->GetElement("pose")->Set(visual->GetPose());
          visualElem->GetElement("geometry")->GetElement("box")->
              GetElement("size")->Set(visual->GetScale());
          collisionElem->GetElement("geometry")->GetElement("box")->
              GetElement("size")->Set(visual->GetScale());
          visualElem->GetElement("material")->GetElement("ambient")->
              Set(buildingModelManip->GetColor());
          visualElem->GetElement("material")->GetElement("script")
              ->GetElement("name")->Set(buildingModelManip->GetTexture());
        }
      }
    }
    // Stairs
    else
    {
      // TODO: This handles the special case for stairs, where
      // there are nested visuals which SDF doesn't support.
      // Should somehow generalize/combine the code above and below
      newLinkElem->ClearElements();
      for (unsigned int i = 0; i< visual->GetChildCount(); ++i)
      {
        visualNameStream.str("");
        collisionNameStream.str("");
        visualElem = templateVisualElem->Clone();
        collisionElem = templateCollisionElem->Clone();
        visualNameStream << buildingModelManip->GetName() << "_Visual_" << i;
        visualElem->GetAttribute("name")->Set(visualNameStream.str());
        collisionNameStream << buildingModelManip->GetName()
            << "_Collision_" << i;
        collisionElem->GetAttribute("name")->Set(collisionNameStream.str());
        rendering::VisualPtr childVisual = visual->GetChild(i);
        math::Pose newPose(childVisual->GetWorldPose().pos,
            visual->GetParent()->GetRotation());
        visualElem->GetElement("pose")->Set(newPose);
        collisionElem->GetElement("pose")->Set(newPose);
        visualElem->GetElement("geometry")->GetElement("box")->
            GetElement("size")->Set(visual->GetScale()*childVisual->GetScale());
        collisionElem->GetElement("geometry")->GetElement("box")->
            GetElement("size")->Set(visual->GetScale()*childVisual->GetScale());
        visualElem->GetElement("material")->GetElement("ambient")->
              Set(buildingModelManip->GetColor());
        visualElem->GetElement("material")->GetElement("script")
            ->GetElement("name")->Set(buildingModelManip->GetTexture());
        newLinkElem->InsertElement(visualElem);
        newLinkElem->InsertElement(collisionElem);
      }
    }
    modelElem->InsertElement(newLinkElem);
  }
  (modelElem->AddElement("static"))->Set("true");
  // qDebug() << this->modelSDF->ToString().c_str();
}

/////////////////////////////////////////////////
void BuildingMaker::GenerateSDFWithCSG()
{
#ifdef HAVE_GTS
  // This function generates an SDF file for the final building model in a
  // similar manner to the GenerateSDF function. However instead of using a
  // surface subdivision algorithm for making openings for attached objects,
  // it uses boolean operations to find the difference between one mesh and
  // the other.
  // TODO The function is not yet integrated as custom shapes are not yet
  // supported in Gazebo.
  sdf::ElementPtr modelElem;
  sdf::ElementPtr linkElem;
  sdf::ElementPtr visualElem;
  sdf::ElementPtr collisionElem;

  this->modelSDF.reset(new sdf::SDF);
  this->modelSDF->SetFromString(this->GetTemplateSDFString());

  modelElem = this->modelSDF->root->GetElement("model");
  linkElem = modelElem->GetElement("link");

  sdf::ElementPtr templateLinkElem = linkElem->Clone();
  sdf::ElementPtr templateVisualElem = templateLinkElem->GetElement(
      "visual")->Clone();
  sdf::ElementPtr templateCollisionElem = templateLinkElem->GetElement(
      "collision")->Clone();
  modelElem->ClearElements();
  std::stringstream visualNameStream;
  std::stringstream collisionNameStream;

  modelElem->GetAttribute("name")->Set(this->modelName);

  std::map<std::string, BuildingModelManip *>::iterator itemsIt;
  for (itemsIt = this->allItems.begin(); itemsIt != this->allItems.end();
      ++itemsIt)
  {
    visualNameStream.str("");
    collisionNameStream.str("");

    std::string name = itemsIt->first;
    BuildingModelManip *buildingModelManip = itemsIt->second;
    rendering::VisualPtr visual = buildingModelManip->GetVisual();
    sdf::ElementPtr newLinkElem = templateLinkElem->Clone();
    visualElem = newLinkElem->GetElement("visual");
    collisionElem = newLinkElem->GetElement("collision");
    newLinkElem->GetAttribute("name")->Set(buildingModelManip->GetName());
    newLinkElem->GetElement("pose")->Set(visual->GetParent()->GetWorldPose());

    // create a hole to represent a window/door in the wall
    if (name.find("Window") != std::string::npos
        || name.find("Door") != std::string::npos)
    {
      if (buildingModelManip->IsAttached())
        continue;
    }
    else if (name.find("Wall") != std::string::npos
        && buildingModelManip->GetAttachedManipCount() != 0)
    {
      rendering::VisualPtr wallVis = visual;
      math::Pose wallPose = wallVis->GetWorldPose();
      const common::Mesh *wallMesh = common::MeshManager::Instance()
          ->GetMesh(wallVis->GetMeshName());
      // clone wall mesh to to be used in boolean operation
      common::Mesh *m1 = new common::Mesh();
      for (unsigned int k = 0; k < wallMesh->GetSubMeshCount(); ++k)
      {
        common::SubMesh *m1SubMesh = new common::SubMesh();
        m1->AddSubMesh(m1SubMesh);
        const common::SubMesh *subMesh = wallMesh->GetSubMesh(k);
        if (subMesh->GetVertexCount() <= 2)
          continue;
        for (unsigned int j = 0; j < subMesh->GetVertexCount(); ++j)
        {
          m1SubMesh->AddVertex(subMesh->GetVertex(j));
        }
        for (unsigned int j = 0; j < subMesh->GetIndexCount(); ++j)
        {
          m1SubMesh->AddIndex(subMesh->GetIndex(j));
        }
      }
      m1->SetScale(math::Vector3(wallVis->GetScale()));

      std::string booleanMeshName = buildingModelManip->GetName() + "_Boolean";
      common::Mesh *booleanMesh = NULL;
      for (unsigned int i = 0; i < buildingModelManip->GetAttachedManipCount();
          ++i)
      {
        if (booleanMesh)
        {
          delete m1;
          m1 = booleanMesh;
        }

        BuildingModelManip *attachedObj =
            buildingModelManip->GetAttachedManip(i);
        std::string objName = attachedObj->GetName();
        if (objName.find("Window") != std::string::npos
            || objName.find("Door") != std::string::npos)
        {
          rendering::VisualPtr attachedVis = attachedObj->GetVisual();
          math::Pose offset = attachedVis->GetWorldPose() - wallPose;
          const common::Mesh *attachedMesh = common::MeshManager::Instance()->
              GetMesh(attachedVis->GetMeshName());
          // clone attached object mesh
          common::Mesh *m2 = new common::Mesh();
          for (unsigned int k = 0; k < attachedMesh->GetSubMeshCount(); ++k)
          {
            common::SubMesh *m2SubMesh = new common::SubMesh();
            m2->AddSubMesh(m2SubMesh);
            const common::SubMesh *subMesh = attachedMesh->GetSubMesh(k);
            if (subMesh->GetVertexCount() <= 2)
              continue;
            for (unsigned int j = 0; j < subMesh->GetVertexCount(); ++j)
            {
              m2SubMesh->AddVertex(subMesh->GetVertex(j));
            }
            for (unsigned int j = 0; j < subMesh->GetIndexCount(); ++j)
            {
              m2SubMesh->AddIndex(subMesh->GetIndex(j));
            }
          }
          m2->SetScale(math::Vector3(attachedVis->GetScale()));
          // create csg but don't add to mesh manager just yet
          common::MeshCSG csg;
          booleanMesh = csg.CreateBoolean(m1, m2, common::MeshCSG::DIFFERENCE,
              offset);
        }
      }
      // add to mesh manager after all boolean operations are done
      booleanMesh->SetName(booleanMeshName);
      common::MeshManager::Instance()->AddMesh(booleanMesh);

      // finally create the sdf elements
      visualElem->GetAttribute("name")->Set(buildingModelManip->GetName()
          + "_Visual");
      collisionElem->GetAttribute("name")->Set(buildingModelManip->GetName()
          + "_Collision");
      sdf::ElementPtr visGeomElem = visualElem->GetElement("geometry");
      visGeomElem->ClearElements();
      sdf::ElementPtr meshElem = visGeomElem->AddElement("mesh");
      // TODO create the folder
      std::string uri = "model://" + this->modelName + "/meshes/"
          + booleanMeshName;
      meshElem->GetElement("uri")->Set(uri);
      visualElem->GetElement("pose")->Set(visual->GetPose());
      collisionElem->GetElement("geometry")->GetElement("box")->
          GetElement("size")->Set(visual->GetScale());
      collisionElem->GetElement("pose")->Set(visual->GetPose());
    }
    else if (name.find("Stairs") != std::string::npos
        && visual->GetChildCount() > 0)
    {
      newLinkElem->ClearElements();
      for (unsigned int i = 0; i< visual->GetChildCount(); ++i)
      {
        visualNameStream.str("");
        collisionNameStream.str("");
        visualElem = templateVisualElem->Clone();
        collisionElem = templateCollisionElem->Clone();
        visualNameStream << buildingModelManip->GetName() << "_Visual_" << i;
        visualElem->GetAttribute("name")->Set(visualNameStream.str());
        collisionNameStream << buildingModelManip->GetName() << "_Collision_"
            << i;
        collisionElem->GetAttribute("name")->Set(collisionNameStream.str());
        rendering::VisualPtr childVisual = visual->GetChild(i);
        math::Pose newPose(childVisual->GetWorldPose().pos,
            visual->GetRotation());
        visualElem->GetElement("pose")->Set(newPose);
        collisionElem->GetElement("pose")->Set(newPose);
        visualElem->GetElement("geometry")->GetElement("box")->
            GetElement("size")->Set(visual->GetScale()*childVisual->GetScale());
        collisionElem->GetElement("geometry")->GetElement("box")->
            GetElement("size")->Set(visual->GetScale()*childVisual->GetScale());

        newLinkElem->InsertElement(visualElem);
        newLinkElem->InsertElement(collisionElem);
      }
    }
    modelElem->InsertElement(newLinkElem);
  }
  (modelElem->AddElement("static"))->Set("true");
#endif
}

/////////////////////////////////////////////////
void BuildingMaker::CreateTheEntity()
{
  msgs::Factory msg;
  // Create a new name if the model exists
  if (!this->modelSDF->root->HasElement("model"))
  {
    gzerr << "Generated invalid SDF! Cannot create entity." << std::endl;
    return;
  }

  sdf::ElementPtr modelElem = this->modelSDF->root->GetElement("model");
  std::string modelElemName = modelElem->Get<std::string>("name");
  if (has_entity_name(modelElemName))
  {
    int i = 0;
    while (has_entity_name(modelElemName))
    {
      modelElemName = modelElem->Get<std::string>("name") + "_" +
        boost::lexical_cast<std::string>(i++);
    }
    modelElem->GetAttribute("name")->Set(modelElemName);
  }

  msg.set_sdf(this->modelSDF->ToString());
  this->makerPub->Publish(msg);
}

/////////////////////////////////////////////////
math::Vector3 BuildingMaker::ConvertSize(double _width, double _length,
    double _height)
{
  return math::Vector3(conversionScale*_width, conversionScale*_length,
      conversionScale*_height);
}

/////////////////////////////////////////////////
math::Pose BuildingMaker::ConvertPose(double _x, double _y, double _z,
    double _roll, double _pitch, double _yaw)
{
  return math::Pose(conversionScale*_x, conversionScale*_y, conversionScale*_z,
      GZ_DTOR(_roll), GZ_DTOR(_pitch), GZ_DTOR(_yaw));
}

/////////////////////////////////////////////////
math::Vector3 BuildingMaker::ConvertSize(const QVector3D &_size)
{
  QVector3D scaledSize = conversionScale*_size;
  return math::Vector3(scaledSize.x(), scaledSize.y(), scaledSize.z());
}

/////////////////////////////////////////////////
math::Pose BuildingMaker::ConvertPose(const QVector3D &_pos,
    const QVector3D &_rot)
{
  QVector3D scaledPos = conversionScale*_pos;
  return math::Pose(scaledPos.x(), scaledPos.y(), scaledPos.z(),
      GZ_DTOR(_rot.x()), GZ_DTOR(_rot.y()), GZ_DTOR(_rot.z()));
}

/////////////////////////////////////////////////
double BuildingMaker::Convert(double _value)
{
  return conversionScale*_value;
}

/////////////////////////////////////////////////
double BuildingMaker::ConvertAngle(double _angle)
{
  return GZ_DTOR(_angle);
}

std::string BuildingMaker::GetTemplateConfigString()
{
  std::ostringstream newModelStr;
  newModelStr << "<?xml version=\"1.0\"?>"
  << "<model>"
  <<   "<name>building_template_model</name>"
  <<   "<version>1.0</version>"
  <<   "<sdf version=\"1.5\">model.sdf</sdf>"
  <<   "<author>"
  <<     "<name>author_name</name>"
  <<     "<email>author_email</email>"
  <<   "</author>"
  <<   "<description>Made with the Gazebo Building Editor</description>"
  << "</model>";
  return newModelStr.str();
}

/////////////////////////////////////////////////
std::string BuildingMaker::GetTemplateSDFString()
{
  std::ostringstream newModelStr;
  newModelStr << "<sdf version ='" << SDF_VERSION << "'>"
    << "<model name='building_template_model'>"
    << "<pose>0 0 0.0 0 0 0</pose>"
    << "<link name ='link'>"
    <<   "<collision name ='collision'>"
    <<     "<geometry>"
    <<       "<box>"
    <<         "<size>1.0 1.0 1.0</size>"
    <<       "</box>"
    <<     "</geometry>"
    <<   "</collision>"
    <<   "<visual name ='visual'>"
    <<     "<pose>0 0 0.0 0 0 0</pose>"
    <<     "<geometry>"
    <<       "<box>"
    <<         "<size>1.0 1.0 1.0</size>"
    <<       "</box>"
    <<     "</geometry>"
    <<     "<material>"
    <<       "<script>"
    <<         "<uri>file://media/materials/scripts/gazebo.material</uri>"
    <<         "<name>Gazebo/Grey</name>"
    <<       "</script>"
    <<     "</material>"
    <<   "</visual>"
    << "</link>"
    << "<static>true</static>"
    << "</model>"
    << "</sdf>";

  return newModelStr.str();
}

/////////////////////////////////////////////////
bool BuildingMaker::PointCompareY(const QPointF &_a, const QPointF &_b)
{
  return _a.y() < _b.y();
}

/////////////////////////////////////////////////
bool BuildingMaker::RectCompareX(const QRectF &_a, const QRectF &_b)
{
  return _a.x() < _b.x();
}

/////////////////////////////////////////////////
bool BuildingMaker::RectCompareY(const QRectF &_a, const QRectF &_b)
{
  return _a.y() < _b.y();
}

/////////////////////////////////////////////////
void BuildingMaker::SubdivideRectSurface(const QRectF &_surface,
    const std::vector<QRectF> &_holes, std::vector<QRectF> &_subdivisions)
{
  // use multiset for ordered elements
  std::multiset<QRectF, bool (*)(const QRectF &, const QRectF &)>
      filledX(BuildingMaker::RectCompareX);
  std::multiset<QRectF, bool (*)(const QRectF &, const QRectF &)>
      filledY(BuildingMaker::RectCompareY);
  for (unsigned int i = 0; i < _holes.size(); ++i)
  {
    filledX.insert(_holes[i]);
    filledY.insert(_holes[i]);
  }

  std::multiset<QPointF, bool (*)(const QPointF &, const QPointF &)>
      startings(BuildingMaker::PointCompareY);

  QPointF start(_surface.x(), _surface.y());
  startings.insert(start);

  std::multiset<QPointF>::iterator startIt;

  // Surface subdivision algorithm:
  // subdivisions are called blocks here
  // 1. Insert a few starting points found by walking along top and left borders
  // 2. Walk along y from a starting point and stop on first obstacle with
  //    same x, this gives block height
  // 3. Find the next obstacle in x dir, this gives block width
  // 4. Remove starting point from the list
  // 5. Find next starting points by walking along the block's
  //    bottom and right edges
  // 6. Insert new starting points and the new block
  // 7. Repeat 2~6 until there are no more starting points.

  double eps = 0.001;
  QPointF borderStart;
  std::multiset<QRectF>::iterator borderIt = filledX.begin();
  for (borderIt; borderIt != filledX.end(); ++borderIt)
  {
    if (fabs((*borderIt).y() - _surface.y()) < eps
        && ((*borderIt).x() + (*borderIt).width())
        < (_surface.x() + _surface.width()))
    {
      borderStart.setX((*borderIt).x() + (*borderIt).width());
      borderStart.setY(0);
      startings.insert(borderStart);
    }
    if (fabs((*borderIt).x() - _surface.x()) < eps
        && ((*borderIt).y() + (*borderIt).height())
        < (_surface.y() + _surface.height()))
    {
      borderStart.setX(0);
      borderStart.setY((*borderIt).y() + (*borderIt).height());
      startings.insert(borderStart);
    }
  }

  while (!startings.empty())
  {
    startIt = startings.begin();

    // walk along y
    double maxY = _surface.y() + _surface.height();
    std::multiset<QRectF>::iterator it = filledY.begin();
    for (it; it != filledY.end(); ++it)
    {
      if (((*startIt).x() >= (*it).x())
          && ((*startIt).x() < ((*it).x() + (*it).width())))
      {
        if (((*it).y() < maxY) && ((*it).y() > (*startIt).y()))
        {
          maxY = (*it).y();
        }
      }
    }

    // find next obstacle in x dir
    double maxX = _surface.x() + _surface.width();
    it = filledX.begin();
    for (it; it != filledX.end(); ++it)
    {
      if ((maxY > (*it).y()) )
      {
        if (((*it).x() < maxX) && ((*it).x() > (*startIt).x()))
        {
          maxX = (*it).x();
        }
      }
    }
//    std::cout << " next xy " << maxX << " " << maxY << std::endl;

    QRectF block((*startIt).x(), (*startIt).y(),
        maxX - (*startIt).x(), maxY - (*startIt).y());

    // remove current starting point
    startings.erase(startIt);

    // find new starting points
    // walk along bottom and right edges
    // first start with bottom edge
    QPointF tmpStart(block.x(), block.y() + block.height());
    bool walkedEdge = false;
    std::multiset<QRectF>::iterator edgeIt = filledX.begin();

    if (tmpStart.y() >= _surface.y() + _surface.height())
      edgeIt = filledX.end();
    for (edgeIt; edgeIt != filledX.end(); ++edgeIt)
    {
      if (fabs((*edgeIt).y() - (block.y() + block.height())) > eps)
        continue;

      if (fabs((*edgeIt).x() - tmpStart.x()) < eps)
        walkedEdge = false;

      if ((*edgeIt).x() > tmpStart.x())
      {
         startings.insert(tmpStart);
      }
      if (((*edgeIt).x() + (*edgeIt).width()) < (block.x() + block.width()))
      {
        if (((*edgeIt).x() + (*edgeIt).width()) > block.x())
        {
          tmpStart.setX((*edgeIt).x() + (*edgeIt).width());
          walkedEdge = true;
        }
      }
      else
      {
        break;
      }
    }
    if (walkedEdge && (tmpStart.x() < (block.x() + block.width())))
    {
      if ((tmpStart.x() < (_surface.x() + _surface.width()))
          && (tmpStart.y() < (_surface.y() + _surface.height())))
      {
        startings.insert(tmpStart);
      }
    }

    // then look at the right edge
    tmpStart.setX(block.x() + block.width());
    tmpStart.setY(block.y());
    edgeIt = filledY.begin();
    walkedEdge = false;

    if (tmpStart.x() >= (_surface.x() + _surface.width()))
      edgeIt = filledY.end();

    for (edgeIt; edgeIt != filledY.end(); ++edgeIt)
    {
      if (fabs((*edgeIt).x() - (block.x() + block.width())) > eps)
        continue;

      if (fabs((*edgeIt).y() - tmpStart.y()) < eps)
        walkedEdge = false;

      if ((*edgeIt).y() > tmpStart.y())
      {
        startings.insert(tmpStart);
        walkedEdge = false;
      }
      if ( ((*edgeIt).y() + (*edgeIt).height()) < (block.y() + block.height()))
      {
        if (((*edgeIt).y() + (*edgeIt).height()) > block.y())
        {
          tmpStart.setY((*edgeIt).y() + (*edgeIt).height());
          walkedEdge = true;
        }
      }
      else
      {
        break;
      }
    }
    if (walkedEdge && (tmpStart.y() <= (block.y() + block.height())) )
    {
      if ((tmpStart.x() < (_surface.x() + _surface.width()))
          && (tmpStart.y() < (_surface.y() + _surface.height())))
      {
        startings.insert(tmpStart);
      }
     }

    filledX.insert(block);
    filledY.insert(block);
    _subdivisions.push_back(block);
  }
}

/////////////////////////////////////////////////
void BuildingMaker::OnNew()
{
  if (this->allItems.empty())
  {
    this->Reset();
    gui::editor::Events::newBuildingModel();
    return;
  }
  QString msg;
  QMessageBox msgBox(QMessageBox::Warning, QString("New"), msg);
  QPushButton *cancelButton = msgBox.addButton("Cancel", QMessageBox::YesRole);
  QPushButton *saveButton = msgBox.addButton("Save", QMessageBox::YesRole);

  if (this->currentSaveState == SAVED)
  {
    msg.append("Are you sure you want to close this model and open a new "
               "canvas?\n\n");
    msgBox.addButton("New Canvas", QMessageBox::ApplyRole);
    saveButton->hide();
  }
  else
  {
    msg.append("You have unsaved changes. Do you want to save this model "
               "and open a new canvas?\n\n");
    msgBox.addButton("Don't Save", QMessageBox::ApplyRole);
  }

  msg.append("Once you open a new canvas, your current model will no longer "
             "be editable.");
  msgBox.setText(msg);

  msgBox.exec();

  if (msgBox.clickedButton() != cancelButton)
  {
    if (this->currentSaveState != SAVED && msgBox.clickedButton() == saveButton)
    {
      if (!this->OnSave(this->modelName))
      {
        return;
      }
    }

    this->Reset();
    gui::editor::Events::newBuildingModel();
  }
}

void BuildingMaker::SaveModelFiles()
{
  this->SetModelName(this->modelName);
  this->GenerateSDF();
  this->SaveToSDF(this->saveLocation);
}

/////////////////////////////////////////////////
bool BuildingMaker::OnSave(const std::string &_saveName)
{
  if (_saveName != "")
    this->SetModelName(_saveName);

  if (this->currentSaveState == SAVED)
  {
    this->SaveModelFiles();
    gui::editor::Events::saveBuildingModel(this->modelName, this->saveLocation);
    return true;
  }
  return this->OnSaveAs(_saveName);
}

/////////////////////////////////////////////////
bool BuildingMaker::OnSaveAs(const std::string &_saveName)
{
  this->saveDialog->SetModelName(_saveName);

  if (this->saveLocation.length() > 0)
  {
    this->saveDialog->SetSaveLocation(this->saveLocation);
  }
  if (this->saveDialog->exec() == QDialog::Accepted)
  {
    if (this->saveDialog->GetModelName().size() == 0)
    {
      QMessageBox msgBox(QMessageBox::Warning, QString("Empty Name"),
                       QString("Please give your model a non-empty name."));

      msgBox.exec();
      return this->OnSaveAs(_saveName);
    }
    if (this->saveDialog->GetSaveLocation().size() == 0)
    {
      QMessageBox msgBox(QMessageBox::Warning, QString("Empty Location"),
             QString("Please give a path to where your model will be saved."));

      msgBox.exec();
      return this->OnSaveAs(_saveName);
    }

    this->modelName = this->saveDialog->GetModelName();
    this->saveLocation = this->saveDialog->GetSaveLocation();
    this->authorName = this->saveDialog->GetAuthorName();
    this->authorEmail = this->saveDialog->GetAuthorEmail();
    this->description = this->saveDialog->GetDescription();
    this->version = this->saveDialog->GetVersion();

    if (this->modelName.compare(this->buildingDefaultName) == 0)
    {
      // Parse saveLocation and set model name
      boost::filesystem::path saveLocPath(this->saveLocation);
      this->SetModelName(saveLocPath.filename().string());
    }

    // Create an xml config file
    TiXmlDocument xmlDoc;
    xmlDoc.Parse(this->GetTemplateConfigString().c_str());

    TiXmlElement *modelXML = xmlDoc.FirstChildElement("model");
    if (!modelXML)
    {
      gzerr << "No model name in default config file\n";
      return false;
    }
    TiXmlElement *modelNameXML = modelXML->FirstChildElement("name");
    modelNameXML->FirstChild()->SetValue(this->modelName);

    TiXmlElement *versionXML = modelXML->FirstChildElement("version");
    if (!versionXML)
    {
      gzerr << "Couldn't find model version" << std::endl;
      versionXML->FirstChild()->SetValue("1.0");
    }
    else
    {
      versionXML->FirstChild()->SetValue(this->version);
    }

    TiXmlElement *descriptionXML = modelXML->FirstChildElement("description");
    if (!descriptionXML)
    {
      gzerr << "Couldn't find model description" << std::endl;
      descriptionXML->FirstChild()->SetValue("");
    }
    else
    {
      descriptionXML->FirstChild()->SetValue(this->description);
    }

    // TODO: Multiple authors
    TiXmlElement *authorXML = modelXML->FirstChildElement("author");
    if (!authorXML)
    {
      gzerr << "Couldn't find model author" << std::endl;
    }
    else
    {
      TiXmlElement *authorChild = authorXML->FirstChildElement("name");
      if (!authorChild)
      {
        gzerr << "Couldn't find author name" << std::endl;
        authorChild->FirstChild()->SetValue("");
      }
      else
      {
        authorChild->FirstChild()->SetValue(this->authorName);
      }
      authorChild = authorXML->FirstChildElement("email");
      if (!authorChild)
      {
        gzerr << "Couldn't find author email" << std::endl;
        authorChild->FirstChild()->SetValue("");
      }
      else
      {
        authorChild->FirstChild()->SetValue(this->authorEmail);
      }
    }

    boost::filesystem::path path;
    path = path / this->saveLocation;
    if (!boost::filesystem::exists(path))
    {
      if (!boost::filesystem::create_directories(path))
      {
        gzerr << "Couldn't create folder for model files." << std::endl;
        return false;
      }
      gzmsg << "Created folder " << path << " for model files." << std::endl;
    }

    boost::filesystem::path modelConfigPath = path / "model.config";

    boost::filesystem::path sdfPath = path / "model.sdf";

    // Before writing
    if (boost::filesystem::exists(sdfPath) ||
          boost::filesystem::exists(modelConfigPath))
    {
      std::string msg = "A model named " + this->modelName +
                        " already exists in folder " + path.string() + ".\n\n"
                        "Do you wish to overwrite the existing model files?\n";

      QMessageBox msgBox(QMessageBox::Warning, QString("Files Exist"),
                         QString(msg.c_str()));

      QPushButton *saveButton = msgBox.addButton("Save",
                                                 QMessageBox::ApplyRole);
      msgBox.addButton(QMessageBox::Cancel);
      msgBox.exec();
      if (msgBox.clickedButton() != saveButton)
      {
        return this->OnSaveAs(this->modelName);
      }
    }

    const char* modelConfigString = modelConfigPath.string().c_str();
    gzdbg << "Saving file to " << modelConfigString << std::endl;

    xmlDoc.SaveFile(modelConfigString);

    this->SaveModelFiles();

    // Check if this this->saveLocation is in the model path
    // TODO: Add the directory ABOVE saveLocation to SystemPaths

    std::string parentDirectory = boost::filesystem::path(this->saveLocation)
                                    .parent_path().string();

    std::list<std::string> modelPaths =
                gazebo::common::SystemPaths::Instance()->GetModelPaths();
    std::list<std::string>::iterator iter;
    for (iter = modelPaths.begin();
         iter != modelPaths.end(); ++iter)
    {
      if (iter->compare(parentDirectory) == 0)
      {
        break;
      }
    }
    if (iter == modelPaths.end())
    {
      // Add it to GAZEBO_MODEL_PATHS and notify InsertModelWidget
      gazebo::common::SystemPaths::Instance()->
        AddModelPathsUpdate(parentDirectory);
    }

    this->currentSaveState = SAVED;

    gui::editor::Events::saveBuildingModel(this->modelName, this->saveLocation);
    return true;
  }
  return false;
}

/////////////////////////////////////////////////
void BuildingMaker::OnNameChanged(const std::string &_name)
{
  if (_name.compare(this->modelName) == 0)
  {
    return;
  }
  this->SetModelName(_name);
  // Set new saveLocation
  boost::filesystem::path oldPath(this->saveLocation);
  boost::filesystem::path newPath = oldPath.parent_path() /
    GetFolderNameFromModelName(_name);
  this->saveLocation = newPath.string();

  this->currentSaveState = NAME_CHANGED;
}

/////////////////////////////////////////////////
void BuildingMaker::OnExit()
{
  if (this->allItems.empty())
  {
    gui::editor::Events::finishBuildingModel();
    return;
  }

  if (this->currentSaveState == SAVED)
  {
    QString msg("Once you exit the Building Editor, "
      "your building will no longer be editable.\n\n"
      "Are you ready to exit?\n\n");
    QMessageBox msgBox(QMessageBox::NoIcon, QString("Exit"), msg);

    msgBox.addButton("Exit", QMessageBox::ApplyRole);
    QPushButton *cancelButton = msgBox.addButton(QMessageBox::Cancel);
    msgBox.exec();
    if (msgBox.clickedButton() == cancelButton)
    {
      return;
    }
    this->FinishModel();
  }
  else
  {
    QString msg("Save Changes before exiting?\n\n"
        "Note: Once you exit the Building Editor, "
        "your building will no longer be editable.\n\n");

    QMessageBox msgBox(QMessageBox::NoIcon, QString("Exit"), msg);
    QPushButton *cancelButton = msgBox.addButton("Cancel",
      QMessageBox::ApplyRole);
    QPushButton *saveButton = msgBox.addButton("Save and Exit",
      QMessageBox::ApplyRole);
    msgBox.addButton("Don't Save, Exit", QMessageBox::ApplyRole);
    msgBox.exec();
    if (msgBox.clickedButton() == cancelButton)
      return;

    if (msgBox.clickedButton() == saveButton)
    {
      if (!this->OnSave(this->modelName))
      {
        return;
      }
    }
  }
  if (this->currentSaveState != NEVER_SAVED)
    this->FinishModel();

  this->Reset();

  gui::editor::Events::newBuildingModel();
  gui::editor::Events::finishBuildingModel();
}

/////////////////////////////////////////////////
void BuildingMaker::OnColorSelected(QColor _color)
{
  this->selectedTexture = "";

  if (_color.isValid())
    this->selectedColor = _color;
}

/////////////////////////////////////////////////
void BuildingMaker::OnTextureSelected(QString _texture)
{
  this->selectedColor = QColor::Invalid;

  if (_texture != QString(""))
    this->selectedTexture = _texture;
}

/////////////////////////////////////////////////
bool BuildingMaker::On3dMouseMove(const common::MouseEvent &_event)
{
  rendering::UserCameraPtr userCamera = gui::get_active_camera();
  if (!userCamera)
    return false;

  if (this->selectedTexture == QString("") && !this->selectedColor.isValid())
  {
    QApplication::setOverrideCursor(QCursor(Qt::ArrowCursor));
    userCamera->HandleMouseEvent(_event);
    return true;
  }

  rendering::VisualPtr vis = userCamera->GetVisual(_event.pos);
  // Highlight visual on hover
  if (vis)
  {
    if (vis->GetTransparency() > 0.9)
      return true;
    std::string visName = vis->GetParent()->GetName();
    // Stairs have nested visuals
    if (visName.find("Stair") != std::string::npos)
    {
      vis = vis->GetParent();
    }

    // Reset previous hoverVis
    if (this->hoverVis && this->hoverVis != vis)
    {
      std::string hoverName = this->hoverVis->GetParent()->GetName();
      hoverName = hoverName.substr(hoverName.find("::")+2);
      BuildingModelManip *manip = this->allItems[hoverName];
      this->hoverVis->SetAmbient(manip->GetColor());
      this->hoverVis->SetMaterial(manip->GetTexture());
      this->hoverVis->SetTransparency(0.4);
    }

    if (visName.find("Wall") != std::string::npos ||
        visName.find("Floor") != std::string::npos ||
        visName.find("Stair") != std::string::npos)
    {
      this->hoverVis = vis;
      if (this->selectedColor.isValid())
      {
        common::Color newColor(this->selectedColor.red(),
                               this->selectedColor.green(),
                               this->selectedColor.blue());
        this->hoverVis->SetAmbient(newColor);
      }
      else if (this->selectedTexture != "")
      {
        std::string material = "Gazebo/Grey";
        if (this->selectedTexture == ":/images/wood.png")
          material = "Gazebo/Wood";
        else if (this->selectedTexture == ":/images/ceiling_tiled.png")
          material = "Gazebo/CeilingTiled";
        else if (this->selectedTexture == ":/images/bricks.png")
          material = "Gazebo/Bricks";

        this->hoverVis->SetMaterial(material);
      }

      this->hoverVis->SetTransparency(0);
    }
    else
    {
      this->hoverVis.reset();
    }
  }
  else
  {
    this->hoverVis.reset();
  }
  return true;
}

/////////////////////////////////////////////////
bool BuildingMaker::On3dMousePress(const common::MouseEvent &_event)
{
  rendering::UserCameraPtr userCamera = gui::get_active_camera();
  if (!userCamera)
    return false;

  userCamera->HandleMouseEvent(_event);
  return true;
}

/////////////////////////////////////////////////
bool BuildingMaker::On3dMouseRelease(const common::MouseEvent &_event)
{
  if (_event.button != common::MouseEvent::LEFT)
  {
    this->StopMaterialModes();
    return true;
  }

  if (this->hoverVis)
  {
    std::string hoverName = this->hoverVis->GetParent()->GetName();
    hoverName = hoverName.substr(hoverName.find("::")+2);
    BuildingModelManip *manip = this->allItems[hoverName];

    if (this->selectedColor.isValid())
    {
      manip->SetColor(this->selectedColor);
    }
    else if (this->selectedTexture != "")
    {
      manip->SetTexture(this->selectedTexture);
    }
    this->hoverVis.reset();
  }
  else
  {
    rendering::UserCameraPtr userCamera = gui::get_active_camera();
    userCamera->HandleMouseEvent(_event);
    this->StopMaterialModes();
  }
  return true;
}

/////////////////////////////////////////////////
bool BuildingMaker::On3dKeyPress(const common::KeyEvent &_event)
{
  if (_event.key == Qt::Key_Escape)
  {
    this->StopMaterialModes();
  }
  return false;
}

/////////////////////////////////////////////////
void BuildingMaker::StopMaterialModes()
{
  if (this->hoverVis)
    this->hoverVis->SetTransparency(0.4);

  this->selectedTexture = QString("");
  this->selectedColor = QColor::Invalid;
  gui::editor::Events::colorSelected(this->selectedColor.convertTo(
      QColor::Invalid));
  gui::editor::Events::createBuildingEditorItem(std::string());
}

/////////////////////////////////////////////////
void BuildingMaker::OnChangeLevel(int _level)
{
  this->currentLevel = _level;
}<|MERGE_RESOLUTION|>--- conflicted
+++ resolved
@@ -348,14 +348,9 @@
   wallManip->SetPose(_pos.x(), _pos.y(), _pos.z(), 0, 0, _angle);
   this->allItems[linkName] = wallManip;
 
-<<<<<<< HEAD
   linkVisual->SetVisibilityFlags(GZ_VISIBILITY_GUI |
       GZ_VISIBILITY_SELECTABLE);
-  this->savedChanges = false;
-=======
-  linkVisual->SetVisibilityFlags(GZ_VISIBILITY_GUI);
   this->currentSaveState = UNSAVED_CHANGES;
->>>>>>> cdc24670
   return linkName;
 }
 
@@ -521,15 +516,9 @@
     stepVisual->SetRotation(baseStepVisual->GetRotation());
   }
 
-<<<<<<< HEAD
   linkVisual->SetVisibilityFlags(GZ_VISIBILITY_GUI |
       GZ_VISIBILITY_SELECTABLE);
-  this->savedChanges = false;
-=======
-  linkVisual->SetVisibilityFlags(GZ_VISIBILITY_GUI);
   this->currentSaveState = UNSAVED_CHANGES;
-
->>>>>>> cdc24670
   return linkName;
 }
 
@@ -576,14 +565,9 @@
   floorManip->SetPose(_pos.x(), _pos.y(), _pos.z(), 0, 0, _angle);
   this->allItems[linkName] = floorManip;
 
-<<<<<<< HEAD
   linkVisual->SetVisibilityFlags(GZ_VISIBILITY_GUI |
       GZ_VISIBILITY_SELECTABLE);
-  this->savedChanges = false;
-=======
-  linkVisual->SetVisibilityFlags(GZ_VISIBILITY_GUI);
   this->currentSaveState = UNSAVED_CHANGES;
->>>>>>> cdc24670
   return linkName;
 }
 
@@ -1869,7 +1853,7 @@
       }
     }
   }
-  if (this->currentSaveState != NEVER_SAVED)
+  if (this->saved == SAVED || this->saved == NAME_CHANGED)
     this->FinishModel();
 
   this->Reset();
