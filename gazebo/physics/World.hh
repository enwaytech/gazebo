--- conflicted
+++ resolved
@@ -514,15 +514,16 @@
       /// \brief Period used to send out world statistics
       private: common::Time statPeriod;
 
+      /// \brief Period used to process messages
+      private: common::Time processMsgsPeriod;
+
       /// \brief Last time a world statistics message was sent
       private: common::Time prevStatTime;
-<<<<<<< HEAD
-      private: common::Time processMsgsPeriod;
+
+      /// \brief Last time messages were processed
       private: common::Time prevProcessMsgsTime;
-=======
 
       /// \brief Time at which pause started.
->>>>>>> 66be419f
       private: common::Time pauseStartTime;
 
       /// \brief Used to compute a more accurate real time value.
