--- conflicted
+++ resolved
@@ -29,6 +29,10 @@
 #include "gazebo/transport/TransportTypes.hh"
 #include "gazebo/util/system.hh"
 
+#ifdef HAVE_OCULUS
+#include "gazebo/gui/OculusWindow.hh"
+#endif
+
 namespace gazebo
 {
   namespace gui
@@ -38,7 +42,6 @@
     class ModelListWidget;
     class Editor;
     class SpaceNav;
-    class OculusWindow;
 
     class GAZEBO_VISIBLE MainWindow : public QMainWindow
     {
@@ -75,18 +78,12 @@
       /// \brief Pause simulation.
       public slots: void Pause();
 
-<<<<<<< HEAD
-      /// \brief Add a menu to the main window menu bar.
-      /// \param[in] _menu Menu to be added.
-      public: void AddMenu(QMenu *_menu);
-=======
       /// \brief Set whether the left pane is visible
       /// \param[in] _on True to show the left pane, false to hide.
       public: void SetLeftPaneVisibility(bool _on);
 
       /// \brief A signal to trigger loading of GUI plugins.
       signals: void AddPlugins();
->>>>>>> 3a6d25d9
 
       protected: void closeEvent(QCloseEvent *_event);
 
