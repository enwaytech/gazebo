/*
 * Copyright (C) 2014-2015 Open Source Robotics Foundation
 *
 * Licensed under the Apache License, Version 2.0 (the "License");
 * you may not use this file except in compliance with the License.
 * You may obtain a copy of the License at
 *
 *     http://www.apache.org/licenses/LICENSE-2.0
 *
 * Unless required by applicable law or agreed to in writing, software
 * distributed under the License is distributed on an "AS IS" BASIS,
 * WITHOUT WARRANTIES OR CONDITIONS OF ANY KIND, either express or implied.
 * See the License for the specific language governing permissions and
 * limitations under the License.
 *
 */

#include <boost/thread/recursive_mutex.hpp>
#include <boost/filesystem.hpp>
#include <sstream>
#include <string>

#include "gazebo/common/Exception.hh"

#include "gazebo/rendering/UserCamera.hh"
#include "gazebo/rendering/Material.hh"
#include "gazebo/rendering/Scene.hh"

#include "gazebo/math/Quaternion.hh"

#include "gazebo/transport/Publisher.hh"
#include "gazebo/transport/Node.hh"
#include "gazebo/transport/TransportIface.hh"

#include "gazebo/gui/Actions.hh"
#include "gazebo/gui/KeyEventHandler.hh"
#include "gazebo/gui/MouseEventHandler.hh"
#include "gazebo/gui/GuiEvents.hh"
#include "gazebo/gui/GuiIface.hh"
#include "gazebo/gui/ModelManipulator.hh"
#include "gazebo/gui/ModelSnap.hh"
#include "gazebo/gui/ModelAlign.hh"
#include "gazebo/gui/SaveDialog.hh"

#include "gazebo/gui/model/ModelData.hh"
#include "gazebo/gui/model/LinkInspector.hh"
#include "gazebo/gui/model/JointMaker.hh"
#include "gazebo/gui/model/ModelEditorEvents.hh"
#include "gazebo/gui/model/ModelCreator.hh"

using namespace gazebo;
using namespace gui;

const std::string ModelCreator::modelDefaultName = "Untitled";
const std::string ModelCreator::previewName = "ModelPreview";

/////////////////////////////////////////////////
ModelCreator::ModelCreator()
{
  this->active = false;

  this->modelTemplateSDF.reset(new sdf::SDF);
  this->modelTemplateSDF->SetFromString(ModelData::GetTemplateSDFString());

  this->updateMutex = new boost::recursive_mutex();

  this->manipMode = "";
  this->partCounter = 0;
  this->modelCounter = 0;

  this->node = transport::NodePtr(new transport::Node());
  this->node->Init();
  this->makerPub = this->node->Advertise<msgs::Factory>("~/factory");
  this->requestPub = this->node->Advertise<msgs::Request>("~/request");

  this->jointMaker = new JointMaker();

  connect(g_editModelAct, SIGNAL(toggled(bool)), this, SLOT(OnEdit(bool)));
  this->inspectAct = new QAction(tr("Open Link Inspector"), this);
  connect(this->inspectAct, SIGNAL(triggered()), this,
      SLOT(OnOpenInspector()));

  connect(g_deleteAct, SIGNAL(DeleteSignal(const std::string &)), this,
          SLOT(OnDelete(const std::string &)));

  this->connections.push_back(
      gui::Events::ConnectEditModel(
      boost::bind(&ModelCreator::OnEditModel, this, _1)));

  this->connections.push_back(
      gui::model::Events::ConnectSaveModelEditor(
      boost::bind(&ModelCreator::OnSave, this)));

  this->connections.push_back(
      gui::model::Events::ConnectSaveAsModelEditor(
      boost::bind(&ModelCreator::OnSaveAs, this)));

  this->connections.push_back(
      gui::model::Events::ConnectNewModelEditor(
      boost::bind(&ModelCreator::OnNew, this)));

  this->connections.push_back(
      gui::model::Events::ConnectExitModelEditor(
      boost::bind(&ModelCreator::OnExit, this)));

  this->connections.push_back(
    gui::model::Events::ConnectModelNameChanged(
      boost::bind(&ModelCreator::OnNameChanged, this, _1)));

  this->connections.push_back(
      gui::model::Events::ConnectModelChanged(
      boost::bind(&ModelCreator::ModelChanged, this)));

  this->connections.push_back(
      gui::Events::ConnectAlignMode(
        boost::bind(&ModelCreator::OnAlignMode, this, _1, _2, _3, _4)));

  this->connections.push_back(
      gui::Events::ConnectManipMode(
        boost::bind(&ModelCreator::OnManipMode, this, _1)));

  this->connections.push_back(
     event::Events::ConnectSetSelectedEntity(
       boost::bind(&ModelCreator::OnSetSelectedEntity, this, _1, _2)));

  this->connections.push_back(
      gui::Events::ConnectScaleEntity(
      boost::bind(&ModelCreator::OnEntityScaleChanged, this, _1, _2)));

  this->connections.push_back(
      event::Events::ConnectPreRender(
        boost::bind(&ModelCreator::Update, this)));

  g_copyAct->setEnabled(false);
  g_pasteAct->setEnabled(false);

  connect(g_copyAct, SIGNAL(triggered()), this, SLOT(OnCopy()));
  connect(g_pasteAct, SIGNAL(triggered()), this, SLOT(OnPaste()));

  this->saveDialog = new SaveDialog(SaveDialog::MODEL);

  this->Reset();
}

/////////////////////////////////////////////////
ModelCreator::~ModelCreator()
{
  this->Reset();
  this->node->Fini();
  this->node.reset();
  this->modelTemplateSDF.reset();
  this->requestPub.reset();
  this->makerPub.reset();
  this->connections.clear();

  delete this->updateMutex;

  delete jointMaker;
}

/////////////////////////////////////////////////
void ModelCreator::OnEdit(bool _checked)
{
  if (_checked)
  {
    this->active = true;
    this->modelCounter++;
    KeyEventHandler::Instance()->AddPressFilter("model_creator",
        boost::bind(&ModelCreator::OnKeyPress, this, _1));

    MouseEventHandler::Instance()->AddPressFilter("model_creator",
        boost::bind(&ModelCreator::OnMousePress, this, _1));

    MouseEventHandler::Instance()->AddReleaseFilter("model_creator",
        boost::bind(&ModelCreator::OnMouseRelease, this, _1));

    MouseEventHandler::Instance()->AddMoveFilter("model_creator",
        boost::bind(&ModelCreator::OnMouseMove, this, _1));

    MouseEventHandler::Instance()->AddDoubleClickFilter("model_creator",
        boost::bind(&ModelCreator::OnMouseDoubleClick, this, _1));

    this->jointMaker->EnableEventHandlers();
  }
  else
  {
    this->active = false;
    KeyEventHandler::Instance()->RemovePressFilter("model_creator");
    MouseEventHandler::Instance()->RemovePressFilter("model_creator");
    MouseEventHandler::Instance()->RemoveReleaseFilter("model_creator");
    MouseEventHandler::Instance()->RemoveMoveFilter("model_creator");
    MouseEventHandler::Instance()->RemoveDoubleClickFilter("model_creator");
    this->jointMaker->DisableEventHandlers();
    this->jointMaker->Stop();

    this->DeselectAll();
  }
}

/////////////////////////////////////////////////
void ModelCreator::OnEditModel(const std::string &_modelName)
{
  if (!gui::get_active_camera() ||
      !gui::get_active_camera()->GetScene())
    return;

  if (!this->active)
  {
    gzwarn << "Model Editor must be active before loading a model. " <<
              "Not loading model " << _modelName << std::endl;
    return;
  }

  // Get SDF model element from model name
  // TODO replace with entity_info and parse gazebo.msgs.Model msgs
  // or handle model_sdf requests in world.
  boost::shared_ptr<msgs::Response> response =
    transport::request(gui::get_world(), "world_sdf");

  msgs::GzString msg;
  // Make sure the response is correct
  if (response->type() == msg.GetTypeName())
  {
    // Parse the response message
    msg.ParseFromString(response->serialized_data());

    // Parse the string into sdf
    sdf::SDF sdfParsed;
    sdfParsed.SetFromString(msg.data());

    // Check that sdf contains world
    if (sdfParsed.root->HasElement("world") &&
        sdfParsed.root->GetElement("world")->HasElement("model"))
    {
      sdf::ElementPtr world = sdfParsed.root->GetElement("world");
      sdf::ElementPtr model = world->GetElement("model");
      while (model)
      {
        if (model->GetAttribute("name")->GetAsString() == _modelName)
        {
          this->LoadSDF(model);

          // Hide the model from the scene to substitute with the preview visual
          this->SetModelVisible(_modelName, false);

          rendering::ScenePtr scene = gui::get_active_camera()->GetScene();
          rendering::VisualPtr visual = scene->GetVisual(_modelName);

          math::Pose pose;
          if (visual)
          {
            pose = visual->GetWorldPose();
            this->previewVisual->SetWorldPose(pose);
          }

          this->serverModelName = _modelName;
          this->serverModelPose = serverModelPose;
          this->serverModelSDF = model;

          return;
        }
        model = model->GetNextElement("model");
      }
      gzwarn << "Couldn't find SDF for " << _modelName << ". Not loading it."
          << std::endl;
    }
  }
}

/////////////////////////////////////////////////
void ModelCreator::LoadSDF(sdf::ElementPtr _modelElem)
{
  // Reset preview visual in case there was something already loaded
  this->Reset();

  // Model general info
  // Keep previewModel with previewName to avoid conflicts
  if (_modelElem->HasElement("pose"))
    this->modelPose = _modelElem->Get<math::Pose>("pose");
  else
    this->modelPose = math::Pose::Zero;
  this->previewVisual->SetPose(this->modelPose);

  // Links
  if (!_modelElem->HasElement("link"))
  {
    gzerr << "Can't load a model without links." << std::endl;
    return;
  }
  sdf::ElementPtr linkElem = _modelElem->GetElement("link");
  while (linkElem)
  {
    this->CreatePartFromSDF(linkElem);
    linkElem = linkElem->GetNextElement("link");
  }

  // Joints
  std::stringstream preivewModelName;
  preivewModelName << this->previewName << "_" << this->modelCounter;
  sdf::ElementPtr jointElem;
  if (_modelElem->HasElement("joint"))
     jointElem = _modelElem->GetElement("joint");

  while (jointElem)
  {
    this->jointMaker->CreateJointFromSDF(jointElem, preivewModelName.str());
    jointElem = jointElem->GetNextElement("joint");
  }
}

/////////////////////////////////////////////////
void ModelCreator::OnNew()
{
  this->Stop();

  if (this->allParts.empty())
  {
    this->Reset();
    gui::model::Events::newModel();
    return;
  }
  QString msg;
  QMessageBox msgBox(QMessageBox::Warning, QString("New"), msg);
  QPushButton *cancelButton = msgBox.addButton("Cancel", QMessageBox::YesRole);
  QPushButton *saveButton = msgBox.addButton("Save", QMessageBox::YesRole);

  switch (this->currentSaveState)
  {
    case ALL_SAVED:
    {
      msg.append("Are you sure you want to close this model and open a new "
                 "canvas?\n\n");
      msgBox.addButton("New Canvas", QMessageBox::ApplyRole);
      saveButton->hide();
      break;
    }
    case UNSAVED_CHANGES:
    case NEVER_SAVED:
    {
      msg.append("You have unsaved changes. Do you want to save this model "
                 "and open a new canvas?\n\n");
      msgBox.addButton("Don't Save", QMessageBox::ApplyRole);
      break;
    }
    default:
      return;
  }

  msg.append("Once you open a new canvas, your current model will no longer "
             "be editable.");
  msgBox.setText(msg);

  msgBox.exec();

  if (msgBox.clickedButton() != cancelButton)
  {
    if (msgBox.clickedButton() == saveButton)
    {
      if (!this->OnSave())
      {
        return;
      }
    }

    this->Reset();
    gui::model::Events::newModel();
  }
}

/////////////////////////////////////////////////
bool ModelCreator::OnSave()
{
  this->Stop();

  switch (this->currentSaveState)
  {
    case UNSAVED_CHANGES:
    {
      this->SaveModelFiles();
      gui::model::Events::saveModel(this->modelName);
      return true;
    }
    case NEVER_SAVED:
    {
      return this->OnSaveAs();
    }
    default:
      return false;
  }
}

/////////////////////////////////////////////////
bool ModelCreator::OnSaveAs()
{
  this->Stop();

  if (this->saveDialog->OnSaveAs())
  {
    // Prevent changing save location
    this->currentSaveState = ALL_SAVED;
    // Get name set by user
    this->SetModelName(this->saveDialog->GetModelName());
    // Update name on palette
    gui::model::Events::saveModel(this->modelName);
    // Generate and save files
    this->SaveModelFiles();
    return true;
  }
  return false;
}

/////////////////////////////////////////////////
void ModelCreator::OnNameChanged(const std::string &_name)
{
  if (_name.compare(this->modelName) == 0)
    return;

  this->SetModelName(_name);
  this->ModelChanged();
}

/////////////////////////////////////////////////
void ModelCreator::OnExit()
{
  this->Stop();

  if (this->allParts.empty())
  {
    if (!this->serverModelName.empty())
      this->SetModelVisible(this->serverModelName, true);
    this->Reset();
    gui::model::Events::newModel();
    gui::model::Events::finishModel();
    return;
  }

  switch (this->currentSaveState)
  {
    case ALL_SAVED:
    {
      QString msg("Once you exit the Model Editor, "
      "your model will no longer be editable.\n\n"
      "Are you ready to exit?\n\n");
      QMessageBox msgBox(QMessageBox::NoIcon, QString("Exit"), msg);
      msgBox.addButton("Exit", QMessageBox::ApplyRole);
      QPushButton *cancelButton = msgBox.addButton(QMessageBox::Cancel);
      msgBox.exec();
      if (msgBox.clickedButton() == cancelButton)
      {
        return;
      }
      this->FinishModel();
      break;
    }
    case UNSAVED_CHANGES:
    case NEVER_SAVED:
    {
      QString msg("Save Changes before exiting?\n\n"
          "Note: Once you exit the Model Editor, "
          "your model will no longer be editable.\n\n");

      QMessageBox msgBox(QMessageBox::NoIcon, QString("Exit"), msg);
      QPushButton *cancelButton = msgBox.addButton("Cancel",
          QMessageBox::ApplyRole);
      QPushButton *saveButton = msgBox.addButton("Save and Exit",
          QMessageBox::ApplyRole);
      msgBox.addButton("Don't Save, Exit", QMessageBox::ApplyRole);
      msgBox.exec();
      if (msgBox.clickedButton() == cancelButton)
        return;

      if (msgBox.clickedButton() == saveButton)
      {
        if (!this->OnSave())
        {
          return;
        }
      }
      break;
    }
    default:
      return;
  }

  // Create entity on main window up to the saved point
  if (this->currentSaveState != NEVER_SAVED)
    this->FinishModel();
  else
    this->SetModelVisible(this->serverModelName, true);

  this->Reset();

  gui::model::Events::newModel();
  gui::model::Events::finishModel();
}

/////////////////////////////////////////////////
void ModelCreator::SaveModelFiles()
{
  this->saveDialog->GenerateConfig();
  this->saveDialog->SaveToConfig();
  this->GenerateSDF();
  this->saveDialog->SaveToSDF(this->modelSDF);
  this->currentSaveState = ALL_SAVED;
}

/////////////////////////////////////////////////
std::string ModelCreator::CreateModel()
{
  this->Reset();
  return this->folderName;
}

/////////////////////////////////////////////////
void ModelCreator::AddJoint(const std::string &_type)
{
  this->Stop();
  if (this->jointMaker)
    this->jointMaker->AddJoint(_type);
}

/////////////////////////////////////////////////
std::string ModelCreator::AddShape(PartType _type,
    const math::Vector3 &_size, const math::Pose &_pose,
    const std::string &_uri)
{
  if (!this->previewVisual)
  {
    this->Reset();
  }

  std::stringstream linkNameStream;
  linkNameStream << this->previewName << "_" << this->modelCounter
      << "::part_" << this->partCounter++;
  std::string linkName = linkNameStream.str();

  rendering::VisualPtr linkVisual(new rendering::Visual(linkName,
      this->previewVisual));
  linkVisual->Load();

  std::ostringstream visualName;
  visualName << linkName << "::visual";
  rendering::VisualPtr visVisual(new rendering::Visual(visualName.str(),
      linkVisual));
  sdf::ElementPtr visualElem =  this->modelTemplateSDF->root
      ->GetElement("model")->GetElement("link")->GetElement("visual");

  sdf::ElementPtr geomElem =  visualElem->GetElement("geometry");
  geomElem->ClearElements();

  if (_type == PART_CYLINDER)
  {
    sdf::ElementPtr cylinderElem = geomElem->AddElement("cylinder");
    (cylinderElem->GetElement("radius"))->Set(_size.x*0.5);
    (cylinderElem->GetElement("length"))->Set(_size.z);
  }
  else if (_type == PART_SPHERE)
  {
    ((geomElem->AddElement("sphere"))->GetElement("radius"))->Set(_size.x*0.5);
  }
  else if (_type == PART_MESH)
  {
    sdf::ElementPtr meshElem = geomElem->AddElement("mesh");
    meshElem->GetElement("scale")->Set(_size);
    meshElem->GetElement("uri")->Set(_uri);
  }
  else
  {
    if (_type != PART_BOX)
    {
      gzwarn << "Unknown part type '" << _type << "'. " <<
          "Adding a box" << std::endl;
    }
    ((geomElem->AddElement("box"))->GetElement("size"))->Set(_size);
  }

  visVisual->Load(visualElem);

  linkVisual->SetTransparency(ModelData::GetEditTransparency());
  linkVisual->SetPose(_pose);
  if (_pose == math::Pose::Zero)
  {
    linkVisual->SetPosition(math::Vector3(_pose.pos.x, _pose.pos.y,
    _pose.pos.z + _size.z * 0.5));
  }

  this->CreatePart(visVisual);
  this->mouseVisual = linkVisual;

  return linkName;
}

/////////////////////////////////////////////////
void ModelCreator::CreatePart(const rendering::VisualPtr &_visual)
{
  PartData *part = new PartData();
  part->partVisual = _visual->GetParent();
  part->AddVisual(_visual);

  // create collision with identical geometry
  rendering::VisualPtr collisionVis =
      _visual->Clone(part->partVisual->GetName() + "::collision",
      part->partVisual);

  // orange
  common::Color ambient;
  common::Color diffuse;
  common::Color specular;
  common::Color emissive;
  rendering::Material::GetMaterialAsColor("Gazebo/Orange", ambient, diffuse,
      specular, emissive);
  collisionVis->SetAmbient(ambient);
  collisionVis->SetDiffuse(diffuse);
  collisionVis->SetSpecular(specular);
  collisionVis->SetEmissive(emissive);
  collisionVis->SetTransparency(
      math::clamp(ModelData::GetEditTransparency() * 2.0, 0.0, 0.8));
  // fix for transparency alpha compositing
  Ogre::MovableObject *colObj = collisionVis->GetSceneNode()->
      getAttachedObject(0);
  colObj->setRenderQueueGroup(colObj->getRenderQueueGroup()+1);
  part->AddCollision(collisionVis);

  std::string partName = part->partVisual->GetName();

  std::string leafName = partName;
  size_t idx = partName.find_last_of("::");
  if (idx != std::string::npos)
    leafName = partName.substr(idx+1);

  part->SetName(leafName);
  part->SetPose(part->partVisual->GetWorldPose());

  {
    boost::recursive_mutex::scoped_lock lock(*this->updateMutex);
    this->allParts[partName] = part;
  }

  rendering::ScenePtr scene = part->partVisual->GetScene();
  scene->AddVisual(part->partVisual);

  this->ModelChanged();
}

/////////////////////////////////////////////////
PartData *ModelCreator::ClonePart(const std::string &_partName)
{
  boost::recursive_mutex::scoped_lock lock(*this->updateMutex);

  std::map<std::string, PartData *>::iterator it
      = this->allParts.find(_partName);
  if (it == allParts.end())
  {
    gzerr << "No part with name: " << _partName << " found."  << std::endl;
    return NULL;
  }

  // generate unique name.
  std::map<std::string, PartData *>::iterator itName;
  std::string newName = _partName + "_clone";
  itName = this->allParts.find(newName);
  int nameCounter = 0;
  while (itName != this->allParts.end())
  {
    std::stringstream newPartName;
    newPartName << _partName << "_clone_" << nameCounter++;
    newName = newPartName.str();
    itName = this->allParts.find(newName);
  }

  std::string leafName = newName;
  size_t idx = newName.find_last_of("::");
  if (idx != std::string::npos)
    leafName = newName.substr(idx+1);
  PartData *part = it->second->Clone(leafName);

  this->allParts[newName] = part;

  this->ModelChanged();

  return part;
}

/////////////////////////////////////////////////
void ModelCreator::CreatePartFromSDF(sdf::ElementPtr _linkElem)
{
  PartData *part = new PartData();

  part->Load(_linkElem);

  // Link
  std::stringstream linkNameStream;
  std::string leafName = part->GetName();

  linkNameStream << this->previewName << "_" << this->modelCounter << "::";
  linkNameStream << leafName;
  std::string linkName = linkNameStream.str();

  part->SetName(leafName);

  // if link name is scoped, it could mean that it's from an included model.
  // The joint maker needs to know about this in order to specify the correct
  // parent and child links in sdf generation step.
  if (leafName.find("::") != std::string::npos)
    this->jointMaker->AddScopedLinkName(leafName);

  rendering::VisualPtr linkVisual(new rendering::Visual(linkName,
      this->previewVisual));
  linkVisual->Load();
  linkVisual->SetPose(part->GetPose());
  part->partVisual = linkVisual;

  // Visuals
  int visualIndex = 0;
  sdf::ElementPtr visualElem;

  if (_linkElem->HasElement("visual"))
    visualElem = _linkElem->GetElement("visual");

  while (visualElem)
  {
    // Visual name
    std::string visualName;
    if (visualElem->HasAttribute("name"))
    {
      visualName = linkName + "::" + visualElem->Get<std::string>("name");
      visualIndex++;
    }
    else
    {
      std::stringstream visualNameStream;
      visualNameStream << linkName << "::visual_" << visualIndex++;
      visualName = visualNameStream.str();
      gzwarn << "SDF missing visual name attribute. Created name " << visualName
          << std::endl;
    }
    rendering::VisualPtr visVisual(new rendering::Visual(visualName,
        linkVisual));
    visVisual->Load(visualElem);

    // Visual pose
    math::Pose visualPose;
    if (visualElem->HasElement("pose"))
      visualPose = visualElem->Get<math::Pose>("pose");
    else
      visualPose.Set(0, 0, 0, 0, 0, 0);
    visVisual->SetPose(visualPose);

    // Add to part
    part->AddVisual(visVisual);

    visualElem = visualElem->GetNextElement("visual");
  }
  linkVisual->SetTransparency(ModelData::GetEditTransparency());

  // Collisions
  int collisionIndex = 0;
  sdf::ElementPtr collisionElem;

  if (_linkElem->HasElement("collision"))
    collisionElem = _linkElem->GetElement("collision");

  while (collisionElem)
  {
    // Collision name
    std::string collisionName;
    if (collisionElem->HasAttribute("name"))
    {
      collisionName = linkName + "::" + collisionElem->Get<std::string>("name");
      collisionIndex++;
    }
    else
    {
      std::ostringstream collisionNameStream;
      collisionNameStream << linkName << "::collision_" << collisionIndex++;
      collisionName = collisionNameStream.str();
      gzwarn << "SDF missing collision name attribute. Created name " <<
          collisionName << std::endl;
    }
    rendering::VisualPtr colVisual(new rendering::Visual(collisionName,
        linkVisual));

    // Collision pose
    math::Pose collisionPose;
    if (collisionElem->HasElement("pose"))
      collisionPose = collisionElem->Get<math::Pose>("pose");
    else
      collisionPose.Set(0, 0, 0, 0, 0, 0);

    // Make a visual element from the collision element
    sdf::ElementPtr colVisualElem =  this->modelTemplateSDF->root
        ->GetElement("model")->GetElement("link")->GetElement("visual");

    sdf::ElementPtr geomElem = colVisualElem->GetElement("geometry");
    geomElem->ClearElements();
    geomElem->Copy(collisionElem->GetElement("geometry"));

    colVisual->Load(colVisualElem);
    colVisual->SetPose(collisionPose);
    // orange
    common::Color ambient;
    common::Color diffuse;
    common::Color specular;
    common::Color emissive;
    rendering::Material::GetMaterialAsColor("Gazebo/Orange", ambient, diffuse,
        specular, emissive);
    colVisual->SetAmbient(ambient);
    colVisual->SetDiffuse(diffuse);
    colVisual->SetSpecular(specular);
    colVisual->SetEmissive(emissive);
    colVisual->SetTransparency(
        math::clamp(ModelData::GetEditTransparency() * 2.0, 0.0, 0.8));
    // fix for transparency alpha compositing
    Ogre::MovableObject *colObj = colVisual->GetSceneNode()->
        getAttachedObject(0);
    colObj->setRenderQueueGroup(colObj->getRenderQueueGroup()+1);

    // Add to part
    part->AddCollision(colVisual);

    collisionElem = collisionElem->GetNextElement("collision");
  }

  {
    boost::recursive_mutex::scoped_lock lock(*this->updateMutex);
    this->allParts[linkName] = part;
  }

  rendering::ScenePtr scene = part->partVisual->GetScene();
  scene->AddVisual(part->partVisual);

  this->ModelChanged();
}

/////////////////////////////////////////////////
void ModelCreator::RemovePart(const std::string &_partName)
{
  if (!this->previewVisual)
  {
    this->Reset();
    return;
  }

  PartData *part = NULL;

  {
    boost::recursive_mutex::scoped_lock lock(*this->updateMutex);
    if (this->allParts.find(_partName) == this->allParts.end())
      return;
    part = this->allParts[_partName];
  }

  if (!part)
    return;

  rendering::ScenePtr scene = part->partVisual->GetScene();
  for (auto &it : part->visuals)
  {
    rendering::VisualPtr vis = it.first;
    scene->RemoveVisual(vis);
  }
  scene->RemoveVisual(part->partVisual);
  for (auto &colIt : part->collisions)
  {
    rendering::VisualPtr vis = colIt.first;
    scene->RemoveVisual(vis);
  }

  scene->RemoveVisual(part->partVisual);

  part->partVisual.reset();
  delete part->inspector;

  {
    boost::recursive_mutex::scoped_lock lock(*this->updateMutex);
    this->allParts.erase(_partName);
  }
  this->ModelChanged();
}

/////////////////////////////////////////////////
void ModelCreator::Reset()
{
  if (!gui::get_active_camera() ||
      !gui::get_active_camera()->GetScene())
    return;

  boost::recursive_mutex::scoped_lock lock(*this->updateMutex);

  this->saveDialog = new SaveDialog(SaveDialog::MODEL);
  this->jointMaker->Reset();
  this->selectedVisuals.clear();
  g_copyAct->setEnabled(false);
  g_pasteAct->setEnabled(false);

  this->currentSaveState = NEVER_SAVED;
  this->SetModelName(this->modelDefaultName);
  this->serverModelName = "";
  this->serverModelPose = math::Pose::Zero;
  this->serverModelSDF.reset();
  this->serverModelVisible.clear();

  this->modelTemplateSDF.reset(new sdf::SDF);
  this->modelTemplateSDF->SetFromString(ModelData::GetTemplateSDFString());

  this->modelSDF.reset(new sdf::SDF);

  rendering::ScenePtr scene = gui::get_active_camera()->GetScene();

  this->isStatic = false;
  this->autoDisable = true;

  while (!this->allParts.empty())
    this->RemovePart(this->allParts.begin()->first);
  this->allParts.clear();

  if (this->previewVisual)
    scene->RemoveVisual(this->previewVisual);

  this->previewVisual.reset(new rendering::Visual(this->previewName,
      scene->GetWorldVisual()));

  this->previewVisual->Load();
  this->modelPose = math::Pose::Zero;
  this->previewVisual->SetPose(this->modelPose);
  scene->AddVisual(this->previewVisual);
}

/////////////////////////////////////////////////
void ModelCreator::SetModelName(const std::string &_modelName)
{
  this->modelName = _modelName;
  this->saveDialog->SetModelName(_modelName);

  this->folderName = this->saveDialog->
      GetFolderNameFromModelName(this->modelName);

  if (this->currentSaveState == NEVER_SAVED)
  {
    // Set new saveLocation
    boost::filesystem::path oldPath(this->saveDialog->GetSaveLocation());

    boost::filesystem::path newPath = oldPath.parent_path() / this->folderName;
    this->saveDialog->SetSaveLocation(newPath.string());
  }
}

/////////////////////////////////////////////////
std::string ModelCreator::GetModelName() const
{
  return this->modelName;
}

/////////////////////////////////////////////////
void ModelCreator::SetStatic(bool _static)
{
  this->isStatic = _static;
  this->ModelChanged();
}

/////////////////////////////////////////////////
void ModelCreator::SetAutoDisable(bool _auto)
{
  this->autoDisable = _auto;
  this->ModelChanged();
}

/////////////////////////////////////////////////
void ModelCreator::FinishModel()
{
  if (!this->serverModelName.empty())
  {
    // delete model on server first before spawning the updated one.
    transport::request(gui::get_world(), "entity_delete",
        this->serverModelName);
    int timeoutCounter = 0;
    int timeout = 100;
    while (timeoutCounter < timeout)
    {
      boost::shared_ptr<msgs::Response> response =
          transport::request(gui::get_world(), "entity_info",
          this->serverModelName);
      // Make sure the response is correct
      if (response->response() == "nonexistent")
        break;

      common::Time::MSleep(100);
      timeoutCounter++;
    }
  }
  event::Events::setSelectedEntity("", "normal");
  this->CreateTheEntity();
  this->Reset();
}

/////////////////////////////////////////////////
void ModelCreator::CreateTheEntity()
{
  if (!this->modelSDF->root->HasElement("model"))
  {
    gzerr << "Generated invalid SDF! Cannot create entity." << std::endl;
    return;
  }

  msgs::Factory msg;
  // Create a new name if the model exists
  sdf::ElementPtr modelElem = this->modelSDF->root->GetElement("model");
  std::string modelElemName = modelElem->Get<std::string>("name");
  if (has_entity_name(modelElemName))
  {
    int i = 0;
    while (has_entity_name(modelElemName))
    {
      modelElemName = modelElem->Get<std::string>("name") + "_" +
        boost::lexical_cast<std::string>(i++);
    }
    modelElem->GetAttribute("name")->Set(modelElemName);
  }

  msg.set_sdf(this->modelSDF->ToString());
  msgs::Set(msg.mutable_pose(), this->modelPose + this->serverModelPose);
  this->makerPub->Publish(msg);
}

/////////////////////////////////////////////////
void ModelCreator::AddPart(PartType _type)
{
  if (!this->previewVisual)
  {
    this->Reset();
  }

  this->Stop();

  this->addPartType = _type;
  if (_type != PART_NONE)
    this->AddShape(_type);
}

/////////////////////////////////////////////////
void ModelCreator::Stop()
{
  if (this->addPartType != PART_NONE && this->mouseVisual)
  {
    for (unsigned int i = 0; i < this->mouseVisual->GetChildCount(); ++i)
        this->RemovePart(this->mouseVisual->GetName());
    this->mouseVisual.reset();
    emit PartAdded();
  }
  if (this->jointMaker)
    this->jointMaker->Stop();
}

/////////////////////////////////////////////////
void ModelCreator::OnDelete(const std::string &_entity)
{
  boost::recursive_mutex::scoped_lock lock(*this->updateMutex);

  // if it's a link
  if (this->allParts.find(_entity) != this->allParts.end())
  {
    if (this->jointMaker)
      this->jointMaker->RemoveJointsByPart(_entity);
    this->RemovePart(_entity);
    return;
  }

  // if it's a visual
  rendering::VisualPtr vis =
      gui::get_active_camera()->GetScene()->GetVisual(_entity);
  if (vis)
  {
    rendering::VisualPtr parentLink = vis->GetParent();
    std::string parentLinkName = parentLink->GetName();

    if (this->allParts.find(parentLinkName) != this->allParts.end())
    {
      // remove the parent link if it's the only child
      if (parentLink->GetChildCount() == 1)
      {
        if (this->jointMaker)
          this->jointMaker->RemoveJointsByPart(parentLink->GetName());
        this->RemovePart(parentLink->GetName());
        return;
      }
    }
  }
}

/////////////////////////////////////////////////
bool ModelCreator::OnKeyPress(const common::KeyEvent &_event)
{
  if (_event.key == Qt::Key_Escape)
  {
    this->Stop();
  }
  else if (_event.key == Qt::Key_Delete)
  {
    if (!this->selectedVisuals.empty())
    {
      for (std::vector<rendering::VisualPtr>::iterator it
          = this->selectedVisuals.begin(); it != this->selectedVisuals.end();)
      {
        (*it)->SetHighlighted(false);
        this->OnDelete((*it)->GetName());
        it = this->selectedVisuals.erase(it);
      }
    }
  }
  else if (_event.control)
  {
    if (_event.key == Qt::Key_C && _event.control)
    {
      g_copyAct->trigger();
      return true;
    }
    if (_event.key == Qt::Key_V && _event.control)
    {
      g_pasteAct->trigger();
      return true;
    }
  }
  return false;
}

/////////////////////////////////////////////////
bool ModelCreator::OnMousePress(const common::MouseEvent &_event)
{
  rendering::UserCameraPtr userCamera = gui::get_active_camera();
  if (!userCamera)
    return false;

  if (this->jointMaker->GetState() != JointMaker::JOINT_NONE)
  {
    userCamera->HandleMouseEvent(_event);
    return true;
  }

  rendering::VisualPtr vis = userCamera->GetVisual(_event.pos);
  if (vis)
  {
    if (!vis->IsPlane() && gui::get_entity_id(vis->GetRootVisual()->GetName()))
    {
      // Handle snap from GLWidget
      if (g_snapAct->isChecked())
        return false;

      // Prevent interaction with other models, send event only to
      // user camera
      userCamera->HandleMouseEvent(_event);
      return true;
    }
  }
  return false;
}

/////////////////////////////////////////////////
bool ModelCreator::OnMouseRelease(const common::MouseEvent &_event)
{
  rendering::UserCameraPtr userCamera = gui::get_active_camera();
  if (!userCamera)
    return false;

  boost::recursive_mutex::scoped_lock lock(*this->updateMutex);

  if (this->mouseVisual)
  {
    if (_event.button == common::MouseEvent::RIGHT)
      return true;

    // set the part data pose
    if (this->allParts.find(this->mouseVisual->GetName()) !=
        this->allParts.end())
    {
      PartData *part = this->allParts[this->mouseVisual->GetName()];
      part->SetPose(this->mouseVisual->GetWorldPose());
    }

    // reset and return
    emit PartAdded();
    this->mouseVisual.reset();
    this->AddPart(PART_NONE);
    return true;
  }

  rendering::VisualPtr vis = userCamera->GetVisual(_event.pos);
  if (vis)
  {
    rendering::VisualPtr partVis = vis->GetParent();
    // Is part
    if (this->allParts.find(partVis->GetName()) !=
        this->allParts.end())
    {
      // Handle snap from GLWidget
      if (g_snapAct->isChecked())
        return false;

      // trigger part inspector on right click
      if (_event.button == common::MouseEvent::RIGHT)
      {
        this->inspectVis = vis->GetParent();
        QMenu menu;
        menu.addAction(this->inspectAct);
        menu.exec(QCursor::pos());
        return true;
      }

      // Not in multi-selection mode.
      if (!(QApplication::keyboardModifiers() & Qt::ControlModifier))
      {
        this->DeselectAll();

        // Highlight and selected clicked part
        partVis->SetHighlighted(true);
        this->selectedVisuals.push_back(partVis);
      }
      // Multi-selection mode
      else
      {
        std::vector<rendering::VisualPtr>::iterator it =
            std::find(this->selectedVisuals.begin(),
            this->selectedVisuals.end(), partVis);
        // Highlight and select clicked part if not already selected
        if (it == this->selectedVisuals.end())
        {
          partVis->SetHighlighted(true);
          this->selectedVisuals.push_back(partVis);
        }
        // Deselect if already selected
        else
        {
          partVis->SetHighlighted(false);
          this->selectedVisuals.erase(it);
        }
      }
      g_copyAct->setEnabled(!this->selectedVisuals.empty());
      g_alignAct->setEnabled(this->selectedVisuals.size() > 1);

      if (this->manipMode == "translate" || this->manipMode == "rotate" ||
          this->manipMode == "scale")
      {
        this->OnManipMode(this->manipMode);
      }

      return true;
    }
    // Not part
    else
    {
      this->DeselectAll();

      g_alignAct->setEnabled(false);
      g_copyAct->setEnabled(!this->selectedVisuals.empty());

      if (!vis->IsPlane())
        return true;
    }
  }
  return false;
}

/////////////////////////////////////////////////
bool ModelCreator::OnMouseMove(const common::MouseEvent &_event)
{
  this->lastMouseEvent = _event;
  rendering::UserCameraPtr userCamera = gui::get_active_camera();
  if (!userCamera)
    return false;

  if (!this->mouseVisual)
  {
    rendering::VisualPtr vis = userCamera->GetVisual(_event.pos);
    if (vis && !vis->IsPlane())
    {
      // Main window models always handled here
      if (this->allParts.find(vis->GetParent()->GetName()) ==
          this->allParts.end())
      {
        // Prevent highlighting for snapping
        if (this->manipMode == "snap" || this->manipMode == "select" ||
            this->manipMode == "")
        {
          // Don't change cursor on hover
          QApplication::setOverrideCursor(QCursor(Qt::ArrowCursor));
          userCamera->HandleMouseEvent(_event);
        }
        // Allow ModelManipulator to work while dragging handle over this
        else if (_event.dragging)
        {
          ModelManipulator::Instance()->OnMouseMoveEvent(_event);
        }
        return true;
      }
    }
    return false;
  }

  math::Pose pose = this->mouseVisual->GetWorldPose();
  pose.pos = ModelManipulator::GetMousePositionOnPlane(
      userCamera, _event);

  if (!_event.shift)
  {
    pose.pos = ModelManipulator::SnapPoint(pose.pos);
  }
  pose.pos.z = this->mouseVisual->GetWorldPose().pos.z;

  this->mouseVisual->SetWorldPose(pose);

  return true;
}

/////////////////////////////////////////////////
bool ModelCreator::OnMouseDoubleClick(const common::MouseEvent &_event)
{
  // open the part inspector on double click
  rendering::VisualPtr vis = gui::get_active_camera()->GetVisual(_event.pos);
  if (!vis)
    return false;

  boost::recursive_mutex::scoped_lock lock(*this->updateMutex);

  if (this->allParts.find(vis->GetParent()->GetName()) !=
      this->allParts.end())
  {
    this->OpenInspector(vis->GetParent()->GetName());
    return true;
  }

  return false;
}

/////////////////////////////////////////////////
void ModelCreator::OnOpenInspector()
{
  this->OpenInspector(this->inspectVis->GetName());
  this->inspectVis.reset();
}

/////////////////////////////////////////////////
void ModelCreator::OpenInspector(const std::string &_name)
{
  boost::recursive_mutex::scoped_lock lock(*this->updateMutex);
  PartData *part = this->allParts[_name];
  part->SetPose(part->partVisual->GetWorldPose());
  part->UpdateConfig();
  part->inspector->move(QCursor::pos());
  part->inspector->show();
}

/////////////////////////////////////////////////
void ModelCreator::OnCopy()
{
  if (!g_editModelAct->isChecked())
    return;

  if (!this->selectedVisuals.empty())
  {
    this->copiedPartNames.clear();
    for (unsigned int i = 0; i < this->selectedVisuals.size(); ++i)
    {
      this->copiedPartNames.push_back(this->selectedVisuals[i]->GetName());
    }
    g_pasteAct->setEnabled(true);
  }
}

/////////////////////////////////////////////////
void ModelCreator::OnPaste()
{
  if (this->copiedPartNames.empty() || !g_editModelAct->isChecked())
  {
    return;
  }

  boost::recursive_mutex::scoped_lock lock(*this->updateMutex);

  // For now, only copy the last selected model
  auto it = this->allParts.find(this->copiedPartNames.back());
  if (it != this->allParts.end())
  {
    PartData *copiedPart = it->second;
    if (!copiedPart)
      return;

    this->Stop();
    this->DeselectAll();

    if (!this->previewVisual)
    {
      this->Reset();
    }

    PartData* clonedPart = this->ClonePart(it->first);

    math::Pose clonePose = copiedPart->partVisual->GetWorldPose();
    rendering::UserCameraPtr userCamera = gui::get_active_camera();
    if (userCamera)
    {
      math::Vector3 mousePosition =
        ModelManipulator::GetMousePositionOnPlane(userCamera,
                                                  this->lastMouseEvent);
      clonePose.pos.x = mousePosition.x;
      clonePose.pos.y = mousePosition.y;
    }

    clonedPart->partVisual->SetWorldPose(clonePose);
    clonedPart->partVisual->SetTransparency(ModelData::GetEditTransparency());
    this->addPartType = PART_MESH;
    this->mouseVisual = clonedPart->partVisual;
  }
}


/////////////////////////////////////////////////
JointMaker *ModelCreator::GetJointMaker() const
{
  return this->jointMaker;
}

/////////////////////////////////////////////////
void ModelCreator::GenerateSDF()
{
  sdf::ElementPtr modelElem;

  this->modelSDF.reset(new sdf::SDF);
  this->modelSDF->SetFromString(ModelData::GetTemplateSDFString());

  modelElem = this->modelSDF->root->GetElement("model");

  modelElem->ClearElements();
  std::stringstream visualNameStream;
  std::stringstream collisionNameStream;

  modelElem->GetAttribute("name")->Set(this->folderName);

<<<<<<< HEAD
  boost::recursive_mutex::scoped_lock lock(*this->updateMutex);

  if (this->serverModelName.empty())
  {
    // set center of all parts to be origin
    std::map<std::string, PartData *>::iterator partsIt;
    math::Vector3 mid;
    for (partsIt = this->allParts.begin(); partsIt != this->allParts.end();
         ++partsIt)
    {
      PartData *part = partsIt->second;
      mid += part->GetPose().pos;
    }
    mid /= this->allParts.size();
    this->modelPose.pos = mid;
=======
  // set center of all parts to be origin
  math::Vector3 mid;
  for (auto &partsIt : this->allParts)
  {
    PartData *part = partsIt.second;
    mid += part->GetPose().pos;
>>>>>>> c8f06e61
  }

  modelElem->GetElement("pose")->Set(this->modelPose);

  std::map<std::string, PartData *>::iterator partsIt;
  // loop through all parts and generate sdf
  for (auto &partsIt : this->allParts)
  {
    visualNameStream.str("");
    collisionNameStream.str("");

    PartData *part = partsIt.second;
    part->UpdateConfig();

    sdf::ElementPtr newLinkElem = part->partSDF->Clone();
    newLinkElem->GetElement("pose")->Set(part->partVisual->GetWorldPose()
        - this->modelPose - this->serverModelPose);

    modelElem->InsertElement(newLinkElem);

    // visuals
    for (auto const &it : part->visuals)
    {
      rendering::VisualPtr visual = it.first;
      msgs::Visual visualMsg = it.second;
      sdf::ElementPtr visualElem = visual->GetSDF()->Clone();
      visualElem->GetElement("transparency")->Set<double>(
          visualMsg.transparency());
      newLinkElem->InsertElement(visualElem);
    }

    // collisions
    for (auto const &colIt : part->collisions)
    {
      sdf::ElementPtr collisionElem = msgs::CollisionToSDF(colIt.second);
      newLinkElem->InsertElement(collisionElem);
    }
  }

  // Add joint sdf elements
  this->jointMaker->GenerateSDF();
  sdf::ElementPtr jointsElem = this->jointMaker->GetSDF();

  sdf::ElementPtr jointElem;
  if (jointsElem->HasElement("joint"))
    jointElem = jointsElem->GetElement("joint");
  while (jointElem)
  {
    modelElem->InsertElement(jointElem->Clone());
    jointElem = jointElem->GetNextElement("joint");
  }

  // Model settings
  modelElem->GetElement("static")->Set(this->isStatic);
  modelElem->GetElement("allow_auto_disable")->Set(this->autoDisable);

  // If we're editing an existing model, copy the original plugin sdf elements
  // since we are not generating them.
  if (this->serverModelSDF)
  {
    if (this->serverModelSDF->HasElement("plugin"))
    {
      sdf::ElementPtr pluginElem = this->serverModelSDF->GetElement("plugin");
      while (pluginElem)
      {
        modelElem->InsertElement(pluginElem->Clone());
        pluginElem = pluginElem->GetNextElement("plugin");
      }
    }
  }
}

/////////////////////////////////////////////////
void ModelCreator::OnAlignMode(const std::string &_axis,
    const std::string &_config, const std::string &_target, bool _preview)
{
  ModelAlign::Instance()->AlignVisuals(this->selectedVisuals, _axis, _config,
      _target, !_preview);
}

/////////////////////////////////////////////////
void ModelCreator::DeselectAll()
{
  if (!this->selectedVisuals.empty())
  {
    for (unsigned int i = 0; i < this->selectedVisuals.size(); ++i)
    {
      this->selectedVisuals[i]->SetHighlighted(false);
    }
    this->selectedVisuals.clear();
  }
}

/////////////////////////////////////////////////
void ModelCreator::OnManipMode(const std::string &_mode)
{
  if (!this->active)
    return;

  this->manipMode = _mode;

  if (!this->selectedVisuals.empty())
  {
    ModelManipulator::Instance()->SetAttachedVisual(
        this->selectedVisuals.back());
  }

  ModelManipulator::Instance()->SetManipulationMode(_mode);
  ModelSnap::Instance()->Reset();

  // deselect 0 to n-1 models.
  if (this->selectedVisuals.size() > 1)
  {
    for (std::vector<rendering::VisualPtr>::iterator it
        = this->selectedVisuals.begin(); it != --this->selectedVisuals.end();)
    {
       (*it)->SetHighlighted(false);
       it = this->selectedVisuals.erase(it);
    }
  }
}

/////////////////////////////////////////////////
void ModelCreator::OnSetSelectedEntity(const std::string &/*_name*/,
    const std::string &/*_mode*/)
{
  this->DeselectAll();
}

/////////////////////////////////////////////////
void ModelCreator::ModelChanged()
{
  if (this->currentSaveState != NEVER_SAVED)
    this->currentSaveState = UNSAVED_CHANGES;
}

/////////////////////////////////////////////////
void ModelCreator::Update()
{
  boost::recursive_mutex::scoped_lock lock(*this->updateMutex);
<<<<<<< HEAD

=======
>>>>>>> c8f06e61
  // Check if any parts have been moved or resized and trigger ModelChanged
  for (auto &partsIt : this->allParts)
  {
    PartData *part = partsIt.second;
    if (part->GetPose() != part->partVisual->GetWorldPose())
    {
      part->SetPose(part->partVisual->GetWorldPose());
      this->ModelChanged();
    }
    for (auto scaleIt : this->partScaleUpdate)
    {
      if (part->partVisual->GetName() == scaleIt.first)
        part->SetScale(scaleIt.second);
    }
    this->partScaleUpdate.clear();
  }
}

/////////////////////////////////////////////////
void ModelCreator::OnEntityScaleChanged(const std::string &_name,
  const math::Vector3 &_scale)
{
  boost::recursive_mutex::scoped_lock lock(*this->updateMutex);
  for (auto partsIt : this->allParts)
  {
    if (_name == partsIt.first ||
        _name.find(partsIt.first) != std::string::npos)
    {
      this->partScaleUpdate[partsIt.first] = _scale;
      break;
    }
  }
}

/////////////////////////////////////////////////
void ModelCreator::SetModelVisible(const std::string &_name, bool _visible)
{
  rendering::ScenePtr scene = gui::get_active_camera()->GetScene();
  rendering::VisualPtr visual = scene->GetVisual(_name);
  if (!visual)
    return;

  this->SetModelVisible(visual, _visible);

  if (_visible)
    visual->SetHighlighted(false);
}

/////////////////////////////////////////////////
void ModelCreator::SetModelVisible(rendering::VisualPtr _visual, bool _visible)
{
  if (!_visual)
    return;

  if (!_visible)
  {
    // store original visibility and hide all visuals
    this->serverModelVisible[_visual->GetId()] = _visual->GetVisible();
    _visual->SetVisible(_visible);
  }
  else
  {
    // restore original visibility
    std::map<uint32_t, bool>::iterator it =
        this->serverModelVisible.find(_visual->GetId());
    if (it != this->serverModelVisible.end())
      _visual->SetVisible(it->second);
  }

  for (unsigned int i = 0; i < _visual->GetChildCount(); ++i)
    this->SetModelVisible(_visual->GetChild(i), _visible);
}<|MERGE_RESOLUTION|>--- conflicted
+++ resolved
@@ -1434,35 +1434,23 @@
 
   modelElem->GetAttribute("name")->Set(this->folderName);
 
-<<<<<<< HEAD
   boost::recursive_mutex::scoped_lock lock(*this->updateMutex);
 
   if (this->serverModelName.empty())
   {
     // set center of all parts to be origin
-    std::map<std::string, PartData *>::iterator partsIt;
     math::Vector3 mid;
-    for (partsIt = this->allParts.begin(); partsIt != this->allParts.end();
-         ++partsIt)
-    {
-      PartData *part = partsIt->second;
+    for (auto &partsIt : this->allParts)
+    {
+      PartData *part = partsIt.second;
       mid += part->GetPose().pos;
     }
     mid /= this->allParts.size();
     this->modelPose.pos = mid;
-=======
-  // set center of all parts to be origin
-  math::Vector3 mid;
-  for (auto &partsIt : this->allParts)
-  {
-    PartData *part = partsIt.second;
-    mid += part->GetPose().pos;
->>>>>>> c8f06e61
   }
 
   modelElem->GetElement("pose")->Set(this->modelPose);
 
-  std::map<std::string, PartData *>::iterator partsIt;
   // loop through all parts and generate sdf
   for (auto &partsIt : this->allParts)
   {
@@ -1598,10 +1586,7 @@
 void ModelCreator::Update()
 {
   boost::recursive_mutex::scoped_lock lock(*this->updateMutex);
-<<<<<<< HEAD
-
-=======
->>>>>>> c8f06e61
+
   // Check if any parts have been moved or resized and trigger ModelChanged
   for (auto &partsIt : this->allParts)
   {
