/*
 * Copyright 2012 Open Source Robotics Foundation
 *
 * Licensed under the Apache License, Version 2.0 (the "License");
 * you may not use this file except in compliance with the License.
 * You may obtain a copy of the License at
 *
 *     http://www.apache.org/licenses/LICENSE-2.0
 *
 * Unless required by applicable law or agreed to in writing, software
 * distributed under the License is distributed on an "AS IS" BASIS,
 * WITHOUT WARRANTIES OR CONDITIONS OF ANY KIND, either express or implied.
 * See the License for the specific language governing permissions and
 * limitations under the License.
 *
*/

#include <gtest/gtest.h>
#include "gazebo/physics/physics.hh"
#include "gazebo/physics/Joint.hh"
#include "gazebo/physics/Joint_TEST.hh"

#define TOL 1e-6
#define TOL_CONT 2.0

using namespace gazebo;

////////////////////////////////////////////////////////////////////////
// Test for spawning each joint type
void Joint_TEST::SpawnJointTypes(const std::string &_physicsEngine)
{
  // Load an empty world
  Load("worlds/empty.world", true, _physicsEngine);
  physics::WorldPtr world = physics::get_world("default");
  ASSERT_TRUE(world != NULL);

  // Verify physics engine type
  physics::PhysicsEnginePtr physics = world->GetPhysicsEngine();
  ASSERT_TRUE(physics != NULL);
  EXPECT_EQ(physics->GetType(), _physicsEngine);

  std::vector<std::string> types;
  types.push_back("revolute");
  types.push_back("prismatic");
  types.push_back("screw");
  types.push_back("universal");
  types.push_back("ball");
  types.push_back("revolute2");

  physics::JointPtr joint;
  for (std::vector<std::string>::iterator iter = types.begin();
       iter != types.end(); ++iter)
  {
    gzdbg << "SpawnJoint " << *iter << " child parent" << std::endl;
    joint = SpawnJoint(*iter, false, false);
    EXPECT_TRUE(joint != NULL);

    gzdbg << "SpawnJoint " << *iter << " child world" << std::endl;
    joint = SpawnJoint(*iter, false, true);
    EXPECT_TRUE(joint != NULL);

    gzdbg << "SpawnJoint " << *iter << " world parent" << std::endl;
    joint = SpawnJoint(*iter, true, false);
    EXPECT_TRUE(joint != NULL);
  }
}

TEST_F(Joint_TEST, SpawnJointTypesODE)
{
<<<<<<< HEAD
  public: void ForceTorque(const std::string &_physicsEngine);
  public: void GetForceTorqueWithAppliedForce(
    const std::string &_physicsEngine);
  public: void JointTorqueTest(const std::string &_physicsEngine);
  public: void JointCreationDestructionTest(const std::string &_physicsEngine);
};
=======
  SpawnJointTypes("ode");
}

#ifdef HAVE_BULLET
TEST_F(Joint_TEST, SpawnJointTypesBullet)
{
  SpawnJointTypes("bullet");
}
#endif  // HAVE_BULLET
>>>>>>> 2ea99f38

////////////////////////////////////////////////////////////////////////
// Load example world with a few joints
// Measure force torques
// Tip over the joints until joint stops are hit, then check force
// torques again
////////////////////////////////////////////////////////////////////////
void Joint_TEST::ForceTorque(const std::string &_physicsEngine)
{
  // Load our force torque test world
  Load("worlds/force_torque_test.world", true, _physicsEngine);

  // Get a pointer to the world, make sure world loads
  physics::WorldPtr world = physics::get_world("default");
  ASSERT_TRUE(world != NULL);

  // Verify physics engine type
  physics::PhysicsEnginePtr physics = world->GetPhysicsEngine();
  ASSERT_TRUE(physics != NULL);
  EXPECT_EQ(physics->GetType(), _physicsEngine);

  physics->SetGravity(math::Vector3(0, 0, -50));

  // simulate 1 step
  world->StepWorld(1);
  double t = world->GetSimTime().Double();

  // get time step size
  double dt = world->GetPhysicsEngine()->GetMaxStepSize();
  EXPECT_GT(dt, 0);
  gzdbg << "dt : " << dt << "\n";

  // verify that time moves forward
  EXPECT_EQ(t, dt);
  gzdbg << "t after one step : " << t << "\n";

  // get joint and get force torque
  physics::ModelPtr model_1 = world->GetModel("model_1");
  physics::LinkPtr link_1 = model_1->GetLink("link_1");
  physics::LinkPtr link_2 = model_1->GetLink("link_2");
  physics::JointPtr joint_01 = model_1->GetJoint("joint_01");
  physics::JointPtr joint_12 = model_1->GetJoint("joint_12");

  gzdbg << "-------------------Test 1-------------------\n";
  // gzerr << "begin test:"; getchar();
  for (unsigned int i = 0; i < 10; ++i)
  {
    world->StepWorld(1);
    // test joint_01 wrench
    physics::JointWrench wrench_01 = joint_01->GetForceTorque(0u);
    EXPECT_NEAR(wrench_01.body1Force.x,    0.0, TOL);
    EXPECT_NEAR(wrench_01.body1Force.y,    0.0, TOL);
    EXPECT_NEAR(wrench_01.body1Force.z, 1000.0, TOL);
    EXPECT_NEAR(wrench_01.body1Torque.x,   0.0, TOL);
    EXPECT_NEAR(wrench_01.body1Torque.y,   0.0, TOL);
    EXPECT_NEAR(wrench_01.body1Torque.z,   0.0, TOL);

    EXPECT_NEAR(wrench_01.body2Force.x,  -wrench_01.body1Force.x,  TOL);
    EXPECT_NEAR(wrench_01.body2Force.y,  -wrench_01.body1Force.y,  TOL);
    EXPECT_NEAR(wrench_01.body2Force.z,  -wrench_01.body1Force.z,  TOL);
    EXPECT_NEAR(wrench_01.body2Torque.x, -wrench_01.body1Torque.x, TOL);
    EXPECT_NEAR(wrench_01.body2Torque.y, -wrench_01.body1Torque.y, TOL);
    EXPECT_NEAR(wrench_01.body2Torque.z, -wrench_01.body1Torque.z, TOL);

    gzdbg << "link_1 pose [" << link_1->GetWorldPose()
          << "] velocity [" << link_1->GetWorldLinearVel()
          << "]\n";
    gzdbg << "link_2 pose [" << link_2->GetWorldPose()
          << "] velocity [" << link_2->GetWorldLinearVel()
          << "]\n";
    gzdbg << "joint_01 force torque : "
          << "force1 [" << wrench_01.body1Force
          << " / 0 0 1000"
          << "] torque1 [" << wrench_01.body1Torque
          << " / 0 0 0"
          << "] force2 [" << wrench_01.body2Force
          << " / 0 0 -1000"
          << "] torque2 [" << wrench_01.body2Torque
          << " / 0 0 0"
          << "]\n";

    // test joint_12 wrench
    physics::JointWrench wrench_12 = joint_12->GetForceTorque(0u);
    EXPECT_NEAR(wrench_12.body1Force.x,    0.0, TOL);
    EXPECT_NEAR(wrench_12.body1Force.y,    0.0, TOL);
    EXPECT_NEAR(wrench_12.body1Force.z,  500.0, TOL);
    EXPECT_NEAR(wrench_12.body1Torque.x,   0.0, TOL);
    EXPECT_NEAR(wrench_12.body1Torque.y,   0.0, TOL);
    EXPECT_NEAR(wrench_12.body1Torque.z,   0.0, TOL);

    EXPECT_NEAR(wrench_12.body2Force.x,  -wrench_12.body1Force.x,  TOL);
    EXPECT_NEAR(wrench_12.body2Force.y,  -wrench_12.body1Force.y,  TOL);
    EXPECT_NEAR(wrench_12.body2Force.z,  -wrench_12.body1Force.z,  TOL);
    EXPECT_NEAR(wrench_12.body2Torque.x, -wrench_12.body1Torque.x, TOL);
    EXPECT_NEAR(wrench_12.body2Torque.y, -wrench_12.body1Torque.y, TOL);
    EXPECT_NEAR(wrench_12.body2Torque.z, -wrench_12.body1Torque.z, TOL);

    gzdbg << "link_1 pose [" << link_1->GetWorldPose()
          << "] velocity [" << link_1->GetWorldLinearVel()
          << "]\n";
    gzdbg << "link_2 pose [" << link_2->GetWorldPose()
          << "] velocity [" << link_2->GetWorldLinearVel()
          << "]\n";
    gzdbg << "joint_12 force torque : "
          << "force1 [" << wrench_12.body1Force
          << " / 0 0 500"
          << "] torque1 [" << wrench_12.body1Torque
          << " / 0 0 0"
          << "] force2 [" << wrench_12.body2Force
          << " / 0 0 -500"
          << "] torque2 [" << wrench_12.body2Torque
          << " / 0 0 0"
          << "]\n";
  }
  // gzerr << "end test1:"; getchar();

  // perturbe joints so top link topples over, then remeasure
  physics->SetGravity(math::Vector3(-30, 10, -50));
  // tune joint stop properties
  joint_01->SetAttribute("stop_erp", 0, 0.02);
  joint_12->SetAttribute("stop_erp", 0, 0.02);
  // wait for dynamics to stabilize
  world->StepWorld(2000);
  // check force torques in new system
  gzdbg << "\n-------------------Test 2-------------------\n";
  for (unsigned int i = 0; i < 5; ++i)
  {
    world->StepWorld(1);

    // test joint_01 wrench
    physics::JointWrench wrench_01 = joint_01->GetForceTorque(0u);
    EXPECT_NEAR(wrench_01.body1Force.x,   600.0,  6.0);
    EXPECT_NEAR(wrench_01.body1Force.y, -1000.0, 10.0);
    EXPECT_NEAR(wrench_01.body1Force.z,  -200.0,  2.0);
    EXPECT_NEAR(wrench_01.body1Torque.x,  750.0,  7.5);
    EXPECT_NEAR(wrench_01.body1Torque.y,  450.0,  4.5);
    EXPECT_NEAR(wrench_01.body1Torque.z,    0.0,  0.1);

    // since first link is world, these should be exact
    EXPECT_NEAR(wrench_01.body2Force.x,  -wrench_01.body1Force.x,  TOL);
    EXPECT_NEAR(wrench_01.body2Force.y,  -wrench_01.body1Force.y,  TOL);
    EXPECT_NEAR(wrench_01.body2Force.z,  -wrench_01.body1Force.z,  TOL);
    EXPECT_NEAR(wrench_01.body2Torque.x, -wrench_01.body1Torque.x, TOL);
    EXPECT_NEAR(wrench_01.body2Torque.y, -wrench_01.body1Torque.y, TOL);
    EXPECT_NEAR(wrench_01.body2Torque.z, -wrench_01.body1Torque.z, TOL);

    gzdbg << "joint_01 force torque : "
          << "force1 [" << wrench_01.body1Force
          << " / 600 -1000 -200"
          << "] torque1 [" << wrench_01.body1Torque
          << " / 750 450 0"
          << "] force2 [" << wrench_01.body2Force
          << " / -600 1000 200"
          << "] torque2 [" << wrench_01.body2Torque
          << " / -750 -450 0"
          << "]\n";

    // test joint_12 wrench
    physics::JointWrench wrench_12 = joint_12->GetForceTorque(0u);
    EXPECT_NEAR(wrench_12.body1Force.x,   300.0,  3.0);
    EXPECT_NEAR(wrench_12.body1Force.y,  -500.0,  5.0);
    EXPECT_NEAR(wrench_12.body1Force.z,  -100.0,  1.0);
    EXPECT_NEAR(wrench_12.body1Torque.x,  250.0,  5.0);
    EXPECT_NEAR(wrench_12.body1Torque.y,  150.0,  3.0);
    EXPECT_NEAR(wrench_12.body1Torque.z,    0.0,  0.1);

    // A good check is that
    // the computed body1Torque shoud in fact be opposite of body1Torque
    EXPECT_NEAR(wrench_12.body2Force.x,  -wrench_12.body1Force.x,  1e-1);
    EXPECT_NEAR(wrench_12.body2Force.y,  -wrench_12.body1Force.y,  1e-1);
    EXPECT_NEAR(wrench_12.body2Force.z,  -wrench_12.body1Force.z,  1e-1);
    EXPECT_NEAR(wrench_12.body2Torque.x, -wrench_12.body1Torque.x, 1e-1);
    EXPECT_NEAR(wrench_12.body2Torque.y, -wrench_12.body1Torque.y, 1e-1);
    EXPECT_NEAR(wrench_12.body2Torque.z, -wrench_12.body1Torque.z, 1e-1);

    gzdbg << "joint_12 force torque : "
          << "force1 [" << wrench_12.body1Force
          << " / 300 -500 -100"
          << "] torque1 [" << wrench_12.body1Torque
          << " / 250 150 0"
          << "] force2 [" << wrench_12.body2Force
          << " / -300 500 100"
          << "] torque2 [" << wrench_12.body2Torque
          << " / -250 -150 0"
          << "]\n";
  }

  // gzerr << "end test:"; getchar();

  // simulate a few steps
  int steps = 20;
  world->StepWorld(steps);
  t = world->GetSimTime().Double();
  EXPECT_GT(t, 0.99*dt*static_cast<double>(steps+1));
  gzdbg << "t after 20 steps : " << t << "\n";
}

TEST_F(Joint_TEST, ForceTorqueODE)
{
  ForceTorque("ode");
}

#ifdef HAVE_SIMBODY
TEST_F(Joint_TEST, ForceTorqueSimbody)
{
  ForceTorque("simbody");
}
#endif  // HAVE_SIMBODY

#ifdef HAVE_BULLET
/// bullet collision parameters needs tweaking
TEST_F(Joint_TEST, ForceTorqueBullet)
{
  ForceTorque("bullet");
}
#endif  // HAVE_BULLET

////////////////////////////////////////////////////////////////////////
// Load example world with a few joints
// Measure force torques
// with active torque control at joints
////////////////////////////////////////////////////////////////////////
void Joint_TEST::GetForceTorqueWithAppliedForce(
  const std::string &_physicsEngine)
{
  // Load our force torque test world
  Load("worlds/force_torque_test2.world", true, _physicsEngine);

  // Get a pointer to the world, make sure world loads
  physics::WorldPtr world = physics::get_world("default");
  ASSERT_TRUE(world != NULL);

  // Verify physics engine type
  physics::PhysicsEnginePtr physics = world->GetPhysicsEngine();
  ASSERT_TRUE(physics != NULL);
  EXPECT_EQ(physics->GetType(), _physicsEngine);

  physics->SetGravity(math::Vector3(0, 0, -50));

  // simulate 1 step
  world->StepWorld(1);
  double t = world->GetSimTime().Double();

  // get time step size
  double dt = world->GetPhysicsEngine()->GetMaxStepSize();
  EXPECT_GT(dt, 0);
  gzdbg << "dt : " << dt << "\n";

  // verify that time moves forward
  EXPECT_GT(t, 0);
  gzdbg << "t after one step : " << t << "\n";

  // get joint and get force torque
  physics::ModelPtr model_1 = world->GetModel("boxes");
  physics::JointPtr joint_01 = model_1->GetJoint("joint1");
  physics::JointPtr joint_12 = model_1->GetJoint("joint2");

  gzdbg << "------------------- PD CONTROL -------------------\n";
  // gzerr << "begin test:"; getchar();
  static const double kp1 = 50000.0;
  static const double kp2 = 10000.0;
  static const double target1 = 0.0;
  static const double target2 = -0.25*M_PI;
  for (unsigned int i = 0; i < 3388; ++i)
  {
    // if (i % 10 == 0) { gzerr << i << ": "; getchar(); }
    // pd control
    double j1State = joint_01->GetAngle(0u).Radian();
    double j2State = joint_12->GetAngle(0u).Radian();
    double p1Error = target1 - j1State;
    double p2Error = target2 - j2State;
    double effort1 = kp1 * p1Error;
    double effort2 = kp2 * p2Error;
    joint_01->SetForce(0u, effort1);
    joint_12->SetForce(0u, effort2);

    world->StepWorld(1);
    // test joint_01 wrench
    physics::JointWrench wrench_01 = joint_01->GetForceTorque(0u);

    if (i == 3387)
    {
      EXPECT_NEAR(wrench_01.body1Force.x,     0.0, TOL_CONT);
      EXPECT_NEAR(wrench_01.body1Force.y,     2.0, TOL_CONT);
      EXPECT_NEAR(wrench_01.body1Force.z,   300.0, TOL_CONT);
      EXPECT_NEAR(wrench_01.body1Torque.x,   25.0, TOL_CONT);
      EXPECT_NEAR(wrench_01.body1Torque.y, -175.0, TOL_CONT);
      EXPECT_NEAR(wrench_01.body1Torque.z,    0.0, TOL_CONT);

      EXPECT_NEAR(wrench_01.body2Force.x,  -wrench_01.body1Force.x,  TOL_CONT);
      EXPECT_NEAR(wrench_01.body2Force.y,  -wrench_01.body1Force.y,  TOL_CONT);
      EXPECT_NEAR(wrench_01.body2Force.z,  -wrench_01.body1Force.z,  TOL_CONT);
      EXPECT_NEAR(wrench_01.body2Torque.x, -wrench_01.body1Torque.x, TOL_CONT);
      EXPECT_NEAR(wrench_01.body2Torque.y, -wrench_01.body1Torque.y, TOL_CONT);
      EXPECT_NEAR(wrench_01.body2Torque.z, -wrench_01.body1Torque.z, TOL_CONT);

      // gzdbg << "joint_01 force torque : "
      //       << "step [" << i
      //       << "] GetForce [" << joint_01->GetForce(0u)
      //       << "] command [" << effort1
      //       << "] force1 [" << wrench_01.body1Force
      //       << "] torque1 [" << wrench_01.body1Torque
      //       << "] force2 [" << wrench_01.body2Force
      //       << "] torque2 [" << wrench_01.body2Torque
      //       << "]\n";
    }

    // test joint_12 wrench
    physics::JointWrench wrench_12 = joint_12->GetForceTorque(0u);
    if (i == 3387)
    {
      EXPECT_NEAR(wrench_12.body1Force.x,     0.0, TOL_CONT);
      EXPECT_NEAR(wrench_12.body1Force.y,     0.0, TOL_CONT);
      EXPECT_NEAR(wrench_12.body1Force.z,    50.0, TOL_CONT);
      EXPECT_NEAR(wrench_12.body1Torque.x,   25.0, TOL_CONT);
      EXPECT_NEAR(wrench_12.body1Torque.y,    0.0, TOL_CONT);
      EXPECT_NEAR(wrench_12.body1Torque.z,    0.0, TOL_CONT);

      EXPECT_NEAR(wrench_12.body2Force.x,   -35.355, TOL_CONT);
      EXPECT_NEAR(wrench_12.body2Force.y,     0.000, TOL_CONT);
      EXPECT_NEAR(wrench_12.body2Force.z,   -35.355, TOL_CONT);
      EXPECT_NEAR(wrench_12.body2Torque.x,  -17.678, TOL_CONT);
      EXPECT_NEAR(wrench_12.body2Torque.y,    0.000, TOL_CONT);
      EXPECT_NEAR(wrench_12.body2Torque.z,   17.678, TOL_CONT);

      // gzdbg << "joint_12 force torque : "
      //       << "step [" << i
      //       << "] GetForce [" << joint_12->GetForce(0u)
      //       << "] command [" << effort2
      //       << "] force1 [" << wrench_12.body1Force
      //       << "] torque1 [" << wrench_12.body1Torque
      //       << "] force2 [" << wrench_12.body2Force
      //       << "] torque2 [" << wrench_12.body2Torque
      //       << "]\n";
    }
  }
  // gzerr << "end test:"; getchar();
}

TEST_F(Joint_TEST, GetForceTorqueWithAppliedForceODE)
{
  GetForceTorqueWithAppliedForce("ode");
}

#ifdef HAVE_SIMBODY
TEST_F(Joint_TEST, GetForceTorqueWithAppliedForceSimbody)
{
  GetForceTorqueWithAppliedForce("simbody");
}
#endif  // HAVE_SIMBODY

#ifdef HAVE_BULLET
/// bullet collision parameters needs tweaking
TEST_F(Joint_TEST, GetForceTorqueWithAppliedForceBullet)
{
  GetForceTorqueWithAppliedForce("bullet");
}
#endif  // HAVE_BULLET


////////////////////////////////////////////////////////////////////////
// Create a joint between link and world
// Apply force and check acceleration for correctness
////////////////////////////////////////////////////////////////////////
void Joint_TEST::JointTorqueTest(const std::string &_physicsEngine)
{
  // Load our inertial test world
  Load("worlds/joint_test.world", true, _physicsEngine);

  // Get a pointer to the world, make sure world loads
  physics::WorldPtr world = physics::get_world("default");
  ASSERT_TRUE(world != NULL);

  // Verify physics engine type
  physics::PhysicsEnginePtr physics = world->GetPhysicsEngine();
  ASSERT_TRUE(physics != NULL);
  EXPECT_EQ(physics->GetType(), "ode");

  // create some fake links
  physics::ModelPtr model = world->GetModel("model_1");
  ASSERT_TRUE(model != NULL);
  physics::LinkPtr link = model->GetLink("link_1");
  ASSERT_TRUE(link != NULL);

  physics::LinkPtr parentLink;
  physics::LinkPtr childLink(link);
  physics::JointPtr joint;
  math::Pose anchor;
  double upper = M_PI;
  double lower = -M_PI;

  {
    // create a joint
    {
      joint = world->GetPhysicsEngine()->CreateJoint(
        "revolute", model);
      joint->Attach(parentLink, childLink);
      // load adds the joint to a vector of shared pointers kept
      // in parent and child links, preventing joint from being destroyed.
      joint->Load(parentLink, childLink, anchor);
      // joint->SetAnchor(0, anchor);
      joint->SetAxis(0, math::Vector3(1, 0, 0));
      joint->SetHighStop(0, upper);
      joint->SetLowStop(0, lower);

      if (parentLink)
        joint->SetName(parentLink->GetName() + std::string("_") +
                       childLink->GetName() + std::string("_joint"));
      else
        joint->SetName(std::string("world_") +
                       childLink->GetName() + std::string("_joint"));
      joint->Init();
    }

    double lastV = 0;
    double dt = world->GetPhysicsEngine()->GetMaxStepSize();
    for (unsigned int i = 0; i < 10; ++i)
    {
      double torque = 1.3;
      joint->SetForce(0, torque);
      world->StepWorld(1);
      double curV = joint->GetVelocity(0);
      double accel = (curV - lastV) / dt;
      gzdbg << i << " : " << curV << " : " << (curV - lastV) / dt << "\n";
      lastV = curV;
      EXPECT_NEAR(accel, torque / link->GetInertial()->GetIXX(), TOL);
    }

    // remove the joint
    {
      bool paused = world->IsPaused();
      world->SetPaused(true);
      if (joint)
      {
        // reenable collision between the link pair
        physics::LinkPtr parent = joint->GetParent();
        physics::LinkPtr child = joint->GetChild();
        if (parent)
          parent->SetCollideMode("all");
        if (child)
          child->SetCollideMode("all");

        joint->Detach();
        joint.reset();
      }
      world->SetPaused(paused);
    }
  }

  {
    // create a joint
    {
      joint = world->GetPhysicsEngine()->CreateJoint(
        "revolute", model);
      joint->Attach(parentLink, childLink);
      // load adds the joint to a vector of shared pointers kept
      // in parent and child links, preventing joint from being destroyed.
      joint->Load(parentLink, childLink, anchor);
      // joint->SetAnchor(0, anchor);
      joint->SetAxis(0, math::Vector3(0, 0, 1));
      joint->SetHighStop(0, upper);
      joint->SetLowStop(0, lower);

      if (parentLink)
        joint->SetName(parentLink->GetName() + std::string("_") +
                       childLink->GetName() + std::string("_joint"));
      else
        joint->SetName(std::string("world_") +
                       childLink->GetName() + std::string("_joint"));
      joint->Init();
    }

    double lastV = 0;
    double dt = world->GetPhysicsEngine()->GetMaxStepSize();
    for (unsigned int i = 0; i < 10; ++i)
    {
      double torque = 1.3;
      joint->SetForce(0, torque);
      world->StepWorld(1);
      double curV = joint->GetVelocity(0);
      double accel = (curV - lastV) / dt;
      gzdbg << i << " : " << curV << " : " << (curV - lastV) / dt << "\n";
      lastV = curV;
      EXPECT_NEAR(accel, torque / link->GetInertial()->GetIZZ(), TOL);
    }

    // remove the joint
    {
      bool paused = world->IsPaused();
      world->SetPaused(true);
      if (joint)
      {
        // reenable collision between the link pair
        physics::LinkPtr parent = joint->GetParent();
        physics::LinkPtr child = joint->GetChild();
        if (parent)
          parent->SetCollideMode("all");
        if (child)
          child->SetCollideMode("all");

        joint->Detach();
        joint.reset();
      }
      world->SetPaused(paused);
    }
  }
}

TEST_F(Joint_TEST, JointTorqueTestODE)
{
  JointTorqueTest("ode");
}

#ifdef HAVE_SIMBODY
TEST_F(Joint_TEST, JointTorqueTestSimbody)
{
  JointTorqueTest("simbody");
}
#endif  // HAVE_SIMBODY

#ifdef HAVE_BULLET
/// bullet collision parameters needs tweaking
TEST_F(Joint_TEST, JointTorqueTestBullet)
{
  gzerr << "JointTorqueTestBullet fails because dynamic joint manipulation "
        << "is not yet working\n";
  // JointTorqueTest("bullet");
}
#endif  // HAVE_BULLET

void Joint_TEST::JointCreationDestructionTest(const std::string &_physicsEngine)
{
  // Load our inertial test world
  Load("worlds/joint_test.world", true, _physicsEngine);

  // Get a pointer to the world, make sure world loads
  physics::WorldPtr world = physics::get_world("default");
  ASSERT_TRUE(world != NULL);

  // Verify physics engine type
  physics::PhysicsEnginePtr physics = world->GetPhysicsEngine();
  ASSERT_TRUE(physics != NULL);
  EXPECT_EQ(physics->GetType(), "ode");

  // create some fake links
  physics::ModelPtr model = world->GetModel("model_1");
  ASSERT_TRUE(model != NULL);
  physics::LinkPtr link = model->GetLink("link_1");
  ASSERT_TRUE(link != NULL);

  physics::LinkPtr parentLink;
  physics::LinkPtr childLink(link);
  physics::JointPtr joint;
  math::Pose anchor;
  math::Vector3 axis(1, 0, 0);
  double upper = M_PI;
  double lower = -M_PI;

  double residentLast = 0, shareLast = 0;
  double residentCur = 0, shareCur = 0;

  for (unsigned int i = 0; i < 100; ++i)
  {
    // try creating a joint
    {
      joint = world->GetPhysicsEngine()->CreateJoint(
        "revolute", model);
      joint->Attach(parentLink, childLink);
      // load adds the joint to a vector of shared pointers kept
      // in parent and child links, preventing joint from being destroyed.
      joint->Load(parentLink, childLink, anchor);
      // joint->SetAnchor(0, anchor);
      joint->SetAxis(0, axis);
      joint->SetHighStop(0, upper);
      joint->SetLowStop(0, lower);

      if (parentLink)
        joint->SetName(parentLink->GetName() + std::string("_") +
                       childLink->GetName() + std::string("_joint"));
      else
        joint->SetName(std::string("world_") +
                       childLink->GetName() + std::string("_joint"));
      joint->Init();
      joint->SetAxis(0, axis);
    }
    // remove the joint
    {
      bool paused = world->IsPaused();
      world->SetPaused(true);
      if (joint)
      {
        // reenable collision between the link pair
        physics::LinkPtr parent = joint->GetParent();
        physics::LinkPtr child = joint->GetChild();
        if (parent)
          parent->SetCollideMode("all");
        if (child)
          child->SetCollideMode("all");

        joint->Detach();
        joint.reset();
      }
      world->SetPaused(paused);
    }

    gazebo::common::Time::MSleep(10);

    this->GetMemInfo(residentCur, shareCur);
    if (i > 1)  // give it 2 cycles to stabilize
    {
      EXPECT_LE(residentCur, residentLast);
      EXPECT_LE(shareCur, shareLast);
    }
    // gzdbg << "memory res[" << residentCur
    //       << "] shr[" << shareCur
    //       << "] res[" << residentLast
    //       << "] shr[" << shareLast
    //       << "]\n";
    residentLast = residentCur;
    shareLast = shareCur;
  }
}

TEST_F(Joint_TEST, JointCreationDestructionTestODE)
{
  JointCreationDestructionTest("ode");
}

#ifdef HAVE_SIMBODY
TEST_F(Joint_TEST, JointCreationDestructionTestSimbody)
{
  JointCreationDestructionTest("simbody");
}
#endif  // HAVE_SIMBODY

#ifdef HAVE_BULLET
/// bullet collision parameters needs tweaking
TEST_F(Joint_TEST, JointCreationDestructionTestBullet)
{
  /// \TODO: Disable for now until functionality is implemented
  // JointCreationDestructionTest("bullet");
  gzwarn << "JointCreationDestructionTest is disabled for Bullet\n";
}
#endif  // HAVE_BULLET

TEST_F(Joint_TEST, joint_SDF14)
{
  Load("worlds/SDF_1_4.world");

  physics::WorldPtr world = physics::get_world("default");
  ASSERT_TRUE(world != NULL);

  physics::PhysicsEnginePtr physics = world->GetPhysicsEngine();
  ASSERT_TRUE(physics != NULL);

  int i = 0;
  while (!this->HasEntity("joint14_model") && i < 20)
  {
    common::Time::MSleep(100);
    ++i;
  }

  if (i > 20)
    gzthrow("Unable to get joint14_model");

  physics::PhysicsEnginePtr physicsEngine = world->GetPhysicsEngine();
  EXPECT_TRUE(physicsEngine);
  physics::ModelPtr model = world->GetModel("joint14_model");
  EXPECT_TRUE(model);
  physics::LinkPtr link1 = model->GetLink("body1");
  EXPECT_TRUE(link1);
  physics::LinkPtr link2 = model->GetLink("body2");
  EXPECT_TRUE(link2);

  EXPECT_EQ(model->GetJointCount(), 1u);
  physics::JointPtr joint = model->GetJoint("joint14_revolute_joint");
  EXPECT_TRUE(joint);

  physics::LinkPtr parent = joint->GetParent();
  EXPECT_TRUE(parent);
  physics::LinkPtr child = joint->GetChild();
  EXPECT_TRUE(child);
  EXPECT_EQ(parent->GetName(), "body2");
  EXPECT_EQ(child->GetName(), "body1");
}

int main(int argc, char **argv)
{
  ::testing::InitGoogleTest(&argc, argv);
  return RUN_ALL_TESTS();
}<|MERGE_RESOLUTION|>--- conflicted
+++ resolved
@@ -25,73 +25,6 @@
 
 using namespace gazebo;
 
-////////////////////////////////////////////////////////////////////////
-// Test for spawning each joint type
-void Joint_TEST::SpawnJointTypes(const std::string &_physicsEngine)
-{
-  // Load an empty world
-  Load("worlds/empty.world", true, _physicsEngine);
-  physics::WorldPtr world = physics::get_world("default");
-  ASSERT_TRUE(world != NULL);
-
-  // Verify physics engine type
-  physics::PhysicsEnginePtr physics = world->GetPhysicsEngine();
-  ASSERT_TRUE(physics != NULL);
-  EXPECT_EQ(physics->GetType(), _physicsEngine);
-
-  std::vector<std::string> types;
-  types.push_back("revolute");
-  types.push_back("prismatic");
-  types.push_back("screw");
-  types.push_back("universal");
-  types.push_back("ball");
-  types.push_back("revolute2");
-
-  physics::JointPtr joint;
-  for (std::vector<std::string>::iterator iter = types.begin();
-       iter != types.end(); ++iter)
-  {
-    gzdbg << "SpawnJoint " << *iter << " child parent" << std::endl;
-    joint = SpawnJoint(*iter, false, false);
-    EXPECT_TRUE(joint != NULL);
-
-    gzdbg << "SpawnJoint " << *iter << " child world" << std::endl;
-    joint = SpawnJoint(*iter, false, true);
-    EXPECT_TRUE(joint != NULL);
-
-    gzdbg << "SpawnJoint " << *iter << " world parent" << std::endl;
-    joint = SpawnJoint(*iter, true, false);
-    EXPECT_TRUE(joint != NULL);
-  }
-}
-
-TEST_F(Joint_TEST, SpawnJointTypesODE)
-{
-<<<<<<< HEAD
-  public: void ForceTorque(const std::string &_physicsEngine);
-  public: void GetForceTorqueWithAppliedForce(
-    const std::string &_physicsEngine);
-  public: void JointTorqueTest(const std::string &_physicsEngine);
-  public: void JointCreationDestructionTest(const std::string &_physicsEngine);
-};
-=======
-  SpawnJointTypes("ode");
-}
-
-#ifdef HAVE_BULLET
-TEST_F(Joint_TEST, SpawnJointTypesBullet)
-{
-  SpawnJointTypes("bullet");
-}
-#endif  // HAVE_BULLET
->>>>>>> 2ea99f38
-
-////////////////////////////////////////////////////////////////////////
-// Load example world with a few joints
-// Measure force torques
-// Tip over the joints until joint stops are hit, then check force
-// torques again
-////////////////////////////////////////////////////////////////////////
 void Joint_TEST::ForceTorque(const std::string &_physicsEngine)
 {
   // Load our force torque test world
@@ -295,18 +228,14 @@
 #endif  // HAVE_SIMBODY
 
 #ifdef HAVE_BULLET
-/// bullet collision parameters needs tweaking
+
+/// bullet collision parameters needs tweaking?
 TEST_F(Joint_TEST, ForceTorqueBullet)
 {
   ForceTorque("bullet");
 }
 #endif  // HAVE_BULLET
 
-////////////////////////////////////////////////////////////////////////
-// Load example world with a few joints
-// Measure force torques
-// with active torque control at joints
-////////////////////////////////////////////////////////////////////////
 void Joint_TEST::GetForceTorqueWithAppliedForce(
   const std::string &_physicsEngine)
 {
@@ -444,11 +373,56 @@
 }
 #endif  // HAVE_BULLET
 
-
-////////////////////////////////////////////////////////////////////////
-// Create a joint between link and world
-// Apply force and check acceleration for correctness
-////////////////////////////////////////////////////////////////////////
+void Joint_TEST::SpawnJointTypes(const std::string &_physicsEngine)
+{
+  // Load an empty world
+  Load("worlds/empty.world", true, _physicsEngine);
+  physics::WorldPtr world = physics::get_world("default");
+  ASSERT_TRUE(world != NULL);
+
+  // Verify physics engine type
+  physics::PhysicsEnginePtr physics = world->GetPhysicsEngine();
+  ASSERT_TRUE(physics != NULL);
+  EXPECT_EQ(physics->GetType(), _physicsEngine);
+
+  std::vector<std::string> types;
+  types.push_back("revolute");
+  types.push_back("prismatic");
+  types.push_back("screw");
+  types.push_back("universal");
+  types.push_back("ball");
+  types.push_back("revolute2");
+
+  physics::JointPtr joint;
+  for (std::vector<std::string>::iterator iter = types.begin();
+       iter != types.end(); ++iter)
+  {
+    gzdbg << "SpawnJoint " << *iter << " child parent" << std::endl;
+    joint = SpawnJoint(*iter, false, false);
+    EXPECT_TRUE(joint != NULL);
+
+    gzdbg << "SpawnJoint " << *iter << " child world" << std::endl;
+    joint = SpawnJoint(*iter, false, true);
+    EXPECT_TRUE(joint != NULL);
+
+    gzdbg << "SpawnJoint " << *iter << " world parent" << std::endl;
+    joint = SpawnJoint(*iter, true, false);
+    EXPECT_TRUE(joint != NULL);
+  }
+}
+
+TEST_F(Joint_TEST, SpawnJointTypesODE)
+{
+  SpawnJointTypes("ode");
+}
+
+#ifdef HAVE_BULLET
+TEST_F(Joint_TEST, SpawnJointTypesBullet)
+{
+  SpawnJointTypes("bullet");
+}
+#endif  // HAVE_BULLET
+
 void Joint_TEST::JointTorqueTest(const std::string &_physicsEngine)
 {
   // Load our inertial test world
