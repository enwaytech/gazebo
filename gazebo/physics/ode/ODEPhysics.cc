--- conflicted
+++ resolved
@@ -273,21 +273,12 @@
     physicsMsg.set_contact_surface_layer(
       this->GetContactSurfaceLayer());
     physicsMsg.mutable_gravity()->CopyFrom(
-<<<<<<< HEAD
-      msgs::Convert(this->world->Gravity()));
+      msgs::Convert(this->Gravity()));
     physicsMsg.mutable_magnetic_field()->CopyFrom(
       msgs::Convert(this->world->MagneticField()));
-    physicsMsg.set_real_time_update_rate(this->realTimeUpdateRate);
-    physicsMsg.set_real_time_factor(this->targetRealTimeFactor);
-    physicsMsg.set_max_step_size(this->maxStepSize);
-=======
-      msgs::Convert(this->Gravity()));
-    physicsMsg.mutable_magnetic_field()->CopyFrom(
-      msgs::Convert(this->MagneticField()));
     physicsMsg.set_real_time_update_rate(this->dataPtr->realTimeUpdateRate);
     physicsMsg.set_real_time_factor(this->dataPtr->targetRealTimeFactor);
     physicsMsg.set_max_step_size(this->dataPtr->maxStepSize);
->>>>>>> 511b8693
 
     response.set_type(physicsMsg.GetTypeName());
     physicsMsg.SerializeToString(serializedData);
@@ -1414,13 +1405,8 @@
 //////////////////////////////////////////////////
 bool ODEPhysics::SetParam(const std::string &_key, const boost::any &_value)
 {
-<<<<<<< HEAD
-  sdf::ElementPtr odeElem = this->sdf->GetElement("ode");
+  sdf::ElementPtr odeElem = this->dataPtr->sdf->GetElement("ode");
   GZ_ASSERT(odeElem != nullptr, "ODE SDF element does not exist");
-=======
-  sdf::ElementPtr odeElem = this->dataPtr->sdf->GetElement("ode");
-  GZ_ASSERT(odeElem != NULL, "ODE SDF element does not exist");
->>>>>>> 511b8693
 
   try
   {
@@ -1565,13 +1551,8 @@
 //////////////////////////////////////////////////
 bool ODEPhysics::GetParam(const std::string &_key, boost::any &_value) const
 {
-<<<<<<< HEAD
-  sdf::ElementPtr odeElem = this->sdf->GetElement("ode");
+  sdf::ElementPtr odeElem = this->dataPtr->sdf->GetElement("ode");
   GZ_ASSERT(odeElem != nullptr, "ODE SDF element does not exist");
-=======
-  sdf::ElementPtr odeElem = this->dataPtr->sdf->GetElement("ode");
-  GZ_ASSERT(odeElem != NULL, "ODE SDF element does not exist");
->>>>>>> 511b8693
 
   if (_key == "solver_type")
   {
