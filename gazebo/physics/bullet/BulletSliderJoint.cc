--- conflicted
+++ resolved
@@ -346,14 +346,6 @@
 //////////////////////////////////////////////////
 math::Angle BulletSliderJoint::GetAngleImpl(unsigned int _index) const
 {
-<<<<<<< HEAD
-  math::Angle result;
-  if (this->bulletSlider)
-    result = this->bulletSlider->getLinearPos();
-  else
-    gzlog << "bulletSlider does not exist, returning default position\n";
-  return result;
-=======
   if (_index >= this->GetAngleCount())
   {
     gzerr << "Invalid axis index [" << _index << "]" << std::endl;
@@ -365,12 +357,11 @@
   // if (this->bulletSlider)
   //   result = this->bulletSlider->getLinearPos();
   // else
-  //   gzwarn << "bulletSlider does not exist, returning default position\n";
+  //   gzlog << "bulletSlider does not exist, returning default position\n";
 
   math::Vector3 offset = this->GetWorldPose().pos
                  - this->GetParentWorldPose().pos;
   math::Vector3 axis = this->GetGlobalAxis(_index);
   math::Pose poseParent = this->GetWorldPose();
   return math::Angle(axis.Dot(offset));
->>>>>>> 828da20b
 }