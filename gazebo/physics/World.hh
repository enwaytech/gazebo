--- conflicted
+++ resolved
@@ -596,13 +596,11 @@
       /// \brief True if the plugins have been loaded.
       private: bool pluginsLoaded;
 
-<<<<<<< HEAD
+      /// \brief sleep timing error offset due to clock wake up latency
+      private: common::Time sleepOffset;
+
       /// \brief Buffer of states.
       private: std::list<WorldState> states;
-=======
-      /// \brief sleep timing error offset due to clock wake up latency
-      private: common::Time sleepOffset;
->>>>>>> 97d9619d
     };
     /// \}
   }
