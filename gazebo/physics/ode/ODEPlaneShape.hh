/*
 * Copyright (C) 2012-2016 Open Source Robotics Foundation
 *
 * Licensed under the Apache License, Version 2.0 (the "License");
 * you may not use this file except in compliance with the License.
 * You may obtain a copy of the License at
 *
 *     http://www.apache.org/licenses/LICENSE-2.0
 *
 * Unless required by applicable law or agreed to in writing, software
 * distributed under the License is distributed on an "AS IS" BASIS,
 * WITHOUT WARRANTIES OR CONDITIONS OF ANY KIND, either express or implied.
 * See the License for the specific language governing permissions and
 * limitations under the License.
 *
*/
#ifndef _GAZEBO_PHYSICS_ODE_ODEPLANESHAPE_HH_
#define _GAZEBO_PHYSICS_ODE_ODEPLANESHAPE_HH_
#include <ignition/math/Vector3.hh>

#include "gazebo/physics/PlaneShape.hh"
#include "gazebo/util/system.hh"

namespace gazebo
{
  namespace physics
  {
    /// \addtogroup gazebo_physics_ode
    /// \{

    /// \brief An ODE Plane shape.
    class GZ_PHYSICS_VISIBLE ODEPlaneShape : public PlaneShape
    {
      /// \brief Constructor.
      /// \param[in] _parent Parent Collision.
      public: explicit ODEPlaneShape(CollisionPtr _parent);

      /// \brief Destructor.
      public: virtual ~ODEPlaneShape() = default;

      // Documentation inherited
<<<<<<< HEAD
      public: virtual void CreatePlane();
=======
      public: virtual void CreatePlane()
      {
        PlaneShape::CreatePlane();
        ODECollisionPtr oParent;
        oParent =
          boost::dynamic_pointer_cast<ODECollision>(this->collisionParent);
        math::Pose pose = oParent->GetWorldPose();
        double altitude = pose.pos.z;
        math::Vector3 n = this->GetNormal();
        if (oParent->GetCollisionId() == nullptr)
          oParent->SetCollision(dCreatePlane(oParent->GetSpaceId(),
                n.x, n.y, n.z, altitude), false);
        else
          dGeomPlaneSetParams(oParent->GetCollisionId(),
                              n.x, n.y, n.z, altitude);
      }
>>>>>>> 16553424

      // Documentation inherited
      public: virtual void SetAltitude(const ignition::math::Vector3d &_pos);
    };
    /// \}
  }
}
#endif<|MERGE_RESOLUTION|>--- conflicted
+++ resolved
@@ -14,8 +14,8 @@
  * limitations under the License.
  *
 */
-#ifndef _GAZEBO_PHYSICS_ODE_ODEPLANESHAPE_HH_
-#define _GAZEBO_PHYSICS_ODE_ODEPLANESHAPE_HH_
+#ifndef GAZEBO_PHYSICS_ODE_ODEPLANESHAPE_HH_
+#define GAZEBO_PHYSICS_ODE_ODEPLANESHAPE_HH_
 #include <ignition/math/Vector3.hh>
 
 #include "gazebo/physics/PlaneShape.hh"
@@ -39,26 +39,7 @@
       public: virtual ~ODEPlaneShape() = default;
 
       // Documentation inherited
-<<<<<<< HEAD
       public: virtual void CreatePlane();
-=======
-      public: virtual void CreatePlane()
-      {
-        PlaneShape::CreatePlane();
-        ODECollisionPtr oParent;
-        oParent =
-          boost::dynamic_pointer_cast<ODECollision>(this->collisionParent);
-        math::Pose pose = oParent->GetWorldPose();
-        double altitude = pose.pos.z;
-        math::Vector3 n = this->GetNormal();
-        if (oParent->GetCollisionId() == nullptr)
-          oParent->SetCollision(dCreatePlane(oParent->GetSpaceId(),
-                n.x, n.y, n.z, altitude), false);
-        else
-          dGeomPlaneSetParams(oParent->GetCollisionId(),
-                              n.x, n.y, n.z, altitude);
-      }
->>>>>>> 16553424
 
       // Documentation inherited
       public: virtual void SetAltitude(const ignition::math::Vector3d &_pos);
