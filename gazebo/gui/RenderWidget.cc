/*
 * Copyright (C) 2012 Open Source Robotics Foundation
 *
 * Licensed under the Apache License, Version 2.0 (the "License");
 * you may not use this file except in compliance with the License.
 * You may obtain a copy of the License at
 *
 *     http://www.apache.org/licenses/LICENSE-2.0
 *
 * Unless required by applicable law or agreed to in writing, software
 * distributed under the License is distributed on an "AS IS" BASIS,
 * WITHOUT WARRANTIES OR CONDITIONS OF ANY KIND, either express or implied.
 * See the License for the specific language governing permissions and
 * limitations under the License.
 *
 */
#ifdef _WIN32
  // Ensure that Winsock2.h is included before Windows.h, which can get
  // pulled in by anybody (e.g., Boost).
  #include <Winsock2.h>
#endif

#include <boost/bind.hpp>
#include <iomanip>

#include "gazebo/common/CommonIface.hh"

#include "gazebo/rendering/RenderingIface.hh"
#include "gazebo/rendering/Scene.hh"

#include "gazebo/gui/GuiPlugin.hh"
#include "gazebo/gui/Actions.hh"
#include "gazebo/gui/GuiIface.hh"
#include "gazebo/gui/GLWidget.hh"
#include "gazebo/gui/GuiEvents.hh"
#include "gazebo/gui/TimePanel.hh"
#include "gazebo/gui/TopToolbar.hh"
#include "gazebo/gui/RenderWidget.hh"

using namespace gazebo;
using namespace gui;

/////////////////////////////////////////////////
RenderWidget::RenderWidget(QWidget *_parent)
  : QWidget(_parent)
{
  this->setObjectName("renderWidget");

  QVBoxLayout *mainLayout = new QVBoxLayout;
  this->mainFrame = new QFrame(this);
  this->mainFrame->setFrameShape(QFrame::NoFrame);
  this->mainFrame->show();

  QVBoxLayout *frameLayout = new QVBoxLayout;

  // Top toolbar
  this->topToolbar = new TopToolbar();

  // GLWigdet
  this->glWidget = new GLWidget(this->mainFrame);

  this->msgOverlayLabel = new QLabel(this->glWidget);
  this->msgOverlayLabel->setStyleSheet(
      "QLabel { background-color : white; color : gray; }");
  this->msgOverlayLabel->setVisible(false);

  QHBoxLayout *bottomPanelLayout = new QHBoxLayout;

  this->timePanel = new TimePanel(this);

  this->bottomFrame = new QFrame;
  this->bottomFrame->setObjectName("renderBottomFrame");
  this->bottomFrame->setSizePolicy(QSizePolicy::Expanding,
      QSizePolicy::Minimum);

  bottomPanelLayout->addWidget(this->timePanel, 0);
  bottomPanelLayout->setSpacing(0);
  bottomPanelLayout->setContentsMargins(0, 0, 0, 0);
  this->bottomFrame->setLayout(bottomPanelLayout);

  QFrame *render3DFrame = new QFrame;
  render3DFrame->setObjectName("render3DFrame");
  QVBoxLayout *render3DLayout = new QVBoxLayout;
  render3DLayout->addWidget(this->topToolbar);
  render3DLayout->addWidget(this->glWidget);
  render3DLayout->setContentsMargins(0, 0, 0, 0);
  render3DLayout->setSpacing(0);
  render3DFrame->setLayout(render3DLayout);

  this->splitter = new QSplitter(this);
  this->splitter->addWidget(render3DFrame);
  QList<int> sizes;
  sizes.push_back(300);
  this->splitter->setSizes(sizes);
  this->splitter->setStretchFactor(0, 1);
  this->splitter->setOrientation(Qt::Vertical);

  frameLayout->addWidget(this->splitter);
  frameLayout->addWidget(this->bottomFrame);
  frameLayout->setContentsMargins(0, 0, 0, 0);
  frameLayout->setSpacing(0);

  this->mainFrame->setLayout(frameLayout);
  this->mainFrame->layout()->setContentsMargins(0, 0, 0, 0);

  mainLayout->addWidget(this->mainFrame);

  this->setLayout(mainLayout);
  this->layout()->setContentsMargins(0, 0, 0, 0);

  this->connections.push_back(
      gui::Events::ConnectFollow(
        boost::bind(&RenderWidget::OnFollow, this, _1)));
}

/////////////////////////////////////////////////
void RenderWidget::Init()
{
  // Load all GUI Plugins.
  // This has to be done here instead of in the constructor because
  // it has to be ensured that the main window already has been
  // created, as some GUI plugins may need it (RenderWidget is
  // created from gui::MainWindow constructor, therefore the main
  // window won't yet be available).

  std::string filenames = getINIProperty<std::string>(
      "overlay_plugins.filenames", "");

  // Split the colon separated libraries
  auto pluginFilenames = common::split(filenames, ":");

  // Load each plugin
  this->AddPlugins(pluginFilenames);
}

/////////////////////////////////////////////////
RenderWidget::~RenderWidget()
{
  // clear the plugins before the widgets are deleted
  this->plugins.clear();

  delete this->glWidget;
  this->glWidget = NULL;

  delete this->topToolbar;
  this->topToolbar = NULL;

  // we created the scene here we are responsible for removing it.
  rendering::remove_scene(gui::get_world());
}

/////////////////////////////////////////////////
void RenderWidget::InsertWidget(unsigned int _index, QWidget *_widget)
{
  if (static_cast<int>(_index) <= this->splitter->count())
  {
    // set equal size for now. There should always be at least one widget
    // (render3DFrame) in the splitter.
    int childCount = this->splitter->count();
    GZ_ASSERT(childCount > 0,
        "RenderWidget splitter has no child widget");

    QSize widgetSize = this->size();
    int newSize = widgetSize.height() / (this->splitter->count()+1);
    QList<int> newSizes;
    for (int i = 0; i < childCount+1; ++i)
      newSizes.append(newSize);

    this->splitter->insertWidget(_index, _widget);
    this->splitter->setSizes(newSizes);
    this->splitter->setStretchFactor(_index, 1);
  }
  else
    gzerr << "Unable to add widget, index out of range " << std::endl;
}

/////////////////////////////////////////////////
void RenderWidget::ShowTimePanel(bool _show)
{
  if (_show)
    this->bottomFrame->show();
  else
    this->bottomFrame->hide();
}

/////////////////////////////////////////////////
TimePanel *RenderWidget::GetTimePanel() const
{
  return this->timePanel;
}

/////////////////////////////////////////////////
void RenderWidget::RemoveScene(const std::string &_name)
{
  rendering::remove_scene(_name);
}

/////////////////////////////////////////////////
void RenderWidget::CreateScene(const std::string &_name)
{
  rendering::create_scene(_name, true);
}

/////////////////////////////////////////////////
void RenderWidget::DisplayOverlayMsg(const std::string &_msg, int _duration)
{
  std::string msg = this->baseOverlayMsg.empty() ? _msg
      : this->baseOverlayMsg + "\n" + _msg;
  this->msgOverlayLabel->setText(tr(msg.c_str()));
  if (msg.empty())
  {
    this->msgOverlayLabel->setVisible(false);
    return;
  }
  this->msgOverlayLabel->resize(
      this->msgOverlayLabel->fontMetrics().width(tr(msg.c_str())),
      this->msgOverlayLabel->fontMetrics().height());
  this->msgOverlayLabel->setVisible(true);

  if (_duration > 0)
    QTimer::singleShot(_duration, this, SLOT(OnClearOverlayMsg()));
}

/////////////////////////////////////////////////
void RenderWidget::SetOverlaysVisible(const bool _visible)
{
  for (auto const &plugin : this->plugins)
    plugin->setVisible(_visible);
}

/////////////////////////////////////////////////
std::string RenderWidget::GetOverlayMsg() const
{
  return this->msgOverlayLabel->text().toStdString();
}

/////////////////////////////////////////////////
void RenderWidget::ShowToolbar(const bool _show)
{
  if (this->topToolbar)
  {
    if (_show)
    {
      this->topToolbar->show();
    }
    else
    {
      this->topToolbar->hide();
    }
  }
}

/////////////////////////////////////////////////
TopToolbar *RenderWidget::GetToolbar() const
{
  return this->topToolbar;
}

/////////////////////////////////////////////////
void RenderWidget::OnClearOverlayMsg()
{
  this->DisplayOverlayMsg("");
}

/////////////////////////////////////////////////
void RenderWidget::OnFollow(const std::string &_modelName)
{
  if (_modelName.empty())
  {
    g_translateAct->setEnabled(true);
    g_rotateAct->setEnabled(true);
  }
  else
  {
    g_translateAct->setEnabled(false);
    g_rotateAct->setEnabled(false);
  }
}

/////////////////////////////////////////////////
void RenderWidget::AddPlugins(const std::vector<std::string> &_pluginFilenames)
{
  // Load each plugin
  for (std::vector<std::string>::const_iterator iter = _pluginFilenames.begin();
       iter != _pluginFilenames.end(); ++iter)
  {
    // Make sure the string is not empty
<<<<<<< HEAD
    if ((*iter).empty()) continue;
=======
    if ((*iter).empty())
      continue;
>>>>>>> dffa3fdf

    // create an empty element as this function ignores SDF
    sdf::ElementPtr elem(new sdf::Element());
    this->AddPlugin(*iter, elem);
  }
}

/////////////////////////////////////////////////
bool RenderWidget::AddPlugin(const std::string &_filename,
                             sdf::ElementPtr _elem)
{
  if (_filename.empty())
  {
    gzerr << "Unable to create gui overlay plugin from an empty file\n";
    return false;
  }

  // Try to create the plugin
  gazebo::GUIPluginPtr plugin = gazebo::GUIPlugin::Create(_filename, _filename);

  if (!plugin)
  {
    gzerr << "Unable to create gui overlay plugin with filename["
      << _filename << "]\n";
    return false;
  }

  if (plugin->GetType() != gazebo::GUI_PLUGIN)
  {
    gzerr << "System is attempting to load "
      << "a plugin, but detected an incorrect plugin type. "
      << "Plugin filename[" << _filename << "].\n";
    return false;
  }

  this->AddPlugin(plugin, _elem);

  gzlog << "Loaded GUI plugin[" << _filename << "]\n";
  return true;
}

<<<<<<< HEAD


=======
>>>>>>> dffa3fdf
/////////////////////////////////////////////////
void RenderWidget::AddPlugin(GUIPluginPtr _plugin, sdf::ElementPtr _elem)
{
  // Set the plugin's parent and store the plugin
  _plugin->setParent(this->glWidget);
  this->plugins.push_back(_plugin);

  // Load the plugin, if the element is set
  if (_elem)
    _plugin->Load(_elem);

  _plugin->show();
}<|MERGE_RESOLUTION|>--- conflicted
+++ resolved
@@ -285,12 +285,8 @@
        iter != _pluginFilenames.end(); ++iter)
   {
     // Make sure the string is not empty
-<<<<<<< HEAD
-    if ((*iter).empty()) continue;
-=======
     if ((*iter).empty())
       continue;
->>>>>>> dffa3fdf
 
     // create an empty element as this function ignores SDF
     sdf::ElementPtr elem(new sdf::Element());
@@ -332,11 +328,6 @@
   return true;
 }
 
-<<<<<<< HEAD
-
-
-=======
->>>>>>> dffa3fdf
 /////////////////////////////////////////////////
 void RenderWidget::AddPlugin(GUIPluginPtr _plugin, sdf::ElementPtr _elem)
 {
