/*
 * Copyright (C) 2016 Open Source Robotics Foundation
 *
 * Licensed under the Apache License, Version 2.0 (the "License");
 * you may not use this file except in compliance with the License.
 * You may obtain a copy of the License at
 *
 *     http://www.apache.org/licenses/LICENSE-2.0
 *
 * Unless required by applicable law or agreed to in writing, software
 * distributed under the License is distributed on an "AS IS" BASIS,
 * WITHOUT WARRANTIES OR CONDITIONS OF ANY KIND, either express or implied.
 * See the License for the specific language governing permissions and
 * limitations under the License.
 *
*/
#ifndef _GAZEBO_GUI_PLOT_PLOTWINDOW_HH_
#define _GAZEBO_GUI_PLOT_PLOTWINDOW_HH_

#include <memory>

#include "gazebo/gui/qt.h"
#include "gazebo/util/system.hh"

namespace gazebo
{
  namespace gui
  {
    // Forward declare private data class
    class PlotWindowPrivate;

    class PlotCanvas;

    /// \brief Plot window
    class GZ_GUI_VISIBLE PlotWindow : public QDialog
    {
      Q_OBJECT

      /// \brief Constructor.
      /// \param[in] _parent Pointer to the parent widget.
      public: PlotWindow(QWidget *_parent = NULL);

      /// \brief Destructor.
      public: virtual ~PlotWindow();

      /// \brief Add a new canvas.
      public: PlotCanvas *AddCanvas();

      /// \brief Remove a plot canvas
      /// \param[in] _canvas Canvas to remove
      public: void RemoveCanvas(PlotCanvas *_canvas);

      /// \brief Get the number of canvases in this plot window.
      /// \return Number of canvases
      public: unsigned int CanvasCount() const;

      /// \brief Clear and remove all canvases
      public: void Clear();

      /// \brief Restart plotting. A new plot curve will be created for each
      /// variable in the plot. Existing plot curves will no longer be updated.
      public: void Restart();

      /// \brief Export all canvas plots.
      public: void Export();

      /// \brief Update a canvas. This currently just enables/disables the
      /// delete canvas setting option based on the number of canvases in the
      /// window.
      private: void UpdateCanvas();
<<<<<<< HEAD

      /// \brief Update all canvases
      private slots: void Update();

      /// \brief QT callback to continue plotting.
      private slots: void OnPlay();
=======
>>>>>>> 1d6774d1

      /// \brief Update all canvases
      private slots: void Update();

      /// \brief Qt Callback when a new plot canvas should be added.
      private slots: void OnAddCanvas();

      /// \brief Qt Callback when a plot canvas should be removed.
      private slots: void OnRemoveCanvas();

      /// \brief Toggle simulation play/pause state.
      private slots: void TogglePause();

      /// \internal
      /// \brief Pointer to private data.
      private: std::unique_ptr<PlotWindowPrivate> dataPtr;
    };
  }
}
#endif<|MERGE_RESOLUTION|>--- conflicted
+++ resolved
@@ -68,15 +68,6 @@
       /// delete canvas setting option based on the number of canvases in the
       /// window.
       private: void UpdateCanvas();
-<<<<<<< HEAD
-
-      /// \brief Update all canvases
-      private slots: void Update();
-
-      /// \brief QT callback to continue plotting.
-      private slots: void OnPlay();
-=======
->>>>>>> 1d6774d1
 
       /// \brief Update all canvases
       private slots: void Update();
