--- conflicted
+++ resolved
@@ -39,8 +39,8 @@
                                  sdf::ElementPtr _sdf)
 {
   // Get the world name.
+  this->world = _parent->GetWorld();
   this->model = _parent;
-  this->world = this->model->GetWorld();
 
   // this->world->GetPhysicsEngine()->SetGravity(math::Vector3(0,0,0));
   // Get Joints
@@ -62,10 +62,6 @@
     jointElem = _sdf->GetNextElement("joint");
   }
 
-  for (physics::Joint_V::const_iterator j = this->model->GetJoints().begin();
-                        j != this->model->GetJoints().end(); ++j)
-    (*j)->SetAngle(0, 0);
-
   // New Mechanism for Updating every World Cycle
   // Listen to the update event. This event is broadcast every
   // simulation iteration.
@@ -74,8 +70,6 @@
 }
 
 /////////////////////////////////////////////////
-<<<<<<< HEAD
-=======
 void JointTrajectoryPlugin::FixLink(physics::LinkPtr _link)
 {
   this->joint = this->world->GetPhysicsEngine()->CreateJoint("revolute",
@@ -99,37 +93,12 @@
 }
 
 /////////////////////////////////////////////////
->>>>>>> 20f412c3
 void JointTrajectoryPlugin::UpdateStates()
 {
   common::Time cur_time = this->world->GetSimTime();
 
-<<<<<<< HEAD
   for (unsigned int i = 0; i < this->joints.size(); ++i)
     this->joints[i]->SetAngle(0, cos(cur_time.Double()));
-=======
-  // for (physics::Joint_V::const_iterator j = this->model->GetJoints().begin();
-  //                       j != this->model->GetJoints().end(); ++j)
-  //   gzerr << cur_time << " " << (*j)->GetScopedName() << "\n";
-
-  bool is_paused = this->world->IsPaused();
-  if (!is_paused) this->world->SetPaused(true);
-
-  std::map<std::string, double> joint_position_map;
-  joint_position_map["simple_arm_gripper::simple_arm::arm_shoulder_pan_joint"]
-    = cos(cur_time.Double());
-  joint_position_map["simple_arm_gripper::simple_arm::arm_elbow_pan_joint"]
-    = -cos(cur_time.Double());
-  joint_position_map["simple_arm_gripper::simple_arm::arm_wrist_lift_joint"]
-    = -0.35 + 0.45*cos(0.5*cur_time.Double());
-  joint_position_map["simple_arm_gripper::simple_arm::arm_wrist_roll_joint"]
-    = -2.9*cos(3.0*cur_time.Double());
-
-  this->model->SetJointPositions(joint_position_map);
-
-  // resume original pause-state
-  this->world->SetPaused(is_paused);
->>>>>>> 20f412c3
 }
 
 GZ_REGISTER_MODEL_PLUGIN(JointTrajectoryPlugin)
