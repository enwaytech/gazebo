/*
 * Copyright 2011 Nate Koenig
 *
 * Licensed under the Apache License, Version 2.0 (the "License");
 * you may not use this file except in compliance with the License.
 * You may obtain a copy of the License at
 *
 *     http://www.apache.org/licenses/LICENSE-2.0
 *
 * Unless required by applicable law or agreed to in writing, software
 * distributed under the License is distributed on an "AS IS" BASIS,
 * WITHOUT WARRANTIES OR CONDITIONS OF ANY KIND, either express or implied.
 * See the License for the specific language governing permissions and
 * limitations under the License.
 *
*/
/* Desc: Base class for all models
 * Author: Nathan Koenig and Andrew Howard
 * Date: 8 May 2003
 */

#ifndef _MODEL_HH_
#define _MODEL_HH_

#include <string>
#include <map>
#include <vector>

#include "common/CommonTypes.hh"
#include "physics/PhysicsTypes.hh"

#include "physics/ModelState.hh"
#include "physics/Entity.hh"

namespace boost
{
  class recursive_mutex;
}

namespace gazebo
{
  namespace physics
  {
    class JointController;
    class Gripper;

    /// \addtogroup gazebo_physics
    /// \{

    /// \class Model Model.hh physics/physics.hh
    /// \brief A model is a collection of links, joints, and plugins.
    class Model : public Entity
    {
      /// \brief Constructor.
      /// \param[in] _parent Parent object.
      public: explicit Model(BasePtr _parent);

      /// \brief Destructor.
      public: virtual ~Model();

      /// \brief Load the model.
      /// \param[in] _sdf SDF parameters to load from.
      public: void Load(sdf::ElementPtr _sdf);

      /// \brief Initialize the model.
      public: virtual void Init();

      /// \brief Update the model.
      public: void Update();

      /// \brief Finalize the model.
      public: virtual void Fini();

      /// \brief Update the parameters using new sdf values.
      /// \param[in] _sdf SDF values to update from.
      public: virtual void UpdateParameters(sdf::ElementPtr _sdf);

      /// \brief Get the SDF values for the model.
      /// \return The SDF value for this model.
      public: virtual const sdf::ElementPtr GetSDF();

      /// \brief Remove a child.
      /// \param[in] _child Remove a child entity.
      public: virtual void RemoveChild(EntityPtr _child);

      /// \brief Reset the model.
      public: void Reset();

      /// \brief Set the linear velocity of the model, and all its links.
      /// \param[in] _vel The new linear velocity.
      public: void SetLinearVel(const math::Vector3 &_vel);

      /// \brief Set the angular velocity of the model, and all its links.
      /// \param[in] _vel The new angular velocity.
      public: void SetAngularVel(const math::Vector3 &_vel);

      /// \brief Set the linear acceleration of the model, and all its
      /// links.
      /// \param[in] _vel The new linear acceleration.
      public: void SetLinearAccel(const math::Vector3 &_vel);

      /// \brief Set the angular acceleration of the model, and all its
      /// links.
      /// \param[in] _vel The new angular acceleration
      public: void SetAngularAccel(const math::Vector3 &_vel);

      /// \brief Get the linear velocity of the entity.
      /// \return math::Vector3, set to 0, 0, 0 if the model has no body.
      public: virtual math::Vector3 GetRelativeLinearVel() const;

      /// \brief Get the linear velocity of the entity in the world frame.
      /// \return math::Vector3, set to 0, 0, 0 if the model has no body.
      public: virtual math::Vector3 GetWorldLinearVel() const;

      /// \brief Get the angular velocity of the entity.
      /// \return math::Vector3, set to 0, 0, 0 if the model has no body.
      public: virtual math::Vector3 GetRelativeAngularVel() const;

      /// \brief Get the angular velocity of the entity in the world frame.
      /// \return math::Vector3, set to 0, 0, 0 if the model has no body.
      public: virtual math::Vector3 GetWorldAngularVel() const;

      /// \brief Get the linear acceleration of the entity.
      /// \return math::Vector3, set to 0, 0, 0 if the model has no body.
      public: virtual math::Vector3 GetRelativeLinearAccel() const;

      /// \brief Get the linear acceleration of the entity in the world frame.
      /// \return math::Vector3, set to 0, 0, 0 if the model has no body.
      public: virtual math::Vector3 GetWorldLinearAccel() const;

      /// \brief Get the angular acceleration of the entity.
      /// \return math::Vector3, set to 0, 0, 0 if the model has no body.
      public: virtual math::Vector3 GetRelativeAngularAccel() const;

      /// \brief Get the angular acceleration of the entity in the world frame.
      /// \return math::Vector3, set to 0, 0, 0 if the model has no body.
      public: virtual math::Vector3 GetWorldAngularAccel() const;

      /// \brief Get the size of the bounding box.
      /// \return The bounding box.
      public: virtual math::Box GetBoundingBox() const;

      /// \brief Get the number of joints.
      /// \return Get the number of joints.
      public: unsigned int GetJointCount() const;

<<<<<<< HEAD
      /// Deprecated
      public: Link_V GetAllLinks() const GAZEBO_DEPRECATED;

      /// \brief Construct and return a vector of Link's in this model
      /// Note this constructs the vector of Link's on the fly, could be costly
      /// \return a vector of Link's in this model
      public: Link_V GetLinks() const;

      /// \brief Get a joint by index
      /// \param index Index of the joint
      /// \return A pointer to the joint
      public: JointPtr GetJoint(unsigned int index) const GAZEBO_DEPRECATED;

      /// \brief Get the joints.
      /// \return Vector of joints.
      public: const Joint_V &GetJoints() const;
=======
      /// \brief Construct and return a vector of Link's in this model.
      /// Note this constructs the vector of Link's on the fly, could be costly.
      /// \return A vector of Link's in this model.
      public: Link_V GetAllLinks() const;

      /// \brief Get a joint by index.
      /// \param[in] _index Index of the joint.
      /// \return A pointer to the joint, NULL if the index is invalid.
      public: JointPtr GetJoint(unsigned int _index) const;
>>>>>>> 97d9619d

      /// \brief Get a joint.
      /// \param[in] _name The name of the joint, specified in the world file.
      /// \return Pointer to the joint, NULL if the name is invalid.
      public: JointPtr GetJoint(const std::string &_name);

      /// \brief Get a link by id.
      /// \return Pointer to the link, NULL if the id is invalid.
      public: LinkPtr GetLinkById(unsigned int _id) const;

      /// \brief Get a link by name.
      /// \param[in] _name Name of the link to get.
      /// \return Pointer to the link, NULL if the name is invalid.
      public: LinkPtr GetLink(const std::string &_name ="canonical") const;

<<<<<<< HEAD
      /// \brief This function is dangerous. Do not use.
      public: LinkPtr GetLink(unsigned int _index) const GAZEBO_DEPRECATED;
=======
      /// \brief Get a child link by index.
      /// \param[in] _index Index of the link.
      /// \return Point to the link, NULL if the index is invalid.
      public: LinkPtr GetLink(unsigned int _index) const;
>>>>>>> 97d9619d

      /// \brief Set the gravity mode of the model.
      /// \param[in] _value False to turn gravity on for the model.
      public: void SetGravityMode(const bool &_value);

      /// \TODO This is not implemented in Link, which means this function
      /// doesn't do anything.
      /// \brief Set the collide mode of the model.
      /// \param[in] _mode The collision mode
      public: void SetCollideMode(const std::string &_mode);

      /// \brief Set the laser retro reflectiveness of the model.
      /// \param[in] _retro Retro reflectance value.
      public: void SetLaserRetro(const float _retro);

      /// \brief DEPRECATED
      public: void FillModelMsg(msgs::Model &_msg) GAZEBO_DEPRECATED;

      /// \brief Fill a model message.
      /// \param[in] _msg Message to fill using this model's data.
      public: void FillMsg(msgs::Model &_msg);

      /// \brief Update parameters from a model message.
      /// \param[in] _msg Message to process.
      public: void ProcessMsg(const msgs::Model &_msg);

      /// \brief Set the positions of a Joint by name.
      /// \sa JointController::SetJointPosition
      /// \param[in] _jointName Name of the joint to set.
      /// \param[in] _position Position to set the joint to.
      public: void SetJointPosition(const std::string &_jointName,
                                    double _position);

      /// \brief Set the positions of a set of joints.
      /// \sa JointController::SetJointPositions.
      /// \param[in] _jointPositions Map of joint names to their positions.
      public: void SetJointPositions(
                  const std::map<std::string, double> &_jointPositions);

      /// \brief Joint Animation.
      /// \param[in] _anim Map of joint names to their position animation.
      /// \param[in] _onComplete Callback function for when the animation
      /// completes.
      public: void SetJointAnimation(
                 const std::map<std::string, common::NumericAnimationPtr> _anim,
                 boost::function<void()> _onComplete = NULL);

      /// \brief Stop the current animations.
      public: virtual void StopAnimation();

      /// \brief Attach a static model to this model
      ///
      /// This function takes as input a static Model, which is a Model that
      /// has been marked as static (no physics simulation), and attaches it
      /// to this Model with a given offset.
      ///
      /// This function is useful when you want to simulate a grasp of a
      /// static object, or move a static object around using a dynamic
      /// model.
      ///
      /// If you are in doubt, do not use this function.
      ///
      /// \param[in] _model Pointer to the static model.
      /// \param[in] _offset Offset, relative to this Model, to place _model.
      public: void AttachStaticModel(ModelPtr &_model, math::Pose _offset);

      /// \brief Detach a static model from this model.
      /// \param[in] _model Name of an attached static model to remove.
      /// \sa Model::AttachStaticModel.
      public: void DetachStaticModel(const std::string &_model);

<<<<<<< HEAD
      /// \brief Set the current model state
=======
      /// \brief Get the current model state.
      /// \return The current model state.
      public: ModelState GetState();

      /// \brief Set the current model state.
      /// \param[in] _state State to set the model to.
>>>>>>> 97d9619d
      public: void SetState(const ModelState &_state);

      /// \brief Enable all the links in all the models.
      /// \param[in] _enabled True to enable all the links.
      public: void SetEnabled(bool _enabled);

      /// \brief Set the Pose of the entire Model by specifying
      /// desired Pose of a Link within the Model.  Doing so, keeps
      /// the configuration of the Model unchanged, i.e. all Joint angles
      /// are unchanged.
      /// \param[in] _pose Pose to set the link to.
      /// \param[in] _linkName Name of the link to set.
      public: void SetLinkWorldPose(const math::Pose &_pose,
                                    std::string _linkName);

      /// \brief Set the Pose of the entire Model by specifying
      /// desired Pose of a Link within the Model.  Doing so, keeps
      /// the configuration of the Model unchanged, i.e. all Joint angles
      /// are unchanged.
      /// \param[in] _pose Pose to set the link to.
      /// \param[in] _link Pointer to the link to set.
      public: void SetLinkWorldPose(const math::Pose &_pose,
                                    const LinkPtr &_link);

      /// \brief Allow the model the auto disable. This is ignored if the
      /// model has joints.
      /// \param[in] _disable If true, the model is allowed to auto disable.
      public: void SetAutoDisable(bool _disable);

      /// \brief Load all plugins
      ///
      /// Load all plugins specified in the SDF for the model.
      public: void LoadPlugins();

      /// \brief Callback when the pose of the model has been changed.
      protected: virtual void OnPoseChange();

<<<<<<< HEAD
      /// used by Model::AttachStaticModel
      protected: std::vector<ModelPtr> attachedModels;

      /// used by Model::AttachStaticModel
      protected: std::vector<math::Pose> attachedModelsOffset;

      /// \brief Load a joint helper function
      /// \param _sdf SDF parameter
=======
      /// \brief Load a joint helper function.
      /// \param[in] _sdf SDF parameter.
>>>>>>> 97d9619d
      private: void LoadJoint(sdf::ElementPtr _sdf);

      /// \brief Load a plugin helper function.
      /// \param[in] _sdf SDF parameter.
      private: void LoadPlugin(sdf::ElementPtr _sdf);

      /// \brief Load a gripper helper function.
      /// \param[in] _sdf SDF parameter.
      private: void LoadGripper(sdf::ElementPtr _sdf);

      /// \brief The canonical link of the model.
      private: LinkPtr canonicalLink;

      /// \brief All the joints in the model.
      private: Joint_V joints;

      /// \brief All the grippers in the model.
      private: std::vector<Gripper*> grippers;

      /// \brief All the model plugins.
      private: std::vector<ModelPluginPtr> plugins;

      /// \brief Publisher for joint info.
      private: transport::PublisherPtr jointPub;

      /// \brief The joint animations.
      private: std::map<std::string, common::NumericAnimationPtr>
               jointAnimations;

      /// \brief Callback used when a joint animation completes.
      private: boost::function<void()> onJointAnimationComplete;

      /// \brief Previous time of the animation update.
      private: common::Time prevAnimationTime;

      /// \brief Mutex used during the update cycle.
      private: boost::recursive_mutex *updateMutex;

<<<<<<< HEAD
      private: bool pluginsLoaded;
=======
      /// \brief Controller for the joints.
      private: JointController *jointController;

      /// \brief Used by Model::AttachStaticModel.
      protected: std::vector<ModelPtr> attachedModels;

      /// \brief used by Model::AttachStaticModel.
      protected: std::vector<math::Pose> attachedModelsOffset;
>>>>>>> 97d9619d
    };
    /// \}
  }
}
#endif<|MERGE_RESOLUTION|>--- conflicted
+++ resolved
@@ -144,7 +144,6 @@
       /// \return Get the number of joints.
       public: unsigned int GetJointCount() const;
 
-<<<<<<< HEAD
       /// Deprecated
       public: Link_V GetAllLinks() const GAZEBO_DEPRECATED;
 
@@ -161,22 +160,11 @@
       /// \brief Get the joints.
       /// \return Vector of joints.
       public: const Joint_V &GetJoints() const;
-=======
-      /// \brief Construct and return a vector of Link's in this model.
-      /// Note this constructs the vector of Link's on the fly, could be costly.
-      /// \return A vector of Link's in this model.
-      public: Link_V GetAllLinks() const;
-
-      /// \brief Get a joint by index.
-      /// \param[in] _index Index of the joint.
-      /// \return A pointer to the joint, NULL if the index is invalid.
-      public: JointPtr GetJoint(unsigned int _index) const;
->>>>>>> 97d9619d
-
-      /// \brief Get a joint.
-      /// \param[in] _name The name of the joint, specified in the world file.
-      /// \return Pointer to the joint, NULL if the name is invalid.
-      public: JointPtr GetJoint(const std::string &_name);
+
+      /// \brief Get a joint
+      /// \param name The name of the joint, specified in the world file
+      /// \return Pointer to the joint
+      public: JointPtr GetJoint(const std::string &name);
 
       /// \brief Get a link by id.
       /// \return Pointer to the link, NULL if the id is invalid.
@@ -187,15 +175,8 @@
       /// \return Pointer to the link, NULL if the name is invalid.
       public: LinkPtr GetLink(const std::string &_name ="canonical") const;
 
-<<<<<<< HEAD
       /// \brief This function is dangerous. Do not use.
       public: LinkPtr GetLink(unsigned int _index) const GAZEBO_DEPRECATED;
-=======
-      /// \brief Get a child link by index.
-      /// \param[in] _index Index of the link.
-      /// \return Point to the link, NULL if the index is invalid.
-      public: LinkPtr GetLink(unsigned int _index) const;
->>>>>>> 97d9619d
 
       /// \brief Set the gravity mode of the model.
       /// \param[in] _value False to turn gravity on for the model.
@@ -267,16 +248,9 @@
       /// \sa Model::AttachStaticModel.
       public: void DetachStaticModel(const std::string &_model);
 
-<<<<<<< HEAD
-      /// \brief Set the current model state
-=======
-      /// \brief Get the current model state.
-      /// \return The current model state.
-      public: ModelState GetState();
 
       /// \brief Set the current model state.
       /// \param[in] _state State to set the model to.
->>>>>>> 97d9619d
       public: void SetState(const ModelState &_state);
 
       /// \brief Enable all the links in all the models.
@@ -314,19 +288,8 @@
       /// \brief Callback when the pose of the model has been changed.
       protected: virtual void OnPoseChange();
 
-<<<<<<< HEAD
-      /// used by Model::AttachStaticModel
-      protected: std::vector<ModelPtr> attachedModels;
-
-      /// used by Model::AttachStaticModel
-      protected: std::vector<math::Pose> attachedModelsOffset;
-
-      /// \brief Load a joint helper function
-      /// \param _sdf SDF parameter
-=======
       /// \brief Load a joint helper function.
       /// \param[in] _sdf SDF parameter.
->>>>>>> 97d9619d
       private: void LoadJoint(sdf::ElementPtr _sdf);
 
       /// \brief Load a plugin helper function.
@@ -337,6 +300,11 @@
       /// \param[in] _sdf SDF parameter.
       private: void LoadGripper(sdf::ElementPtr _sdf);
 
+      /// used by Model::AttachStaticModel
+      protected: std::vector<ModelPtr> attachedModels;
+
+      /// used by Model::AttachStaticModel
+      protected: std::vector<math::Pose> attachedModelsOffset;
       /// \brief The canonical link of the model.
       private: LinkPtr canonicalLink;
 
@@ -365,18 +333,10 @@
       /// \brief Mutex used during the update cycle.
       private: boost::recursive_mutex *updateMutex;
 
-<<<<<<< HEAD
-      private: bool pluginsLoaded;
-=======
       /// \brief Controller for the joints.
       private: JointController *jointController;
 
-      /// \brief Used by Model::AttachStaticModel.
-      protected: std::vector<ModelPtr> attachedModels;
-
-      /// \brief used by Model::AttachStaticModel.
-      protected: std::vector<math::Pose> attachedModelsOffset;
->>>>>>> 97d9619d
+      private: bool pluginsLoaded;
     };
     /// \}
   }
