--- conflicted
+++ resolved
@@ -58,23 +58,15 @@
       /// \return Number of curves
       public: unsigned int CurveCount() const;
 
-      /// \brief Get whether or not the introspection curve handler has been
-      /// initialized.
-      /// \return True if initialized.
-      public: bool Initialized() const;
-
       /// \brief Set whether or not to pause updating the plot curves.
       /// \param[in] _paused True to pause update.
       public: void SetPaused(const bool _paused);
-<<<<<<< HEAD
-=======
 
       /// \brief Get whether or not the introspection curve handler has been
       /// initialized.
       /// \return True if initialized.
       public: bool Initialized() const;
 
->>>>>>> 04f270c5
       /// \brief Set up introspection client
       private: void SetupIntrospection();
 
