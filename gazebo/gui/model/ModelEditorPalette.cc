--- conflicted
+++ resolved
@@ -110,10 +110,7 @@
   customItem->addChild(customChildItem);
 
   QPushButton *customButton = new QPushButton(tr("Add"), this);
-<<<<<<< HEAD
-=======
   customButton->setMaximumWidth(60);
->>>>>>> 7de9f894
   customButton->setCheckable(true);
   customButton->setChecked(false);
   connect(customButton, SIGNAL(clicked()), this, SLOT(OnCustom()));
@@ -194,11 +191,7 @@
   buttonsLayout->setAlignment(Qt::AlignCenter);
 
   this->modelCreator = new ModelCreator();
-<<<<<<< HEAD
-  connect(this->modelCreator, SIGNAL(PartAdded()), this, SLOT(OnPartAdded()));
-=======
   connect(modelCreator, SIGNAL(PartAdded()), this, SLOT(OnPartAdded()));
->>>>>>> 7de9f894
 
   QFrame *frame = new QFrame;
   QVBoxLayout *frameLayout = new QVBoxLayout;
@@ -282,11 +275,6 @@
 void ModelEditorPalette::AddJoint(const std::string &_type)
 {
   event::Events::setSelectedEntity("", "normal");
-<<<<<<< HEAD
-  g_arrowAct->trigger();
-
-=======
->>>>>>> 7de9f894
   this->modelCreator->AddJoint(_type);
 }
 
@@ -396,4 +384,4 @@
 ModelCreator *ModelEditorPalette::GetModelCreator()
 {
   return this->modelCreator;
-}+}
