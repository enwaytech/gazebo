/*
 * Copyright (C) 2014 Open Source Robotics Foundation
 *
 * Licensed under the Apache License, Version 2.0 (the "License");
 * you may not use this file except in compliance with the License.
 * You may obtain a copy of the License at
 *
 *     http://www.apache.org/licenses/LICENSE-2.0
 *
 * Unless required by applicable law or agreed to in writing, software
 * distributed under the License is distributed on an "AS IS" BASIS,
 * WITHOUT WARRANTIES OR CONDITIONS OF ANY KIND, either express or implied.
 * See the License for the specific language governing permissions and
 * limitations under the License.
 *
*/

#include <boost/thread/recursive_mutex.hpp>
#include <string>
#include <vector>

#include "gazebo/common/MouseEvent.hh"

#include "gazebo/rendering/ogre_gazebo.h"
#include "gazebo/rendering/DynamicLines.hh"
#include "gazebo/rendering/Visual.hh"
#include "gazebo/rendering/JointVisual.hh"
#include "gazebo/rendering/UserCamera.hh"
#include "gazebo/rendering/Scene.hh"
#include "gazebo/rendering/RenderTypes.hh"

#include "gazebo/gui/GuiIface.hh"
#include "gazebo/gui/KeyEventHandler.hh"
#include "gazebo/gui/MouseEventHandler.hh"
#include "gazebo/gui/GuiEvents.hh"

#include "gazebo/gui/model/JointInspector.hh"
#include "gazebo/gui/model/ModelEditorEvents.hh"
#include "gazebo/gui/model/JointMaker.hh"

using namespace gazebo;
using namespace gui;

/////////////////////////////////////////////////
JointMaker::JointMaker()
{
  this->UnitVectors.push_back(math::Vector3::UnitX);
  this->UnitVectors.push_back(math::Vector3::UnitY);
  this->UnitVectors.push_back(math::Vector3::UnitZ);

  this->newJointCreated = false;
  this->mouseJoint = NULL;
  this->modelSDF.reset();
  this->jointType = JointMaker::JOINT_NONE;
  this->jointCounter = 0;

  this->jointMaterials[JOINT_FIXED]     = "Gazebo/Red";
  this->jointMaterials[JOINT_HINGE]     = "Gazebo/Orange";
  this->jointMaterials[JOINT_HINGE2]    = "Gazebo/Yellow";
  this->jointMaterials[JOINT_SLIDER]    = "Gazebo/Green";
  this->jointMaterials[JOINT_SCREW]     = "Gazebo/Black";
  this->jointMaterials[JOINT_UNIVERSAL] = "Gazebo/Blue";
  this->jointMaterials[JOINT_BALL]      = "Gazebo/Purple";

  this->connections.push_back(
      event::Events::ConnectPreRender(
        boost::bind(&JointMaker::Update, this)));

  this->inspectAct = new QAction(tr("Open Joint Inspector"), this);
  connect(this->inspectAct, SIGNAL(triggered()), this, SLOT(OnOpenInspector()));

  this->updateMutex = new boost::recursive_mutex();
}

/////////////////////////////////////////////////
JointMaker::~JointMaker()
{
  this->Reset();
}

/////////////////////////////////////////////////
void JointMaker::Reset()
{
  boost::recursive_mutex::scoped_lock lock(*this->updateMutex);
  this->newJointCreated = false;
  if (this->mouseJoint)
  {
    delete this->mouseJoint;
    this->mouseJoint = NULL;
  }

  this->jointType = JointMaker::JOINT_NONE;
  this->selectedVis.reset();
  this->hoverVis.reset();
  this->prevHoverVis.reset();
  this->inspectVis.reset();
  this->selectedJoint.reset();

  while (this->joints.size() > 0)
    this->RemoveJoint(this->joints.begin()->first);
  this->joints.clear();
}

/////////////////////////////////////////////////
void JointMaker::EnableEventHandlers()
{
  MouseEventHandler::Instance()->AddDoubleClickFilter("model_joint",
    boost::bind(&JointMaker::OnMouseDoubleClick, this, _1));

  MouseEventHandler::Instance()->AddReleaseFilter("model_joint",
      boost::bind(&JointMaker::OnMouseRelease, this, _1));

  MouseEventHandler::Instance()->AddPressFilter("model_joint",
      boost::bind(&JointMaker::OnMousePress, this, _1));

  KeyEventHandler::Instance()->AddPressFilter("model_joint",
      boost::bind(&JointMaker::OnKeyPress, this, _1));
}

/////////////////////////////////////////////////
void JointMaker::DisableEventHandlers()
{
  MouseEventHandler::Instance()->RemoveDoubleClickFilter("model_joint");
  MouseEventHandler::Instance()->RemoveReleaseFilter("model_joint");
  MouseEventHandler::Instance()->RemovePressFilter("model_joint");
  MouseEventHandler::Instance()->RemoveMoveFilter("model_joint");
  KeyEventHandler::Instance()->RemovePressFilter("model_joint");
}

/////////////////////////////////////////////////
void JointMaker::RemoveJoint(const std::string &_jointName)
{
  boost::recursive_mutex::scoped_lock lock(*this->updateMutex);
  if (this->joints.find(_jointName) != this->joints.end())
  {
    JointData *joint = this->joints[_jointName];
    rendering::ScenePtr scene = joint->hotspot->GetScene();
    scene->GetManager()->destroyBillboardSet(joint->handles);
    scene->RemoveVisual(joint->hotspot);
    scene->RemoveVisual(joint->visual);
    joint->visual->Fini();
    if (joint->jointVisual)
    {
      rendering::JointVisualPtr parentAxisVis = joint->jointVisual
          ->GetParentAxisVisual();
      if (parentAxisVis)
      {
        parentAxisVis->GetParent()->DetachVisual(
            parentAxisVis->GetName());
        scene->RemoveVisual(parentAxisVis);
      }
      joint->jointVisual->GetParent()->DetachVisual(
          joint->jointVisual->GetName());
      scene->RemoveVisual(joint->jointVisual);
    }
    joint->hotspot.reset();
    joint->visual.reset();
    joint->jointVisual.reset();
    joint->parent.reset();
    joint->child.reset();
    joint->inspector->hide();
    delete joint->inspector;
    delete joint;
    this->joints.erase(_jointName);
    gui::model::Events::modelChanged();
  }
}

/////////////////////////////////////////////////
void JointMaker::RemoveJointsByPart(const std::string &_partName)
{
  std::vector<std::string> toDelete;
  boost::unordered_map<std::string, JointData *>::iterator it;
  for (it = this->joints.begin(); it != this->joints.end(); ++it)
  {
    JointData *joint = it->second;

    if (joint->child->GetName() == _partName ||
        joint->parent->GetName() == _partName)
    {
      toDelete.push_back(it->first);
    }
  }

  for (unsigned i = 0; i < toDelete.size(); ++i)
    this->RemoveJoint(toDelete[i]);

  toDelete.clear();
}

/////////////////////////////////////////////////
bool JointMaker::OnMousePress(const common::MouseEvent &_event)
{
  rendering::UserCameraPtr camera = gui::get_active_camera();
  if (_event.button == common::MouseEvent::MIDDLE)
  {
    QApplication::setOverrideCursor(QCursor(Qt::ArrowCursor));
    camera->HandleMouseEvent(_event);
    return true;
  }
  else if (_event.button != common::MouseEvent::LEFT)
    return false;

  if (this->jointType != JointMaker::JOINT_NONE)
    return false;

  // intercept mouse press events when user clicks on the joint hotspot visual
  rendering::VisualPtr vis = camera->GetVisual(_event.pos);
  if (vis)
  {
    if (this->joints.find(vis->GetName()) != this->joints.end())
    {
      // stop event propagation as we don't want users to manipulate the
      // hotspot
      return true;
    }
  }
  return false;
}

/////////////////////////////////////////////////
bool JointMaker::OnMouseRelease(const common::MouseEvent &_event)
{
  rendering::UserCameraPtr camera = gui::get_active_camera();
  if (this->jointType == JointMaker::JOINT_NONE)
  {
    rendering::VisualPtr vis = camera->GetVisual(_event.pos);
    if (vis)
    {
      if (this->selectedJoint)
        this->selectedJoint->SetHighlighted(false);
      this->selectedJoint.reset();
      if (this->joints.find(vis->GetName()) != this->joints.end())
      {
        // trigger joint inspector on right click
        if (_event.button == common::MouseEvent::RIGHT)
        {
          this->inspectVis = vis;
          QMenu menu;
          menu.addAction(this->inspectAct);
          menu.exec(QCursor::pos());
        }
        else if (_event.button == common::MouseEvent::LEFT)
        {
          this->selectedJoint = vis;
          this->selectedJoint->SetHighlighted(true);
        }
      }
      return false;
    }
  }
  else
  {
    if (_event.button == common::MouseEvent::LEFT)
    {
      if (this->hoverVis)
      {
        if (this->hoverVis->IsPlane())
        {
          QApplication::setOverrideCursor(QCursor(Qt::ArrowCursor));
          camera->HandleMouseEvent(_event);
          return true;
        }

        // Pressed parent part
        if (!this->selectedVis)
        {
          if (this->mouseJoint)
            return false;

          this->hoverVis->SetEmissive(common::Color(0, 0, 0));
          this->selectedVis = this->hoverVis;
          this->hoverVis.reset();
          // Create joint data with selected visual as parent
          // the child will be set on the second mouse release.
          this->mouseJoint = this->CreateJoint(this->selectedVis,
              rendering::VisualPtr());
        }
        // Pressed child part
        else if (this->selectedVis != this->hoverVis)
        {
          if (this->hoverVis)
            this->hoverVis->SetEmissive(common::Color(0, 0, 0));
          if (this->selectedVis)
            this->selectedVis->SetEmissive(common::Color(0, 0, 0));
          this->mouseJoint->child = this->hoverVis;

          // reset variables.
          this->selectedVis.reset();
          this->hoverVis.reset();
          this->AddJoint(JointMaker::JOINT_NONE);

          this->newJointCreated = true;
          gui::model::Events::modelChanged();
        }
      }
    }

    QApplication::setOverrideCursor(QCursor(Qt::ArrowCursor));
    camera->HandleMouseEvent(_event);
    return true;
  }
  return false;
}

/////////////////////////////////////////////////
JointData *JointMaker::CreateJoint(rendering::VisualPtr _parent,
    rendering::VisualPtr _child)
{
  std::stringstream ss;
  ss << _parent->GetName() << "_JOINT_" << this->jointCounter++;
  rendering::VisualPtr jointVis(
      new rendering::Visual(ss.str(), _parent->GetParent()));
  jointVis->Load();
  rendering::DynamicLines *jointLine =
      jointVis->CreateDynamicLine(rendering::RENDERING_LINE_LIST);
  math::Vector3 origin = _parent->GetWorldPose().pos
      - _parent->GetParent()->GetWorldPose().pos;
  jointLine->AddPoint(origin);
  jointLine->AddPoint(origin + math::Vector3(0, 0, 0.1));
  jointVis->GetSceneNode()->setInheritScale(false);
  jointVis->GetSceneNode()->setInheritOrientation(false);

  JointData *jointData = new JointData;
  jointData->name = jointVis->GetName();
  jointData->dirty = false;
  jointData->visual = jointVis;
  jointData->parent = _parent;
  jointData->child = _child;
  jointData->line = jointLine;
  jointData->type = this->jointType;
  jointData->inspector = new JointInspector(JointMaker::JOINT_NONE);
  jointData->inspector->setModal(false);
  connect(jointData->inspector, SIGNAL(Applied()),
      jointData, SLOT(OnApply()));

  int axisCount = JointMaker::GetJointAxisCount(jointData->type);
  for (int i = 0; i < axisCount; ++i)
  {
    if (i < static_cast<int>(this->UnitVectors.size()))
      jointData->axis[i] = this->UnitVectors[i];
    else
      jointData->axis[i] = this->UnitVectors[0];

    jointData->lowerLimit[i] = -3.14;
    jointData->upperLimit[i] = 3.14;
  }
  jointData->pose = math::Pose::Zero;
  jointData->line->setMaterial(this->jointMaterials[jointData->type]);

  return jointData;
}

/////////////////////////////////////////////////
void JointMaker::AddJoint(const std::string &_type)
{
  if (_type == "revolute")
  {
    this->AddJoint(JointMaker::JOINT_HINGE);
  }
  else if (_type == "revolute2")
  {
    this->AddJoint(JointMaker::JOINT_HINGE2);
  }
  else if (_type == "prismatic")
  {
    this->AddJoint(JointMaker::JOINT_SLIDER);
  }
  else if (_type == "ball")
  {
    this->AddJoint(JointMaker::JOINT_BALL);
  }
  else if (_type == "universal")
  {
    this->AddJoint(JointMaker::JOINT_UNIVERSAL);
  }
  else if (_type == "screw")
  {
    this->AddJoint(JointMaker::JOINT_SCREW);
  }
  else if (_type == "none")
  {
    this->AddJoint(JointMaker::JOINT_NONE);
  }
}

/////////////////////////////////////////////////
void JointMaker::AddJoint(JointMaker::JointType _type)
{
  this->jointType = _type;
  if (_type != JointMaker::JOINT_NONE)
  {
    // Add an event filter, which allows the JointMaker to capture mouse events.
    MouseEventHandler::Instance()->AddMoveFilter("model_joint",
        boost::bind(&JointMaker::OnMouseMove, this, _1));
  }
  else
  {
    // Remove the event filters.
    MouseEventHandler::Instance()->RemoveMoveFilter("model_joint");

    // signal the end of a joint action.
    emit JointAdded();
  }
}

/////////////////////////////////////////////////
void JointMaker::Stop()
{
  if (this->jointType != JointMaker::JOINT_NONE)
  {
    this->newJointCreated = false;
    if (this->mouseJoint)
    {
      this->mouseJoint->visual->DeleteDynamicLine(this->mouseJoint->line);
      rendering::ScenePtr scene = this->mouseJoint->visual->GetScene();
      scene->RemoveVisual(this->mouseJoint->visual);
      this->mouseJoint->visual.reset();
      delete this->mouseJoint->inspector;
      delete this->mouseJoint;
      this->mouseJoint = NULL;
    }
    this->AddJoint(JointMaker::JOINT_NONE);
    if (this->hoverVis)
      this->hoverVis->SetEmissive(common::Color(0, 0, 0));
    if (this->selectedVis)
      this->selectedVis->SetEmissive(common::Color(0, 0, 0));
    this->selectedVis.reset();
    this->hoverVis.reset();
  }
}

/////////////////////////////////////////////////
bool JointMaker::OnMouseMove(const common::MouseEvent &_event)
{
  // Get the active camera and scene.
  rendering::UserCameraPtr camera = gui::get_active_camera();

  if (_event.dragging)
  {
    // this enables the joint maker to pan while connecting joints
    QApplication::setOverrideCursor(QCursor(Qt::ArrowCursor));
    camera->HandleMouseEvent(_event);
    return true;
  }

  rendering::VisualPtr vis = camera->GetVisual(_event.pos);

  // Highlight visual on hover
  if (vis)
  {
    if (this->hoverVis && this->hoverVis != this->selectedVis)
      this->hoverVis->SetEmissive(common::Color(0.0, 0.0, 0.0));

    // only highlight editor parts by making sure it's not an item in the
    // gui tree widget or a joint hotspot.
    rendering::VisualPtr rootVis = vis->GetRootVisual();
    if (rootVis->IsPlane())
      this->hoverVis = vis->GetParent();
    else if (!gui::get_entity_id(rootVis->GetName()) &&
        vis->GetName().find("_HOTSPOT_") == std::string::npos)
    {
      this->hoverVis = vis->GetParent();
      if (!this->selectedVis ||
           (this->selectedVis && this->hoverVis != this->selectedVis))
        this->hoverVis->SetEmissive(common::Color(0.5, 0.5, 0.5));
    }
  }

  // Case when a parent part is already selected and currently
  // extending the joint line to a child part
  if (this->selectedVis && this->hoverVis
      && this->mouseJoint && this->mouseJoint->line)
  {
    math::Vector3 parentPos;
    // Set end point to center of child part
    if (!this->hoverVis->IsPlane())
    {
      if (this->mouseJoint->parent)
      {
        parentPos =  this->GetPartWorldCentroid(this->mouseJoint->parent)
            - this->mouseJoint->line->GetPoint(0);
        this->mouseJoint->line->SetPoint(1,
            this->GetPartWorldCentroid(this->hoverVis) - parentPos);
      }
    }
    else
    {
      // Set end point to mouse plane intersection
      math::Vector3 pt;
      camera->GetWorldPointOnPlane(_event.pos.x, _event.pos.y,
          math::Plane(math::Vector3(0, 0, 1)), pt);
      if (this->mouseJoint->parent)
      {
        parentPos = this->GetPartWorldCentroid(this->mouseJoint->parent)
            - this->mouseJoint->line->GetPoint(0);
        this->mouseJoint->line->SetPoint(1,
            this->GetPartWorldCentroid(this->hoverVis) - parentPos + pt);
      }
    }
  }
  return true;
}

/////////////////////////////////////////////////
void JointMaker::OnOpenInspector()
{
  this->OpenInspector(this->inspectVis->GetName());
  this->inspectVis.reset();
}

/////////////////////////////////////////////////
void JointMaker::OpenInspector(const std::string &_name)
{
  JointData *joint = this->joints[_name];
  joint->inspector->SetType(joint->type);
  joint->inspector->SetName(joint->name);
  joint->inspector->SetParent(joint->parent->GetName());
  joint->inspector->SetChild(joint->child->GetName());
  joint->inspector->SetPose(joint->pose);
  int axisCount = JointMaker::GetJointAxisCount(joint->type);
  for (int i = 0; i < axisCount; ++i)
  {
    joint->inspector->SetAxis(i, joint->axis[i]);
    joint->inspector->SetAxis(i, joint->axis[i]);
    joint->inspector->SetLowerLimit(i, joint->lowerLimit[i]);
    joint->inspector->SetUpperLimit(i, joint->upperLimit[i]);
  }
  joint->inspector->move(QCursor::pos());
  joint->inspector->show();
}

/////////////////////////////////////////////////
bool JointMaker::OnMouseDoubleClick(const common::MouseEvent &_event)
{
  rendering::UserCameraPtr camera = gui::get_active_camera();
  rendering::VisualPtr vis = camera->GetVisual(_event.pos);

  if (vis)
  {
    if (this->joints.find(vis->GetName()) != this->joints.end())
    {
      this->OpenInspector(vis->GetName());
      return true;
    }
  }

  return false;
}

/////////////////////////////////////////////////
bool JointMaker::OnKeyPress(const common::KeyEvent &_event)
{
  if (_event.key == Qt::Key_Delete)
  {
    if (this->selectedJoint)
    {
      this->RemoveJoint(this->selectedJoint->GetName());
      this->selectedJoint.reset();
    }
  }
  return false;
}

/////////////////////////////////////////////////
void JointMaker::CreateHotSpot(JointData *_joint)
{
  if (!_joint)
    return;

  rendering::UserCameraPtr camera = gui::get_active_camera();

  std::string hotSpotName = _joint->visual->GetName() + "_HOTSPOT_";
  rendering::VisualPtr hotspotVisual(
      new rendering::Visual(hotSpotName, _joint->visual, false));

  // create a cylinder to represent the joint
  hotspotVisual->InsertMesh("unit_cylinder");
  Ogre::MovableObject *hotspotObj =
      (Ogre::MovableObject*)(camera->GetScene()->GetManager()->createEntity(
      "__HOTSPOT__" + _joint->visual->GetName(), "unit_cylinder"));
  hotspotObj->getUserObjectBindings().setUserAny(Ogre::Any(hotSpotName));
  hotspotVisual->GetSceneNode()->attachObject(hotspotObj);
  hotspotVisual->SetMaterial(this->jointMaterials[_joint->type]);
  hotspotVisual->SetTransparency(0.5);

  // create a handle at the parent end
  Ogre::BillboardSet *handleSet =
      camera->GetScene()->GetManager()->createBillboardSet(1);
  handleSet->setAutoUpdate(true);
  handleSet->setMaterialName("Gazebo/PointHandle");
  Ogre::MaterialPtr mat =
      Ogre::MaterialManager::getSingleton().getByName(
      this->jointMaterials[_joint->type]);
  Ogre::ColourValue color = mat->getTechnique(0)->getPass(0)->getDiffuse();
  color.a = 0.5;
  double dimension = 0.1;
  handleSet->setDefaultDimensions(dimension, dimension);
  Ogre::Billboard *parentHandle = handleSet->createBillboard(0, 0, 0);
  parentHandle->setColour(color);
  Ogre::SceneNode *handleNode =
      hotspotVisual->GetSceneNode()->createChildSceneNode();
  handleNode->attachObject(handleSet);
  handleNode->setInheritScale(false);
  handleNode->setInheritOrientation(false);
  _joint->handles = handleSet;

  hotspotVisual->SetVisibilityFlags(GZ_VISIBILITY_GUI |
      GZ_VISIBILITY_SELECTABLE);
  hotspotVisual->GetSceneNode()->setInheritScale(false);

  this->joints[hotSpotName] = _joint;
  camera->GetScene()->AddVisual(hotspotVisual);

  _joint->hotspot = hotspotVisual;
}

/////////////////////////////////////////////////
void JointMaker::Update()
{
  boost::recursive_mutex::scoped_lock lock(*this->updateMutex);
  if (this->newJointCreated)
  {
    this->CreateHotSpot(this->mouseJoint);
    this->mouseJoint = NULL;
    this->newJointCreated = false;
  }

  // update joint line and hotspot position.
  boost::unordered_map<std::string, JointData *>::iterator it;
  for (it = this->joints.begin(); it != this->joints.end(); ++it)
  {
    JointData *joint = it->second;
    if (joint->hotspot)
    {
      if (joint->child && joint->parent)
      {
        bool poseUpdate = false;
        if (joint->parentPose != joint->parent->GetWorldPose() ||
            joint->childPose != joint->child->GetWorldPose() ||
            joint->childScale != joint->child->GetScale())
         {
           joint->parentPose = joint->parent->GetWorldPose();
           joint->childPose = joint->child->GetWorldPose();
           joint->childScale = joint->child->GetScale();
           poseUpdate = true;
         }

        if (joint->dirty || poseUpdate)
        {
          // get origin of parent part visuals
          math::Vector3 parentOrigin = joint->parent->GetWorldPose().pos;

          // get origin of child part visuals
          math::Vector3 childOrigin = joint->child->GetWorldPose().pos;

          // set orientation of joint hotspot
          math::Vector3 dPos = (childOrigin - parentOrigin);
          math::Vector3 center = dPos/2.0;
          joint->hotspot->SetScale(math::Vector3(0.02, 0.02, dPos.GetLength()));
          joint->hotspot->SetWorldPosition(parentOrigin + center);
          math::Vector3 u = dPos.Normalize();
          math::Vector3 v = math::Vector3::UnitZ;
          double cosTheta = v.Dot(u);
          double angle = acos(cosTheta);
          math::Vector3 w = (v.Cross(u)).Normalize();
          math::Quaternion q;
          q.SetFromAxis(w, angle);
          joint->hotspot->SetWorldRotation(q);

          // set new material if joint type has changed
          std::string material = this->jointMaterials[joint->type];
          if (joint->hotspot->GetMaterialName() != material)
          {
            // Note: issue setting material when there is a billboard child,
            // seems to hang so detach before setting and re-attach later.
            Ogre::SceneNode *handleNode = joint->handles->getParentSceneNode();
            joint->handles->detachFromParent();
            joint->hotspot->SetMaterial(material);
            handleNode->attachObject(joint->handles);
            Ogre::MaterialPtr mat =
                Ogre::MaterialManager::getSingleton().getByName(material);
            Ogre::ColourValue color =
                mat->getTechnique(0)->getPass(0)->getDiffuse();
            color.a = 0.5;
            joint->handles->getBillboard(0)->setColour(color);
          }

          // set pos of joint handle
          joint->handles->getBillboard(0)->setPosition(
              rendering::Conversions::Convert(parentOrigin -
              joint->hotspot->GetWorldPose().pos));
          joint->handles->_updateBounds();
        }

        // Create / update joint visual
        if (!joint->jointMsg || joint->dirty || poseUpdate)
        {
          joint->jointMsg.reset(new gazebo::msgs::Joint);
          joint->jointMsg->set_parent(joint->parent->GetName());
          joint->jointMsg->set_parent_id(joint->parent->GetId());
          joint->jointMsg->set_child(joint->child->GetName());
          joint->jointMsg->set_child_id(joint->child->GetId());
          joint->jointMsg->set_name(joint->name);

          msgs::Set(joint->jointMsg->mutable_pose(), joint->pose);
          if (joint->type == JointMaker::JOINT_SLIDER)
          {
            joint->jointMsg->set_type(msgs::Joint::PRISMATIC);
          }
          else if (joint->type == JointMaker::JOINT_HINGE)
          {
            joint->jointMsg->set_type(msgs::Joint::REVOLUTE);
          }
          else if (joint->type == JointMaker::JOINT_HINGE2)
          {
            joint->jointMsg->set_type(msgs::Joint::REVOLUTE2);
          }
          else if (joint->type == JointMaker::JOINT_SCREW)
          {
            joint->jointMsg->set_type(msgs::Joint::SCREW);
          }
          else if (joint->type == JointMaker::JOINT_UNIVERSAL)
          {
            joint->jointMsg->set_type(msgs::Joint::UNIVERSAL);
          }
          else if (joint->type == JointMaker::JOINT_BALL)
          {
            joint->jointMsg->set_type(msgs::Joint::BALL);
          }

          int axisCount = JointMaker::GetJointAxisCount(joint->type);
          for (int i = 0; i < axisCount; ++i)
          {
            joint->jointMsg->add_angle(0);
            msgs::Axis *axisMsg;
            if (i == 0)
              axisMsg = joint->jointMsg->mutable_axis1();
            else if (i == 1)
              axisMsg = joint->jointMsg->mutable_axis2();

            msgs::Set(axisMsg->mutable_xyz(), joint->axis[i]);
          }

          if (joint->jointVisual)
          {
            joint->jointVisual->UpdateFromMsg(joint->jointMsg);
          }
          else
          {
            gazebo::rendering::JointVisualPtr jointVis(
                new gazebo::rendering::JointVisual(
                joint->name + "__JOINT_VISUAL__", joint->child));

            jointVis->Load(joint->jointMsg);
            joint->jointVisual = jointVis;
          }

          // Line now connects the child link to the joint frame
          joint->line->SetPoint(0, joint->child->GetWorldPose().pos);
          joint->line->SetPoint(1, joint->jointVisual->GetWorldPose().pos);
          joint->line->setMaterial(this->jointMaterials[joint->type]);
          joint->dirty = false;
        }
      }
    }
  }
}

/////////////////////////////////////////////////
void JointMaker::GenerateSDF()
{
  this->modelSDF.reset(new sdf::Element);
  sdf::initFile("model.sdf", this->modelSDF);
  this->modelSDF->ClearElements();

  boost::unordered_map<std::string, JointData *>::iterator jointsIt;
  // loop through all parts
  for (jointsIt = this->joints.begin(); jointsIt != this->joints.end();
      ++jointsIt)
  {
    JointData *joint = jointsIt->second;
    sdf::ElementPtr jointElem = this->modelSDF->AddElement("joint");

    jointElem->GetAttribute("name")->Set(joint->name);
    jointElem->GetAttribute("type")->Set(GetTypeAsString(joint->type));
    sdf::ElementPtr parentElem = jointElem->GetElement("parent");
    parentElem->Set(joint->parent->GetName());
    sdf::ElementPtr childElem = jointElem->GetElement("child");
    childElem->Set(joint->child->GetName());
    sdf::ElementPtr poseElem = jointElem->GetElement("pose");
    poseElem->Set(joint->pose);
    int axisCount = GetJointAxisCount(joint->type);
    for (int i = 0; i < axisCount; ++i)
    {
      std::stringstream ss;
      ss << "axis";
      if (i > 0)
        ss << (i+1);
      sdf::ElementPtr axisElem = jointElem->GetElement(ss.str());
      axisElem->GetElement("xyz")->Set(joint->axis[i]);

      sdf::ElementPtr limitElem = axisElem->GetElement("limit");
      limitElem->GetElement("lower")->Set(joint->lowerLimit[i]);
      limitElem->GetElement("upper")->Set(joint->upperLimit[i]);
    }
  }
}

/////////////////////////////////////////////////
sdf::ElementPtr JointMaker::GetSDF() const
{
  return this->modelSDF;
}

/////////////////////////////////////////////////
std::string JointMaker::GetTypeAsString(JointMaker::JointType _type)
{
  std::string jointTypeStr = "";

  if (_type == JointMaker::JOINT_FIXED)
  {
    jointTypeStr = "fixed";
  }
  else if (_type == JointMaker::JOINT_SLIDER)
  {
    jointTypeStr = "prismatic";
  }
  else if (_type == JointMaker::JOINT_HINGE)
  {
    jointTypeStr = "revolute";
  }
  else if (_type == JointMaker::JOINT_HINGE2)
  {
    jointTypeStr = "revolute2";
  }
  else if (_type == JointMaker::JOINT_SCREW)
  {
    jointTypeStr = "screw";
  }
  else if (_type == JointMaker::JOINT_UNIVERSAL)
  {
    jointTypeStr = "universal";
  }
  else if (_type == JointMaker::JOINT_BALL)
  {
    jointTypeStr = "ball";
  }
  else if (_type == JointMaker::JOINT_NONE)
  {
    jointTypeStr = "none";
  }

  return jointTypeStr;
}

/////////////////////////////////////////////////
int JointMaker::GetJointAxisCount(JointMaker::JointType _type)
{
  if (_type == JOINT_FIXED)
  {
    return 0;
  }
  else if (_type == JOINT_HINGE)
  {
    return 1;
  }
  else if (_type == JOINT_HINGE2)
  {
    return 2;
  }
  else if (_type == JOINT_SLIDER)
  {
    return 1;
  }
  else if (_type == JOINT_SCREW)
  {
    return 1;
  }
  else if (_type == JOINT_UNIVERSAL)
  {
    return 2;
  }
  else if (_type == JOINT_BALL)
  {
    return 0;
  }

  return 0;
}

/////////////////////////////////////////////////
JointMaker::JointType JointMaker::GetState() const
{
  return this->jointType;
}

/////////////////////////////////////////////////
math::Vector3 JointMaker::GetPartWorldCentroid(
    const rendering::VisualPtr _visual)
{
  math::Vector3 centroid;
  int count = 0;
  for (unsigned int i = 0; i < _visual->GetChildCount(); ++i)
  {
    if (_visual->GetChild(i)->GetName().find("_JOINT_VISUAL_") ==
        std::string::npos)
    {
      centroid += _visual->GetChild(i)->GetWorldPose().pos;
      count++;
    }
  }
  centroid /= count;
  return centroid;
}

/////////////////////////////////////////////////
unsigned int JointMaker::GetJointCount()
{
  return this->joints.size();
}

/////////////////////////////////////////////////
void JointData::OnApply()
{
  this->pose = this->inspector->GetPose();
  this->type = this->inspector->GetType();
  this->name = this->inspector->GetName();

  int axisCount = JointMaker::GetJointAxisCount(this->type);
  for (int i = 0; i < axisCount; ++i)
  {
    this->axis[i] = this->inspector->GetAxis(i);
    this->lowerLimit[i] = this->inspector->GetLowerLimit(i);
    this->upperLimit[i] = this->inspector->GetUpperLimit(i);
  }
<<<<<<< HEAD
  gui::model::Events::modelChanged();
=======
  this->dirty = true;
>>>>>>> dad28207
}<|MERGE_RESOLUTION|>--- conflicted
+++ resolved
@@ -934,9 +934,6 @@
     this->lowerLimit[i] = this->inspector->GetLowerLimit(i);
     this->upperLimit[i] = this->inspector->GetUpperLimit(i);
   }
-<<<<<<< HEAD
   gui::model::Events::modelChanged();
-=======
   this->dirty = true;
->>>>>>> dad28207
 }