/*
 * Copyright (C) 2012-2014 Open Source Robotics Foundation
 *
 * Licensed under the Apache License, Version 2.0 (the "License");
 * you may not use this file except in compliance with the License.
 * You may obtain a copy of the License at
 *
 *     http://www.apache.org/licenses/LICENSE-2.0
 *
 * Unless required by applicable law or agreed to in writing, software
 * distributed under the License is distributed on an "AS IS" BASIS,
 * WITHOUT WARRANTIES OR CONDITIONS OF ANY KIND, either express or implied.
 * See the License for the specific language governing permissions and
 * limitations under the License.
 *
*/
/* Desc: Center of Mass Visualization Class
 * Author: Nate Koenig
 */

#include "gazebo/common/MeshManager.hh"
#include "gazebo/math/Vector3.hh"
#include "gazebo/math/Quaternion.hh"
#include "gazebo/math/Pose.hh"

#include "gazebo/rendering/DynamicLines.hh"
#include "gazebo/rendering/ogre_gazebo.h"
#include "gazebo/rendering/Scene.hh"
#include "gazebo/rendering/COMVisualPrivate.hh"
#include "gazebo/rendering/COMVisual.hh"

using namespace gazebo;
using namespace rendering;

/////////////////////////////////////////////////
COMVisual::COMVisual(const std::string &_name, VisualPtr _vis)
  : Visual(*new COMVisualPrivate, _name, _vis, false)
{
}

/////////////////////////////////////////////////
COMVisual::~COMVisual()
{
}

/////////////////////////////////////////////////
void COMVisual::Load(sdf::ElementPtr _elem)
{
  Visual::Load();
  math::Pose pose = _elem->Get<math::Pose>("origin");
  this->Load(pose);
}

/////////////////////////////////////////////////
void COMVisual::Load(ConstLinkPtr &_msg)
{
  Visual::Load();

  math::Vector3 xyz(_msg->inertial().pose().position().x(),
                    _msg->inertial().pose().position().y(),
                    _msg->inertial().pose().position().z());
  math::Quaternion q(_msg->inertial().pose().orientation().w(),
                     _msg->inertial().pose().orientation().x(),
                     _msg->inertial().pose().orientation().y(),
                     _msg->inertial().pose().orientation().z());

  // Use principal moments of inertia to scale COM visual
  // \todo: rotate COM to match principal axes when product terms are nonzero
  // This can be done with Eigen, or with code from the following paper:
  // A Method for Fast Diagonalization of a 2x2 or 3x3 Real Symmetric Matrix
  // http://arxiv.org/abs/1306.6291v3
  double mass = _msg->inertial().mass();
  double Ixx = _msg->inertial().ixx();
  double Iyy = _msg->inertial().iyy();
  double Izz = _msg->inertial().izz();
  math::Vector3 boxScale;
  if (mass < 0 || Ixx < 0 || Iyy < 0 || Izz < 0 ||
      Ixx + Iyy < Izz || Iyy + Izz < Ixx || Izz + Ixx < Iyy)
  {
    // Unrealistic inertia, load with default scale
    gzlog << "The link " << _msg->name() << " has unrealistic inertia, "
          << "unable to visualize box of equivalent inertia." << std::endl;
    this->Load(math::Pose(xyz, q));
  }
  else
  {
    // Compute dimensions of box with uniform density and equivalent inertia.
    boxScale.x = sqrt(6*(Izz + Iyy - Ixx) / mass);
    boxScale.y = sqrt(6*(Izz + Ixx - Iyy) / mass);
    boxScale.z = sqrt(6*(Ixx + Iyy - Izz) / mass);
    this->Load(math::Pose(xyz, q), boxScale);
  }
}

/////////////////////////////////////////////////
void COMVisual::Load(const math::Pose &_pose,
                     const math::Vector3 &_scale)
{
<<<<<<< HEAD
=======
  COMVisualPrivate *dPtr =
      reinterpret_cast<COMVisualPrivate *>(this->dataPtr);

>>>>>>> 79827dee
  math::Vector3 p1(0, 0, -2*_scale.z);
  math::Vector3 p2(0, 0,  2*_scale.z);
  math::Vector3 p3(0, -2*_scale.y, 0);
  math::Vector3 p4(0,  2*_scale.y, 0);
  math::Vector3 p5(-2*_scale.x, 0, 0);
  math::Vector3 p6(2*_scale.x,  0, 0);
  p1 += _pose.pos;
  p2 += _pose.pos;
  p3 += _pose.pos;
  p4 += _pose.pos;
  p5 += _pose.pos;
  p6 += _pose.pos;
  p1 = _pose.rot.RotateVector(p1);
  p2 = _pose.rot.RotateVector(p2);
  p3 = _pose.rot.RotateVector(p3);
  p4 = _pose.rot.RotateVector(p4);
  p5 = _pose.rot.RotateVector(p5);
  p6 = _pose.rot.RotateVector(p6);

  dPtr->crossLines = this->CreateDynamicLine(rendering::RENDERING_LINE_LIST);
  dPtr->crossLines->setMaterial("Gazebo/Green");
  dPtr->crossLines->AddPoint(p1);
  dPtr->crossLines->AddPoint(p2);
  dPtr->crossLines->AddPoint(p3);
  dPtr->crossLines->AddPoint(p4);
  dPtr->crossLines->AddPoint(p5);
  dPtr->crossLines->AddPoint(p6);

  this->InsertMesh("unit_box");

  Ogre::MovableObject *boxObj =
    (Ogre::MovableObject*)(dPtr->scene->GetManager()->createEntity(
          this->GetName()+"__BOX__", "unit_box"));
  boxObj->setVisibilityFlags(GZ_VISIBILITY_GUI);
  ((Ogre::Entity*)boxObj)->setMaterialName("__GAZEBO_TRANS_PURPLE_MATERIAL__");

  dPtr->boxNode =
      dPtr->sceneNode->createChildSceneNode(this->GetName() + "_BOX");

<<<<<<< HEAD
  this->boxNode->attachObject(boxObj);
  this->boxNode->setScale(_scale.x, _scale.y, _scale.z);
  this->boxNode->setPosition(_pose.pos.x, _pose.pos.y, _pose.pos.z);
  this->boxNode->setOrientation(Ogre::Quaternion(_pose.rot.w, _pose.rot.x,
=======
  dPtr->boxNode->attachObject(boxObj);
  dPtr->boxNode->setScale(_scale.x, _scale.y, _scale.z);
  dPtr->boxNode->setPosition(_pose.pos.x, _pose.pos.y, _pose.pos.z);
  dPtr->boxNode->setOrientation(Ogre::Quaternion(_pose.rot.w, _pose.rot.x,
>>>>>>> 79827dee
                                                 _pose.rot.y, _pose.rot.z));

  this->SetVisibilityFlags(GZ_VISIBILITY_GUI);
}<|MERGE_RESOLUTION|>--- conflicted
+++ resolved
@@ -96,12 +96,9 @@
 void COMVisual::Load(const math::Pose &_pose,
                      const math::Vector3 &_scale)
 {
-<<<<<<< HEAD
-=======
   COMVisualPrivate *dPtr =
       reinterpret_cast<COMVisualPrivate *>(this->dataPtr);
 
->>>>>>> 79827dee
   math::Vector3 p1(0, 0, -2*_scale.z);
   math::Vector3 p2(0, 0,  2*_scale.z);
   math::Vector3 p3(0, -2*_scale.y, 0);
@@ -141,17 +138,10 @@
   dPtr->boxNode =
       dPtr->sceneNode->createChildSceneNode(this->GetName() + "_BOX");
 
-<<<<<<< HEAD
-  this->boxNode->attachObject(boxObj);
-  this->boxNode->setScale(_scale.x, _scale.y, _scale.z);
-  this->boxNode->setPosition(_pose.pos.x, _pose.pos.y, _pose.pos.z);
-  this->boxNode->setOrientation(Ogre::Quaternion(_pose.rot.w, _pose.rot.x,
-=======
   dPtr->boxNode->attachObject(boxObj);
   dPtr->boxNode->setScale(_scale.x, _scale.y, _scale.z);
   dPtr->boxNode->setPosition(_pose.pos.x, _pose.pos.y, _pose.pos.z);
   dPtr->boxNode->setOrientation(Ogre::Quaternion(_pose.rot.w, _pose.rot.x,
->>>>>>> 79827dee
                                                  _pose.rot.y, _pose.rot.z));
 
   this->SetVisibilityFlags(GZ_VISIBILITY_GUI);
