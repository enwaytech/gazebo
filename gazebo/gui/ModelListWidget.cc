--- conflicted
+++ resolved
@@ -221,62 +221,8 @@
     }
     else if (name == "GUI")
     {
-<<<<<<< HEAD
       this->FillUserCamera();
       this->FillGrid();
-=======
-      QtVariantProperty *item = NULL;
-
-      rendering::UserCameraPtr cam = gui::get_active_camera();
-      if (!cam)
-        return;
-
-      // Create a camera item
-      QtProperty *topItem = this->dataPtr->variantManager->addProperty(
-          QtVariantPropertyManager::groupTypeId(), tr("camera"));
-      auto cameraBrowser = this->dataPtr->propTreeBrowser->addProperty(topItem);
-
-      // Create and set the gui camera name
-      std::string cameraName = cam->Name();
-      item = this->dataPtr->variantManager->addProperty(QVariant::String,
-          tr("name"));
-      item->setValue(cameraName.c_str());
-      topItem->addSubProperty(item);
-      item->setEnabled(false);
-
-      // Create and set the gui camera clip distance items
-      auto clipItem = this->dataPtr->variantManager->addProperty(
-          QtVariantPropertyManager::groupTypeId(), tr("clip"));
-      topItem->addSubProperty(clipItem);
-
-      item = this->dataPtr->variantManager->addProperty(QVariant::Double,
-          tr("near"));
-      item->setValue(cam->NearClip());
-      clipItem->addSubProperty(item);
-      item->setEnabled(true);
-
-      item = this->dataPtr->variantManager->addProperty(QVariant::Double,
-          tr("far"));
-      item->setValue(cam->FarClip());
-      clipItem->addSubProperty(item);
-      item->setEnabled(true);
-
-      // Create and set the gui camera pose
-      item = this->dataPtr->variantManager->addProperty(
-          QtVariantPropertyManager::groupTypeId(), tr("pose"));
-      {
-        topItem->addSubProperty(item);
-        ignition::math::Pose3d cameraPose = cam->WorldPose();
-
-        this->FillPoseProperty(msgs::Convert(cameraPose), item);
-        // set expanded to true by default for easier viewing
-        this->dataPtr->propTreeBrowser->setExpanded(cameraBrowser, true);
-        for (auto browser : cameraBrowser->children())
-        {
-          this->dataPtr->propTreeBrowser->setExpanded(browser, true);
-        }
-      }
->>>>>>> 653c65ad
     }
     else
     {
@@ -845,7 +791,6 @@
     return;
   }
 
-<<<<<<< HEAD
   // Grid
   QtProperty *gridProperty = this->ChildItem("grid");
   if (gridProperty && this->HasChildItem(gridProperty, _item))
@@ -858,8 +803,6 @@
 void ModelListWidget::GUICameraPropertyChanged(QtProperty *_item)
 {
   QtProperty *cameraProperty = this->ChildItem("camera");
-=======
->>>>>>> 653c65ad
   QtProperty *cameraPoseProperty = this->ChildItem(cameraProperty, "pose");
   if (cameraPoseProperty)
   {
@@ -879,99 +822,6 @@
     }
   }
 
-<<<<<<< HEAD
-  QtProperty *cameraFollowProperty = this->ChildItem(cameraProperty,
-                                                        "track_visual");
-  if (cameraFollowProperty)
-  {
-    rendering::UserCameraPtr cam = gui::get_active_camera();
-    if (!cam)
-      return;
-    std::string changedProperty = _item->propertyName().toStdString();
-    if (changedProperty == "static")
-    {
-      cam->SetTrackIsStatic(this->dataPtr->variantManager->value(
-             this->ChildItem(cameraFollowProperty, "static")).toBool());
-    }
-    else if (changedProperty == "use_model_frame")
-    {
-      cam->SetTrackUseModelFrame(this->dataPtr->variantManager->value(
-             this->ChildItem(cameraFollowProperty,
-                             "use_model_frame")).toBool());
-    }
-    else if (changedProperty == "inherit_yaw")
-    {
-      cam->SetTrackInheritYaw(this->dataPtr->variantManager->value(
-             this->ChildItem(cameraFollowProperty, "inherit_yaw")).toBool());
-    }
-    else if (changedProperty == "x"
-        || changedProperty == "y"
-        || changedProperty == "z")
-    {
-      msgs::Vector3d msg;
-      this->FillVector3Msg(cameraFollowProperty, &msg);
-      cam->SetTrackPosition(msgs::ConvertIgn(msg));
-    }
-    else if (changedProperty == "min_distance")
-    {
-      cam->SetTrackMinDistance(this->dataPtr->variantManager->value(
-             this->ChildItem(cameraFollowProperty,
-               "min_distance")).toDouble());
-    }
-    else if (changedProperty == "max_distance")
-    {
-      cam->SetTrackMaxDistance(this->dataPtr->variantManager->value(
-             this->ChildItem(cameraFollowProperty,
-               "max_distance")).toDouble());
-    }
-  }
-}
-
-/////////////////////////////////////////////////
-void ModelListWidget::GUIGridPropertyChanged(QtProperty *_item)
-{
-  if (!_item)
-    return;
-
-  auto scene = rendering::get_scene();
-  if (!scene)
-    return;
-
-  // Get the main grid
-  auto grid = scene->GetGrid(0);
-  if (!grid)
-    return;
-
-  auto changedProperty = _item->propertyName().toStdString();
-  if (changedProperty == "cell count")
-  {
-    grid->SetCellCount(this->dataPtr->variantManager->value(
-        _item).toUInt());
-  }
-  else if (changedProperty == "cell size")
-  {
-    grid->SetCellLength(this->dataPtr->variantManager->value(
-        _item).toDouble());
-  }
-  else if (changedProperty == "normal cell count")
-  {
-    grid->SetHeight(this->dataPtr->variantManager->value(
-        _item).toUInt());
-  }
-  else if (changedProperty == "line color" || changedProperty == "Red" ||
-           changedProperty == "Green" || changedProperty == "Blue" ||
-           changedProperty == "Alpha")
-  {
-    auto lineColorItem = this->ChildItem("line color");
-    grid->SetColor(gui::Conversions::Convert(
-        this->dataPtr->variantManager->value(lineColorItem).value<QColor>()));
-  }
-  else if (changedProperty == "height offset")
-  {
-    grid->SetHeightOffset(
-        this->dataPtr->variantManager->value(_item).toDouble());
-  }
-=======
   QtProperty *cameraClipProperty = this->ChildItem(cameraProperty, "clip");
   if (cameraPoseProperty)
   {
@@ -1003,7 +853,98 @@
         << "plane values. This should not happen.\n";
     }
   }
->>>>>>> 653c65ad
+
+  QtProperty *cameraFollowProperty = this->ChildItem(cameraProperty,
+                                                        "track_visual");
+  if (cameraFollowProperty)
+  {
+    rendering::UserCameraPtr cam = gui::get_active_camera();
+    if (!cam)
+      return;
+    std::string changedProperty = _item->propertyName().toStdString();
+    if (changedProperty == "static")
+    {
+      cam->SetTrackIsStatic(this->dataPtr->variantManager->value(
+             this->ChildItem(cameraFollowProperty, "static")).toBool());
+    }
+    else if (changedProperty == "use_model_frame")
+    {
+      cam->SetTrackUseModelFrame(this->dataPtr->variantManager->value(
+             this->ChildItem(cameraFollowProperty,
+                             "use_model_frame")).toBool());
+    }
+    else if (changedProperty == "inherit_yaw")
+    {
+      cam->SetTrackInheritYaw(this->dataPtr->variantManager->value(
+             this->ChildItem(cameraFollowProperty, "inherit_yaw")).toBool());
+    }
+    else if (changedProperty == "x"
+        || changedProperty == "y"
+        || changedProperty == "z")
+    {
+      msgs::Vector3d msg;
+      this->FillVector3Msg(cameraFollowProperty, &msg);
+      cam->SetTrackPosition(msgs::ConvertIgn(msg));
+    }
+    else if (changedProperty == "min_distance")
+    {
+      cam->SetTrackMinDistance(this->dataPtr->variantManager->value(
+             this->ChildItem(cameraFollowProperty,
+               "min_distance")).toDouble());
+    }
+    else if (changedProperty == "max_distance")
+    {
+      cam->SetTrackMaxDistance(this->dataPtr->variantManager->value(
+             this->ChildItem(cameraFollowProperty,
+               "max_distance")).toDouble());
+    }
+  }
+}
+
+/////////////////////////////////////////////////
+void ModelListWidget::GUIGridPropertyChanged(QtProperty *_item)
+{
+  if (!_item)
+    return;
+
+  auto scene = rendering::get_scene();
+  if (!scene)
+    return;
+
+  // Get the main grid
+  auto grid = scene->GetGrid(0);
+  if (!grid)
+    return;
+
+  auto changedProperty = _item->propertyName().toStdString();
+  if (changedProperty == "cell count")
+  {
+    grid->SetCellCount(this->dataPtr->variantManager->value(
+        _item).toUInt());
+  }
+  else if (changedProperty == "cell size")
+  {
+    grid->SetCellLength(this->dataPtr->variantManager->value(
+        _item).toDouble());
+  }
+  else if (changedProperty == "normal cell count")
+  {
+    grid->SetHeight(this->dataPtr->variantManager->value(
+        _item).toUInt());
+  }
+  else if (changedProperty == "line color" || changedProperty == "Red" ||
+           changedProperty == "Green" || changedProperty == "Blue" ||
+           changedProperty == "Alpha")
+  {
+    auto lineColorItem = this->ChildItem("line color");
+    grid->SetColor(gui::Conversions::Convert(
+        this->dataPtr->variantManager->value(lineColorItem).value<QColor>()));
+  }
+  else if (changedProperty == "height offset")
+  {
+    grid->SetHeightOffset(
+        this->dataPtr->variantManager->value(_item).toDouble());
+  }
 }
 
 /////////////////////////////////////////////////
@@ -3460,6 +3401,23 @@
   topItem->addSubProperty(item);
   item->setEnabled(false);
 
+  // Create and set the gui camera clip distance items
+  auto clipItem = this->dataPtr->variantManager->addProperty(
+      QtVariantPropertyManager::groupTypeId(), tr("clip"));
+  topItem->addSubProperty(clipItem);
+
+  item = this->dataPtr->variantManager->addProperty(QVariant::Double,
+      tr("near"));
+  item->setValue(cam->NearClip());
+  clipItem->addSubProperty(item);
+  item->setEnabled(true);
+
+  item = this->dataPtr->variantManager->addProperty(QVariant::Double,
+      tr("far"));
+  item->setValue(cam->FarClip());
+  clipItem->addSubProperty(item);
+  item->setEnabled(true);
+
   // Create and set the gui camera pose
   item = this->dataPtr->variantManager->addProperty(
       QtVariantPropertyManager::groupTypeId(), tr("pose"));
@@ -3468,6 +3426,12 @@
     ignition::math::Pose3d cameraPose = cam->WorldPose();
 
     this->FillPoseProperty(msgs::Convert(cameraPose), item);
+    // set expanded to true by default for easier viewing
+    this->dataPtr->propTreeBrowser->setExpanded(cameraBrowser, true);
+    for (auto browser : cameraBrowser->children())
+    {
+      this->dataPtr->propTreeBrowser->setExpanded(browser, true);
+    }
   }
 
   // Create and set the gui camera position relative to a tracked model
