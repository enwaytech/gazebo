--- conflicted
+++ resolved
@@ -70,11 +70,7 @@
   world->Step(20);
 
   // Assume gravity on z axis
-<<<<<<< HEAD
-  auto grav = world->Gravity();
-=======
-  ignition::math::Vector3d grav = physics->Gravity();
->>>>>>> 511b8693
+  ignition::math::Vector3d grav = world->Gravity();
   EXPECT_NEAR(grav[0], 0, TOL_GRAVITY);
   EXPECT_NEAR(grav[1], 0, TOL_GRAVITY);
 
