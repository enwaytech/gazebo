--- conflicted
+++ resolved
@@ -282,14 +282,11 @@
     this->dataPtr->emptyPlot->setVisible(false);
 
   PlotManager::Instance()->AddIntrospectionCurve(_variable, curve);
-<<<<<<< HEAD
-=======
 
   // give it a more compact, friendly name
   // do this after PlotManager AddIntrospectionCurve call!
   std::string label = PlotManager::Instance()->HumanReadableName(_variable);
   this->SetVariableLabel(_id, label);
->>>>>>> 61a2311b
 }
 
 /////////////////////////////////////////////////
@@ -325,13 +322,8 @@
   unsigned int curveId = v->second;
 
   // remove curve from manager
-<<<<<<< HEAD
-  PlotManager::Instance()->RemoveIntrospectionCurve(
-      it->second->plot->Curve(_id));
-=======
   PlotCurveWeakPtr plotCurve = it->second->plot->Curve(curveId);
   PlotManager::Instance()->RemoveIntrospectionCurve(plotCurve);
->>>>>>> 61a2311b
 
   // erase from map
   it->second->variableCurves.erase(v);
