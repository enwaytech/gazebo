/*
 * Copyright (C) 2015-2016 Open Source Robotics Foundation
 *
 * Licensed under the Apache License, Version 2.0 (the "License");
 * you may not use this file except in compliance with the License.
 * You may obtain a copy of the License at
 *
 *     http://www.apache.org/licenses/LICENSE-2.0
 *
 * Unless required by applicable law or agreed to in writing, software
 * distributed under the License is distributed on an "AS IS" BASIS,
 * WITHOUT WARRANTIES OR CONDITIONS OF ANY KIND, either express or implied.
 * See the License for the specific language governing permissions and
 * limitations under the License.
 *
*/

#include <functional>

#include <boost/lexical_cast.hpp>

#include "gazebo/rendering/skyx/include/SkyX.h"
#include "gazebo/rendering/ogre_gazebo.h"

#include "gazebo/msgs/msgs.hh"

#include "gazebo/common/Exception.hh"
#include "gazebo/common/Assert.hh"
#include "gazebo/common/Console.hh"
#include "gazebo/rendering/Road2d.hh"
#include "gazebo/rendering/Projector.hh"
#include "gazebo/rendering/Heightmap.hh"
#include "gazebo/rendering/RenderEvents.hh"
#include "gazebo/rendering/LaserVisual.hh"
#include "gazebo/rendering/SonarVisual.hh"
#include "gazebo/rendering/WrenchVisual.hh"
#include "gazebo/rendering/CameraVisual.hh"
#include "gazebo/rendering/LogicalCameraVisual.hh"
#include "gazebo/rendering/JointVisual.hh"
#include "gazebo/rendering/COMVisual.hh"
#include "gazebo/rendering/InertiaVisual.hh"
#include "gazebo/rendering/LinkFrameVisual.hh"
#include "gazebo/rendering/ContactVisual.hh"
#include "gazebo/rendering/Conversions.hh"
#include "gazebo/rendering/Light.hh"
#include "gazebo/rendering/Visual.hh"
#include "gazebo/rendering/RenderEngine.hh"
#include "gazebo/rendering/UserCamera.hh"
#include "gazebo/rendering/Camera.hh"
#include "gazebo/rendering/WideAngleCamera.hh"
#include "gazebo/rendering/DepthCamera.hh"
#include "gazebo/rendering/GpuLaser.hh"
#include "gazebo/rendering/Grid.hh"
#include "gazebo/rendering/OriginVisual.hh"
#include "gazebo/rendering/RFIDVisual.hh"
#include "gazebo/rendering/RFIDTagVisual.hh"
#include "gazebo/rendering/VideoVisual.hh"
#include "gazebo/rendering/TransmitterVisual.hh"
#include "gazebo/rendering/SelectionObj.hh"

#if OGRE_VERSION_MAJOR >= 1 && OGRE_VERSION_MINOR >= 8
#include "gazebo/rendering/deferred_shading/SSAOLogic.hh"
#include "gazebo/rendering/deferred_shading/GBufferSchemeHandler.hh"
#include "gazebo/rendering/deferred_shading/NullSchemeHandler.hh"
#include "gazebo/rendering/deferred_shading/MergeSchemeHandler.hh"
#include "gazebo/rendering/deferred_shading/DeferredLightCP.hh"
#endif

#include "gazebo/rendering/RTShaderSystem.hh"
#include "gazebo/transport/TransportIface.hh"
#include "gazebo/transport/Node.hh"

#include "gazebo/rendering/ScenePrivate.hh"
#include "gazebo/rendering/Scene.hh"

#ifdef HAVE_OCULUS
#include "gazebo/rendering/OculusCamera.hh"
#endif

using namespace gazebo;
using namespace rendering;

uint32_t ScenePrivate::idCounter = 0;

struct VisualMessageLess {
    bool operator() (boost::shared_ptr<msgs::Visual const> _i,
                     boost::shared_ptr<msgs::Visual const> _j)
    {
      return _i->name().size() < _j->name().size();
    }
} VisualMessageLessOp;

//////////////////////////////////////////////////
Scene::Scene()
  : dataPtr(new ScenePrivate)
{
}

//////////////////////////////////////////////////
Scene::Scene(const std::string &_name, const bool _enableVisualizations,
    const bool _isServer)
  : dataPtr(new ScenePrivate)
{
  // \todo: This is a hack. There is no guarantee (other than the
  // improbability of creating an extreme number of visuals), that
  // this contactVisId is unique.
  this->dataPtr->contactVisId = GZ_UINT32_MAX;

  this->dataPtr->initialized = false;
  this->dataPtr->showCOMs = false;
  this->dataPtr->showInertias = false;
  this->dataPtr->showLinkFrames = false;
  this->dataPtr->showSkeleton = false;
  this->dataPtr->showCollisions = false;
  this->dataPtr->showJoints = false;
  this->dataPtr->transparent = false;
  this->dataPtr->wireframe = false;

  this->dataPtr->requestMsg = NULL;
  this->dataPtr->enableVisualizations = _enableVisualizations;
  this->dataPtr->node = transport::NodePtr(new transport::Node());
  this->dataPtr->node->Init(_name);
  this->dataPtr->id = ScenePrivate::idCounter++;
  this->dataPtr->idString = std::to_string(this->dataPtr->id);

  this->dataPtr->name = _name;
  this->dataPtr->manager = NULL;
  this->dataPtr->raySceneQuery = NULL;
  this->dataPtr->skyx = NULL;

  this->dataPtr->receiveMutex = new std::mutex();

  this->dataPtr->connections.push_back(
      event::Events::ConnectPreRender(std::bind(&Scene::PreRender, this)));

  this->dataPtr->connections.push_back(
      rendering::Events::ConnectToggleLayer(
        std::bind(&Scene::ToggleLayer, this, std::placeholders::_1)));

  this->dataPtr->sensorSub = this->dataPtr->node->Subscribe("~/sensor",
                                          &Scene::OnSensorMsg, this, true);
  this->dataPtr->visSub =
      this->dataPtr->node->Subscribe("~/visual", &Scene::OnVisualMsg, this);

  this->dataPtr->lightFactorySub =
      this->dataPtr->node->Subscribe("~/factory/light",
      &Scene::OnLightFactoryMsg, this);

  this->dataPtr->lightModifySub =
      this->dataPtr->node->Subscribe("~/light/modify",
      &Scene::OnLightModifyMsg, this);

  if (_isServer)
  {
    this->dataPtr->poseSub = this->dataPtr->node->Subscribe("~/pose/local/info",
        &Scene::OnPoseMsg, this);
  }
  else
  {
    this->dataPtr->poseSub = this->dataPtr->node->Subscribe("~/pose/info",
        &Scene::OnPoseMsg, this);
  }

  this->dataPtr->jointSub =
      this->dataPtr->node->Subscribe("~/joint", &Scene::OnJointMsg, this);
  this->dataPtr->skeletonPoseSub =
      this->dataPtr->node->Subscribe("~/skeleton_pose/info",
      &Scene::OnSkeletonPoseMsg, this);
  this->dataPtr->skySub =
      this->dataPtr->node->Subscribe("~/sky", &Scene::OnSkyMsg, this);
  this->dataPtr->modelInfoSub = this->dataPtr->node->Subscribe("~/model/info",
                                             &Scene::OnModelMsg, this);

  this->dataPtr->requestPub =
      this->dataPtr->node->Advertise<msgs::Request>("~/request");

  this->dataPtr->requestSub = this->dataPtr->node->Subscribe("~/request",
      &Scene::OnRequest, this);

  this->dataPtr->responseSub = this->dataPtr->node->Subscribe("~/response",
      &Scene::OnResponse, this, true);
  this->dataPtr->sceneSub =
      this->dataPtr->node->Subscribe("~/scene", &Scene::OnScene, this);

  this->dataPtr->sdf.reset(new sdf::Element);
  sdf::initFile("scene.sdf", this->dataPtr->sdf);

  this->dataPtr->terrain = NULL;
  this->dataPtr->selectedVis.reset();

  this->dataPtr->sceneSimTimePosesApplied = common::Time();
  this->dataPtr->sceneSimTimePosesReceived = common::Time();
}

//////////////////////////////////////////////////
void Scene::Clear()
{
  this->dataPtr->node->Fini();
  this->dataPtr->modelMsgs.clear();
  this->dataPtr->visualMsgs.clear();
  this->dataPtr->lightFactoryMsgs.clear();
  this->dataPtr->lightModifyMsgs.clear();
  this->dataPtr->poseMsgs.clear();
  this->dataPtr->sceneMsgs.clear();
  this->dataPtr->jointMsgs.clear();
  this->dataPtr->linkMsgs.clear();
  this->dataPtr->sensorMsgs.clear();

  this->dataPtr->poseSub.reset();
  this->dataPtr->jointSub.reset();
  this->dataPtr->sensorSub.reset();
  this->dataPtr->sceneSub.reset();
  this->dataPtr->skeletonPoseSub.reset();
  this->dataPtr->visSub.reset();
  this->dataPtr->skySub.reset();
  this->dataPtr->lightFactorySub.reset();
  this->dataPtr->lightModifySub.reset();
  this->dataPtr->requestSub.reset();
  this->dataPtr->responseSub.reset();
  this->dataPtr->modelInfoSub.reset();
  this->dataPtr->responsePub.reset();
  this->dataPtr->requestPub.reset();

  this->dataPtr->joints.clear();

  delete this->dataPtr->terrain;
  this->dataPtr->terrain = NULL;

  while (!this->dataPtr->visuals.empty())
    this->RemoveVisual(this->dataPtr->visuals.begin()->first);

  this->dataPtr->visuals.clear();

  if (this->dataPtr->originVisual)
  {
    this->dataPtr->originVisual->Fini();
    this->dataPtr->originVisual.reset();
  }

  if (this->dataPtr->worldVisual)
  {
    this->dataPtr->worldVisual->Fini();
    this->dataPtr->worldVisual.reset();
  }

  while (!this->dataPtr->lights.empty())
    if (this->dataPtr->lights.begin()->second)
      this->RemoveLight(this->dataPtr->lights.begin()->second);
  this->dataPtr->lights.clear();

  for (uint32_t i = 0; i < this->dataPtr->grids.size(); ++i)
    delete this->dataPtr->grids[i];
  this->dataPtr->grids.clear();

  for (unsigned int i = 0; i < this->dataPtr->cameras.size(); ++i)
    this->dataPtr->cameras[i]->Fini();
  this->dataPtr->cameras.clear();

  for (unsigned int i = 0; i < this->dataPtr->userCameras.size(); ++i)
    this->dataPtr->userCameras[i]->Fini();
  this->dataPtr->userCameras.clear();

  delete this->dataPtr->skyx;
  this->dataPtr->skyx = NULL;

  RTShaderSystem::Instance()->RemoveScene(this->Name());

  this->dataPtr->connections.clear();

  this->dataPtr->initialized = false;
}

//////////////////////////////////////////////////
Scene::~Scene()
{
  delete this->dataPtr->requestMsg;
  this->dataPtr->requestMsg = NULL;
  delete this->dataPtr->receiveMutex;
  this->dataPtr->receiveMutex = NULL;

  // raySceneQuery deletion handled by ogre
  this->dataPtr->raySceneQuery= NULL;

  this->Clear();

  this->dataPtr->sdf->Reset();
  this->dataPtr->sdf.reset();
}

//////////////////////////////////////////////////
void Scene::Load(sdf::ElementPtr _sdf)
{
  this->dataPtr->sdf->Copy(_sdf);
  this->Load();
}

//////////////////////////////////////////////////
void Scene::Load()
{
  this->dataPtr->initialized = false;
  Ogre::Root *root = RenderEngine::Instance()->Root();

  if (this->dataPtr->manager)
    root->destroySceneManager(this->dataPtr->manager);

  this->dataPtr->manager = root->createSceneManager(Ogre::ST_GENERIC);
  this->dataPtr->manager->setAmbientLight(
      Ogre::ColourValue(0.1, 0.1, 0.1, 0.1));

#if OGRE_VERSION_MAJOR > 1 || OGRE_VERSION_MINOR >= 9
  this->dataPtr->manager->addRenderQueueListener(
      RenderEngine::Instance()->OverlaySystem());
#endif
}

//////////////////////////////////////////////////
VisualPtr Scene::GetWorldVisual() const
{
  return this->WorldVisual();
}

//////////////////////////////////////////////////
VisualPtr Scene::WorldVisual() const
{
  return this->dataPtr->worldVisual;
}

//////////////////////////////////////////////////
void Scene::Init()
{
  this->dataPtr->worldVisual.reset(new Visual("__world_node__",
      shared_from_this()));
  this->dataPtr->worldVisual->SetId(0);
  this->dataPtr->visuals[0] = this->dataPtr->worldVisual;

  // RTShader system self-enables if the render path type is FORWARD,
  RTShaderSystem::Instance()->AddScene(shared_from_this());
  RTShaderSystem::Instance()->ApplyShadows(shared_from_this());

  if (RenderEngine::Instance()->GetRenderPathType() == RenderEngine::DEFERRED)
    this->InitDeferredShading();

  for (uint32_t i = 0; i < this->dataPtr->grids.size(); ++i)
    this->dataPtr->grids[i]->Init();

  // Create Sky. This initializes SkyX, and makes it invisible. A Sky
  // message must be received (via a scene message or on the ~/sky topic).
  try
  {
    this->SetSky();
  }
  catch(...)
  {
    gzerr << "Failed to create the sky\n";
  }

  // Create Fog
  if (this->dataPtr->sdf->HasElement("fog"))
  {
    sdf::ElementPtr fogElem = this->dataPtr->sdf->GetElement("fog");
    this->SetFog(fogElem->Get<std::string>("type"),
                 fogElem->Get<common::Color>("color"),
                 fogElem->Get<double>("density"),
                 fogElem->Get<double>("start"),
                 fogElem->Get<double>("end"));
  }

  // Create ray scene query
  this->dataPtr->raySceneQuery =
      this->dataPtr->manager->createRayQuery(Ogre::Ray());
  this->dataPtr->raySceneQuery->setSortByDistance(true);
  this->dataPtr->raySceneQuery->setQueryMask(
      Ogre::SceneManager::ENTITY_TYPE_MASK);

  // Force shadows on.
  this->SetShadowsEnabled(true);

  // Create origin visual
  this->dataPtr->originVisual.reset(new OriginVisual("__WORLD_ORIGIN__",
      this->dataPtr->worldVisual));
  this->dataPtr->originVisual->Load();

  this->dataPtr->requestPub->WaitForConnection();
  this->dataPtr->requestMsg = msgs::CreateRequest("scene_info");
  this->dataPtr->requestPub->Publish(*this->dataPtr->requestMsg);

  Road2d *road = new Road2d();
  road->Load(this->dataPtr->worldVisual);
}

//////////////////////////////////////////////////
bool Scene::GetInitialized() const
{
  return this->Initialized();
}

//////////////////////////////////////////////////
bool Scene::Initialized() const
{
  return this->dataPtr->initialized;
}

//////////////////////////////////////////////////
void Scene::InitDeferredShading()
{
#if OGRE_VERSION_MAJOR > 1 || OGRE_VERSION_MINOR >= 8
  Ogre::CompositorManager &compMgr = Ogre::CompositorManager::getSingleton();

  // Deferred Shading scheme handler
  Ogre::MaterialManager::getSingleton().addListener(
      new GBufferSchemeHandler(GBufferMaterialGenerator::GBT_FAT),
      "DSGBuffer");

  // Deferred Lighting scheme handlers
  Ogre::MaterialManager::getSingleton().addListener(
      new GBufferSchemeHandler(GBufferMaterialGenerator::GBT_NORMAL_AND_DEPTH),
      "DLGBuffer");
  Ogre::MaterialManager::getSingleton().addListener(
      new MergeSchemeHandler(false), "DLMerge");

  Ogre::MaterialManager::getSingleton().addListener(
      new NullSchemeHandler, "NoGBuffer");

  compMgr.registerCustomCompositionPass("DeferredShadingLight",
      new DeferredLightCompositionPass<DeferredShading>);
  compMgr.registerCustomCompositionPass("DeferredLightingLight",
      new DeferredLightCompositionPass<DeferredLighting>);

  compMgr.registerCompositorLogic("SSAOLogic", new SSAOLogic);

  // Create and instance geometry for VPL
  Ogre::MeshPtr VPLMesh =
    Ogre::MeshManager::getSingleton().createManual("VPLMesh",
        Ogre::ResourceGroupManager::AUTODETECT_RESOURCE_GROUP_NAME);

  Ogre::SubMesh *submeshMesh = VPLMesh->createSubMesh();
  submeshMesh->operationType = Ogre::RenderOperation::OT_TRIANGLE_LIST;
  submeshMesh->indexData = new Ogre::IndexData();
  submeshMesh->vertexData = new Ogre::VertexData();
  submeshMesh->useSharedVertices = false;
  VPLMesh->_setBoundingSphereRadius(10.8f);
  VPLMesh->_setBounds(Ogre::AxisAlignedBox(
        Ogre::Vector3(-10.8, -10.8, -10.8), Ogre::Vector3(10.8, 10.8, 10.8)));

  GeomUtils::CreateSphere(submeshMesh->vertexData, submeshMesh->indexData,
      1.0, 6, 6, false, false);

  int numVPLs = 400;
  Ogre::InstanceManager *im =
    this->dataPtr->manager->createInstanceManager("VPL_InstanceMgr",
      "VPLMesh", Ogre::ResourceGroupManager::AUTODETECT_RESOURCE_GROUP_NAME,
          Ogre::InstanceManager::HWInstancingBasic, numVPLs, Ogre::IM_USEALL);

  for (int i = 0; i < numVPLs; ++i)
  {
    // Ogre::InstancedEntity *new_entity =
    im->createInstancedEntity("DeferredLighting/VPL");
  }

  im->setBatchesAsStaticAndUpdate(true);
#endif
}

//////////////////////////////////////////////////
Ogre::SceneManager *Scene::GetManager() const
{
  return this->OgreSceneManager();
}

//////////////////////////////////////////////////
Ogre::SceneManager *Scene::OgreSceneManager() const
{
  return this->dataPtr->manager;
}

//////////////////////////////////////////////////
std::string Scene::GetName() const
{
  return this->Name();
}

//////////////////////////////////////////////////
std::string Scene::Name() const
{
  return this->dataPtr->name;
}

//////////////////////////////////////////////////
void Scene::SetAmbientColor(const common::Color &_color)
{
  this->dataPtr->sdf->GetElement("ambient")->Set(_color);

  // Ambient lighting
  if (this->dataPtr->manager &&
      Conversions::Convert(this->dataPtr->manager->getAmbientLight()) != _color)
  {
    this->dataPtr->manager->setAmbientLight(Conversions::Convert(_color));
  }
}

//////////////////////////////////////////////////
common::Color Scene::GetAmbientColor() const
{
  return this->AmbientColor();
}

//////////////////////////////////////////////////
common::Color Scene::AmbientColor() const
{
  return this->dataPtr->sdf->Get<common::Color>("ambient");
}

//////////////////////////////////////////////////
void Scene::SetBackgroundColor(const common::Color &_color)
{
  this->dataPtr->sdf->GetElement("background")->Set(_color);
  Ogre::ColourValue clr = Conversions::Convert(_color);

  std::vector<CameraPtr>::iterator iter;
  for (iter = this->dataPtr->cameras.begin();
      iter != this->dataPtr->cameras.end(); ++iter)
  {
    if ((*iter)->OgreViewport() &&
        (*iter)->OgreViewport()->getBackgroundColour() != clr)
      (*iter)->OgreViewport()->setBackgroundColour(clr);
  }

  std::vector<UserCameraPtr>::iterator iter2;
  for (iter2 = this->dataPtr->userCameras.begin();
       iter2 != this->dataPtr->userCameras.end(); ++iter2)
  {
    if ((*iter2)->OgreViewport() &&
        (*iter2)->OgreViewport()->getBackgroundColour() != clr)
    {
      (*iter2)->OgreViewport()->setBackgroundColour(clr);
    }
  }
}

//////////////////////////////////////////////////
common::Color Scene::GetBackgroundColor() const
{
  return this->BackgroundColor();
}

//////////////////////////////////////////////////
common::Color Scene::BackgroundColor() const
{
  return this->dataPtr->sdf->Get<common::Color>("background");
}

//////////////////////////////////////////////////
void Scene::CreateGrid(const uint32_t cell_count, const float cell_length,
                       const float line_width, const common::Color &color)
{
  Grid *grid = new Grid(this, cell_count, cell_length, line_width, color);

  if (this->dataPtr->manager)
    grid->Init();

  this->dataPtr->grids.push_back(grid);
}

//////////////////////////////////////////////////
Grid *Scene::GetGrid(const uint32_t index) const
{
  if (index >= this->dataPtr->grids.size())
  {
    gzerr << "Scene::GetGrid() Invalid index\n";
    return NULL;
  }

  return this->dataPtr->grids[index];
}

//////////////////////////////////////////////////
uint32_t Scene::GetGridCount() const
{
  return this->GridCount();
}

//////////////////////////////////////////////////
uint32_t Scene::GridCount() const
{
  return this->dataPtr->grids.size();
}

//////////////////////////////////////////////////
CameraPtr Scene::CreateCamera(const std::string &_name, const bool _autoRender)
{
  CameraPtr camera(new Camera(_name, shared_from_this(), _autoRender));
  this->dataPtr->cameras.push_back(camera);

  return camera;
}

//////////////////////////////////////////////////
DepthCameraPtr Scene::CreateDepthCamera(const std::string &_name,
                                        const bool _autoRender)
{
  DepthCameraPtr camera(new DepthCamera(this->dataPtr->name + "::" + _name,
        shared_from_this(), _autoRender));
  this->dataPtr->cameras.push_back(camera);

  return camera;
}

//////////////////////////////////////////////////
WideAngleCameraPtr Scene::CreateWideAngleCamera(const std::string &_name,
                                                const bool _autoRender)
{
  WideAngleCameraPtr camera(new WideAngleCamera(_name,
        shared_from_this(), _autoRender));
  this->dataPtr->cameras.push_back(camera);

  return camera;
}

//////////////////////////////////////////////////
GpuLaserPtr Scene::CreateGpuLaser(const std::string &_name,
                                  const bool _autoRender)
{
  GpuLaserPtr camera(new GpuLaser(this->dataPtr->name + "::" + _name,
        shared_from_this(), _autoRender));
  this->dataPtr->cameras.push_back(camera);

  return camera;
}

//////////////////////////////////////////////////
uint32_t Scene::GetCameraCount() const
{
  return this->CameraCount();
}

//////////////////////////////////////////////////
uint32_t Scene::CameraCount() const
{
  return this->dataPtr->cameras.size();
}

//////////////////////////////////////////////////
CameraPtr Scene::GetCamera(const uint32_t index) const
{
  CameraPtr cam;

  if (index < this->dataPtr->cameras.size())
    cam = this->dataPtr->cameras[index];

  return cam;
}

//////////////////////////////////////////////////
CameraPtr Scene::GetCamera(const std::string &_name) const
{
  CameraPtr result;
  std::vector<CameraPtr>::const_iterator iter;
  for (iter = this->dataPtr->cameras.begin();
      iter != this->dataPtr->cameras.end(); ++iter)
  {
    if ((*iter)->Name() == _name)
      result = *iter;
  }

  return result;
}

#ifdef HAVE_OCULUS
//////////////////////////////////////////////////
OculusCameraPtr Scene::CreateOculusCamera(const std::string &_name)
{
  OculusCameraPtr camera(new OculusCamera(_name, shared_from_this()));

  if (camera->Ready())
  {
    camera->Load();
    camera->Init();
    this->dataPtr->oculusCameras.push_back(camera);
  }

  return camera;
}

//////////////////////////////////////////////////
uint32_t Scene::GetOculusCameraCount() const
{
  return this->OculusCameraCount();
}

//////////////////////////////////////////////////
uint32_t Scene::OculusCameraCount() const
{
  return this->dataPtr->oculusCameras.size();
}
#endif

//////////////////////////////////////////////////
UserCameraPtr Scene::CreateUserCamera(const std::string &_name,
                                      const bool _stereoEnabled)
{
  UserCameraPtr camera(new UserCamera(_name, shared_from_this(),
        _stereoEnabled));
  camera->Load();
  camera->Init();
  this->dataPtr->userCameras.push_back(camera);

  return camera;
}

//////////////////////////////////////////////////
uint32_t Scene::GetUserCameraCount() const
{
  return this->UserCameraCount();
}

//////////////////////////////////////////////////
uint32_t Scene::UserCameraCount() const
{
  return this->dataPtr->userCameras.size();
}

//////////////////////////////////////////////////
UserCameraPtr Scene::GetUserCamera(const uint32_t index) const
{
  UserCameraPtr cam;

  if (index < this->dataPtr->userCameras.size())
    cam = this->dataPtr->userCameras[index];

  return cam;
}

//////////////////////////////////////////////////
void Scene::RemoveCamera(const std::string &_name)
{
  for (auto iter = this->dataPtr->cameras.begin();
      iter != this->dataPtr->cameras.end(); ++iter)
  {
    if ((*iter)->Name() == _name)
    {
      (*iter)->Fini();
      (*iter).reset();
      this->dataPtr->cameras.erase(iter);
      break;
    }
  }
}

//////////////////////////////////////////////////
LightPtr Scene::GetLight(const std::string &_name) const
{
  LightPtr result;
  std::string n = this->StripSceneName(_name);
  Light_M::const_iterator iter = this->dataPtr->lights.find(n);
  if (iter != this->dataPtr->lights.end())
    result = iter->second;
  return result;
}

//////////////////////////////////////////////////
uint32_t Scene::GetLightCount() const
{
  return this->LightCount();
}

//////////////////////////////////////////////////
uint32_t Scene::LightCount() const
{
  return this->dataPtr->lights.size();
}

//////////////////////////////////////////////////
LightPtr Scene::GetLight(const uint32_t _index) const
{
  LightPtr result;
  if (_index < this->dataPtr->lights.size())
  {
    Light_M::const_iterator iter = this->dataPtr->lights.begin();
    std::advance(iter, _index);
    result = iter->second;
  }
  else
  {
    gzerr << "Error: light index(" << _index << ") larger than light count("
          << this->dataPtr->lights.size() << "\n";
  }

  return result;
}

//////////////////////////////////////////////////
VisualPtr Scene::GetVisual(const uint32_t _id) const
{
  Visual_M::const_iterator iter = this->dataPtr->visuals.find(_id);
  if (iter != this->dataPtr->visuals.end())
    return iter->second;
  return VisualPtr();
}

//////////////////////////////////////////////////
VisualPtr Scene::GetVisual(const std::string &_name) const
{
  VisualPtr result;

  Visual_M::const_iterator iter;
  for (iter = this->dataPtr->visuals.begin();
      iter != this->dataPtr->visuals.end(); ++iter)
  {
    if (iter->second->GetName() == _name)
      break;
  }

  if (iter != this->dataPtr->visuals.end())
    result = iter->second;
  else
  {
    std::string otherName = this->Name() + "::" + _name;
    for (iter = this->dataPtr->visuals.begin();
        iter != this->dataPtr->visuals.end(); ++iter)
    {
      if (iter->second->GetName() == otherName)
        break;
    }

    if (iter != this->dataPtr->visuals.end())
      result = iter->second;
  }

  return result;
}

//////////////////////////////////////////////////
uint32_t Scene::GetVisualCount() const
{
  return this->VisualCount();
}

//////////////////////////////////////////////////
uint32_t Scene::VisualCount() const
{
  return this->dataPtr->visuals.size();
}

//////////////////////////////////////////////////
void Scene::SelectVisual(const std::string &_name, const std::string &_mode)
{
  this->dataPtr->selectedVis = this->GetVisual(_name);
  this->dataPtr->selectionMode = _mode;
}

//////////////////////////////////////////////////
VisualPtr Scene::GetSelectedVisual() const
{
  return this->SelectedVisual();
}

//////////////////////////////////////////////////
VisualPtr Scene::SelectedVisual() const
{
  return this->dataPtr->selectedVis;
}

//////////////////////////////////////////////////
VisualPtr Scene::GetVisualAt(CameraPtr _camera,
                             const math::Vector2i &_mousePos,
                             std::string &_mod)
{
  return this->VisualAt(_camera, _mousePos.Ign(), _mod);
}

//////////////////////////////////////////////////
VisualPtr Scene::VisualAt(CameraPtr _camera,
                          const ignition::math::Vector2i &_mousePos,
                          std::string &_mod)
{
  VisualPtr visual;
  Ogre::Entity *closestEntity = this->OgreEntityAt(_camera, _mousePos, false);

  _mod = "";
  if (closestEntity)
  {
    // Make sure we set the _mod only if we have found a selection object
    if (closestEntity->getName().substr(0, 15) == "__SELECTION_OBJ" &&
        closestEntity->getUserObjectBindings().getUserAny().getType()
        == typeid(std::string))
    {
      try
      {
        _mod = Ogre::any_cast<std::string>(
            closestEntity->getUserObjectBindings().getUserAny());
      }
      catch(boost::bad_any_cast &e)
      {
        gzerr << "boost any_cast error:" << e.what() << "\n";
      }
    }

    try
    {
      visual = this->GetVisual(Ogre::any_cast<std::string>(
            closestEntity->getUserObjectBindings().getUserAny()));
    }
    catch(boost::bad_any_cast &e)
    {
      gzerr << "boost any_cast error:" << e.what() << "\n";
    }
  }

  return visual;
}

//////////////////////////////////////////////////
VisualPtr Scene::GetModelVisualAt(CameraPtr _camera,
                                  const math::Vector2i &_mousePos)
{
  return this->ModelVisualAt(_camera, _mousePos.Ign());
}

//////////////////////////////////////////////////
VisualPtr Scene::ModelVisualAt(CameraPtr _camera,
                               const ignition::math::Vector2i &_mousePos)
{
  VisualPtr vis = this->VisualAt(_camera, _mousePos);
  if (vis)
    vis = this->GetVisual(vis->GetName().substr(0, vis->GetName().find("::")));

  return vis;
}

//////////////////////////////////////////////////
void Scene::SnapVisualToNearestBelow(const std::string &_visualName)
{
  VisualPtr visBelow = this->VisualBelow(_visualName);
  VisualPtr vis = this->GetVisual(_visualName);

  if (vis && visBelow)
  {
    math::Vector3 pos = vis->GetWorldPose().pos;
    double dz = vis->GetBoundingBox().min.z - visBelow->GetBoundingBox().max.z;
    pos.z -= dz;
    vis->SetWorldPosition(pos);
  }
}

//////////////////////////////////////////////////
VisualPtr Scene::GetVisualBelow(const std::string &_visualName)
{
  return this->VisualBelow(_visualName);
}

//////////////////////////////////////////////////
VisualPtr Scene::VisualBelow(const std::string &_visualName)
{
  VisualPtr result;
  VisualPtr vis = this->GetVisual(_visualName);

  if (vis)
  {
    std::vector<VisualPtr> below;
    this->VisualsBelowPoint(vis->GetWorldPose().pos.Ign(), below);

    double maxZ = -10000;

    for (uint32_t i = 0; i < below.size(); ++i)
    {
      if (below[i]->GetName().find(vis->GetName()) != 0
          && below[i]->GetBoundingBox().max.z > maxZ)
      {
        maxZ = below[i]->GetBoundingBox().max.z;
        result = below[i];
      }
    }
  }

  return result;
}

//////////////////////////////////////////////////
double Scene::GetHeightBelowPoint(const math::Vector3 &_pt)
{
  return this->HeightBelowPoint(_pt.Ign());
}

//////////////////////////////////////////////////
double Scene::HeightBelowPoint(const ignition::math::Vector3d &_pt)
{
  double height = 0;
  Ogre::Ray ray(Conversions::Convert(_pt), Ogre::Vector3(0, 0, -1));

  if (!this->dataPtr->raySceneQuery)
  {
    this->dataPtr->raySceneQuery =
        this->dataPtr->manager->createRayQuery(Ogre::Ray());
  }
  this->dataPtr->raySceneQuery->setRay(ray);
  this->dataPtr->raySceneQuery->setSortByDistance(true, 0);

  // Perform the scene query
  Ogre::RaySceneQueryResult &result = this->dataPtr->raySceneQuery->execute();
  Ogre::RaySceneQueryResult::iterator iter;

  for (iter = result.begin(); iter != result.end(); ++iter)
  {
    // is the result a MovableObject
    if (iter->movable && iter->movable->getMovableType().compare("Entity") == 0)
    {
      if (!iter->movable->isVisible() ||
          iter->movable->getName().find("__COLLISION_VISUAL__") !=
          std::string::npos)
        continue;
      if (iter->movable->getName().substr(0, 15) == "__SELECTION_OBJ")
        continue;

      height = _pt.Z() - iter->distance;
      break;
    }
  }

  // The default ray scene query does not work with terrain, so we have to
  // check ourselves.
  if (this->dataPtr->terrain)
  {
    double terrainHeight =
        this->dataPtr->terrain->Height(_pt.X(), _pt.Y(), _pt.Z());
    if (terrainHeight <= _pt.Z())
      height = std::max(height, terrainHeight);
  }

  return height;
}

//////////////////////////////////////////////////
void Scene::GetVisualsBelowPoint(const math::Vector3 &_pt,
                                 std::vector<VisualPtr> &_visuals)
{
  return this->VisualsBelowPoint(_pt.Ign(), _visuals);
}

//////////////////////////////////////////////////
void Scene::VisualsBelowPoint(const ignition::math::Vector3d &_pt,
                              std::vector<VisualPtr> &_visuals)
{
  Ogre::Ray ray(Conversions::Convert(_pt), Ogre::Vector3(0, 0, -1));

  if (!this->dataPtr->raySceneQuery)
  {
    this->dataPtr->raySceneQuery =
        this->dataPtr->manager->createRayQuery(Ogre::Ray());
  }

  this->dataPtr->raySceneQuery->setRay(ray);
  this->dataPtr->raySceneQuery->setSortByDistance(true, 0);

  // Perform the scene query
  Ogre::RaySceneQueryResult &result = this->dataPtr->raySceneQuery->execute();
  Ogre::RaySceneQueryResult::iterator iter = result.begin();

  _visuals.clear();

  for (iter = result.begin(); iter != result.end(); ++iter)
  {
    // is the result a MovableObject
    if (iter->movable && iter->movable->getMovableType().compare("Entity") == 0)
    {
      if (!iter->movable->isVisible() ||
          iter->movable->getName().find("__COLLISION_VISUAL__") !=
          std::string::npos)
        continue;
      if (iter->movable->getName().substr(0, 15) == "__SELECTION_OBJ")
        continue;

      Ogre::Entity *ogreEntity = static_cast<Ogre::Entity*>(iter->movable);
      if (ogreEntity)
      {
        try
        {
          VisualPtr v = this->GetVisual(Ogre::any_cast<std::string>(
                ogreEntity->getUserObjectBindings().getUserAny()));
          if (v)
            _visuals.push_back(v);
        }
        catch(boost::bad_any_cast &e)
        {
          gzerr << "boost any_cast error:" << e.what() << "\n";
        }
      }
    }
  }
}

//////////////////////////////////////////////////
VisualPtr Scene::GetVisualAt(CameraPtr _camera,
                             const math::Vector2i &_mousePos)
{
  return this->VisualAt(_camera, _mousePos.Ign());
}

//////////////////////////////////////////////////
VisualPtr Scene::VisualAt(CameraPtr _camera,
                          const ignition::math::Vector2i &_mousePos)
{
  VisualPtr visual;

  Ogre::Entity *closestEntity = this->OgreEntityAt(_camera,
                                                    _mousePos, true);
  if (closestEntity)
  {
    try
    {
      visual = this->GetVisual(Ogre::any_cast<std::string>(
            closestEntity->getUserObjectBindings().getUserAny()));
    }
    catch(boost::bad_any_cast &e)
    {
      gzerr << "boost any_cast error:" << e.what() << "\n";
    }
  }

  return visual;
}

/////////////////////////////////////////////////
Ogre::Entity *Scene::OgreEntityAt(CameraPtr _camera,
                                  const ignition::math::Vector2i &_mousePos,
                                  const bool _ignoreSelectionObj)
{
  Ogre::Camera *ogreCam = _camera->OgreCamera();

  Ogre::Real closest_distance = -1.0f;
  Ogre::Ray mouseRay = ogreCam->getCameraToViewportRay(
      static_cast<float>(_mousePos.X()) /
      ogreCam->getViewport()->getActualWidth(),
      static_cast<float>(_mousePos.Y()) /
      ogreCam->getViewport()->getActualHeight());

  this->dataPtr->raySceneQuery->setRay(mouseRay);

  // Perform the scene query
  Ogre::RaySceneQueryResult &result = this->dataPtr->raySceneQuery->execute();
  Ogre::RaySceneQueryResult::iterator iter = result.begin();
  Ogre::Entity *closestEntity = NULL;

  for (iter = result.begin(); iter != result.end(); ++iter)
  {
    // is the result a MovableObject
    if (iter->movable && iter->movable->getMovableType().compare("Entity") == 0)
    {
      if (!iter->movable->isVisible() ||
          iter->movable->getName().find("__COLLISION_VISUAL__") !=
          std::string::npos)
        continue;
      if (_ignoreSelectionObj &&
          iter->movable->getName().substr(0, 15) == "__SELECTION_OBJ")
        continue;

      Ogre::Entity *ogreEntity = static_cast<Ogre::Entity*>(iter->movable);

      // mesh data to retrieve
      size_t vertex_count;
      size_t index_count;
      Ogre::Vector3 *vertices;
      uint64_t *indices;

      // Get the mesh information
      this->MeshInformation(ogreEntity->getMesh().get(), vertex_count,
          vertices, index_count, indices,
          Conversions::ConvertIgn(
            ogreEntity->getParentNode()->_getDerivedPosition()),
          Conversions::ConvertIgn(
          ogreEntity->getParentNode()->_getDerivedOrientation()),
          Conversions::ConvertIgn(
          ogreEntity->getParentNode()->_getDerivedScale()));

      bool new_closest_found = false;
      for (int i = 0; i < static_cast<int>(index_count); i += 3)
      {
        // when indices size is not divisible by 3
        if (i+2 >= static_cast<int>(index_count))
          break;

        // check for a hit against this triangle
        std::pair<bool, Ogre::Real> hit = Ogre::Math::intersects(mouseRay,
            vertices[indices[i]],
            vertices[indices[i+1]],
            vertices[indices[i+2]],
            true, false);

        // if it was a hit check if its the closest
        if (hit.first)
        {
          if ((closest_distance < 0.0f) || (hit.second < closest_distance))
          {
            // this is the closest so far, save it off
            closest_distance = hit.second;
            new_closest_found = true;
          }
        }
      }

      delete [] vertices;
      delete [] indices;

      if (new_closest_found)
      {
        closestEntity = ogreEntity;
        // break;
      }
    }
  }

  return closestEntity;
}

//////////////////////////////////////////////////
bool Scene::GetFirstContact(CameraPtr _camera,
                            const math::Vector2i &_mousePos,
                            math::Vector3 &_position)
{
  ignition::math::Vector3d position;
  bool result = this->FirstContact(_camera, _mousePos.Ign(), position);
  _position = position;
  return result;
}

//////////////////////////////////////////////////
bool Scene::FirstContact(CameraPtr _camera,
                         const ignition::math::Vector2i &_mousePos,
                         ignition::math::Vector3d &_position)
{
  bool valid = false;
  Ogre::Camera *ogreCam = _camera->OgreCamera();

  _position = ignition::math::Vector3d::Zero;

  // Ogre::Real closest_distance = -1.0f;
  Ogre::Ray mouseRay = ogreCam->getCameraToViewportRay(
      static_cast<float>(_mousePos.X()) /
      ogreCam->getViewport()->getActualWidth(),
      static_cast<float>(_mousePos.Y()) /
      ogreCam->getViewport()->getActualHeight());

  this->dataPtr->raySceneQuery->setSortByDistance(true);
  this->dataPtr->raySceneQuery->setRay(mouseRay);

  // Perform the scene query
  Ogre::RaySceneQueryResult &result = this->dataPtr->raySceneQuery->execute();
  Ogre::RaySceneQueryResult::iterator iter = result.begin();

  double distance = -1.0;

  // Iterate over all the results.
  for (; iter != result.end() && distance <= 0.0; ++iter)
  {
    // Skip results where the distance is zero or less
    if (iter->distance <= 0.0)
      continue;

    unsigned int flags = iter->movable->getVisibilityFlags();

    // Only accept a hit if there is an entity and not a gui visual
    if (iter->movable &&
        iter->movable->getMovableType().compare("Entity") == 0 &&
        !(flags != GZ_VISIBILITY_ALL && flags & GZ_VISIBILITY_GUI))
    {
      Ogre::Entity *ogreEntity = static_cast<Ogre::Entity*>(iter->movable);

      // mesh data to retrieve
      size_t vertexCount;
      size_t indexCount;
      Ogre::Vector3 *vertices;
      uint64_t *indices;

      // Get the mesh information
      this->MeshInformation(ogreEntity->getMesh().get(), vertexCount,
          vertices, indexCount, indices,
          Conversions::ConvertIgn(
          ogreEntity->getParentNode()->_getDerivedPosition()),
          Conversions::ConvertIgn(
          ogreEntity->getParentNode()->_getDerivedOrientation()),
          Conversions::ConvertIgn(
          ogreEntity->getParentNode()->_getDerivedScale()));

      for (int i = 0; i < static_cast<int>(indexCount); i += 3)
      {
        // when indices size is not divisible by 3
        if (i+2 >= static_cast<int>(indexCount))
          break;

        // check for a hit against this triangle
        std::pair<bool, Ogre::Real> hit = Ogre::Math::intersects(mouseRay,
            vertices[indices[i]],
            vertices[indices[i+1]],
            vertices[indices[i+2]],
            true, false);

        // if it was a hit check if its the closest
        if (hit.first)
        {
          if ((distance < 0.0f) || (hit.second < distance))
          {
            // this is the closest so far, save it off
            distance = hit.second;
          }
        }
      }
<<<<<<< HEAD
      delete[] vertices;
      delete[] indices;
=======
      delete [] vertices;
      delete [] indices;
>>>>>>> 664548de
    }
  }

  // If nothing was hit, then check the terrain.
  if (distance <= 0.0 && this->dataPtr->terrain)
  {
    // The terrain uses a special ray intersection test.
    Ogre::TerrainGroup::RayResult terrainResult =
      this->dataPtr->terrain->OgreTerrain()->rayIntersects(mouseRay);

    if (terrainResult.hit)
    {
      _position = Conversions::ConvertIgn(terrainResult.position);
      valid = true;
    }
  }

  // Compute the interesection point using the mouse ray and a distance
  // value.
  if (_position == ignition::math::Vector3d::Zero && distance > 0.0)
  {
    _position = Conversions::ConvertIgn(mouseRay.getPoint(distance));
    valid = true;
  }

  return valid;
}

//////////////////////////////////////////////////
void Scene::PrintSceneGraph()
{
  this->PrintSceneGraphHelper("", this->dataPtr->manager->getRootSceneNode());
}

//////////////////////////////////////////////////
void Scene::PrintSceneGraphHelper(const std::string &prefix_, Ogre::Node *node_)
{
  Ogre::SceneNode *snode = dynamic_cast<Ogre::SceneNode*>(node_);

  std::string nodeName = node_->getName();
  int numAttachedObjs = 0;
  bool isInSceneGraph = false;
  if (snode)
  {
    numAttachedObjs = snode->numAttachedObjects();
    isInSceneGraph = snode->isInSceneGraph();
  }
  else
  {
    gzerr << "Invalid SceneNode\n";
    return;
  }

  int numChildren = node_->numChildren();
  Ogre::Vector3 pos = node_->getPosition();
  Ogre::Vector3 scale = node_->getScale();

  std::cout << prefix_ << nodeName << "\n";
  std::cout << prefix_ << "  Num Objs[" << numAttachedObjs << "]\n";
  for (int i = 0; i < numAttachedObjs; ++i)
  {
    std::cout << prefix_
      << "    Obj[" << snode->getAttachedObject(i)->getName() << "]\n";
  }
  std::cout << prefix_ << "  Num Children[" << numChildren << "]\n";
  std::cout << prefix_ << "  IsInGraph[" << isInSceneGraph << "]\n";
  std::cout << prefix_
    << "  Pos[" << pos.x << " " << pos.y << " " << pos.z << "]\n";
  std::cout << prefix_
    << "  Scale[" << scale.x << " " << scale.y << " " << scale.z << "]\n";

  for (uint32_t i = 0; i < node_->numChildren(); ++i)
  {
    this->PrintSceneGraphHelper(prefix_ + "  ", node_->getChild(i));
  }
}

//////////////////////////////////////////////////
void Scene::DrawLine(const math::Vector3 &_start,
                     const math::Vector3 &_end,
                     const std::string &_name)
{
  this->DrawLine(_start.Ign(), _end.Ign(), _name);
}

//////////////////////////////////////////////////
void Scene::DrawLine(const ignition::math::Vector3d &_start,
                     const ignition::math::Vector3d &_end,
                     const std::string &_name)
{
  Ogre::SceneNode *sceneNode = NULL;
  Ogre::ManualObject *obj = NULL;
  bool attached = false;

  if (this->dataPtr->manager->hasManualObject(_name))
  {
    sceneNode = this->dataPtr->manager->getSceneNode(_name);
    obj = this->dataPtr->manager->getManualObject(_name);
    attached = true;
  }
  else
  {
    sceneNode =
        this->dataPtr->manager->getRootSceneNode()->createChildSceneNode(_name);
    obj = this->dataPtr->manager->createManualObject(_name);
  }

  sceneNode->setVisible(true);
  obj->setVisible(true);

  obj->clear();
  obj->begin("Gazebo/Red", Ogre::RenderOperation::OT_LINE_LIST);
  obj->position(_start.X(), _start.Y(), _start.Z());
  obj->position(_end.X(), _end.Y(), _end.Z());
  obj->end();

  if (!attached)
    sceneNode->attachObject(obj);
}

//////////////////////////////////////////////////
void Scene::SetFog(const std::string &_type, const common::Color &_color,
                   const double _density, const double _start,
                   const double _end)
{
  Ogre::FogMode fogType = Ogre::FOG_NONE;

  if (_type == "linear")
    fogType = Ogre::FOG_LINEAR;
  else if (_type == "exp")
    fogType = Ogre::FOG_EXP;
  else if (_type == "exp2")
    fogType = Ogre::FOG_EXP2;

  sdf::ElementPtr elem = this->dataPtr->sdf->GetElement("fog");

  elem->GetElement("type")->Set(_type);
  elem->GetElement("color")->Set(_color);
  elem->GetElement("density")->Set(_density);
  elem->GetElement("start")->Set(_start);
  elem->GetElement("end")->Set(_end);

  if (this->dataPtr->manager)
    this->dataPtr->manager->setFog(fogType, Conversions::Convert(_color),
                           _density, _start, _end);
}

//////////////////////////////////////////////////
void Scene::SetVisible(const std::string &_name, const bool _visible)
{
  if (this->dataPtr->manager->hasSceneNode(_name))
    this->dataPtr->manager->getSceneNode(_name)->setVisible(_visible);

  if (this->dataPtr->manager->hasManualObject(_name))
    this->dataPtr->manager->getManualObject(_name)->setVisible(_visible);
}

//////////////////////////////////////////////////
uint32_t Scene::GetId() const
{
  return this->Id();
}

//////////////////////////////////////////////////
uint32_t Scene::Id() const
{
  return this->dataPtr->id;
}

//////////////////////////////////////////////////
std::string Scene::GetIdString() const
{
  return this->IdString();
}

//////////////////////////////////////////////////
std::string Scene::IdString() const
{
  return this->dataPtr->idString;
}

//////////////////////////////////////////////////
void Scene::MeshInformation(const Ogre::Mesh *_mesh,
                            size_t &_vertex_count,
                            Ogre::Vector3* &_vertices,
                            size_t &_index_count,
                            uint64_t* &_indices,
                            const ignition::math::Vector3d &_position,
                            const ignition::math::Quaterniond &_orient,
                            const ignition::math::Vector3d &_scale)
{
  bool added_shared = false;
  size_t current_offset = 0;
  size_t next_offset = 0;
  size_t index_offset = 0;

  _vertex_count = _index_count = 0;

  // Calculate how many vertices and indices we're going to need
  for (uint16_t i = 0; i < _mesh->getNumSubMeshes(); ++i)
  {
    Ogre::SubMesh* submesh = _mesh->getSubMesh(i);

    // We only need to add the shared vertices once
    if (submesh->useSharedVertices)
    {
      if (!added_shared)
      {
        _vertex_count += _mesh->sharedVertexData->vertexCount;
        added_shared = true;
      }
    }
    else
    {
      _vertex_count += submesh->vertexData->vertexCount;
    }

    // Add the indices
    _index_count += submesh->indexData->indexCount;
  }


  // Allocate space for the vertices and indices
  _vertices = new Ogre::Vector3[_vertex_count];
  _indices = new uint64_t[_index_count];

  added_shared = false;

  // Run through the submeshes again, adding the data into the arrays
  for (uint16_t i = 0; i < _mesh->getNumSubMeshes(); ++i)
  {
    Ogre::SubMesh* submesh = _mesh->getSubMesh(i);

    Ogre::VertexData* vertex_data = submesh->useSharedVertices ?
        _mesh->sharedVertexData : submesh->vertexData;

    if ((!submesh->useSharedVertices) ||
        (submesh->useSharedVertices && !added_shared))
    {
      if (submesh->useSharedVertices)
      {
        added_shared = true;
      }

      const Ogre::VertexElement* posElem =
        vertex_data->vertexDeclaration->findElementBySemantic(
            Ogre::VES_POSITION);

      Ogre::HardwareVertexBufferSharedPtr vbuf =
        vertex_data->vertexBufferBinding->getBuffer(posElem->getSource());

      unsigned char *vertex =
        static_cast<unsigned char*>(
            vbuf->lock(Ogre::HardwareBuffer::HBL_READ_ONLY));

      // There is _no_ baseVertexPointerToElement() which takes an
      // Ogre::Real or a double as second argument. So make it float,
      // to avoid trouble when Ogre::Real will be comiled/typedefed as double:
      //      Ogre::Real* pReal;
      float *pReal;

      for (size_t j = 0; j < vertex_data->vertexCount;
           ++j, vertex += vbuf->getVertexSize())
      {
        posElem->baseVertexPointerToElement(vertex, &pReal);
        ignition::math::Vector3d pt(pReal[0], pReal[1], pReal[2]);
        _vertices[current_offset + j] =
            Conversions::Convert((_orient * (pt * _scale)) + _position);
      }

      vbuf->unlock();
      next_offset += vertex_data->vertexCount;
    }

    Ogre::IndexData* index_data = submesh->indexData;
    Ogre::HardwareIndexBufferSharedPtr ibuf = index_data->indexBuffer;

    if ((ibuf->getType() == Ogre::HardwareIndexBuffer::IT_32BIT))
    {
      uint32_t*  pLong = static_cast<uint32_t*>(
          ibuf->lock(Ogre::HardwareBuffer::HBL_READ_ONLY));

      for (size_t k = 0; k < index_data->indexCount; k++)
      {
        _indices[index_offset++] = pLong[k];
      }
    }
    else
    {
      uint64_t*  pLong = static_cast<uint64_t*>(
          ibuf->lock(Ogre::HardwareBuffer::HBL_READ_ONLY));

      uint16_t* pShort = reinterpret_cast<uint16_t*>(pLong);
      for (size_t k = 0; k < index_data->indexCount; k++)
      {
        _indices[index_offset++] = static_cast<uint64_t>(pShort[k]);
      }
    }

    ibuf->unlock();
    current_offset = next_offset;
  }
}

/////////////////////////////////////////////////
bool Scene::ProcessSceneMsg(ConstScenePtr &_msg)
{
  {
    std::lock_guard<std::recursive_mutex> lock(this->dataPtr->poseMsgMutex);
    for (int i = 0; i < _msg->model_size(); ++i)
    {
      PoseMsgs_M::iterator iter =
          this->dataPtr->poseMsgs.find(_msg->model(i).id());
      if (iter != this->dataPtr->poseMsgs.end())
        iter->second.CopyFrom(_msg->model(i).pose());
      else
        this->dataPtr->poseMsgs.insert(
            std::make_pair(_msg->model(i).id(), _msg->model(i).pose()));

      this->dataPtr->poseMsgs[_msg->model(i).id()].set_name(
          _msg->model(i).name());
      this->dataPtr->poseMsgs[_msg->model(i).id()].set_id(_msg->model(i).id());

      this->ProcessModelMsg(_msg->model(i));
    }
  }

  for (int i = 0; i < _msg->light_size(); ++i)
  {
    boost::shared_ptr<msgs::Light> lm(new msgs::Light(_msg->light(i)));
    this->dataPtr->lightFactoryMsgs.push_back(lm);
  }

  for (int i = 0; i < _msg->joint_size(); ++i)
  {
    boost::shared_ptr<msgs::Joint> jm(new msgs::Joint(_msg->joint(i)));
    this->dataPtr->jointMsgs.push_back(jm);
  }

  if (_msg->has_ambient())
    this->SetAmbientColor(msgs::Convert(_msg->ambient()));

  if (_msg->has_background())
    this->SetBackgroundColor(msgs::Convert(_msg->background()));

  if (_msg->has_shadows())
    this->SetShadowsEnabled(_msg->shadows());

  if (_msg->has_grid())
    this->SetGrid(_msg->grid());

  if (_msg->has_origin_visual())
    this->ShowOrigin(_msg->origin_visual());

  // Process the sky message.
  if (_msg->has_sky())
  {
    boost::shared_ptr<msgs::Sky> sm(new msgs::Sky(_msg->sky()));
    this->OnSkyMsg(sm);
  }

  if (_msg->has_fog())
  {
    sdf::ElementPtr elem = this->dataPtr->sdf->GetElement("fog");

    if (_msg->fog().has_color())
      elem->GetElement("color")->Set(
          msgs::Convert(_msg->fog().color()));

    if (_msg->fog().has_density())
      elem->GetElement("density")->Set(_msg->fog().density());

    if (_msg->fog().has_start())
      elem->GetElement("start")->Set(_msg->fog().start());

    if (_msg->fog().has_end())
      elem->GetElement("end")->Set(_msg->fog().end());

    if (_msg->fog().has_type())
    {
      std::string type;
      if (_msg->fog().type() == msgs::Fog::LINEAR)
        type = "linear";
      else if (_msg->fog().type() == msgs::Fog::EXPONENTIAL)
        type = "exp";
      else if (_msg->fog().type() == msgs::Fog::EXPONENTIAL2)
        type = "exp2";
      else
        type = "none";

      elem->GetElement("type")->Set(type);
    }

    this->SetFog(elem->Get<std::string>("type"),
                 elem->Get<common::Color>("color"),
                 elem->Get<double>("density"),
                 elem->Get<double>("start"),
                 elem->Get<double>("end"));
  }
  return true;
}

//////////////////////////////////////////////////
bool Scene::ProcessModelMsg(const msgs::Model &_msg)
{
  std::string modelName, linkName;

  modelName = _msg.name() + "::";
  for (int j = 0; j < _msg.visual_size(); ++j)
  {
    boost::shared_ptr<msgs::Visual> vm(new msgs::Visual(
          _msg.visual(j)));
    this->dataPtr->modelVisualMsgs.push_back(vm);
  }

  // Set the scale of the model visual
  if (_msg.has_scale())
  {
    // update scale using a visual msg
    boost::shared_ptr<msgs::Visual> vm(new msgs::Visual);
    if (_msg.has_id())
      vm->set_id(_msg.id());
    if (_msg.has_name())
      vm->set_name(_msg.name());
    vm->mutable_scale()->set_x(_msg.scale().x());
    vm->mutable_scale()->set_y(_msg.scale().y());
    vm->mutable_scale()->set_z(_msg.scale().z());
    this->dataPtr->modelVisualMsgs.push_back(vm);
  }

  for (int j = 0; j < _msg.joint_size(); ++j)
  {
    boost::shared_ptr<msgs::Joint> jm(new msgs::Joint(
          _msg.joint(j)));
    this->dataPtr->jointMsgs.push_back(jm);

    for (int k = 0; k < _msg.joint(j).sensor_size(); ++k)
    {
      boost::shared_ptr<msgs::Sensor> sm(new msgs::Sensor(
            _msg.joint(j).sensor(k)));
      this->dataPtr->sensorMsgs.push_back(sm);
    }
  }

  for (int j = 0; j < _msg.link_size(); ++j)
  {
    linkName = modelName + _msg.link(j).name();

    {
      std::lock_guard<std::recursive_mutex> lock(this->dataPtr->poseMsgMutex);
      if (_msg.link(j).has_pose())
      {
        PoseMsgs_M::iterator iter =
            this->dataPtr->poseMsgs.find(_msg.link(j).id());
        if (iter != this->dataPtr->poseMsgs.end())
          iter->second.CopyFrom(_msg.link(j).pose());
        else
          this->dataPtr->poseMsgs.insert(
              std::make_pair(_msg.link(j).id(), _msg.link(j).pose()));

        this->dataPtr->poseMsgs[_msg.link(j).id()].set_name(linkName);
        this->dataPtr->poseMsgs[_msg.link(j).id()].set_id(_msg.link(j).id());
      }
    }

    if (_msg.link(j).has_inertial())
    {
      boost::shared_ptr<msgs::Link> lm(new msgs::Link(_msg.link(j)));
      this->dataPtr->linkMsgs.push_back(lm);
    }

    if (_msg.link(j).visual_size() > 0)
    {
      // note: the first visual in the link is the link visual
      msgs::VisualPtr vm(new msgs::Visual(
            _msg.link(j).visual(0)));
      this->dataPtr->linkVisualMsgs.push_back(vm);
    }

    for (int k = 1; k < _msg.link(j).visual_size(); ++k)
    {
      boost::shared_ptr<msgs::Visual> vm(new msgs::Visual(
            _msg.link(j).visual(k)));
      this->dataPtr->visualMsgs.push_back(vm);
    }

    for (int k = 0; k < _msg.link(j).collision_size(); ++k)
    {
      for (int l = 0;
          l < _msg.link(j).collision(k).visual_size(); l++)
      {
        boost::shared_ptr<msgs::Visual> vm(new msgs::Visual(
              _msg.link(j).collision(k).visual(l)));
        this->dataPtr->collisionVisualMsgs.push_back(vm);
      }
    }

    for (int k = 0; k < _msg.link(j).sensor_size(); ++k)
    {
      boost::shared_ptr<msgs::Sensor> sm(new msgs::Sensor(
            _msg.link(j).sensor(k)));
      this->dataPtr->sensorMsgs.push_back(sm);
    }
  }

  for (int i = 0; i < _msg.model_size(); ++i)
  {
    boost::shared_ptr<msgs::Model> mm(new msgs::Model(_msg.model(i)));
    this->dataPtr->modelMsgs.push_back(mm);
  }

  return true;
}

//////////////////////////////////////////////////
void Scene::OnSensorMsg(ConstSensorPtr &_msg)
{
  std::lock_guard<std::mutex> lock(*this->dataPtr->receiveMutex);
  this->dataPtr->sensorMsgs.push_back(_msg);
}

//////////////////////////////////////////////////
void Scene::OnVisualMsg(ConstVisualPtr &_msg)
{
  std::lock_guard<std::mutex> lock(*this->dataPtr->receiveMutex);
  this->dataPtr->visualMsgs.push_back(_msg);
}

//////////////////////////////////////////////////
void Scene::PreRender()
{
  /* Deferred shading debug code. Delete me soon (July 17, 2012)
  static bool first = true;

  if (!first)
  {
    Ogre::RenderSystem *renderSys =
        this->dataPtr->manager->getDestinationRenderSystem();
    Ogre::RenderSystem::RenderTargetIterator renderIter =
      renderSys->getRenderTargetIterator();

    int i = 0;
    for (; renderIter.current() != renderIter.end(); renderIter.moveNext())
    {
      if (renderIter.current()->second->getNumViewports() > 0)
      {
        std::ostringstream filename, filename2;
        filename << "/tmp/render_targets/iter_" << this->iterations
                 << "_" << i << ".png";
        filename2 << "/tmp/render_targets/iter_"
                  << this->iterations << "_" << i << "_b.png";

        Ogre::MultiRenderTarget *mtarget =
            dynamic_cast<Ogre::MultiRenderTarget *>(
            renderIter.current()->second);
        if (mtarget)
        {
          // std::cout << renderIter.current()->first << "\n";
          mtarget->getBoundSurface(0)->writeContentsToFile(filename.str());

          mtarget->getBoundSurface(1)->writeContentsToFile(filename2.str());
          ++i;
        }
        else
        {
          renderIter.current()->second->writeContentsToFile(filename.str());
          ++i;
        }
      }
    }
    this->iterations++;
  }
  else
    first = false;
  */

  static RequestMsgs_L::iterator rIter;
  static SceneMsgs_L::iterator sIter;
  static ModelMsgs_L::iterator modelIter;
  static VisualMsgs_L::iterator visualIter;
  static LightMsgs_L::iterator lightIter;
  static PoseMsgs_M::iterator pIter;
  static SkeletonPoseMsgs_L::iterator spIter;
  static JointMsgs_L::iterator jointIter;
  static SensorMsgs_L::iterator sensorIter;
  static LinkMsgs_L::iterator linkIter;

  SceneMsgs_L sceneMsgsCopy;
  ModelMsgs_L modelMsgsCopy;
  SensorMsgs_L sensorMsgsCopy;
  LightMsgs_L lightFactoryMsgsCopy;
  LightMsgs_L lightModifyMsgsCopy;
  VisualMsgs_L modelVisualMsgsCopy;
  VisualMsgs_L linkVisualMsgsCopy;
  VisualMsgs_L visualMsgsCopy;
  VisualMsgs_L collisionVisualMsgsCopy;
  JointMsgs_L jointMsgsCopy;
  LinkMsgs_L linkMsgsCopy;

  {
    std::lock_guard<std::mutex> lock(*this->dataPtr->receiveMutex);

    std::copy(this->dataPtr->sceneMsgs.begin(), this->dataPtr->sceneMsgs.end(),
              std::back_inserter(sceneMsgsCopy));
    this->dataPtr->sceneMsgs.clear();

    std::copy(this->dataPtr->modelMsgs.begin(), this->dataPtr->modelMsgs.end(),
              std::back_inserter(modelMsgsCopy));
    this->dataPtr->modelMsgs.clear();

    std::copy(this->dataPtr->sensorMsgs.begin(),
              this->dataPtr->sensorMsgs.end(),
              std::back_inserter(sensorMsgsCopy));
    this->dataPtr->sensorMsgs.clear();

    std::copy(this->dataPtr->lightFactoryMsgs.begin(),
              this->dataPtr->lightFactoryMsgs.end(),
              std::back_inserter(lightFactoryMsgsCopy));
    this->dataPtr->lightFactoryMsgs.clear();

    std::copy(this->dataPtr->lightModifyMsgs.begin(),
              this->dataPtr->lightModifyMsgs.end(),
              std::back_inserter(lightModifyMsgsCopy));
    this->dataPtr->lightModifyMsgs.clear();

    std::copy(this->dataPtr->modelVisualMsgs.begin(),
              this->dataPtr->modelVisualMsgs.end(),
              std::back_inserter(modelVisualMsgsCopy));
    this->dataPtr->modelVisualMsgs.clear();

    std::copy(this->dataPtr->linkVisualMsgs.begin(),
              this->dataPtr->linkVisualMsgs.end(),
              std::back_inserter(linkVisualMsgsCopy));
    this->dataPtr->linkVisualMsgs.clear();

    this->dataPtr->visualMsgs.sort(VisualMessageLessOp);
    std::copy(this->dataPtr->visualMsgs.begin(),
              this->dataPtr->visualMsgs.end(),
              std::back_inserter(visualMsgsCopy));
    this->dataPtr->visualMsgs.clear();

    std::copy(this->dataPtr->collisionVisualMsgs.begin(),
              this->dataPtr->collisionVisualMsgs.end(),
              std::back_inserter(collisionVisualMsgsCopy));
    this->dataPtr->collisionVisualMsgs.clear();

    std::copy(this->dataPtr->jointMsgs.begin(), this->dataPtr->jointMsgs.end(),
              std::back_inserter(jointMsgsCopy));
    this->dataPtr->jointMsgs.clear();

    std::copy(this->dataPtr->linkMsgs.begin(), this->dataPtr->linkMsgs.end(),
              std::back_inserter(linkMsgsCopy));
    this->dataPtr->linkMsgs.clear();
  }

  // Process the scene messages. DO THIS FIRST
  for (sIter = sceneMsgsCopy.begin(); sIter != sceneMsgsCopy.end();)
  {
    if (this->ProcessSceneMsg(*sIter))
    {
      if (!this->dataPtr->initialized)
        RTShaderSystem::Instance()->UpdateShaders();
      this->dataPtr->initialized = true;
      sceneMsgsCopy.erase(sIter++);
    }
    else
      ++sIter;
  }

  // Process the model messages.
  for (modelIter = modelMsgsCopy.begin(); modelIter != modelMsgsCopy.end();)
  {
    if (this->ProcessModelMsg(**modelIter))
      modelMsgsCopy.erase(modelIter++);
    else
      ++modelIter;
  }

  // Process the sensor messages.
  for (sensorIter = sensorMsgsCopy.begin(); sensorIter != sensorMsgsCopy.end();)
  {
    if (this->ProcessSensorMsg(*sensorIter))
      sensorMsgsCopy.erase(sensorIter++);
    else
      ++sensorIter;
  }

  // Process the light factory messages.
  for (lightIter = lightFactoryMsgsCopy.begin();
      lightIter != lightFactoryMsgsCopy.end();)
  {
    if (this->ProcessLightFactoryMsg(*lightIter))
      lightFactoryMsgsCopy.erase(lightIter++);
    else
      ++lightIter;
  }

  // Process the light modify messages.
  for (lightIter = lightModifyMsgsCopy.begin();
      lightIter != lightModifyMsgsCopy.end();)
  {
    if (this->ProcessLightModifyMsg(*lightIter))
      lightModifyMsgsCopy.erase(lightIter++);
    else
      ++lightIter;
  }

  // Process the model visual messages.
  for (visualIter = modelVisualMsgsCopy.begin();
      visualIter != modelVisualMsgsCopy.end();)
  {
    if (this->ProcessVisualMsg(*visualIter, Visual::VT_MODEL))
      modelVisualMsgsCopy.erase(visualIter++);
    else
      ++visualIter;
  }

  // Process the link visual messages.
  for (visualIter = linkVisualMsgsCopy.begin();
      visualIter != linkVisualMsgsCopy.end();)
  {
    if (this->ProcessVisualMsg(*visualIter, Visual::VT_LINK))
      linkVisualMsgsCopy.erase(visualIter++);
    else
      ++visualIter;
  }

  // Process the visual messages.
  for (visualIter = visualMsgsCopy.begin(); visualIter != visualMsgsCopy.end();)
  {
    Visual::VisualType visualType = Visual::VT_VISUAL;
    if ((*visualIter)->has_type())
      visualType = Visual::ConvertVisualType((*visualIter)->type());

    if (this->ProcessVisualMsg(*visualIter, visualType))
      visualMsgsCopy.erase(visualIter++);
    else
      ++visualIter;
  }

  // Process the collision visual messages.
  for (visualIter = collisionVisualMsgsCopy.begin();
      visualIter != collisionVisualMsgsCopy.end();)
  {
    if (this->ProcessVisualMsg(*visualIter, Visual::VT_COLLISION))
      collisionVisualMsgsCopy.erase(visualIter++);
    else
      ++visualIter;
  }

  // Process the joint messages.
  for (jointIter = jointMsgsCopy.begin(); jointIter != jointMsgsCopy.end();)
  {
    if (this->ProcessJointMsg(*jointIter))
      jointMsgsCopy.erase(jointIter++);
    else
      ++jointIter;
  }

  // Process the link messages.
  for (linkIter = linkMsgsCopy.begin(); linkIter != linkMsgsCopy.end();)
  {
    if (this->ProcessLinkMsg(*linkIter))
      linkMsgsCopy.erase(linkIter++);
    else
      ++linkIter;
  }

  // Process the request messages
  for (rIter =  this->dataPtr->requestMsgs.begin();
      rIter != this->dataPtr->requestMsgs.end(); ++rIter)
  {
    this->ProcessRequestMsg(*rIter);
  }
  this->dataPtr->requestMsgs.clear();

  {
    std::lock_guard<std::mutex> lock(*this->dataPtr->receiveMutex);

    std::copy(sceneMsgsCopy.begin(), sceneMsgsCopy.end(),
        std::front_inserter(this->dataPtr->sceneMsgs));

    std::copy(modelMsgsCopy.begin(), modelMsgsCopy.end(),
        std::front_inserter(this->dataPtr->modelMsgs));

    std::copy(sensorMsgsCopy.begin(), sensorMsgsCopy.end(),
        std::front_inserter(this->dataPtr->sensorMsgs));

    std::copy(lightFactoryMsgsCopy.begin(), lightFactoryMsgsCopy.end(),
        std::front_inserter(this->dataPtr->lightFactoryMsgs));

    std::copy(lightModifyMsgsCopy.begin(), lightModifyMsgsCopy.end(),
        std::front_inserter(this->dataPtr->lightModifyMsgs));

    std::copy(modelVisualMsgsCopy.begin(), modelVisualMsgsCopy.end(),
        std::front_inserter(this->dataPtr->modelVisualMsgs));

    std::copy(linkVisualMsgsCopy.begin(), linkVisualMsgsCopy.end(),
        std::front_inserter(this->dataPtr->linkVisualMsgs));

    std::copy(visualMsgsCopy.begin(), visualMsgsCopy.end(),
        std::front_inserter(this->dataPtr->visualMsgs));

    std::copy(collisionVisualMsgsCopy.begin(), collisionVisualMsgsCopy.end(),
        std::front_inserter(this->dataPtr->collisionVisualMsgs));

    std::copy(jointMsgsCopy.begin(), jointMsgsCopy.end(),
        std::front_inserter(this->dataPtr->jointMsgs));

    std::copy(linkMsgsCopy.begin(), linkMsgsCopy.end(),
        std::front_inserter(this->dataPtr->linkMsgs));
  }

  // update the rt shader
  RTShaderSystem::Instance()->Update();

  {
    std::lock_guard<std::recursive_mutex> lock(this->dataPtr->poseMsgMutex);

    // Process all the model messages last. Remove pose message from the list
    // only when a corresponding visual exits. We may receive pose updates
    // over the wire before  we recieve the visual
    pIter = this->dataPtr->poseMsgs.begin();
    while (pIter != this->dataPtr->poseMsgs.end())
    {
      Visual_M::iterator iter = this->dataPtr->visuals.find(pIter->first);
      if (iter != this->dataPtr->visuals.end() && iter->second)
      {
        // If an object is selected, don't let the physics engine move it.
        if (!this->dataPtr->selectedVis
            || this->dataPtr->selectionMode != "move" ||
            (iter->first != this->dataPtr->selectedVis->GetId() &&
            !this->dataPtr->selectedVis->IsAncestorOf(iter->second)))
        {
          ignition::math::Pose3d pose = msgs::ConvertIgn(pIter->second);
          GZ_ASSERT(iter->second, "Visual pointer is NULL");
          iter->second->SetPose(pose);
          PoseMsgs_M::iterator prev = pIter++;
          this->dataPtr->poseMsgs.erase(prev);
        }
        else
          ++pIter;
      }
      else
        ++pIter;
    }

    // process skeleton pose msgs
    spIter = this->dataPtr->skeletonPoseMsgs.begin();
    while (spIter != this->dataPtr->skeletonPoseMsgs.end())
    {
      Visual_M::iterator iter =
          this->dataPtr->visuals.find((*spIter)->model_id());
      for (int i = 0; i < (*spIter)->pose_size(); ++i)
      {
        const msgs::Pose& pose_msg = (*spIter)->pose(i);
        if (pose_msg.has_id())
        {
          Visual_M::iterator iter2 = this->dataPtr->visuals.find(pose_msg.id());
          if (iter2 != this->dataPtr->visuals.end())
          {
            // If an object is selected, don't let the physics engine move it.
            if (!this->dataPtr->selectedVis ||
                this->dataPtr->selectionMode != "move" ||
                (iter->first != this->dataPtr->selectedVis->GetId()&&
                !this->dataPtr->selectedVis->IsAncestorOf(iter->second)))
            {
              ignition::math::Pose3d pose = msgs::ConvertIgn(pose_msg);
              iter2->second->SetPose(pose);
            }
          }
        }
      }

      if (iter != this->dataPtr->visuals.end())
      {
        iter->second->SetSkeletonPose(*(*spIter).get());
        SkeletonPoseMsgs_L::iterator prev = spIter++;
        this->dataPtr->skeletonPoseMsgs.erase(prev);
      }
      else
        ++spIter;
    }

    // official time stamp of approval
    this->dataPtr->sceneSimTimePosesApplied =
        this->dataPtr->sceneSimTimePosesReceived;
  }
}

/////////////////////////////////////////////////
void Scene::OnJointMsg(ConstJointPtr &_msg)
{
  std::lock_guard<std::mutex> lock(*this->dataPtr->receiveMutex);
  this->dataPtr->jointMsgs.push_back(_msg);
}

/////////////////////////////////////////////////
bool Scene::ProcessSensorMsg(ConstSensorPtr &_msg)
{
  if (!this->dataPtr->enableVisualizations)
    return true;

  if ((_msg->type() == "ray" || _msg->type() == "gpu_ray") && _msg->visualize()
      && !_msg->topic().empty())
  {
    std::string rayVisualName = _msg->parent() + "::" + _msg->name();
    if (this->dataPtr->visuals.find(_msg->id()) == this->dataPtr->visuals.end())
    {
      VisualPtr parentVis = this->GetVisual(_msg->parent_id());
      if (!parentVis)
        return false;

      LaserVisualPtr laserVis(new LaserVisual(
            rayVisualName+"_GUIONLY_laser_vis", parentVis, _msg->topic()));
      laserVis->Load();
      laserVis->SetId(_msg->id());
      this->dataPtr->visuals[_msg->id()] = laserVis;
    }
  }
  else if ((_msg->type() == "sonar") && _msg->visualize()
      && !_msg->topic().empty())
  {
    std::string sonarVisualName = _msg->parent() + "::" + _msg->name();
    if (this->dataPtr->visuals.find(_msg->id()) == this->dataPtr->visuals.end())
    {
      VisualPtr parentVis = this->GetVisual(_msg->parent());
      if (!parentVis)
        return false;

      SonarVisualPtr sonarVis(new SonarVisual(
            sonarVisualName+"_GUIONLY_sonar_vis", parentVis, _msg->topic()));
      sonarVis->Load();
      sonarVis->SetId(_msg->id());
      this->dataPtr->visuals[_msg->id()] = sonarVis;
    }
  }
  else if ((_msg->type() == "force_torque") && _msg->visualize()
      && !_msg->topic().empty())
  {
    std::string wrenchVisualName = _msg->parent() + "::" + _msg->name();
    if (this->dataPtr->visuals.find(_msg->id()) == this->dataPtr->visuals.end())
    {
      ConstJointPtr jointMsg = this->dataPtr->joints[_msg->parent()];

      if (!jointMsg)
        return false;

      VisualPtr parentVis = this->GetVisual(jointMsg->child());

      if (!parentVis)
        return false;

      WrenchVisualPtr wrenchVis(new WrenchVisual(
            wrenchVisualName+"_GUIONLY_wrench_vis", parentVis,
            _msg->topic()));
      wrenchVis->Load(jointMsg);
      wrenchVis->SetId(_msg->id());
      this->dataPtr->visuals[_msg->id()] = wrenchVis;
    }
  }
  else if (_msg->type() == "camera" && _msg->visualize())
  {
    VisualPtr parentVis = this->GetVisual(_msg->parent_id());
    if (!parentVis)
      return false;

    // image size is 0 if rendering is unavailable
    if (_msg->camera().image_size().x() > 0 &&
        _msg->camera().image_size().y() > 0)
    {
      Visual_M::iterator iter = this->dataPtr->visuals.find(_msg->id());
      if (iter == this->dataPtr->visuals.end())
      {
        CameraVisualPtr cameraVis(new CameraVisual(
              _msg->name()+"_GUIONLY_camera_vis", parentVis));

        // need to call AttachVisual in order for cameraVis to be added to
        // parentVis' children list so that it can be properly deleted.
        parentVis->AttachVisual(cameraVis);

        cameraVis->SetPose(msgs::ConvertIgn(_msg->pose()));
        cameraVis->SetId(_msg->id());
        cameraVis->Load(_msg->camera());
        this->dataPtr->visuals[cameraVis->GetId()] = cameraVis;
      }
    }
  }
  else if (_msg->type() == "logical_camera" && _msg->visualize())
  {
    VisualPtr parentVis = this->GetVisual(_msg->parent_id());
    if (!parentVis)
      return false;

    Visual_M::iterator iter = this->dataPtr->visuals.find(_msg->id());
    if (iter == this->dataPtr->visuals.end())
    {
      LogicalCameraVisualPtr cameraVis(new LogicalCameraVisual(
            _msg->name()+"_GUIONLY_logical_camera_vis", parentVis));

      // need to call AttachVisual in order for cameraVis to be added to
      // parentVis' children list so that it can be properly deleted.
      parentVis->AttachVisual(cameraVis);

      cameraVis->SetPose(msgs::ConvertIgn(_msg->pose()));
      cameraVis->SetId(_msg->id());
      cameraVis->Load(_msg->logical_camera());
      this->dataPtr->visuals[cameraVis->GetId()] = cameraVis;
    }
    else if (_msg->has_pose())
    {
      iter->second->SetPose(msgs::ConvertIgn(_msg->pose()));
    }
  }
  else if (_msg->type() == "contact" && _msg->visualize() &&
           !_msg->topic().empty())
  {
    ContactVisualPtr contactVis(new ContactVisual(
          _msg->name()+"__GUIONLY_CONTACT_VISUAL__",
          this->dataPtr->worldVisual, _msg->topic()));
    contactVis->SetId(_msg->id());

    this->dataPtr->contactVisId = _msg->id();
    this->dataPtr->visuals[contactVis->GetId()] = contactVis;
  }
  else if (_msg->type() == "rfidtag" && _msg->visualize() &&
           !_msg->topic().empty())
  {
    VisualPtr parentVis = this->GetVisual(_msg->parent());
    if (!parentVis)
      return false;

    RFIDTagVisualPtr rfidVis(new RFIDTagVisual(
          _msg->name() + "_GUIONLY_rfidtag_vis", parentVis, _msg->topic()));
    rfidVis->SetId(_msg->id());

    this->dataPtr->visuals[rfidVis->GetId()] = rfidVis;
  }
  else if (_msg->type() == "rfid" && _msg->visualize() &&
           !_msg->topic().empty())
  {
    VisualPtr parentVis = this->GetVisual(_msg->parent());
    if (!parentVis)
      return false;

    RFIDVisualPtr rfidVis(new RFIDVisual(
          _msg->name() + "_GUIONLY_rfid_vis", parentVis, _msg->topic()));
    rfidVis->SetId(_msg->id());
    this->dataPtr->visuals[rfidVis->GetId()] = rfidVis;
  }
  else if (_msg->type() == "wireless_transmitter" && _msg->visualize() &&
           !_msg->topic().empty())
  {
    VisualPtr parentVis = this->GetVisual(_msg->parent());
    if (!parentVis)
      return false;

    VisualPtr transmitterVis(new TransmitterVisual(
          _msg->name() + "_GUIONLY_transmitter_vis", parentVis, _msg->topic()));
    this->dataPtr->visuals[transmitterVis->GetId()] = transmitterVis;
    transmitterVis->Load();
  }

  return true;
}

/////////////////////////////////////////////////
bool Scene::ProcessLinkMsg(ConstLinkPtr &_msg)
{
  VisualPtr linkVis;

  if (_msg->has_id())
    linkVis = this->GetVisual(_msg->id());
  else
    linkVis = this->GetVisual(_msg->name());

  if (!linkVis)
  {
    gzerr << "No link visual with id[" << _msg->id() << "] and name["
      << _msg->name() << "]\n";
    return false;
  }

  std::string linkName = linkVis->GetName();
  if (!this->GetVisual(linkName + "_COM_VISUAL__"))
  {
    this->CreateCOMVisual(_msg, linkVis);
  }

  if (!this->GetVisual(linkName + "_INERTIA_VISUAL__"))
  {
    this->CreateInertiaVisual(_msg, linkVis);
  }

  if (!this->GetVisual(linkName + "_LINK_FRAME_VISUAL__"))
  {
    this->CreateLinkFrameVisual(_msg, linkVis);
  }

  for (int i = 0; i < _msg->projector_size(); ++i)
  {
    std::string pname = _msg->name() + "::" + _msg->projector(i).name();

    if (this->dataPtr->projectors.find(pname) ==
        this->dataPtr->projectors.end())
    {
      Projector *projector = new Projector(linkVis);
      projector->Load(_msg->projector(i));
      projector->Toggle();
      this->dataPtr->projectors[pname] = projector;
    }
  }

  return true;
}

/////////////////////////////////////////////////
bool Scene::ProcessJointMsg(ConstJointPtr &_msg)
{
  VisualPtr childVis;

  if (_msg->has_child() && _msg->child() == "world")
    childVis = this->dataPtr->worldVisual;
  else if (_msg->has_child_id())
    childVis = this->GetVisual(_msg->child_id());

  if (!childVis)
    return false;

  JointVisualPtr jointVis(new JointVisual(
      _msg->name() + "_JOINT_VISUAL__", childVis));
  jointVis->Load(_msg);
  jointVis->SetVisible(this->dataPtr->showJoints);
  if (_msg->has_id())
    jointVis->SetId(_msg->id());

  this->dataPtr->visuals[jointVis->GetId()] = jointVis;

  return true;
}

/////////////////////////////////////////////////
void Scene::OnScene(ConstScenePtr &_msg)
{
  std::lock_guard<std::mutex> lock(*this->dataPtr->receiveMutex);
  this->dataPtr->sceneMsgs.push_back(_msg);
}

/////////////////////////////////////////////////
void Scene::OnResponse(ConstResponsePtr &_msg)
{
  if (!this->dataPtr->requestMsg ||
      _msg->id() != this->dataPtr->requestMsg->id())
    return;

  msgs::Scene sceneMsg;
  sceneMsg.ParseFromString(_msg->serialized_data());
  boost::shared_ptr<msgs::Scene> sm(new msgs::Scene(sceneMsg));

  std::lock_guard<std::mutex> lock(*this->dataPtr->receiveMutex);
  this->dataPtr->sceneMsgs.push_back(sm);
  this->dataPtr->requestMsg = NULL;
}

/////////////////////////////////////////////////
void Scene::OnRequest(ConstRequestPtr &_msg)
{
  std::lock_guard<std::mutex> lock(*this->dataPtr->receiveMutex);
  this->dataPtr->requestMsgs.push_back(_msg);
}

/////////////////////////////////////////////////
void Scene::ProcessRequestMsg(ConstRequestPtr &_msg)
{
  if (_msg->request() == "entity_info")
  {
    msgs::Response response;
    response.set_id(_msg->id());
    response.set_request(_msg->request());

    Light_M::iterator iter;
    iter = this->dataPtr->lights.find(_msg->data());
    if (iter != this->dataPtr->lights.end())
    {
      msgs::Light lightMsg;
      iter->second->FillMsg(lightMsg);

      std::string *serializedData = response.mutable_serialized_data();
      lightMsg.SerializeToString(serializedData);
      response.set_type(lightMsg.GetTypeName());

      response.set_response("success");
    }
    else
      response.set_response("failure");

    // this->responsePub->Publish(response);
  }
  else if (_msg->request() == "entity_delete")
  {
    Light_M::iterator lightIter = this->dataPtr->lights.find(_msg->data());

    // Check to see if the deleted entity is a light.
    if (lightIter != this->dataPtr->lights.end())
    {
      this->dataPtr->lights.erase(lightIter);
    }
    // Otherwise delete a visual
    else
    {
      VisualPtr visPtr;
      try
      {
        Visual_M::iterator iter;
        iter = this->dataPtr->visuals.find(
            boost::lexical_cast<uint32_t>(_msg->data()));
        visPtr = iter->second;
      } catch(...)
      {
        visPtr = this->GetVisual(_msg->data());
      }

      if (visPtr)
        this->RemoveVisual(visPtr);
    }
  }
  else if (_msg->request() == "show_contact")
  {
    this->ShowContacts(true);
  }
  else if (_msg->request() == "hide_contact")
  {
    this->ShowContacts(false);
  }
  else if (_msg->request() == "show_collision")
  {
    if (_msg->data() == "all")
      this->ShowCollisions(true);
    else
    {
      VisualPtr vis = this->GetVisual(_msg->data());
      if (vis)
        vis->ShowCollision(true);
      else
        gzerr << "Unable to find visual[" << _msg->data() << "]\n";
    }
  }
  else if (_msg->request() == "hide_collision")
  {
    if (_msg->data() == "all")
      this->ShowCollisions(false);
    else
    {
      VisualPtr vis = this->GetVisual(_msg->data());
      if (vis)
        vis->ShowCollision(false);
    }
  }
  else if (_msg->request() == "show_joints")
  {
    if (_msg->data() == "all")
      this->ShowJoints(true);
    else
    {
      VisualPtr vis = this->GetVisual(_msg->data());
      if (vis)
        vis->ShowJoints(true);
      else
        gzerr << "Unable to find joint visual[" << _msg->data() << "]\n";
    }
  }
  else if (_msg->request() == "hide_joints")
  {
    if (_msg->data() == "all")
      this->ShowJoints(false);
    else
    {
      VisualPtr vis = this->GetVisual(_msg->data());
      if (vis)
        vis->ShowJoints(false);
    }
  }
  else if (_msg->request() == "show_com")
  {
    if (_msg->data() == "all")
      this->ShowCOMs(true);
    else
    {
      VisualPtr vis = this->GetVisual(_msg->data());
      if (vis)
        vis->ShowCOM(true);
      else
        gzerr << "Unable to find COM visual[" << _msg->data() << "]\n";
    }
  }
  else if (_msg->request() == "hide_com")
  {
    if (_msg->data() == "all")
      this->ShowCOMs(false);
    else
    {
      VisualPtr vis = this->GetVisual(_msg->data());
      if (vis)
        vis->ShowCOM(false);
    }
  }
  else if (_msg->request() == "show_inertia")
  {
    if (_msg->data() == "all")
      this->ShowInertias(true);
    else
    {
      VisualPtr vis = this->GetVisual(_msg->data());
      if (vis)
        vis->ShowInertia(true);
      else
        gzerr << "Unable to find inertia visual[" << _msg->data() << "]\n";
    }
  }
  else if (_msg->request() == "hide_inertia")
  {
    if (_msg->data() == "all")
      this->ShowInertias(false);
    else
    {
      VisualPtr vis = this->GetVisual(_msg->data());
      if (vis)
        vis->ShowInertia(false);
    }
  }
  else if (_msg->request() == "show_link_frame")
  {
    if (_msg->data() == "all")
      this->ShowLinkFrames(true);
    else
    {
      VisualPtr vis = this->GetVisual(_msg->data());
      if (vis)
        vis->ShowLinkFrame(true);
      else
        gzerr << "Unable to find link frame visual[" << _msg->data() << "]\n";
    }
  }
  else if (_msg->request() == "hide_link_frame")
  {
    if (_msg->data() == "all")
      this->ShowLinkFrames(false);
    else
    {
      VisualPtr vis = this->GetVisual(_msg->data());
      if (vis)
        vis->ShowLinkFrame(false);
    }
  }
  else if (_msg->request() == "set_transparent")
  {
    if (_msg->data() == "all")
      this->SetTransparent(true);
    else
    {
      VisualPtr vis = this->GetVisual(_msg->data());
      if (vis)
        vis->SetTransparency(0.5);
    }
  }
  else if (_msg->request() == "set_wireframe")
  {
    if (_msg->data() == "all")
      this->SetWireframe(true);
    else
    {
      VisualPtr vis = this->GetVisual(_msg->data());
      if (vis)
        vis->SetWireframe(true);
    }
  }
  else if (_msg->request() == "set_solid")
  {
    if (_msg->data() == "all")
      this->SetWireframe(false);
    else
    {
      VisualPtr vis = this->GetVisual(_msg->data());
      if (vis)
        vis->SetWireframe(false);
    }
  }
  else if (_msg->request() == "set_opaque")
  {
    if (_msg->data() == "all")
      this->SetTransparent(false);
    else
    {
      VisualPtr vis = this->GetVisual(_msg->data());
      if (vis)
        vis->SetTransparency(0.0);
    }
  }
  else if (_msg->request() == "show_skeleton")
  {
    if (_msg->data() == "all")
    {
      this->ShowSkeleton(true);
    }
    else
    {
      VisualPtr vis = this->GetVisual(_msg->data());
      if (vis)
      {
        vis->ShowSkeleton(true);
      }
      else
      {
        gzerr << "Unable to find link frame visual[" << _msg->data() << "]\n";
      }
    }
  }
  else if (_msg->request() == "hide_skeleton")
  {
    if (_msg->data() == "all")
      this->ShowSkeleton(false);
    else
    {
      VisualPtr vis = this->GetVisual(_msg->data());
      if (vis)
      {
        vis->ShowSkeleton(false);
      }
      else
      {
        gzerr << "Unable to find link frame visual[" << _msg->data() << "]\n";
      }
    }
  }
}

/////////////////////////////////////////////////
bool Scene::ProcessVisualMsg(ConstVisualPtr &_msg, Visual::VisualType _type)
{
  bool result = false;
  Visual_M::iterator iter = this->dataPtr->visuals.end();

  if (_msg->has_id())
    iter = this->dataPtr->visuals.find(_msg->id());
  else
  {
    VisualPtr vis = this->GetVisual(_msg->name());
    iter = vis ? this->dataPtr->visuals.find(vis->GetId()) :
        this->dataPtr->visuals.end();
  }

  if (_msg->has_delete_me() && _msg->delete_me())
  {
    if (iter != this->dataPtr->visuals.end())
    {
      this->dataPtr->visuals.erase(iter);
      result = true;
    }
  }
  else if (iter != this->dataPtr->visuals.end())
  {
    iter->second->UpdateFromMsg(_msg);
    result = true;
  }
  else
  {
    VisualPtr visual;

    // TODO: A bit of a hack.
    if (_msg->has_geometry() &&
        _msg->geometry().type() == msgs::Geometry::HEIGHTMAP)
    {
      // Ignore collision visuals for the heightmap
      if (_msg->name().find("__COLLISION_VISUAL__") == std::string::npos &&
          this->dataPtr->terrain == NULL)
      {
        try
        {
          if (!this->dataPtr->terrain)
          {
            this->dataPtr->terrain = new Heightmap(shared_from_this());
            this->dataPtr->terrain->LoadFromMsg(_msg);
          }
          else
            gzerr << "Only one Heightmap can be created per Scene\n";
        } catch(...)
        {
          return false;
        }
      }
      return true;
    }

    // If the visual has a parent which is not the name of the scene...
    if (_msg->has_parent_name() && _msg->parent_name() != this->Name())
    {
      if (_msg->has_id())
        iter = this->dataPtr->visuals.find(_msg->id());
      else
      {
        VisualPtr vis = this->GetVisual(_msg->name());
        iter = vis ? this->dataPtr->visuals.find(vis->GetId()) :
            this->dataPtr->visuals.end();
      }

      if (iter != this->dataPtr->visuals.end())
        gzerr << "Visual already exists. This shouldn't happen.\n";

      // Make sure the parent visual exists before trying to add a child
      // visual
      iter = this->dataPtr->visuals.find(_msg->parent_id());
      if (iter != this->dataPtr->visuals.end())
      {
        visual.reset(new Visual(_msg->name(), iter->second));
        if (_msg->has_id())
          visual->SetId(_msg->id());
      }
    }
    else
    {
      // Add a visual that is attached to the scene root
      visual.reset(new Visual(_msg->name(), this->dataPtr->worldVisual));
      if (_msg->has_id())
        visual->SetId(_msg->id());
    }

    if (visual)
    {
      result = true;
      visual->LoadFromMsg(_msg);
      visual->SetType(_type);

      this->dataPtr->visuals[visual->GetId()] = visual;
      if (visual->GetName().find("__COLLISION_VISUAL__") != std::string::npos ||
          visual->GetName().find("__SKELETON_VISUAL__") != std::string::npos)
      {
        visual->SetVisible(false);
        visual->SetVisibilityFlags(GZ_VISIBILITY_GUI);
      }

      visual->ShowCOM(this->dataPtr->showCOMs);
      visual->ShowInertia(this->dataPtr->showInertias);
      visual->ShowLinkFrame(this->dataPtr->showLinkFrames);
      visual->ShowSkeleton(this->dataPtr->showSkeleton);
      visual->ShowCollision(this->dataPtr->showCollisions);
      visual->ShowJoints(this->dataPtr->showJoints);
      if (visual->GetType() == Visual::VT_MODEL)
        visual->SetTransparency(this->dataPtr->transparent ? 0.5 : 0.0);
      visual->SetWireframe(this->dataPtr->wireframe);
    }
  }

  return result;
}

/////////////////////////////////////////////////
common::Time Scene::GetSimTime() const
{
  return this->SimTime();
}

/////////////////////////////////////////////////
common::Time Scene::SimTime() const
{
  std::lock_guard<std::mutex> lock(*this->dataPtr->receiveMutex);
  return this->dataPtr->sceneSimTimePosesApplied;
}

/////////////////////////////////////////////////
void Scene::OnPoseMsg(ConstPosesStampedPtr &_msg)
{
  std::lock_guard<std::recursive_mutex> lock(this->dataPtr->poseMsgMutex);
  this->dataPtr->sceneSimTimePosesReceived =
    common::Time(_msg->time().sec(), _msg->time().nsec());

  for (int i = 0; i < _msg->pose_size(); ++i)
  {
    PoseMsgs_M::iterator iter =
        this->dataPtr->poseMsgs.find(_msg->pose(i).id());
    if (iter != this->dataPtr->poseMsgs.end())
      iter->second.CopyFrom(_msg->pose(i));
    else
      this->dataPtr->poseMsgs.insert(
          std::make_pair(_msg->pose(i).id(), _msg->pose(i)));
  }
}

/////////////////////////////////////////////////
void Scene::OnSkeletonPoseMsg(ConstPoseAnimationPtr &_msg)
{
  std::lock_guard<std::recursive_mutex> lock(this->dataPtr->poseMsgMutex);
  SkeletonPoseMsgs_L::iterator iter;

  // Find an old model message, and remove them
  for (iter = this->dataPtr->skeletonPoseMsgs.begin();
        iter != this->dataPtr->skeletonPoseMsgs.end(); ++iter)
  {
    if ((*iter)->model_name() == _msg->model_name())
    {
      this->dataPtr->skeletonPoseMsgs.erase(iter);
      break;
    }
  }

  this->dataPtr->skeletonPoseMsgs.push_back(_msg);
}

/////////////////////////////////////////////////
void Scene::OnLightFactoryMsg(ConstLightPtr &_msg)
{
  std::lock_guard<std::mutex> lock(*this->dataPtr->receiveMutex);
  this->dataPtr->lightFactoryMsgs.push_back(_msg);
}

/////////////////////////////////////////////////
void Scene::OnLightModifyMsg(ConstLightPtr &_msg)
{
  std::lock_guard<std::mutex> lock(*this->dataPtr->receiveMutex);
  this->dataPtr->lightModifyMsgs.push_back(_msg);
}

/////////////////////////////////////////////////
bool Scene::ProcessLightFactoryMsg(ConstLightPtr &_msg)
{
  Light_M::iterator iter;
  iter = this->dataPtr->lights.find(_msg->name());

  if (iter == this->dataPtr->lights.end())
  {
    LightPtr light(new Light(shared_from_this()));
    light->LoadFromMsg(_msg);
    this->dataPtr->lights[_msg->name()] = light;
    RTShaderSystem::Instance()->UpdateShaders();
  }
  else
  {
    gzerr << "Light [" << _msg->name() << "] already exists."
        << " Use topic ~/light/modify to modify it." << std::endl;
    return false;
  }

  return true;
}

/////////////////////////////////////////////////
bool Scene::ProcessLightModifyMsg(ConstLightPtr &_msg)
{
  Light_M::iterator iter;
  iter = this->dataPtr->lights.find(_msg->name());

  if (iter == this->dataPtr->lights.end())
  {
    gzerr << "Light [" << _msg->name() << "] not found."
        << " Use topic ~/factory/light to spawn a new light." << std::endl;
    return false;
  }
  else
  {
    iter->second->UpdateFromMsg(_msg);
    RTShaderSystem::Instance()->UpdateShaders();
  }

  return true;
}

/////////////////////////////////////////////////
void Scene::OnModelMsg(ConstModelPtr &_msg)
{
  std::lock_guard<std::mutex> lock(*this->dataPtr->receiveMutex);
  this->dataPtr->modelMsgs.push_back(_msg);
}

/////////////////////////////////////////////////
void Scene::OnSkyMsg(ConstSkyPtr &_msg)
{
  if (!this->dataPtr->skyx)
    return;

  Ogre::Root::getSingletonPtr()->addFrameListener(this->dataPtr->skyx);
  this->dataPtr->skyx->update(0);

  this->dataPtr->skyx->setVisible(true);

  SkyX::VClouds::VClouds *vclouds =
    this->dataPtr->skyx->getVCloudsManager()->getVClouds();

  if (_msg->has_time())
  {
    Ogre::Vector3 t = this->dataPtr->skyxController->getTime();
    t.x = math::clamp(_msg->time(), 0.0, 24.0);
    this->dataPtr->skyxController->setTime(t);
  }

  if (_msg->has_sunrise())
  {
    Ogre::Vector3 t = this->dataPtr->skyxController->getTime();
    t.y = math::clamp(_msg->sunrise(), 0.0, 24.0);
    this->dataPtr->skyxController->setTime(t);
  }

  if (_msg->has_sunset())
  {
    Ogre::Vector3 t = this->dataPtr->skyxController->getTime();
    t.z = math::clamp(_msg->sunset(), 0.0, 24.0);
    this->dataPtr->skyxController->setTime(t);
  }

  if (_msg->has_wind_speed())
    vclouds->setWindSpeed(_msg->wind_speed());

  if (_msg->has_wind_direction())
    vclouds->setWindDirection(Ogre::Radian(_msg->wind_direction()));

  if (_msg->has_cloud_ambient())
  {
    vclouds->setAmbientFactors(Ogre::Vector4(
          _msg->cloud_ambient().r(),
          _msg->cloud_ambient().g(),
          _msg->cloud_ambient().b(),
          _msg->cloud_ambient().a()));
  }

  if (_msg->has_humidity())
  {
    Ogre::Vector2 wheater = vclouds->getWheater();
    vclouds->setWheater(math::clamp(_msg->humidity(), 0.0, 1.0),
                        wheater.y, true);
  }

  if (_msg->has_mean_cloud_size())
  {
    Ogre::Vector2 wheater = vclouds->getWheater();
    vclouds->setWheater(wheater.x,
                        math::clamp(_msg->mean_cloud_size(), 0.0, 1.0), true);
  }

  this->dataPtr->skyx->update(0);
}

/////////////////////////////////////////////////
void Scene::SetSky()
{
  // Create SkyX
  this->dataPtr->skyxController = new SkyX::BasicController();
  this->dataPtr->skyx = new SkyX::SkyX(this->dataPtr->manager,
      this->dataPtr->skyxController);
  this->dataPtr->skyx->create();

  this->dataPtr->skyx->setTimeMultiplier(0);

  // Set the time: x = current time[0-24], y = sunrise time[0-24],
  // z = sunset time[0-24]
  this->dataPtr->skyxController->setTime(Ogre::Vector3(10.0, 6.0, 20.0f));

  // Moon phase in [-1,1] range, where -1 means fully covered Moon,
  // 0 clear Moon and 1 fully covered Moon
  this->dataPtr->skyxController->setMoonPhase(0);

  this->dataPtr->skyx->getAtmosphereManager()->setOptions(
      SkyX::AtmosphereManager::Options(
        9.77501f,   // Inner radius
        10.2963f,   // Outer radius
        0.01f,      // Height position
        0.0017f,    // RayleighMultiplier
        0.000675f,  // MieMultiplier
        30,         // Sun Intensity
        Ogre::Vector3(0.57f, 0.54f, 0.44f),  // Wavelength
        -0.991f, 2.5f, 4));

  this->dataPtr->skyx->getVCloudsManager()->setWindSpeed(0.6);

  // Use true to update volumetric clouds based on the time multiplier
  this->dataPtr->skyx->getVCloudsManager()->setAutoupdate(false);

  SkyX::VClouds::VClouds *vclouds =
    this->dataPtr->skyx->getVCloudsManager()->getVClouds();

  // Set wind direction in radians
  vclouds->setWindDirection(Ogre::Radian(0.0));
  vclouds->setAmbientColor(Ogre::Vector3(0.9, 0.9, 1.0));

  // x = sun light power
  // y = sun beta multiplier
  // z = ambient color multiplier
  // w = distance attenuation
  vclouds->setLightResponse(Ogre::Vector4(0.9, 0.6, 0.5, 0.3));
  vclouds->setAmbientFactors(Ogre::Vector4(0.45, 0.3, 0.6, 0.1));
  vclouds->setWheater(.6, .6, false);

  if (true)
  {
    // Create VClouds
    if (!this->dataPtr->skyx->getVCloudsManager()->isCreated())
    {
      // SkyX::MeshManager::getSkydomeRadius(...) works for both finite and
      // infinite(=0) camera far clip distances
      this->dataPtr->skyx->getVCloudsManager()->create(2000.0);
      // this->dataPtr->skyx->getMeshManager()->getSkydomeRadius(
      //    mRenderingCamera));
    }
  }
  else
  {
    // Remove VClouds
    if (this->dataPtr->skyx->getVCloudsManager()->isCreated())
    {
      this->dataPtr->skyx->getVCloudsManager()->remove();
    }
  }

  // vclouds->getLightningManager()->setEnabled(preset.vcLightnings);
  // vclouds->getLightningManager()->setAverageLightningApparitionTime(
  //     preset.vcLightningsAT);
  // vclouds->getLightningManager()->setLightningColor(
  //     preset.vcLightningsColor);
  // vclouds->getLightningManager()->setLightningTimeMultiplier(
  //    preset.vcLightningsTM);

  this->dataPtr->skyx->setVisible(false);
}

/////////////////////////////////////////////////
void Scene::SetShadowsEnabled(bool _value)
{
  // If a usercamera is set to stereo mode, then turn off shadows.
  // If a usercamera uses orthographic projection, then turn off shadows.
  // Our shadow mapping technique disables stereo.
  bool shadowOverride = true;
  for (std::vector<UserCameraPtr>::iterator iter =
       this->dataPtr->userCameras.begin();
       iter != this->dataPtr->userCameras.end() && shadowOverride; ++iter)
  {
    shadowOverride = !(*iter)->StereoEnabled() &&
                     (*iter)->ProjectionType() != "orthographic";
  }

  _value = _value && shadowOverride;

  this->dataPtr->sdf->GetElement("shadows")->Set(_value);

  if (RenderEngine::Instance()->GetRenderPathType() == RenderEngine::DEFERRED)
  {
#if OGRE_VERSION_MAJOR >= 1 && OGRE_VERSION_MINOR >= 8
    this->dataPtr->manager->setShadowTechnique(
        Ogre::SHADOWTYPE_TEXTURE_ADDITIVE);
    this->dataPtr->manager->setShadowTextureCasterMaterial(
        "DeferredRendering/Shadows/RSMCaster_Spot");
    this->dataPtr->manager->setShadowTextureCount(1);
    this->dataPtr->manager->setShadowFarDistance(150);
    // Use a value of "2" to use a different depth buffer pool and
    // avoid sharing this with the Backbuffer's
    this->dataPtr->manager->setShadowTextureConfig(0, 1024, 1024,
        Ogre::PF_FLOAT32_RGBA, 0, 2);
    this->dataPtr->manager->setShadowDirectionalLightExtrusionDistance(75);
    this->dataPtr->manager->setShadowCasterRenderBackFaces(false);
    this->dataPtr->manager->setShadowTextureSelfShadow(true);
    this->dataPtr->manager->setShadowDirLightTextureOffset(1.75);
#endif
  }
  else if (RenderEngine::Instance()->GetRenderPathType() ==
           RenderEngine::FORWARD)
  {
    // RT Shader shadows
    if (_value)
      RTShaderSystem::Instance()->ApplyShadows(shared_from_this());
    else
      RTShaderSystem::Instance()->RemoveShadows(shared_from_this());
  }
  else
  {
    this->dataPtr->manager->setShadowCasterRenderBackFaces(false);
    this->dataPtr->manager->setShadowTextureSize(512);

    // The default shadows.
    if (_value && this->dataPtr->manager->getShadowTechnique()
        != Ogre::SHADOWTYPE_TEXTURE_ADDITIVE)
    {
      this->dataPtr->manager->setShadowTechnique(
          Ogre::SHADOWTYPE_TEXTURE_ADDITIVE);
    }
    else
      this->dataPtr->manager->setShadowTechnique(Ogre::SHADOWTYPE_NONE);
  }
}

/////////////////////////////////////////////////
bool Scene::GetShadowsEnabled() const
{
  return this->dataPtr->sdf->Get<bool>("shadows");
}

/////////////////////////////////////////////////
void Scene::AddVisual(VisualPtr _vis)
{
  if (this->dataPtr->visuals.find(_vis->GetId()) !=
      this->dataPtr->visuals.end())
  {
    gzwarn << "Duplicate visuals detected[" << _vis->GetName() << "]\n";
  }

  this->dataPtr->visuals[_vis->GetId()] = _vis;
}

/////////////////////////////////////////////////
void Scene::RemoveVisual(uint32_t _id)
{
  // Delete the visual
  auto iter = this->dataPtr->visuals.find(_id);
  if (iter != this->dataPtr->visuals.end())
  {
    VisualPtr vis = iter->second;
    // Remove all projectors attached to the visual
    auto piter = this->dataPtr->projectors.begin();
    while (piter != this->dataPtr->projectors.end())
    {
      // Check to see if the projector is a child of the visual that is
      // being removed.
      if (piter->second->GetParent()->GetRootVisual()->GetName() ==
          vis->GetRootVisual()->GetName())
      {
        delete piter->second;
        this->dataPtr->projectors.erase(piter++);
      }
      else
        ++piter;
    }
    this->RemoveVisualizations(vis);

    vis->Fini();
    this->dataPtr->visuals.erase(iter);
    if (this->dataPtr->selectedVis && this->dataPtr->selectedVis->GetId() ==
        vis->GetId())
      this->dataPtr->selectedVis.reset();
  }
}

/////////////////////////////////////////////////
void Scene::RemoveVisual(VisualPtr _vis)
{
  this->RemoveVisual(_vis->GetId());
}

/////////////////////////////////////////////////
void Scene::SetVisualId(VisualPtr _vis, uint32_t _id)
{
  if (!_vis)
    return;

  auto iter = this->dataPtr->visuals.find(_vis->GetId());
  if (iter != this->dataPtr->visuals.end())
  {
    this->dataPtr->visuals.erase(_vis->GetId());
    this->dataPtr->visuals[_id] = _vis;
    _vis->SetId(_id);
  }
}

/////////////////////////////////////////////////
void Scene::AddLight(LightPtr _light)
{
  std::string n = this->StripSceneName(_light->Name());
  const auto iter = this->dataPtr->lights.find(n);
  if (iter != this->dataPtr->lights.end())
    gzerr << "Duplicate lights detected[" << _light->Name() << "]\n";

  this->dataPtr->lights[n] = _light;
}

/////////////////////////////////////////////////
void Scene::RemoveLight(LightPtr _light)
{
  if (_light)
  {
    // Delete the light
    std::string n = this->StripSceneName(_light->Name());
    this->dataPtr->lights.erase(n);
  }
}

/////////////////////////////////////////////////
void Scene::SetGrid(const bool _enabled)
{
  if (_enabled && this->dataPtr->grids.empty())
  {
    Grid *grid = new Grid(this, 20, 1, 10, common::Color(0.3, 0.3, 0.3, 0.5));
    grid->Init();
    this->dataPtr->grids.push_back(grid);

    grid = new Grid(this, 4, 5, 20, common::Color(0.8, 0.8, 0.8, 0.5));
    grid->Init();
    this->dataPtr->grids.push_back(grid);
  }
  else
  {
    for (uint32_t i = 0; i < this->dataPtr->grids.size(); ++i)
    {
      this->dataPtr->grids[i]->Enable(_enabled);
    }
  }
}

/////////////////////////////////////////////////
void Scene::ShowOrigin(const bool _show)
{
  this->dataPtr->originVisual->SetVisible(_show);
}

//////////////////////////////////////////////////
std::string Scene::StripSceneName(const std::string &_name) const
{
  if (_name.find(this->Name() + "::") != std::string::npos)
    return _name.substr(this->Name().size() + 2);
  else
    return _name;
}

//////////////////////////////////////////////////
Heightmap *Scene::GetHeightmap() const
{
  std::lock_guard<std::mutex> lock(*this->dataPtr->receiveMutex);
  return this->dataPtr->terrain;
}

/////////////////////////////////////////////////
void Scene::CreateCOMVisual(ConstLinkPtr &_msg, VisualPtr _linkVisual)
{
  COMVisualPtr comVis(new COMVisual(_linkVisual->GetName() + "_COM_VISUAL__",
                                    _linkVisual));
  comVis->Load(_msg);
  comVis->SetVisible(this->dataPtr->showCOMs);
  this->dataPtr->visuals[comVis->GetId()] = comVis;
}

/////////////////////////////////////////////////
void Scene::CreateCOMVisual(sdf::ElementPtr _elem, VisualPtr _linkVisual)
{
  COMVisualPtr comVis(new COMVisual(_linkVisual->GetName() + "_COM_VISUAL__",
                                    _linkVisual));
  comVis->Load(_elem);
  comVis->SetVisible(false);
  this->dataPtr->visuals[comVis->GetId()] = comVis;
}

/////////////////////////////////////////////////
void Scene::CreateInertiaVisual(ConstLinkPtr &_msg, VisualPtr _linkVisual)
{
  InertiaVisualPtr inertiaVis(new InertiaVisual(_linkVisual->GetName() +
      "_INERTIA_VISUAL__", _linkVisual));
  inertiaVis->Load(_msg);
  inertiaVis->SetVisible(this->dataPtr->showInertias);
  this->dataPtr->visuals[inertiaVis->GetId()] = inertiaVis;
}

/////////////////////////////////////////////////
void Scene::CreateInertiaVisual(sdf::ElementPtr _elem, VisualPtr _linkVisual)
{
  InertiaVisualPtr inertiaVis(new InertiaVisual(_linkVisual->GetName() +
      "_INERTIA_VISUAL__", _linkVisual));
  inertiaVis->Load(_elem);
  inertiaVis->SetVisible(false);
  this->dataPtr->visuals[inertiaVis->GetId()] = inertiaVis;
}

/////////////////////////////////////////////////
void Scene::CreateLinkFrameVisual(ConstLinkPtr &/*_msg*/, VisualPtr _linkVisual)
{
  LinkFrameVisualPtr linkFrameVis(new LinkFrameVisual(_linkVisual->GetName() +
      "_LINK_FRAME_VISUAL__", _linkVisual));
  linkFrameVis->Load();
  linkFrameVis->SetVisible(this->dataPtr->showLinkFrames);
  this->dataPtr->visuals[linkFrameVis->GetId()] = linkFrameVis;
}

/////////////////////////////////////////////////
void Scene::RemoveVisualizations(rendering::VisualPtr _vis)
{
  std::vector<VisualPtr> toRemove;
  for (unsigned int i = 0; i < _vis->GetChildCount(); ++i)
  {
    rendering::VisualPtr childVis = _vis->GetChild(i);
    Visual::VisualType visType = childVis->GetType();
    if (visType == Visual::VT_PHYSICS || visType == Visual::VT_SENSOR
        || visType == Visual::VT_GUI)
    {
      // do not remove ModelManipulator's SelectionObj
      // FIXME remove this hardcoded check, issue #1832
      if (std::dynamic_pointer_cast<SelectionObj>(childVis) != NULL)
        continue;

      toRemove.push_back(childVis);
    }
  }
  for (auto vis : toRemove)
    this->RemoveVisual(vis);
}

/////////////////////////////////////////////////
void Scene::SetWireframe(const bool _show)
{
  this->dataPtr->wireframe = _show;
  for (auto visual : this->dataPtr->visuals)
  {
    visual.second->SetWireframe(_show);
  }

  if (this->dataPtr->terrain)
    this->dataPtr->terrain->SetWireframe(_show);
}

/////////////////////////////////////////////////
void Scene::SetTransparent(const bool _show)
{
  this->dataPtr->transparent = _show;
  for (auto visual : this->dataPtr->visuals)
  {
    if (visual.second->GetType() == Visual::VT_MODEL)
      visual.second->SetTransparency(_show ? 0.5 : 0.0);
  }
}

/////////////////////////////////////////////////
void Scene::ShowCOMs(const bool _show)
{
  this->dataPtr->showCOMs = _show;
  for (auto visual : this->dataPtr->visuals)
  {
    visual.second->ShowCOM(_show);
  }
}

/////////////////////////////////////////////////
void Scene::ShowInertias(const bool _show)
{
  this->dataPtr->showInertias = _show;
  for (auto visual : this->dataPtr->visuals)
  {
    visual.second->ShowInertia(_show);
  }
}

/////////////////////////////////////////////////
void Scene::ShowLinkFrames(const bool _show)
{
  this->dataPtr->showLinkFrames = _show;
  for (auto visual : this->dataPtr->visuals)
  {
    visual.second->ShowLinkFrame(_show);
  }
}

/////////////////////////////////////////////////
void Scene::ShowSkeleton(const bool _show)
{
  this->dataPtr->showSkeleton = _show;
  for (auto visual : this->dataPtr->visuals)
  {
    visual.second->ShowSkeleton(_show);
  }
}

/////////////////////////////////////////////////
void Scene::ShowCollisions(const bool _show)
{
  this->dataPtr->showCollisions = _show;
  for (auto visual : this->dataPtr->visuals)
  {
    visual.second->ShowCollision(_show);
  }
}

/////////////////////////////////////////////////
void Scene::ShowJoints(const bool _show)
{
  this->dataPtr->showJoints = _show;
  for (auto visual : this->dataPtr->visuals)
  {
    visual.second->ShowJoints(_show);
  }
}

/////////////////////////////////////////////////
void Scene::ShowContacts(const bool _show)
{
  ContactVisualPtr vis;

  if (this->dataPtr->contactVisId == GZ_UINT32_MAX && _show)
  {
    vis.reset(new ContactVisual("__GUIONLY_CONTACT_VISUAL__",
              this->dataPtr->worldVisual, "~/physics/contacts"));
    vis->SetEnabled(_show);
    this->dataPtr->contactVisId = vis->GetId();
    this->dataPtr->visuals[this->dataPtr->contactVisId] = vis;
  }
  else
    vis = std::dynamic_pointer_cast<ContactVisual>(
        this->dataPtr->visuals[this->dataPtr->contactVisId]);

  if (vis)
    vis->SetEnabled(_show);
  else
    gzerr << "Unable to get contact visualization. This should never happen.\n";
}

/////////////////////////////////////////////////
void Scene::ShowClouds(const bool _show)
{
  if (!this->dataPtr->skyx)
    return;

  SkyX::VCloudsManager *mgr = this->dataPtr->skyx->getVCloudsManager();
  if (mgr)
  {
    SkyX::VClouds::VClouds *vclouds =
        this->dataPtr->skyx->getVCloudsManager()->getVClouds();
    if (vclouds)
      vclouds->setVisible(_show);
  }
}

/////////////////////////////////////////////////
bool Scene::GetShowClouds() const
{
  return this->ShowClouds();
}

/////////////////////////////////////////////////
bool Scene::ShowClouds() const
{
  if (!this->dataPtr->skyx)
    return false;

  SkyX::VCloudsManager *mgr = this->dataPtr->skyx->getVCloudsManager();
  if (mgr)
  {
    SkyX::VClouds::VClouds *vclouds =
        this->dataPtr->skyx->getVCloudsManager()->getVClouds();
    if (vclouds)
      return vclouds->isVisible();
  }

  return false;
}

/////////////////////////////////////////////////
void Scene::SetSkyXMode(const unsigned int _mode)
{
  /// \todo This function is currently called on initialization of rendering
  /// based sensors to disable clouds and moon. More testing is required to
  /// make sure it functions correctly when called during a render update,
  /// issue #693.

  if (!this->dataPtr->skyx)
    return;

  bool enabled = _mode != GZ_SKYX_NONE;
  this->dataPtr->skyx->setEnabled(enabled);

  if (!enabled)
    return;

  this->dataPtr->skyx->setCloudsEnabled(_mode & GZ_SKYX_CLOUDS);
  this->dataPtr->skyx->setMoonEnabled(_mode & GZ_SKYX_MOON);
}

/////////////////////////////////////////////////
SkyX::SkyX *Scene::GetSkyX() const
{
  return this->dataPtr->skyx;
}

/////////////////////////////////////////////////
void Scene::RemoveProjectors()
{
  for (std::map<std::string, Projector *>::iterator iter =
      this->dataPtr->projectors.begin();
      iter != this->dataPtr->projectors.end(); ++iter)
  {
    delete iter->second;
  }
  this->dataPtr->projectors.clear();
}

/////////////////////////////////////////////////
void Scene::ToggleLayer(const int32_t _layer)
{
  for (auto visual : this->dataPtr->visuals)
  {
    visual.second->ToggleLayer(_layer);
  }
}<|MERGE_RESOLUTION|>--- conflicted
+++ resolved
@@ -1303,13 +1303,8 @@
           }
         }
       }
-<<<<<<< HEAD
-      delete[] vertices;
-      delete[] indices;
-=======
       delete [] vertices;
       delete [] indices;
->>>>>>> 664548de
     }
   }
 
