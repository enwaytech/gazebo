--- conflicted
+++ resolved
@@ -245,19 +245,6 @@
 /////////////////////////////////////////////////
 void PhysicsLinkTest::SetVelocity(const std::string &_physicsEngine)
 {
-<<<<<<< HEAD
-  if (_physicsEngine == "simbody")
-  {
-    gzerr << "SimbodyLink::SetLinearVel, SetAngularVel aren't working (#1080)"
-=======
-  if (_physicsEngine == "dart")
-  {
-    gzerr << "DARTLink::SetLinearVel, SetAngularVel aren't working (#1079)"
->>>>>>> 6383642e
-          << std::endl;
-    return;
-  }
-
   Load("worlds/empty.world", true, _physicsEngine);
   physics::WorldPtr world = physics::get_world("default");
   ASSERT_TRUE(world != NULL);
