--- conflicted
+++ resolved
@@ -121,8 +121,6 @@
             event::ConnectionPtr _subscriber)
           { modelNameChanged.Disconnect(_subscriber); }
 
-<<<<<<< HEAD
-=======
         /// \brief Connect a Gazebo event to the model properties changed
         /// signal.
         /// \param[in] _subscriber the subscriber to this event
@@ -139,7 +137,6 @@
             event::ConnectionPtr _subscriber)
           { modelPropertiesChanged.Disconnect(_subscriber); }
 
->>>>>>> 192d0a76
         /// \brief Connect a Gazebo event to the save model signal.
         /// \param[in] _subscriber the subscriber to this event
         /// \return a connection
@@ -187,13 +184,10 @@
         /// \brief Name was changed in the editor palette.
         public: static event::EventT<void (std::string)> modelNameChanged;
 
-<<<<<<< HEAD
-=======
         /// \brief Notify that model properties have been changed.
         public: static event::EventT<void (bool, bool, const math::Pose &)>
             modelPropertiesChanged;
 
->>>>>>> 192d0a76
         /// \brief Notify that model has been saved.
         public: static event::EventT<void (std::string)> saveModel;
 
