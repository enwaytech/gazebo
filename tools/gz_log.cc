--- conflicted
+++ resolved
@@ -914,12 +914,7 @@
 /////////////////////////////////////////////////
 int LogCommand::GetChar()
 {
-<<<<<<< HEAD
-  int ch;
-  #ifndef _WIN32
-=======
 # ifndef _WIN32
->>>>>>> c67fd212
   struct termios oldt, newt;
   tcgetattr(STDIN_FILENO, &oldt);
   newt = oldt;
@@ -927,11 +922,6 @@
   tcsetattr(STDIN_FILENO, TCSANOW, &newt);
   int ch = getchar();
   tcsetattr(STDIN_FILENO, TCSANOW, &oldt);
-<<<<<<< HEAD
-  #endif
-
-=======
->>>>>>> c67fd212
   return ch;
 # else
   return 'q';
