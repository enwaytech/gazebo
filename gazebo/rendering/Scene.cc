--- conflicted
+++ resolved
@@ -1340,17 +1340,6 @@
 bool Scene::ProcessSceneMsg(ConstScenePtr &_msg)
 {
   {
-<<<<<<< HEAD
-    PoseMsgs_M::iterator iter = this->poseMsgs.find(_msg->model(i).id());
-    if (iter != this->poseMsgs.end())
-      iter->second.CopyFrom(_msg->model(i).pose());
-    else
-      this->poseMsgs.insert(
-          std::make_pair(_msg->model(i).id(), _msg->model(i).pose()));
-
-    this->poseMsgs[_msg->model(i).id()].set_name(_msg->model(i).name());
-    this->poseMsgs[_msg->model(i).id()].set_id(_msg->model(i).id());
-=======
     boost::recursive_mutex::scoped_lock lock(this->poseMsgMutex);
     for (int i = 0; i < _msg->model_size(); i++)
     {
@@ -1360,7 +1349,6 @@
       else
         this->poseMsgs.insert(
             std::make_pair(_msg->model(i).id(), _msg->model(i).pose()));
->>>>>>> 32ad3bca
 
       this->poseMsgs[_msg->model(i).id()].set_name(_msg->model(i).name());
       this->poseMsgs[_msg->model(i).id()].set_id(_msg->model(i).id());
@@ -1472,17 +1460,6 @@
   {
     linkName = modelName + _msg.link(j).name();
 
-<<<<<<< HEAD
-    PoseMsgs_M::iterator iter = this->poseMsgs.find(_msg.link(j).id());
-    if (iter != this->poseMsgs.end())
-      iter->second.CopyFrom(_msg.link(j).pose());
-    else
-      this->poseMsgs.insert(
-          std::make_pair(_msg.link(j).id(), _msg.link(j).pose()));
-
-    this->poseMsgs[_msg.link(j).id()].set_name(linkName);
-    this->poseMsgs[_msg.link(j).id()].set_id(_msg.link(j).id());
-=======
     {
       boost::recursive_mutex::scoped_lock lock(this->poseMsgMutex);
       PoseMsgs_M::iterator iter = this->poseMsgs.find(_msg.link(j).id());
@@ -1495,7 +1472,6 @@
       this->poseMsgs[_msg.link(j).id()].set_name(linkName);
       this->poseMsgs[_msg.link(j).id()].set_id(_msg.link(j).id());
     }
->>>>>>> 32ad3bca
 
     if (_msg.link(j).has_inertial())
     {
@@ -2031,11 +2007,6 @@
             _msg->name() + "_JOINT_VISUAL__", childVis));
     jointVis->Load(_msg);
     jointVis->SetVisible(this->showJoints);
-<<<<<<< HEAD
-    jointVis->GetSceneNode()->_setDerivedOrientation(
-        Ogre::Quaternion(1, 0, 0, 0));
-=======
->>>>>>> 32ad3bca
     if (_msg->has_id())
       jointVis->SetId(_msg->id());
 
@@ -2382,12 +2353,7 @@
 /////////////////////////////////////////////////
 void Scene::OnPoseMsg(ConstPosesStampedPtr &_msg)
 {
-<<<<<<< HEAD
-  boost::mutex::scoped_lock lock(*this->receiveMutex);
-
-=======
   boost::recursive_mutex::scoped_lock lock(this->poseMsgMutex);
->>>>>>> 32ad3bca
   this->sceneSimTimePosesReceived =
     common::Time(_msg->time().sec(), _msg->time().nsec());
 
