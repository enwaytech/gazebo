/*
 * Copyright 2012 Open Source Robotics Foundation
 *
 * Licensed under the Apache License, Version 2.0 (the "License");
 * you may not use this file except in compliance with the License.
 * You may obtain a copy of the License at
 *
 *     http://www.apache.org/licenses/LICENSE-2.0
 *
 * Unless required by applicable law or agreed to in writing, software
 * distributed under the License is distributed on an "AS IS" BASIS,
 * WITHOUT WARRANTIES OR CONDITIONS OF ANY KIND, either express or implied.
 * See the License for the specific language governing permissions and
 * limitations under the License.
 *
*/

#include "ServerFixture.hh"
#include "gazebo/physics/physics.hh"
#include "SimplePendulumIntegrator.hh"
#include "gazebo/msgs/msgs.hh"
#include "helper_physics_generator.hh"

#define PHYSICS_TOL 1e-2
using namespace gazebo;

class PhysicsTest : public ServerFixture
{
  public: void EmptyWorld(const std::string &_physicsEngine);
  public: void JointDamping(const std::string &_physicsEngine);
  public: void SpawnDrop(const std::string &_physicsEngine);
  public: void SpawnDropCoGOffset(const std::string &_physicsEngine);
  public: void RevoluteJoint(const std::string &_physicsEngine);
  public: void SimplePendulum(const std::string &_physicsEngine);
  public: void CollisionFiltering(const std::string &_physicsEngine);
  public: void JointDampingTest(const std::string &_physicsEngine);
  public: void DropStuff(const std::string &_physicsEngine);
  public: void CollisionTest(const std::string &_physicsEngine);
};

////////////////////////////////////////////////////////////////////////
// EmptyWorld:
// Load a world, take a few steps, and verify that time is increasing.
// This is the most basic physics engine test.
////////////////////////////////////////////////////////////////////////
void PhysicsTest::EmptyWorld(const std::string &_physicsEngine)
{
  // Load an empty world
  Load("worlds/empty.world", true, _physicsEngine);
  physics::WorldPtr world = physics::get_world("default");
  ASSERT_TRUE(world != NULL);

  // Verify physics engine type
  physics::PhysicsEnginePtr physics = world->GetPhysicsEngine();
  ASSERT_TRUE(physics != NULL);
  EXPECT_EQ(physics->GetType(), _physicsEngine);

  // simulate 1 step
  world->StepWorld(1);
  double t = world->GetSimTime().Double();
  // verify that time moves forward
  EXPECT_GT(t, 0);

  // simulate a few steps
  int steps = 20;
  world->StepWorld(steps);
  double dt = world->GetPhysicsEngine()->GetMaxStepSize();
  EXPECT_GT(dt, 0);
  t = world->GetSimTime().Double();
  EXPECT_GT(t, 0.99*dt*static_cast<double>(steps+1));
}

TEST_P(PhysicsTest, EmptyWorld)
{
  EmptyWorld(GetParam());
}

<<<<<<< HEAD
#ifdef HAVE_BULLET
TEST_F(PhysicsTest, EmptyWorldBullet)
{
  EmptyWorld("bullet");
}
#endif  // HAVE_BULLET

#ifdef HAVE_DART
TEST_F(PhysicsTest, EmptyWorldDART)
{
  EmptyWorld("dart");
}
#endif // HAVE_DART

=======
>>>>>>> f6ea0b12
////////////////////////////////////////////////////////////////////////
// SpawnDrop:
// Load a world, check that gravity points along z axis, spawn simple
// shapes (box, sphere, cylinder), verify that they fall and hit the
// ground plane. The test currently assumes inelastic collisions.
////////////////////////////////////////////////////////////////////////
void PhysicsTest::SpawnDrop(const std::string &_physicsEngine)
{
  // load an empty world
  Load("worlds/empty.world", true, _physicsEngine);
  physics::WorldPtr world = physics::get_world("default");
  ASSERT_TRUE(world != NULL);

  // check the gravity vector
  physics::PhysicsEnginePtr physics = world->GetPhysicsEngine();
  ASSERT_TRUE(physics != NULL);
  EXPECT_EQ(physics->GetType(), _physicsEngine);
  math::Vector3 g = physics->GetGravity();
  // Assume gravity vector points down z axis only.
  EXPECT_EQ(g.x, 0);
  EXPECT_EQ(g.y, 0);
  EXPECT_LE(g.z, -9.8);

  // get physics time step
  double dt = physics->GetMaxStepSize();
  EXPECT_GT(dt, 0);

  // spawn some simple shapes and check to see that they start falling
  double z0 = 3;
  std::map<std::string, math::Vector3> modelPos;
  modelPos["test_box"] = math::Vector3(0, 0, z0);
  modelPos["test_sphere"] = math::Vector3(4, 0, z0);
  modelPos["test_cylinder"] = math::Vector3(8, 0, z0);
  modelPos["test_empty"] = math::Vector3(12, 0, z0);
  modelPos["link_offset_box"] = math::Vector3(0, 0, z0);

  // FIXME Trimesh drop test passes in bullet but fails in ode because
  // the mesh bounces to the side when it hits the ground.
  // See issue #513. Uncomment test when issue is resolved.
  // modelPos["test_trimesh"] = math::Vector3(16, 0, z0);

  SpawnBox("test_box", math::Vector3(1, 1, 1), modelPos["test_box"],
      math::Vector3::Zero);
  SpawnSphere("test_sphere", modelPos["test_sphere"], math::Vector3::Zero);
  SpawnCylinder("test_cylinder", modelPos["test_cylinder"],
      math::Vector3::Zero);
  SpawnEmptyLink("test_empty", modelPos["test_empty"], math::Vector3::Zero);

  std::ostringstream linkOffsetStream;
  math::Pose linkOffsetPose1(0, 0, z0, 0, 0, 0);
  math::Pose linkOffsetPose2(1000, 1000, 0, 0, 0, 0);
  math::Vector3 linkOffsetSize(1, 1, 1);
  linkOffsetStream << "<sdf version='" << SDF_VERSION << "'>"
    << "<model name ='link_offset_box'>"
    << "<pose>" << linkOffsetPose1 << "</pose>"
    << "<allow_auto_disable>false</allow_auto_disable>"
    << "<link name ='body'>"
    << "  <pose>" << linkOffsetPose2 << "</pose>"
    << "  <inertial>"
    << "    <mass>4.0</mass>"
    << "    <inertia>"
    << "      <ixx>0.1667</ixx> <ixy>0.0</ixy> <ixz>0.0</ixz>"
    << "      <iyy>0.1667</iyy> <iyz>0.0</iyz>"
    << "      <izz>0.1667</izz>"
    << "    </inertia>"
    << "  </inertial>"
    << "  <collision name ='geom'>"
    << "    <geometry>"
    << "      <box><size>" << linkOffsetSize << "</size></box>"
    << "    </geometry>"
    << "  </collision>"
    << "  <visual name ='visual'>"
    << "    <geometry>"
    << "      <box><size>" << linkOffsetSize << "</size></box>"
    << "    </geometry>"
    << "  </visual>"
    << "</link>"
    << "</model>"
    << "</sdf>";
  SpawnSDF(linkOffsetStream.str());

  // std::string trimeshPath =
  //    "file://media/models/cube_20k/meshes/cube_20k.stl";
  // SpawnTrimesh("test_trimesh", trimeshPath, math::Vector3(0.5, 0.5, 0.5),
  //    modelPos["test_trimesh"], math::Vector3::Zero);

  int steps = 2;
  physics::ModelPtr model;
  math::Pose pose1, pose2;
  math::Vector3 vel1, vel2;

  double t, x0 = 0;
  // This loop steps the world forward and makes sure that each model falls,
  // expecting downward z velocity and decreasing z position.
  for (std::map<std::string, math::Vector3>::iterator iter = modelPos.begin();
    iter != modelPos.end(); ++iter)
  {
    std::string name = iter->first;
    // Make sure the model is loaded
    model = world->GetModel(name);
    if (model != NULL)
    {
      gzdbg << "Check freefall of model " << name << '\n';
      // Step once and check downward z velocity
      world->StepWorld(1);
      vel1 = model->GetWorldLinearVel();
      t = world->GetSimTime().Double();
      EXPECT_EQ(vel1.x, 0);
      EXPECT_EQ(vel1.y, 0);
      EXPECT_NEAR(vel1.z, g.z*t, -g.z*t*PHYSICS_TOL);
      // Need to step at least twice to check decreasing z position
      world->StepWorld(steps - 1);
      pose1 = model->GetWorldPose();
      x0 = modelPos[name].x;
      EXPECT_EQ(pose1.pos.x, x0);
      EXPECT_EQ(pose1.pos.y, 0);
      EXPECT_NEAR(pose1.pos.z, z0 + g.z/2*t*t, (z0+g.z/2*t*t)*PHYSICS_TOL);
      // Check once more and just make sure they keep falling
      world->StepWorld(steps);
      vel2 = model->GetWorldLinearVel();
      pose2 = model->GetWorldPose();
      EXPECT_LT(vel2.z, vel1.z);
      EXPECT_LT(pose2.pos.z, pose1.pos.z);
    }
    else
    {
      gzerr << "Error loading model " << name << '\n';
      EXPECT_TRUE(model != NULL);
    }
  }

  // Predict time of contact with ground plane.
  double tHit = sqrt(2*(z0-0.5) / (-g.z));
  // Time to advance, allow 0.5 s settling time.
  // This assumes inelastic collisions with the ground.
  double dtHit = tHit+0.5 - world->GetSimTime().Double();
  steps = ceil(dtHit / dt);
  EXPECT_GT(steps, 0);
  world->StepWorld(steps);

  // This loop checks the velocity and pose of each model 0.5 seconds
  // after the time of predicted ground contact. The velocity is expected
  // to be small, and the pose is expected to be underneath the initial pose.
  for (std::map<std::string, math::Vector3>::iterator iter = modelPos.begin();
    iter != modelPos.end(); ++iter)
  {
    std::string name = iter->first;
    // Make sure the model is loaded
    model = world->GetModel(name);
    if (model != NULL)
    {
      gzdbg << "Check ground contact of model " << name << '\n';
      // Check that velocity is small
      vel1 = model->GetWorldLinearVel();
      t = world->GetSimTime().Double();
      EXPECT_NEAR(vel1.x, 0, PHYSICS_TOL);
      EXPECT_NEAR(vel1.y, 0, PHYSICS_TOL);
      if (name == "test_empty")
        EXPECT_NEAR(vel1.z, g.z*t, -g.z*t*PHYSICS_TOL);
      else
        EXPECT_NEAR(vel1.z, 0, PHYSICS_TOL);

      // Check that model is resting on ground
      pose1 = model->GetWorldPose();
      x0 = modelPos[name].x;
      EXPECT_NEAR(pose1.pos.x, x0, PHYSICS_TOL);
      EXPECT_NEAR(pose1.pos.y, 0, PHYSICS_TOL);
      if (name == "test_empty")
      {
        EXPECT_NEAR(pose1.pos.z, z0+g.z/2*t*t,
            fabs((z0+g.z/2*t*t)*PHYSICS_TOL));
      }
      else
        EXPECT_NEAR(pose1.pos.z, 0.5, PHYSICS_TOL);
    }
    else
    {
      gzerr << "Error loading model " << name << '\n';
      EXPECT_TRUE(model != NULL);
    }
  }

  // Compute and check link pose of link_offset_box
  gzdbg << "Check link pose of link_offset_box\n";
  model = world->GetModel("link_offset_box");
  ASSERT_TRUE(model);
  physics::LinkPtr link = model->GetLink();
  ASSERT_TRUE(link);
  // relative pose of link in linkOffsetPose2
  for (int i = 0; i < 20; ++i)
  {
    pose1 = model->GetWorldPose();
    pose2 = linkOffsetPose2 + pose1;
    EXPECT_NEAR(pose2.pos.x, linkOffsetPose2.pos.x, PHYSICS_TOL);
    EXPECT_NEAR(pose2.pos.y, linkOffsetPose2.pos.y, PHYSICS_TOL);
    EXPECT_NEAR(pose2.pos.z, 0.5, PHYSICS_TOL);
    world->StepWorld(1);
  }
}

TEST_P(PhysicsTest, SpawnDrop)
{
  SpawnDrop(GetParam());
}

#ifdef HAVE_DART
TEST_F(PhysicsTest, SpawnDropDART)
{
  SpawnDrop("dart");
}
#endif // HAVE_DART

////////////////////////////////////////////////////////////////////////
// SpawnDropCoGOffset:
// Load a world, check that gravity points along z axis, spawn several
// spheres of varying radii and center of gravity (cg) location.
//  sphere1: smaller radius, centered cg
//  sphere2: larger radius, centered cg
//  sphere3: larger radius, lowered cg
//  sphere4: larger radius, raised cg
//  sphere5: larger radius, y offset cg
//  sphere6: larger radius, x offset cg
//  sphere7: larger radius, 45 deg offset cg
//  sphere8: larger radius, -30 deg offset cg
// The bottom of each sphere is at the same height, and it is verified
// that they hit the ground at the same time. Also, sphere5 should start
// rolling to the side when it hits the ground.
////////////////////////////////////////////////////////////////////////
void PhysicsTest::SpawnDropCoGOffset(const std::string &_physicsEngine)
{
  // load an empty world
  Load("worlds/empty.world", true, _physicsEngine);
  physics::WorldPtr world = physics::get_world("default");
  ASSERT_TRUE(world != NULL);

  // check the gravity vector
  physics::PhysicsEnginePtr physics = world->GetPhysicsEngine();
  ASSERT_TRUE(physics != NULL);
  EXPECT_EQ(physics->GetType(), _physicsEngine);
  math::Vector3 g = physics->GetGravity();
  // Assume gravity vector points down z axis only.
  EXPECT_EQ(g.x, 0);
  EXPECT_EQ(g.y, 0);
  EXPECT_LT(g.z, 0);

  // get physics time step
  double dt = physics->GetMaxStepSize();
  EXPECT_GT(dt, 0);

  // spawn some spheres and check to see that they start falling
  double z0 = 3;
  double r1 = 0.5, r2 = 1.5;
  math::Vector3 v30 = math::Vector3::Zero;
  math::Vector3 cog;
  math::Angle angle;

  std::vector<std::string> modelNames;
  std::vector<double> x0s;
  std::vector<double> y0s;
  std::vector<double> radii;
  std::vector<math::Vector3> cogs;

  // sphere1 and sphere2 have c.g. at center of sphere, different sizes
  modelNames.push_back("small_centered_sphere");
  x0s.push_back(0);
  y0s.push_back(0);
  radii.push_back(r1);
  cogs.push_back(v30);

  modelNames.push_back("large_centered_sphere");
  x0s.push_back(4);
  y0s.push_back(0);
  radii.push_back(r2);
  cogs.push_back(v30);

  // sphere3 has c.g. below the center
  modelNames.push_back("lowered_cog_sphere");
  x0s.push_back(8);
  y0s.push_back(0);
  radii.push_back(r2);
  cogs.push_back(math::Vector3(0, 0, -r1));

  // sphere4 has c.g. above the center
  modelNames.push_back("raised_cog_sphere");
  x0s.push_back(-4);
  y0s.push_back(0);
  radii.push_back(r2);
  cogs.push_back(math::Vector3(0, 0, r1));

  // sphere5 has c.g. to the side along y axis; it will roll
  modelNames.push_back("cog_y_offset_sphere");
  x0s.push_back(-8);
  y0s.push_back(0);
  radii.push_back(r2);
  cogs.push_back(math::Vector3(0, r1, 0));

  // sphere6 has c.g. to the side along x axis; it will roll
  modelNames.push_back("cog_x_offset_sphere");
  x0s.push_back(15);
  y0s.push_back(0);
  radii.push_back(r2);
  cogs.push_back(math::Vector3(r1, 0, 0));

  // sphere7 has c.g. to the side diagonally; it will roll
  modelNames.push_back("cog_xy_45deg_offset_sphere");
  x0s.push_back(0);
  y0s.push_back(8);
  radii.push_back(r2);
  angle.SetFromDegree(45);
  cogs.push_back(math::Vector3(r1*cos(angle.Radian()),
                               r1*sin(angle.Radian()), 0));

  // sphere8 has c.g. to the side diagonally; it will roll
  modelNames.push_back("cog_xy_-30deg_offset_sphere");
  x0s.push_back(0);
  y0s.push_back(-8);
  radii.push_back(r2);
  angle.SetFromDegree(-30);
  cogs.push_back(math::Vector3(r1*cos(angle.Radian()),
                               r1*sin(angle.Radian()), 0));

  unsigned int i;
  for (i = 0; i < modelNames.size(); ++i)
  {
    SpawnSphere(modelNames[i], math::Vector3(x0s[i], y0s[i], z0+radii[i]),
                v30, cogs[i], radii[i]);
  }

  int steps = 2;
  physics::ModelPtr model;
  math::Pose pose1, pose2;
  math::Vector3 vel1, vel2;

  double t, x0 = 0, y0 = 0, radius;
  // This loop steps the world forward and makes sure that each model falls,
  // expecting downward z velocity and decreasing z position.
  for (i = 0; i < modelNames.size(); ++i)
  {
    // Make sure the model is loaded
    model = world->GetModel(modelNames[i]);
    x0 = x0s[i];
    y0 = y0s[i];
    radius = radii[i];
    if (model != NULL)
    {
      gzdbg << "Check freefall of model " << modelNames[i] << '\n';
      // Step once and check downward z velocity
      world->StepWorld(1);
      vel1 = model->GetWorldLinearVel();
      t = world->GetSimTime().Double();
      EXPECT_EQ(vel1.x, 0);
      EXPECT_EQ(vel1.y, 0);
      EXPECT_NEAR(vel1.z, g.z*t, -g.z*t*PHYSICS_TOL);
      // Need to step at least twice to check decreasing z position
      world->StepWorld(steps - 1);
      pose1 = model->GetWorldPose();
      EXPECT_NEAR(pose1.pos.x, x0, PHYSICS_TOL*PHYSICS_TOL);
      EXPECT_NEAR(pose1.pos.y, y0, PHYSICS_TOL*PHYSICS_TOL);
      EXPECT_NEAR(pose1.pos.z, z0+radius + g.z/2*t*t,
                  (z0+radius+g.z/2*t*t)*PHYSICS_TOL);

      // Check once more and just make sure they keep falling
      world->StepWorld(steps);
      vel2 = model->GetWorldLinearVel();
      pose2 = model->GetWorldPose();
      EXPECT_LT(vel2.z, vel1.z);
      EXPECT_LT(pose2.pos.z, pose1.pos.z);
    }
    else
    {
      gzerr << "Error loading model " << modelNames[i] << '\n';
      EXPECT_TRUE(model != NULL);
    }
  }

  // Predict time of contact with ground plane.
  double tHit = sqrt(2*(z0-0.5) / (-g.z));
  // Time to advance, allow 0.5 s settling time.
  // This assumes inelastic collisions with the ground.
  double dtHit = tHit+0.5 - world->GetSimTime().Double();
  steps = ceil(dtHit / dt);
  EXPECT_GT(steps, 0);
  world->StepWorld(steps);

  // This loop checks the velocity and pose of each model 0.5 seconds
  // after the time of predicted ground contact. Except for sphere5,
  // the velocity is expected to be small, and the pose is expected
  // to be underneath the initial pose. sphere5 is expected to be rolling.
  for (i = 0; i < modelNames.size(); ++i)
  {
    // Make sure the model is loaded
    model = world->GetModel(modelNames[i]);
    x0 = x0s[i];
    y0 = y0s[i];
    radius = radii[i];
    cog = cogs[i];
    if (model != NULL)
    {
      gzdbg << "Check ground contact and roll without slip of model "
            << modelNames[i] << '\n';

      // Check that velocity is small
      vel1 = model->GetWorldLinearVel();
      vel2 = model->GetWorldAngularVel();

      // vertical component of linear and angular velocity should be small
      EXPECT_NEAR(vel1.z, 0, PHYSICS_TOL);
      EXPECT_NEAR(vel2.z, 0, PHYSICS_TOL);

      // expect small values for directions with no offset
      if (cog.x == 0)
      {
        EXPECT_NEAR(vel1.x, 0, PHYSICS_TOL);
        EXPECT_NEAR(vel2.y, 0, PHYSICS_TOL);
      }
      // expect rolling in direction of cog offset
      else
      {
        EXPECT_GT(vel1.x*cog.x, 0.2*cog.x*cog.x);
        EXPECT_GT(vel2.y*cog.x, 0.2*cog.x*cog.x);
      }

      if (cog.y == 0)
      {
        EXPECT_NEAR(vel1.y, 0, PHYSICS_TOL);
        EXPECT_NEAR(vel2.x, 0, PHYSICS_TOL);
      }
      else
      {
        EXPECT_GT(vel1.y*cog.y,  0.2*cog.y*cog.y);
        EXPECT_LT(vel2.x*cog.y, -0.2*cog.y*cog.y);
      }

      // Expect roll without slip
      EXPECT_NEAR(vel1.x,  vel2.y*radius, PHYSICS_TOL);
      EXPECT_NEAR(vel1.y, -vel2.x*radius, PHYSICS_TOL);

      // Use GetWorldLinearVel with global offset to check roll without slip
      // Expect small linear velocity at contact point
      math::Vector3 vel3 = model->GetLink()->GetWorldLinearVel(
          math::Vector3(0, 0, -radius), math::Quaternion(0, 0, 0));
      EXPECT_NEAR(vel3.x, 0, PHYSICS_TOL);
      EXPECT_NEAR(vel3.y, 0, PHYSICS_TOL);
      EXPECT_NEAR(vel3.z, 0, PHYSICS_TOL);
      // Expect speed at top of sphere to be double the speed at center
      math::Vector3 vel4 = model->GetLink()->GetWorldLinearVel(
          math::Vector3(0, 0, radius), math::Quaternion(0, 0, 0));
      EXPECT_NEAR(vel4.y, 2*vel1.y, PHYSICS_TOL);
      EXPECT_NEAR(vel4.x, 2*vel1.x, PHYSICS_TOL);
      EXPECT_NEAR(vel4.z, 0, PHYSICS_TOL);

      // Check that model is resting on ground
      pose1 = model->GetWorldPose();
      EXPECT_NEAR(pose1.pos.z, radius, PHYSICS_TOL);

      // expect no pose change for directions with no offset
      if (cog.x == 0)
      {
        EXPECT_NEAR(pose1.pos.x, x0, PHYSICS_TOL);
      }
      // expect rolling in direction of cog offset
      else
      {
        EXPECT_GT((pose1.pos.x-x0) * cog.x, cog.x * cog.x);
      }

      // expect no pose change for directions with no offset
      if (cog.y == 0)
      {
        EXPECT_NEAR(pose1.pos.y, y0, PHYSICS_TOL);
      }
      // expect rolling in direction of cog offset
      else
      {
        EXPECT_GT((pose1.pos.y-y0) * cog.y, cog.y * cog.y);
      }
    }
    else
    {
      gzerr << "Error loading model " << modelNames[i] << '\n';
      EXPECT_TRUE(model != NULL);
    }
  }
}

TEST_P(PhysicsTest, SpawnDropCoGOffset)
{
  SpawnDropCoGOffset(GetParam());
}

<<<<<<< HEAD
#ifdef HAVE_BULLET
TEST_F(PhysicsTest, SpawnDropCoGOffsetBullet)
{
  SpawnDropCoGOffset("bullet");
}
#endif  // HAVE_BULLET

#ifdef HAVE_DART
TEST_F(PhysicsTest, SpawnDropCoGOffsetDART)
{
  SpawnDropCoGOffset("dart");
}
#endif // HAVE_DART

=======
>>>>>>> f6ea0b12
////////////////////////////////////////////////////////////////////////
// RevoluteJoint:
// Load 8 double pendulums arranged in a circle.
// Measure angular velocity of links, and verify proper axis orientation.
// Then set joint limits and verify that links remain within limits.
////////////////////////////////////////////////////////////////////////
void PhysicsTest::RevoluteJoint(const std::string &_physicsEngine)
{
  math::Rand::SetSeed(0);
  // Load world
  Load("worlds/revolute_joint_test.world", true, _physicsEngine);
  physics::WorldPtr world = physics::get_world("default");
  ASSERT_TRUE(world != NULL);

  // Verify physics engine type
  physics::PhysicsEnginePtr physics = world->GetPhysicsEngine();
  ASSERT_TRUE(physics != NULL);
  EXPECT_EQ(physics->GetType(), _physicsEngine);

  // Model names
  std::vector<std::string> modelNames;
  modelNames.push_back("pendulum_0deg");
  modelNames.push_back("pendulum_45deg");
  modelNames.push_back("pendulum_90deg");
  modelNames.push_back("pendulum_135deg");
  modelNames.push_back("pendulum_180deg");
  modelNames.push_back("pendulum_225deg");
  modelNames.push_back("pendulum_270deg");
  modelNames.push_back("pendulum_315deg");

  // Global axis
  double sqrt1_2 = sqrt(2.0) / 2.0;
  std::vector<math::Vector3> globalAxes;
  globalAxes.push_back(math::Vector3(1, 0, 0));
  globalAxes.push_back(math::Vector3(sqrt1_2, sqrt1_2, 0));
  globalAxes.push_back(math::Vector3(0, 1, 0));
  globalAxes.push_back(math::Vector3(-sqrt1_2, sqrt1_2, 0));
  globalAxes.push_back(math::Vector3(-1, 0, 0));
  globalAxes.push_back(math::Vector3(-sqrt1_2, -sqrt1_2, 0));
  globalAxes.push_back(math::Vector3(0, -1, 0));
  globalAxes.push_back(math::Vector3(sqrt1_2, -sqrt1_2, 0));

  // Link names
  std::vector<std::string> linkNames;
  linkNames.push_back("lower_link");
  linkNames.push_back("upper_link");

  // Link names
  std::vector<std::string> jointNames;
  jointNames.push_back("lower_joint");
  jointNames.push_back("upper_joint");

  physics::ModelPtr model;
  physics::LinkPtr link;
  std::vector<std::string>::iterator modelIter;
  physics::JointPtr joint;

  // Check global axes before simulation starts
  std::vector<math::Vector3>::iterator axisIter;
  axisIter = globalAxes.begin();
  for (modelIter  = modelNames.begin();
       modelIter != modelNames.end(); ++modelIter)
  {
    model = world->GetModel(*modelIter);
    if (model)
    {
      gzdbg << "Check global axes of model " << *modelIter << '\n';
      std::vector<std::string>::iterator jointIter;
      for (jointIter  = jointNames.begin();
           jointIter != jointNames.end(); ++jointIter)
      {
        joint = model->GetJoint(*jointIter);
        if (joint)
        {
          math::Vector3 axis = joint->GetGlobalAxis(0);
          EXPECT_NEAR(axis.x, (*axisIter).x, PHYSICS_TOL);
          EXPECT_NEAR(axis.y, (*axisIter).y, PHYSICS_TOL);
          EXPECT_NEAR(axis.z, (*axisIter).z, PHYSICS_TOL);
        }
        else
        {
          gzerr << "Error loading joint " << *jointIter
                << " of model " << *modelIter << '\n';
          EXPECT_TRUE(joint != NULL);
        }
      }
    }
    else
    {
      gzerr << "Error loading model " << *modelIter << '\n';
      EXPECT_TRUE(model != NULL);
    }
    ++axisIter;
  }

  // Step forward 0.75 seconds
  double dt = physics->GetMaxStepSize();
  EXPECT_GT(dt, 0);
  int steps = ceil(0.75 / dt);
  world->StepWorld(steps);

  // Get global angular velocity of each link
  math::Vector3 angVel;
  for (modelIter  = modelNames.begin();
       modelIter != modelNames.end(); ++modelIter)
  {
    model = world->GetModel(*modelIter);
    if (model)
    {
      gzdbg << "Check angular velocity of model " << *modelIter << '\n';
      link = model->GetLink("base");
      if (link)
      {
        // Expect stationary base
        angVel = link->GetWorldAngularVel();
        EXPECT_NEAR(angVel.x, 0, PHYSICS_TOL*10);
        EXPECT_NEAR(angVel.y, 0, PHYSICS_TOL*10);
        EXPECT_NEAR(angVel.z, 0, PHYSICS_TOL*10);
      }
      else
      {
        gzerr << "Error loading base link of model " << *modelIter << '\n';
        EXPECT_TRUE(link != NULL);
      }

      std::vector<std::string>::iterator linkIter;
      for (linkIter  = linkNames.begin();
           linkIter != linkNames.end(); ++linkIter)
      {
        link = model->GetLink(*linkIter);
        if (link)
        {
          // Expect relative angular velocity of pendulum links to be negative
          // and along x axis.
          angVel = link->GetRelativeAngularVel().Normalize();
          EXPECT_NEAR(angVel.x, -1, PHYSICS_TOL);
          EXPECT_NEAR(angVel.y,  0, 2*PHYSICS_TOL);
          EXPECT_NEAR(angVel.z,  0, 2*PHYSICS_TOL);
        }
        else
        {
          gzerr << "Error loading link " << *linkIter
                << " of model " << *modelIter << '\n';
          EXPECT_TRUE(link != NULL);
        }
      }
    }
    else
    {
      gzerr << "Error loading model " << *modelIter << '\n';
      EXPECT_TRUE(model != NULL);
    }
  }

  // Keep stepping forward, verifying that joint angles move in the direction
  // implied by the joint velocity
  for (modelIter  = modelNames.begin();
       modelIter != modelNames.end(); ++modelIter)
  {
    model = world->GetModel(*modelIter);
    if (model)
    {
      double jointVel1, jointVel2;
      double angle1, angle2, angle3;

      gzdbg << "Check angle measurement for " << *modelIter << '\n';
      std::vector<std::string>::iterator jointIter;
      for (jointIter  = jointNames.begin();
           jointIter != jointNames.end(); ++jointIter)
      {
        joint = model->GetJoint(*jointIter);
        if (joint)
        {
          // Get first joint angle
          angle1 = joint->GetAngle(0).Radian();

          // Get joint velocity and assume it is not too small
          jointVel1 = joint->GetVelocity(0);
          EXPECT_GT(fabs(jointVel1), 1e-1);

          // Take 1 step and measure again
          world->StepWorld(1);

          // Expect angle change in direction of joint velocity
          angle2 = joint->GetAngle(0).Radian();
          EXPECT_GT((angle2 - angle1) * math::clamp(jointVel1*1e4, -1.0, 1.0)
                    , 0);

          jointVel2 = joint->GetVelocity(0);
          EXPECT_GT(fabs(jointVel2), 1e-1);

          // Take 1 step and measure the last angle, expect decrease
          world->StepWorld(1);
          angle3 = joint->GetAngle(0).Radian();
          EXPECT_GT((angle3 - angle2) * math::clamp(jointVel2*1e4, -1.0, 1.0)
                    , 0);
        }
        else
        {
          gzerr << "Error loading joint " << *jointIter
                << " of model " << *modelIter << '\n';
          EXPECT_TRUE(joint != NULL);
        }
      }
    }
    else
    {
      gzerr << "Error loading model " << *modelIter << '\n';
      EXPECT_TRUE(model != NULL);
    }
  }


  // Reset the world, and impose joint limits
  world->Reset();
  for (modelIter  = modelNames.begin();
       modelIter != modelNames.end(); ++modelIter)
  {
    model = world->GetModel(*modelIter);
    if (model)
    {
      std::vector<std::string>::iterator jointIter;
      for (jointIter  = jointNames.begin();
           jointIter != jointNames.end(); ++jointIter)
      {
        joint = model->GetJoint(*jointIter);
        if (joint)
        {
          joint->SetLowStop(0, math::Angle(-0.1));
          joint->SetHighStop(0, math::Angle(0.1));
        }
        else
        {
          gzerr << "Error loading joint " << *jointIter
                << " of model " << *modelIter << '\n';
          EXPECT_TRUE(joint != NULL);
        }
      }
    }
    else
    {
      gzerr << "Error loading model " << *modelIter << '\n';
      EXPECT_TRUE(model != NULL);
    }
  }

  // Step forward again for 0.75 seconds and check that joint angles
  // are within limits
  world->StepWorld(steps);
  for (modelIter  = modelNames.begin();
       modelIter != modelNames.end(); ++modelIter)
  {
    model = world->GetModel(*modelIter);
    if (model)
    {
      gzdbg << "Check angle limits and velocity of joints of model "
            << *modelIter << '\n';
      std::vector<std::string>::iterator jointIter;
      for (jointIter  = jointNames.begin();
           jointIter != jointNames.end(); ++jointIter)
      {
        joint = model->GetJoint(*jointIter);
        if (joint)
        {
          EXPECT_NEAR(joint->GetAngle(0).Radian(), 0, 0.11);
        }
        else
        {
          gzerr << "Error loading joint " << *jointIter
                << " of model " << *modelIter << '\n';
          EXPECT_TRUE(joint != NULL);
        }
      }
    }
    else
    {
      gzerr << "Error loading model " << *modelIter << '\n';
      EXPECT_TRUE(model != NULL);
    }
  }

  // Reset world again, disable gravity, detach upper_joint
  // Then apply torque at lower_joint and verify motion
  world->Reset();
  for (modelIter  = modelNames.begin();
       modelIter != modelNames.end(); ++modelIter)
  {
    model = world->GetModel(*modelIter);
    if (model)
    {
      gzdbg << "Check SetForce for model " << *modelIter << '\n';
      std::vector<std::string>::iterator linkIter;
      for (linkIter  = linkNames.begin();
           linkIter != linkNames.end(); ++linkIter)
      {
        link = model->GetLink(*linkIter);
        if (link)
        {
          // Disable gravity for links.
          link->SetGravityMode(false);
        }
        else
        {
          gzerr << "Error loading link " << *linkIter
                << " of model " << *modelIter << '\n';
          EXPECT_TRUE(link != NULL);
        }
      }

      joint = model->GetJoint("upper_joint");
      if (joint)
      {
        // Detach upper_joint.
        //joint->Detach();
        math::Angle curAngle = joint->GetAngle(0u);
        joint->SetLowStop(0, curAngle - 0.01);
        joint->SetHighStop(0, curAngle + 0.1);
      }
      else
      {
        gzerr << "Error loading upper_joint "
              << " of model " << *modelIter << '\n';
        EXPECT_TRUE(joint != NULL);
      }

      // Step forward and let things settle a bit.
      world->StepWorld(100);

      joint = model->GetJoint("lower_joint");
      if (joint)
      {
        double oldVel, newVel, force;
        oldVel = joint->GetVelocity(0);
        // Apply positive torque to the lower_joint and step forward.
        force = 1;
        for (int i = 0; i < 10; ++i)
        {
          joint->SetForce(0, force);
          world->StepWorld(1);
          joint->SetForce(0, force);
          world->StepWorld(1);
          joint->SetForce(0, force);
          world->StepWorld(1);
          newVel = joint->GetVelocity(0);
          // Expect increasing velocities
          EXPECT_GT(newVel, oldVel);
          oldVel = newVel;

          // Check that GetForce returns what we set
          EXPECT_NEAR(joint->GetForce(0u), force, PHYSICS_TOL);

          // Expect joint velocity to be near angular velocity difference
          // of child and parent, along global axis
          // jointVel == DOT(angVelChild - angVelParent, axis)
          double jointVel = joint->GetVelocity(0);
          math::Vector3 axis = joint->GetGlobalAxis(0);
          angVel  = joint->GetChild()->GetWorldAngularVel();
          angVel -= joint->GetParent()->GetWorldAngularVel();
          EXPECT_NEAR(jointVel, axis.Dot(angVel), PHYSICS_TOL);
        }
        // Apply negative torque to lower_joint
        force = -3;
        for (int i = 0; i < 10; ++i)
        {
          joint->SetForce(0, force);
          world->StepWorld(1);
          joint->SetForce(0, force);
          world->StepWorld(1);
          joint->SetForce(0, force);
          world->StepWorld(1);
          newVel = joint->GetVelocity(0);
          // Expect decreasing velocities
          EXPECT_LT(newVel, oldVel);

          // Check that GetForce returns what we set
          EXPECT_NEAR(joint->GetForce(0u), force, PHYSICS_TOL);

          // Expect joint velocity to be near angular velocity difference
          // of child and parent, along global axis
          // jointVel == DOT(angVelChild - angVelParent, axis)
          double jointVel = joint->GetVelocity(0);
          math::Vector3 axis = joint->GetGlobalAxis(0);
          angVel  = joint->GetChild()->GetWorldAngularVel();
          angVel -= joint->GetParent()->GetWorldAngularVel();
          EXPECT_NEAR(jointVel, axis.Dot(angVel), PHYSICS_TOL);
        }
      }
      else
      {
        gzerr << "Error loading lower_joint "
              << " of model " << *modelIter << '\n';
        EXPECT_TRUE(joint != NULL);
      }
    }
    else
    {
      gzerr << "Error loading model " << *modelIter << '\n';
      EXPECT_TRUE(model != NULL);
    }
  }
}

TEST_P(PhysicsTest, RevoluteJoint)
{
  RevoluteJoint(GetParam());
}

<<<<<<< HEAD
#ifdef HAVE_BULLET
TEST_F(PhysicsTest, RevoluteJointBullet)
{
  RevoluteJoint("bullet");
}
#endif  // HAVE_BULLET

#ifdef HAVE_DART
TEST_F(PhysicsTest, RevoluteJointDART)
{
  RevoluteJoint("dart");
}
#endif // HAVE_DART

TEST_F(PhysicsTest, State)
{
  /// \TODO: Redo state test
=======
/// \TODO: Redo state test
// TEST_F(PhysicsTest, State)
// {
>>>>>>> f6ea0b12
  /*
  Load("worlds/empty.world");
  physics::WorldPtr world = physics::get_world("default");
  EXPECT_TRUE(world != NULL);

  physics::WorldState worldState = world->GetState();
  physics::ModelState modelState = worldState.GetModelState(0);
  physics::LinkState linkState = modelState.GetLinkState(0);
  physics::CollisionState collisionState = linkState.GetCollisionState(0);

  math::Pose pose;
  EXPECT_EQ(1u, worldState.GetModelStateCount());
  EXPECT_EQ(1u, modelState.GetLinkStateCount());
  EXPECT_EQ(1u, linkState.GetCollisionStateCount());
  EXPECT_EQ(pose, modelState.GetPose());
  EXPECT_EQ(pose, linkState.GetPose());
  EXPECT_EQ(pose, collisionState.GetPose());

  Unload();
  Load("worlds/shapes.world");
  world = physics::get_world("default");
  EXPECT_TRUE(world != NULL);
  worldState = world->GetState();

  for (unsigned int i = 0; i < worldState.GetModelStateCount(); ++i)
  {
    modelState = worldState.GetModelState(i);
    if (modelState.GetName() == "plane")
      pose.Set(math::Vector3(0, 0, 0), math::Quaternion(0, 0, 0));
    else if (modelState.GetName() == "box")
      pose.Set(math::Vector3(0, 0, 0.5), math::Quaternion(0, 0, 0));
    else if (modelState.GetName() == "sphere")
      pose.Set(math::Vector3(0, 1.5, 0.5), math::Quaternion(0, 0, 0));
    else if (modelState.GetName() == "cylinder")
      pose.Set(math::Vector3(0, -1.5, 0.5), math::Quaternion(0, 0, 0));

    EXPECT_TRUE(pose == modelState.GetPose());
  }

  // Move the box
  world->GetModel("box")->SetWorldPose(
      math::Pose(math::Vector3(1, 2, 0.5), math::Quaternion(0, 0, 0)));

  gazebo::common::Time::MSleep(10);

  // Make sure the box has been moved
  physics::ModelState modelState2 = world->GetState().GetModelState("box");
  pose.Set(math::Vector3(1, 2, 0.5), math::Quaternion(0, 0, 0));
  EXPECT_TRUE(pose == modelState2.GetPose());

  // Reset world state, and check for correctness
  world->SetState(worldState);
  modelState2 = world->GetState().GetModelState("box");
  pose.Set(math::Vector3(0, 0, 0.5), math::Quaternion(0, 0, 0));
  EXPECT_TRUE(pose == modelState2.GetPose());
  Unload();
  */
// }

<<<<<<< HEAD
void PhysicsTest::JointDamping(const std::string &_physicsEngine)
=======
void PhysicsTest::JointDampingTest(const std::string &_physicsEngine)
>>>>>>> f6ea0b12
{
  // Random seed is set to prevent brittle failures (gazebo issue #479)
  math::Rand::SetSeed(18420503);
  Load("worlds/damp_test.world", true, _physicsEngine);
  physics::WorldPtr world = physics::get_world("default");
  ASSERT_TRUE(world != NULL);

  int i = 0;
  while (!this->HasEntity("model_4_mass_1_ixx_1_damping_10") && i < 20)
  {
    common::Time::MSleep(100);
    ++i;
  }

  if (i > 20)
    gzthrow("Unable to get model_4_mass_1_ixx_1_damping_10");

  physics::ModelPtr model = world->GetModel("model_4_mass_1_ixx_1_damping_10");
  EXPECT_TRUE(model != NULL);

  {
    // compare against recorded data only
    double test_duration = 1.5;
    double dt = world->GetPhysicsEngine()->GetMaxStepSize();
    int steps = test_duration/dt;

    for (int i = 0; i < steps; ++i)
    {
      world->StepWorld(1);  // theoretical contact, but
      // gzdbg << "box time [" << world->GetSimTime().Double()
      //       << "] vel [" << model->GetWorldLinearVel()
      //       << "] pose [" << model->GetWorldPose()
      //       << "]\n";
    }

    EXPECT_EQ(world->GetSimTime().Double(), 1.5);

    // This test expects a linear velocity at the CoG
    math::Vector3 vel = model->GetLink()->GetWorldCoGLinearVel();
    math::Pose pose = model->GetWorldPose();

    EXPECT_EQ(vel.x, 0.0);

    EXPECT_NEAR(vel.y, -10.2009, PHYSICS_TOL);
    EXPECT_NEAR(vel.z, -6.51755, PHYSICS_TOL);

    EXPECT_EQ(pose.pos.x, 3.0);
    EXPECT_NEAR(pose.pos.y, 0.0, PHYSICS_TOL);
    EXPECT_NEAR(pose.pos.z, 10.099, PHYSICS_TOL);
    EXPECT_NEAR(pose.rot.GetAsEuler().x, 0.567334, PHYSICS_TOL);
    EXPECT_EQ(pose.rot.GetAsEuler().y, 0.0);
    EXPECT_EQ(pose.rot.GetAsEuler().z, 0.0);
  }
}

<<<<<<< HEAD
TEST_F(PhysicsTest, JointDampingODE)
{
  JointDamping("ode");
}

#ifdef HAVE_BULLET
/// \TODO: not yet implemeneted in Bullet
// TEST_F(PhysicsTest, JointDampingBullet)
// {
//   JointDamping("bullet");
// }
#endif  // HAVE_BULLET

#ifdef HAVE_DART
TEST_F(PhysicsTest, JointDampingDART)
{
  JointDamping("dart");
}
#endif // HAVE_DART

TEST_F(PhysicsTest, DropStuff)
=======
// This test doesn't pass yet in Bullet
TEST_F(PhysicsTest, JointDampingTest)
>>>>>>> f6ea0b12
{
  JointDampingTest("ode");
}

void PhysicsTest::DropStuff(const std::string &_physicsEngine)
{
  Load("worlds/drop_test.world", true, _physicsEngine);
  physics::WorldPtr world = physics::get_world("default");
  EXPECT_TRUE(world != NULL);

  int i = 0;
  while (!this->HasEntity("cylinder") && i < 20)
  {
    common::Time::MSleep(100);
    ++i;
  }

  if (i > 20)
    gzthrow("Unable to get cylinder");

  {
    // todo: get parameters from drop_test.world
    double test_duration = 1.5;
    double z = 10.5;
    double v = 0.0;
    double g = -10.0;
    double dt = world->GetPhysicsEngine()->GetMaxStepSize();

    // world->StepWorld(1428);  // theoretical contact, but
    // world->StepWorld(100);  // integration error requires few more steps

    int steps = test_duration/dt;
    bool post_contact_correction = false;

    for (int i = 0; i < steps; ++i)
    {
      // integrate here to see when the collision should happen
      v = v + dt * g;
      z = z + dt * v;

      world->StepWorld(1);  // theoretical contact, but
      {
        physics::ModelPtr box_model = world->GetModel("box");
        if (box_model)
        {
          math::Vector3 vel = box_model->GetWorldLinearVel();
          math::Pose pose = box_model->GetWorldPose();
          // gzdbg << "box time [" << world->GetSimTime().Double()
          //      << "] sim z [" << pose.pos.z
          //      << "] exact z [" << z
          //      << "] sim vz [" << vel.z
          //      << "] exact vz [" << v << "]\n";
          if (z > 0.5 || !post_contact_correction)
          {
            EXPECT_LT(fabs(vel.z - v) , 0.0001);
            EXPECT_LT(fabs(pose.pos.z - z) , 0.0001);
          }
          else
          {
            EXPECT_LT(fabs(vel.z), 0.0101);  // sometimes -0.01, why?
            EXPECT_LT(fabs(pose.pos.z - 0.5), 0.00001);
          }
        }

        physics::ModelPtr sphere_model = world->GetModel("sphere");
        if (sphere_model)
        {
          math::Vector3 vel = sphere_model->GetWorldLinearVel();
          math::Pose pose = sphere_model->GetWorldPose();
          // gzdbg << "sphere time [" << world->GetSimTime().Double()
          //       << "] sim z [" << pose.pos.z
          //       << "] exact z [" << z
          //       << "] sim vz [" << vel.z
          //       << "] exact vz [" << v << "]\n";
          if (z > 0.5 || !post_contact_correction)
          {
            EXPECT_LT(fabs(vel.z - v), 0.0001);
            EXPECT_LT(fabs(pose.pos.z - z), 0.0001);
          }
          else
          {
            EXPECT_LT(fabs(vel.z), 3e-5);
            EXPECT_LT(fabs(pose.pos.z - 0.5), 0.00001);
          }
        }

        physics::ModelPtr cylinder_model = world->GetModel("cylinder");
        if (cylinder_model)
        {
          math::Vector3 vel = cylinder_model->GetWorldLinearVel();
          math::Pose pose = cylinder_model->GetWorldPose();
          // gzdbg << "cylinder time [" << world->GetSimTime().Double()
          //       << "] sim z [" << pose.pos.z
          //       << "] exact z [" << z
          //       << "] sim vz [" << vel.z
          //       << "] exact vz [" << v << "]\n";
          if (z > 0.5 || !post_contact_correction)
          {
            EXPECT_LT(fabs(vel.z - v), 0.0001);
            EXPECT_LT(fabs(pose.pos.z - z), 0.0001);
          }
          else
          {
            EXPECT_LT(fabs(vel.z), 0.011);
            EXPECT_LT(fabs(pose.pos.z - 0.5), 0.0001);
          }
        }
      }
      if (z < 0.5) post_contact_correction = true;
    }
  }
}

// This test doesn't pass yet in Bullet
TEST_F(PhysicsTest, DropStuff)
{
  DropStuff("ode");
}

void PhysicsTest::CollisionTest(const std::string &_physicsEngine)
{
  // check conservation of mementum for linear inelastic collision
  Load("worlds/collision_test.world", true, _physicsEngine);
  physics::WorldPtr world = physics::get_world("default");
  EXPECT_TRUE(world != NULL);

  int i = 0;
  while (!this->HasEntity("sphere") && i < 20)
  {
    common::Time::MSleep(100);
    ++i;
  }

  if (i > 20)
    gzthrow("Unable to get sphere");

  {
    // todo: get parameters from drop_test.world
    double test_duration = 1.1;
    double dt = world->GetPhysicsEngine()->GetMaxStepSize();

    double f = 1000.0;
    double v = 0;
    double x = 0;

    int steps = test_duration/dt;

    for (int i = 0; i < steps; ++i)
    {
      double t = world->GetSimTime().Double();

      world->StepWorld(1);  // theoretical contact, but
      {
        physics::ModelPtr box_model = world->GetModel("box");
        if (box_model)
        {
          math::Vector3 vel = box_model->GetWorldLinearVel();
          math::Pose pose = box_model->GetWorldPose();
          // gzdbg << "box time [" << t
          //      << "] sim x [" << pose.pos.x
          //      << "] ideal x [" << x
          //      << "] sim vx [" << vel.x
          //      << "] ideal vx [" << v
          //      << "]\n";

          if (i == 0)
            box_model->GetLink("link")->SetForce(math::Vector3(1000, 0, 0));
          EXPECT_LT(fabs(pose.pos.x - x), 0.00001);
          EXPECT_LT(fabs(vel.x - v), 0.00001);
        }

        physics::ModelPtr sphere_model = world->GetModel("sphere");
        if (sphere_model)
        {
          math::Vector3 vel = sphere_model->GetWorldLinearVel();
          math::Pose pose = sphere_model->GetWorldPose();
          // gzdbg << "sphere time [" << world->GetSimTime().Double()
          //      << "] sim x [" << pose.pos.x
          //      << "] ideal x [" << x
          //      << "] sim vx [" << vel.x
          //      << "] ideal vx [" << v
          //      << "]\n";
          if (t < 1.001)
          {
            EXPECT_EQ(pose.pos.x, 2);
            EXPECT_EQ(vel.x, 0);
          }
          else
          {
            EXPECT_LT(fabs(pose.pos.x - x - 1.0), 0.00001);
            EXPECT_LT(fabs(vel.x - v), 0.00001);
          }
        }
      }

      // integrate here to see when the collision should happen
      double impulse = dt*f;
      if (i == 0) v = v + impulse;
      else if (t >= 1.0) v = dt*f/ 2.0;  // inelastic col. w/ eqal mass.
      x = x + dt * v;
    }
  }
}

// This test doesn't pass yet in Bullet
TEST_F(PhysicsTest, CollisionTest)
{
  CollisionTest("ode");
}

#ifdef HAVE_DART
TEST_F(PhysicsTest, SimplePendulumDART)
{
  SimplePendulum("dart");
}
#endif // HAVE_DART

void PhysicsTest::SimplePendulum(const std::string &_physicsEngine)
{
  Load("worlds/simple_pendulums.world", true, _physicsEngine);
  physics::WorldPtr world = physics::get_world("default");
  ASSERT_TRUE(world != NULL);

  physics::PhysicsEnginePtr physics = world->GetPhysicsEngine();
  ASSERT_TRUE(physics != NULL);
  EXPECT_EQ(physics->GetType(), _physicsEngine);

  int i = 0;
  while (!this->HasEntity("model_1") && i < 20)
  {
    common::Time::MSleep(100);
    ++i;
  }

  if (i > 20)
    gzthrow("Unable to get model_1");

  physics::PhysicsEnginePtr physicsEngine = world->GetPhysicsEngine();
  EXPECT_TRUE(physicsEngine);
  physics::ModelPtr model = world->GetModel("model_1");
  EXPECT_TRUE(model);
  physics::LinkPtr link = model->GetLink("link_2");  // sphere link at end
  EXPECT_TRUE(link);

  double g = 9.81;
  double l = 10.0;
  double m = 10.0;

  double e_start;

  {
    // check velocity / energy
    math::Vector3 vel = link->GetWorldLinearVel();
    math::Pose pos = link->GetWorldPose();
    double pe = 9.81 * m * pos.pos.z;
    double ke = 0.5 * m * (vel.x*vel.x + vel.y*vel.y + vel.z*vel.z);
    e_start = pe + ke;
    // gzdbg << "total energy [" << e_start
    //       << "] pe[" << pe
    //       << "] ke[" << ke
    //       << "] p[" << pos.pos.z
    //       << "] v[" << vel
    //       << "]\n";
  }
  physicsEngine->SetMaxStepSize(0.0001);
  physicsEngine->SetSORPGSIters(1000);

  {
    // test with global contact_max_correcting_vel at 0 as set by world file
    //   here we expect significant energy loss as the velocity correction
    //   is set to 0
    int steps = 10;  // @todo: make this more general
    for (int i = 0; i < steps; i ++)
    {
      world->StepWorld(2000);
      {
        // check velocity / energy
        math::Vector3 vel = link->GetWorldLinearVel();
        math::Pose pos = link->GetWorldPose();
        double pe = 9.81 * m * pos.pos.z;
        double ke = 0.5 * m * (vel.x*vel.x + vel.y*vel.y + vel.z*vel.z);
        double e = pe + ke;
        double e_tol = 3.0*static_cast<double>(i+1)
          / static_cast<double>(steps);
        // gzdbg << "total energy [" << e
        //       << "] pe[" << pe
        //       << "] ke[" << ke
        //       << "] p[" << pos.pos.z
        //       << "] v[" << vel
        //       << "] error[" << e - e_start
        //       << "] tol[" << e_tol
        //       << "]\n";

        EXPECT_LT(fabs(e - e_start), e_tol);
      }

      physics::JointPtr joint = model->GetJoint("joint_0");
      if (joint)
      {
        double integ_theta = (
          PendulumAngle(g, l, 1.57079633, 0.0, world->GetSimTime().Double(),
          0.000001) - 1.5707963);
        double actual_theta = joint->GetAngle(0).Radian();
        // gzdbg << "time [" << world->GetSimTime().Double()
        //       << "] exact [" << integ_theta
        //       << "] actual [" << actual_theta
        //       << "] pose [" << model->GetWorldPose()
        //       << "]\n";
         EXPECT_LT(fabs(integ_theta - actual_theta) , 0.01);
      }
    }
  }



  {
    // test with global contact_max_correcting_vel at 100
    // here we expect much lower energy loss
    world->Reset();
    physicsEngine->SetContactMaxCorrectingVel(100);

    int steps = 10;  // @todo: make this more general
    for (int i = 0; i < steps; i ++)
    {
      world->StepWorld(2000);
      {
        // check velocity / energy
        math::Vector3 vel = link->GetWorldLinearVel();
        math::Pose pos = link->GetWorldPose();
        double pe = 9.81 * m * pos.pos.z;
        double ke = 0.5 * m * (vel.x*vel.x + vel.y*vel.y + vel.z*vel.z);
        double e = pe + ke;
        double e_tol = 3.0*static_cast<double>(i+1)
          / static_cast<double>(steps);
        // gzdbg << "total energy [" << e
        //       << "] pe[" << pe
        //       << "] ke[" << ke
        //       << "] p[" << pos.pos.z
        //       << "] v[" << vel
        //       << "] error[" << e - e_start
        //       << "] tol[" << e_tol
        //       << "]\n";

        EXPECT_LT(fabs(e - e_start), e_tol);
      }

      physics::JointPtr joint = model->GetJoint("joint_0");
      if (joint)
      {
        double integ_theta = (
          PendulumAngle(g, l, 1.57079633, 0.0, world->GetSimTime().Double(),
          0.000001) - 1.5707963);
        double actual_theta = joint->GetAngle(0).Radian();
        // gzdbg << "time [" << world->GetSimTime().Double()
        //       << "] exact [" << integ_theta
        //       << "] actual [" << actual_theta
        //       << "] pose [" << model->GetWorldPose()
        //       << "]\n";
         EXPECT_LT(fabs(integ_theta - actual_theta) , 0.01);
      }
    }
  }
}

TEST_P(PhysicsTest, SimplePendulum)
{
  SimplePendulum(GetParam());
}

////////////////////////////////////////////////////////////////////////
// CollisionFiltering:
// Load a world, spawn a model with two overlapping links. By default,
// the links should not collide with each other as they have the same
// parent model. Check the x and y velocities to see if they are 0
////////////////////////////////////////////////////////////////////////
void PhysicsTest::CollisionFiltering(const std::string &_physicsEngine)
{
  // load an empty world
  Load("worlds/empty.world", true, _physicsEngine);
  physics::WorldPtr world = physics::get_world("default");
  ASSERT_TRUE(world != NULL);

  std::stringstream newModelStr;

  std::string modelName = "multiLinkModel";
  math::Pose modelPose(0, 0, 2, 0, 0, 0);
  math::Pose link01Pose(0, 0.1, 0, 0, 0, 0);
  math::Pose link02Pose(0, -0.1, 0, 0, 0, 0);

  // A model composed of two overlapping links at fixed y offset from origin
  newModelStr << "<sdf version='" << SDF_VERSION << "'>"
              << "<model name ='" << modelName << "'>"
              << "<pose>" << modelPose.pos.x << " "
                         << modelPose.pos.y << " "
                         << modelPose.pos.z << " "
                         << modelPose.rot.GetAsEuler().x << " "
                         << modelPose.rot.GetAsEuler().y << " "
                         << modelPose.rot.GetAsEuler().z << "</pose>"
              << "<link name ='link01'>"
              << "  <pose>" << link01Pose.pos.x << " "
                         << link01Pose.pos.y << " "
                         << link01Pose.pos.z << " "
                         << link01Pose.rot.GetAsEuler().x << " "
                         << link01Pose.rot.GetAsEuler().y << " "
                         << link01Pose.rot.GetAsEuler().z << "</pose>"
              << "  <collision name ='geom'>"
              << "    <geometry>"
              << "      <box><size>1 1 1</size></box>"
              << "    </geometry>"
              << "  </collision>"
              << "  <visual name ='visual'>"
              << "    <geometry>"
              << "      <box><size>1 1 1</size></box>"
              << "    </geometry>"
              << "  </visual>"
              << "</link>"
              << "<link name ='link02'>"
              << "  <pose>" << link02Pose.pos.x << " "
                         << link02Pose.pos.y << " "
                         << link02Pose.pos.z << " "
                         << link02Pose.rot.GetAsEuler().x << " "
                         << link02Pose.rot.GetAsEuler().y << " "
                         << link02Pose.rot.GetAsEuler().z << "</pose>"
              << "  <collision name ='geom'>"
              << "    <geometry>"
              << "      <box><size>1 1 1</size></box>"
              << "    </geometry>"
              << "  </collision>"
              << "  <visual name ='visual'>"
              << "    <geometry>"
              << "      <box><size>1 1 1</size></box>"
              << "    </geometry>"
              << "  </visual>"
              << "</link>"
              << "</model>"
              << "</sdf>";

  SpawnSDF(newModelStr.str());

  // Wait for the entity to spawn
  int i = 0;
  while (!this->HasEntity(modelName) && i < 20)
  {
    common::Time::MSleep(100);
    ++i;
  }
  if (i > 20)
    gzthrow("Unable to spawn model");

  world->StepWorld(5);
  physics::ModelPtr model = world->GetModel(modelName);

  math::Vector3 vel;

  physics::Link_V links = model->GetLinks();
  unsigned int linkCount = 2;
  EXPECT_EQ(links.size(), linkCount);
  for (physics::Link_V::const_iterator iter = links.begin();
      iter != links.end(); ++iter)
  {
    // Links should not repel each other hence expecting zero x, y vel
    vel = (*iter)->GetWorldLinearVel();
    EXPECT_EQ(vel.x, 0);
    EXPECT_EQ(vel.y, 0);

    // Model should be falling
    EXPECT_LT(vel.z, 0);
  }
}

/////////////////////////////////////////////////
TEST_P(PhysicsTest, CollisionFiltering)
{
  CollisionFiltering(GetParam());
}

/////////////////////////////////////////////////
<<<<<<< HEAD
#ifdef HAVE_BULLET
TEST_F(PhysicsTest, CollisionFilteringBullet)
{
  CollisionFiltering("bullet");
}
#endif  // HAVE_BULLET

/////////////////////////////////////////////////
#ifdef HAVE_DART
TEST_F(PhysicsTest, CollisionFilteringDART)
{
  CollisionFiltering("dart");
}
#endif // HAVE_DART

/////////////////////////////////////////////////
=======
>>>>>>> f6ea0b12
// This test verifies that gazebo doesn't crash when collisions occur
// and the <world><physics><ode><max_contacts> value is zero.
// The crash was reported in issue #593 on bitbucket
TEST_F(PhysicsTest, ZeroMaxContactsODE)
{
  // Load an empty world
  Load("worlds/zero_max_contacts.world");
  physics::WorldPtr world = physics::get_world("default");
  ASSERT_TRUE(world != NULL);

  physics::ModelPtr model = world->GetModel("ground_plane");
  ASSERT_TRUE(model);
}

INSTANTIATE_PHYSICS_ENGINES_TEST(PhysicsTest)

int main(int argc, char **argv)
{
  ::testing::InitGoogleTest(&argc, argv);
  return RUN_ALL_TESTS();
}<|MERGE_RESOLUTION|>--- conflicted
+++ resolved
@@ -27,7 +27,6 @@
 class PhysicsTest : public ServerFixture
 {
   public: void EmptyWorld(const std::string &_physicsEngine);
-  public: void JointDamping(const std::string &_physicsEngine);
   public: void SpawnDrop(const std::string &_physicsEngine);
   public: void SpawnDropCoGOffset(const std::string &_physicsEngine);
   public: void RevoluteJoint(const std::string &_physicsEngine);
@@ -75,23 +74,6 @@
   EmptyWorld(GetParam());
 }
 
-<<<<<<< HEAD
-#ifdef HAVE_BULLET
-TEST_F(PhysicsTest, EmptyWorldBullet)
-{
-  EmptyWorld("bullet");
-}
-#endif  // HAVE_BULLET
-
-#ifdef HAVE_DART
-TEST_F(PhysicsTest, EmptyWorldDART)
-{
-  EmptyWorld("dart");
-}
-#endif // HAVE_DART
-
-=======
->>>>>>> f6ea0b12
 ////////////////////////////////////////////////////////////////////////
 // SpawnDrop:
 // Load a world, check that gravity points along z axis, spawn simple
@@ -297,13 +279,6 @@
   SpawnDrop(GetParam());
 }
 
-#ifdef HAVE_DART
-TEST_F(PhysicsTest, SpawnDropDART)
-{
-  SpawnDrop("dart");
-}
-#endif // HAVE_DART
-
 ////////////////////////////////////////////////////////////////////////
 // SpawnDropCoGOffset:
 // Load a world, check that gravity points along z axis, spawn several
@@ -582,23 +557,6 @@
   SpawnDropCoGOffset(GetParam());
 }
 
-<<<<<<< HEAD
-#ifdef HAVE_BULLET
-TEST_F(PhysicsTest, SpawnDropCoGOffsetBullet)
-{
-  SpawnDropCoGOffset("bullet");
-}
-#endif  // HAVE_BULLET
-
-#ifdef HAVE_DART
-TEST_F(PhysicsTest, SpawnDropCoGOffsetDART)
-{
-  SpawnDropCoGOffset("dart");
-}
-#endif // HAVE_DART
-
-=======
->>>>>>> f6ea0b12
 ////////////////////////////////////////////////////////////////////////
 // RevoluteJoint:
 // Load 8 double pendulums arranged in a circle.
@@ -912,7 +870,7 @@
       if (joint)
       {
         // Detach upper_joint.
-        //joint->Detach();
+        // joint->Detach();
         math::Angle curAngle = joint->GetAngle(0u);
         joint->SetLowStop(0, curAngle - 0.01);
         joint->SetHighStop(0, curAngle + 0.1);
@@ -1006,29 +964,9 @@
   RevoluteJoint(GetParam());
 }
 
-<<<<<<< HEAD
-#ifdef HAVE_BULLET
-TEST_F(PhysicsTest, RevoluteJointBullet)
-{
-  RevoluteJoint("bullet");
-}
-#endif  // HAVE_BULLET
-
-#ifdef HAVE_DART
-TEST_F(PhysicsTest, RevoluteJointDART)
-{
-  RevoluteJoint("dart");
-}
-#endif // HAVE_DART
-
-TEST_F(PhysicsTest, State)
-{
-  /// \TODO: Redo state test
-=======
 /// \TODO: Redo state test
 // TEST_F(PhysicsTest, State)
 // {
->>>>>>> f6ea0b12
   /*
   Load("worlds/empty.world");
   physics::WorldPtr world = physics::get_world("default");
@@ -1088,11 +1026,7 @@
   */
 // }
 
-<<<<<<< HEAD
-void PhysicsTest::JointDamping(const std::string &_physicsEngine)
-=======
 void PhysicsTest::JointDampingTest(const std::string &_physicsEngine)
->>>>>>> f6ea0b12
 {
   // Random seed is set to prevent brittle failures (gazebo issue #479)
   math::Rand::SetSeed(18420503);
@@ -1148,19 +1082,11 @@
   }
 }
 
-<<<<<<< HEAD
+// This test doesn't pass yet in Bullet
 TEST_F(PhysicsTest, JointDampingODE)
 {
-  JointDamping("ode");
-}
-
-#ifdef HAVE_BULLET
-/// \TODO: not yet implemeneted in Bullet
-// TEST_F(PhysicsTest, JointDampingBullet)
-// {
-//   JointDamping("bullet");
-// }
-#endif  // HAVE_BULLET
+  JointDampingTest("ode");
+}
 
 #ifdef HAVE_DART
 TEST_F(PhysicsTest, JointDampingDART)
@@ -1168,15 +1094,6 @@
   JointDamping("dart");
 }
 #endif // HAVE_DART
-
-TEST_F(PhysicsTest, DropStuff)
-=======
-// This test doesn't pass yet in Bullet
-TEST_F(PhysicsTest, JointDampingTest)
->>>>>>> f6ea0b12
-{
-  JointDampingTest("ode");
-}
 
 void PhysicsTest::DropStuff(const std::string &_physicsEngine)
 {
@@ -1383,13 +1300,6 @@
 {
   CollisionTest("ode");
 }
-
-#ifdef HAVE_DART
-TEST_F(PhysicsTest, SimplePendulumDART)
-{
-  SimplePendulum("dart");
-}
-#endif // HAVE_DART
 
 void PhysicsTest::SimplePendulum(const std::string &_physicsEngine)
 {
@@ -1651,25 +1561,6 @@
 }
 
 /////////////////////////////////////////////////
-<<<<<<< HEAD
-#ifdef HAVE_BULLET
-TEST_F(PhysicsTest, CollisionFilteringBullet)
-{
-  CollisionFiltering("bullet");
-}
-#endif  // HAVE_BULLET
-
-/////////////////////////////////////////////////
-#ifdef HAVE_DART
-TEST_F(PhysicsTest, CollisionFilteringDART)
-{
-  CollisionFiltering("dart");
-}
-#endif // HAVE_DART
-
-/////////////////////////////////////////////////
-=======
->>>>>>> f6ea0b12
 // This test verifies that gazebo doesn't crash when collisions occur
 // and the <world><physics><ode><max_contacts> value is zero.
 // The crash was reported in issue #593 on bitbucket
