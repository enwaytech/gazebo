--- conflicted
+++ resolved
@@ -647,11 +647,7 @@
   bool wait = true;
   while (wait)
   {
-<<<<<<< HEAD
-    common::Time::MSleep(1);
-=======
     common::Time::NSleep(1);
->>>>>>> 192d0a76
     boost::recursive_mutex::scoped_lock lock(*this->dataPtr->worldUpdateMutex);
     if (this->dataPtr->stepInc == 0 || this->dataPtr->stop)
       wait = false;
@@ -2151,8 +2147,4 @@
 void World::EnablePhysicsEngine(bool _enable)
 {
   this->dataPtr->enablePhysicsEngine = _enable;
-<<<<<<< HEAD
-}
-=======
-}
->>>>>>> 192d0a76
+}