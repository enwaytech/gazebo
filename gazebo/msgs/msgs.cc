/*
 * Copyright 2012 Open Source Robotics Foundation
 *
 * Licensed under the Apache License, Version 2.0 (the "License");
 * you may not use this file except in compliance with the License.
 * You may obtain a copy of the License at
 *
 *     http://www.apache.org/licenses/LICENSE-2.0
 *
 * Unless required by applicable law or agreed to in writing, software
 * distributed under the License is distributed on an "AS IS" BASIS,
 * WITHOUT WARRANTIES OR CONDITIONS OF ANY KIND, either express or implied.
 * See the License for the specific language governing permissions and
 * limitations under the License.
 *
*/

#include <google/protobuf/descriptor.h>
#include <algorithm>

#include "gazebo/math/Vector3.hh"
#include "gazebo/math/Pose.hh"
#include "gazebo/math/Quaternion.hh"
#include "gazebo/math/Plane.hh"
#include "gazebo/math/Rand.hh"

#include "gazebo/common/Common.hh"
#include "gazebo/common/Image.hh"
#include "gazebo/common/Exception.hh"
#include "gazebo/common/Console.hh"
#include "gazebo/msgs/msgs.hh"

namespace gazebo
{
  namespace msgs
  {
    /// Create a request message
    msgs::Request *CreateRequest(const std::string &_request,
        const std::string &_data)
    {
      msgs::Request *request = new msgs::Request;

      request->set_request(_request);
      request->set_data(_data);
      request->set_id(math::Rand::GetIntUniform(1, 10000));

      return request;
    }

    const google::protobuf::FieldDescriptor *GetFD(
        google::protobuf::Message &message, const std::string &name)
    {
      return message.GetDescriptor()->FindFieldByName(name);
    }

    msgs::Header *GetHeader(google::protobuf::Message &message)
    {
      google::protobuf::Message *msg = NULL;

      if (GetFD(message, "str_id"))
        msg = &message;
      else
      {
        const google::protobuf::FieldDescriptor *fd;
        fd = GetFD(message, "header");

        if (fd)
          msg = message.GetReflection()->MutableMessage(&message, fd);
      }

      return (msgs::Header*)msg;
    }

    void Init(google::protobuf::Message &_message, const std::string &_id)
    {
      msgs::Header *header = GetHeader(_message);

      if (header)
      {
        if (!_id.empty())
          header->set_str_id(_id);
        Stamp(header->mutable_stamp());
      }
    }

    void Stamp(msgs::Header *_hdr)
    {
      Stamp(_hdr->mutable_stamp());
    }

    void Stamp(msgs::Time *_time)
    {
      common::Time tm = common::Time::GetWallTime();

      _time->set_sec(tm.sec);
      _time->set_nsec(tm.nsec);
    }

    std::string Package(const std::string &type,
        const google::protobuf::Message &message)
    {
      std::string data;
      msgs::Packet pkg;

      Stamp(pkg.mutable_stamp());
      pkg.set_type(type);

      std::string *serialized_data = pkg.mutable_serialized_data();
      if (!message.IsInitialized())
        gzthrow("Can't serialize message of type[" + message.GetTypeName() +
            "] because it is missing required fields");

      if (!message.SerializeToString(serialized_data))
        gzthrow("Failed to serialized message");

      if (!pkg.SerializeToString(&data))
        gzthrow("Failed to serialized message");

      return data;
    }

    void Set(msgs::Vector3d *_pt, const math::Vector3 &_v)
    {
      _pt->set_x(_v.x);
      _pt->set_y(_v.y);
      _pt->set_z(_v.z);
    }

    void Set(msgs::Vector2d *_pt, const math::Vector2d &_v)
    {
      _pt->set_x(_v.x);
      _pt->set_y(_v.y);
    }

    void Set(msgs::Quaternion *_q, const math::Quaternion &_v)
    {
      _q->set_x(_v.x);
      _q->set_y(_v.y);
      _q->set_z(_v.z);
      _q->set_w(_v.w);
    }

    void Set(msgs::Pose *_p, const math::Pose &_v)
    {
      Set(_p->mutable_position(), _v.pos);
      Set(_p->mutable_orientation(), _v.rot);
    }

    void Set(msgs::Color *_c, const common::Color &_v)
    {
      _c->set_r(_v.r);
      _c->set_g(_v.g);
      _c->set_b(_v.b);
      _c->set_a(_v.a);
    }

    void Set(msgs::Time *_t, const common::Time &_v)
    {
      _t->set_sec(_v.sec);
      _t->set_nsec(_v.nsec);
    }


    /////////////////////////////////////////////////
    void Set(msgs::PlaneGeom *_p, const math::Plane &_v)
    {
      Set(_p->mutable_normal(), _v.normal);
      _p->mutable_size()->set_x(_v.size.x);
      _p->mutable_size()->set_y(_v.size.y);
      _p->set_d(_v.d);
    }

    /////////////////////////////////////////////////
    void Set(common::Image &_img, const msgs::Image &_msg)
    {
      _img.SetFromData(
          (const unsigned char*)_msg.data().data(),
          _msg.width(),
          _msg.height(),
          (common::Image::PixelFormat)(_msg.pixel_format()));
    }

    /////////////////////////////////////////////////
    void Set(msgs::Image *_msg, const common::Image &_i)
    {
      _msg->set_width(_i.GetWidth());
      _msg->set_height(_i.GetHeight());
      _msg->set_pixel_format(_i.GetPixelFormat());
      _msg->set_step(_i.GetPitch());

      unsigned char *data = NULL;
      unsigned int size;
      _i.GetData(&data, size);
      _msg->set_data(data, size);
    }

    /////////////////////////////////////////////////
    msgs::Vector3d Convert(const math::Vector3 &_v)
    {
      msgs::Vector3d result;
      result.set_x(_v.x);
      result.set_y(_v.y);
      result.set_z(_v.z);
      return result;
    }

    msgs::Quaternion Convert(const math::Quaternion &_q)
    {
      msgs::Quaternion result;
      result.set_x(_q.x);
      result.set_y(_q.y);
      result.set_z(_q.z);
      result.set_w(_q.w);
      return result;
    }

    msgs::Pose Convert(const math::Pose &_p)
    {
      msgs::Pose result;
      result.mutable_position()->CopyFrom(Convert(_p.pos));
      result.mutable_orientation()->CopyFrom(Convert(_p.rot));
      return result;
    }

    msgs::Color Convert(const common::Color &_c)
    {
      msgs::Color result;
      result.set_r(_c.r);
      result.set_g(_c.g);
      result.set_b(_c.b);
      result.set_a(_c.a);
      return result;
    }

    msgs::Time Convert(const common::Time &_t)
    {
      msgs::Time result;
      result.set_sec(_t.sec);
      result.set_nsec(_t.nsec);
      return result;
    }

    msgs::PlaneGeom Convert(const math::Plane &_p)
    {
      msgs::PlaneGeom result;
      result.mutable_normal()->CopyFrom(Convert(_p.normal));
      result.mutable_size()->set_x(_p.size.x);
      result.mutable_size()->set_y(_p.size.y);
      result.set_d(_p.d);
      return result;
    }

    math::Vector3 Convert(const msgs::Vector3d &_v)
    {
      return math::Vector3(_v.x(), _v.y(), _v.z());
    }

    math::Quaternion Convert(const msgs::Quaternion &_q)
    {
      return math::Quaternion(_q.w(), _q.x(), _q.y(), _q.z());
    }

    math::Pose Convert(const msgs::Pose &_p)
    {
      return math::Pose(Convert(_p.position()),
          Convert(_p.orientation()));
    }

    common::Color Convert(const msgs::Color &_c)
    {
      return common::Color(_c.r(), _c.g(), _c.b(), _c.a());
    }

    common::Time Convert(const msgs::Time &_t)
    {
      return common::Time(_t.sec(), _t.nsec());
    }

    math::Plane Convert(const msgs::PlaneGeom &_p)
    {
      return math::Plane(Convert(_p.normal()),
          math::Vector2d(_p.size().x(), _p.size().y()),
          _p.d());
    }

    msgs::GUI GUIFromSDF(sdf::ElementPtr _sdf)
    {
      msgs::GUI result;

      result.set_fullscreen(_sdf->Get<bool>("fullscreen"));


      if (_sdf->HasElement("camera"))
      {
        sdf::ElementPtr camSDF = _sdf->GetElement("camera");
        msgs::GUICamera *guiCam = result.mutable_camera();

        guiCam->set_name(camSDF->Get<std::string>("name"));

        if (camSDF->HasElement("pose"))
        {
          msgs::Set(guiCam->mutable_pose(), camSDF->Get<math::Pose>("pose"));
        }

        if (camSDF->HasElement("view_controller"))
        {
          guiCam->set_view_controller(
              camSDF->Get<std::string>("view_controller"));
        }

        if (camSDF->HasElement("track_visual"))
        {
          guiCam->mutable_track()->CopyFrom(
              TrackVisualFromSDF(camSDF->GetElement("track_visual")));
        }
      }

      return result;
    }

    /////////////////////////////////////////////////
    msgs::TrackVisual TrackVisualFromSDF(sdf::ElementPtr _sdf)
    {
      msgs::TrackVisual result;

      result.set_name(_sdf->Get<std::string>("name"));

      if (_sdf->HasElement("min_dist"))
        result.set_min_dist(_sdf->GetElement("min_dist")->Get<double>());

      if (_sdf->HasElement("max_dist"))
        result.set_max_dist(_sdf->GetElement("max_dist")->Get<double>());

      return result;
    }


    /////////////////////////////////////////////////
    msgs::Light LightFromSDF(sdf::ElementPtr _sdf)
    {
      msgs::Light result;

      std::string type = _sdf->Get<std::string>("type");
      std::transform(type.begin(), type.end(), type.begin(), ::tolower);

      result.set_name(_sdf->Get<std::string>("name"));

      result.set_cast_shadows(_sdf->Get<bool>("cast_shadows"));

      if (type == "point")
        result.set_type(msgs::Light::POINT);
      else if (type == "spot")
        result.set_type(msgs::Light::SPOT);
      else if (type == "directional")
        result.set_type(msgs::Light::DIRECTIONAL);

      if (_sdf->HasElement("pose"))
      {
        result.mutable_pose()->CopyFrom(Convert(_sdf->Get<math::Pose>("pose")));
      }

      if (_sdf->HasElement("diffuse"))
      {
        result.mutable_diffuse()->CopyFrom(
            Convert(_sdf->Get<common::Color>("diffuse")));
      }

      if (_sdf->HasElement("specular"))
      {
        result.mutable_specular()->CopyFrom(
            Convert(_sdf->Get<common::Color>("specular")));
      }

      if (_sdf->HasElement("attenuation"))
      {
        sdf::ElementPtr elem = _sdf->GetElement("attenuation");
        result.set_attenuation_constant(elem->Get<double>("constant"));
        result.set_attenuation_linear(elem->Get<double>("linear"));
        result.set_attenuation_quadratic(elem->Get<double>("quadratic"));
        result.set_range(elem->Get<double>("range"));
      }

      if (_sdf->HasElement("direction"))
      {
        result.mutable_direction()->CopyFrom(
            Convert(_sdf->Get<math::Vector3>("direction")));
      }

      if (_sdf->HasElement("spot"))
      {
        sdf::ElementPtr elem = _sdf->GetElement("spot");
        result.set_spot_inner_angle(elem->Get<double>("inner_angle"));
        result.set_spot_outer_angle(elem->Get<double>("outer_angle"));
        result.set_spot_falloff(elem->Get<double>("falloff"));
      }

      return result;
    }

    /////////////////////////////////////////////////
    msgs::MeshGeom MeshFromSDF(sdf::ElementPtr _sdf)
    {
      msgs::MeshGeom result;

      if (_sdf->GetName() != "mesh")
      {
        gzerr << "Cannot create a mesh message from an "
          << _sdf->GetName() << " SDF element.\n";
        return result;
      }

        msgs::Set(result.mutable_scale(), _sdf->Get<math::Vector3>("scale"));

        result.set_filename(_sdf->Get<std::string>("uri"));

        if (_sdf->HasElement("submesh"))
        {
          sdf::ElementPtr submeshElem = _sdf->GetElement("submesh");
          if (submeshElem->HasElement("name") &&
              submeshElem->Get<std::string>("name") != "__default__")
          {
            result.set_submesh(submeshElem->Get<std::string>("name"));

            if (submeshElem->HasElement("center"))
              result.set_center_submesh(submeshElem->Get<bool>("center"));
          }
        }

      return result;
    }


    /////////////////////////////////////////////////
    msgs::Geometry GeometryFromSDF(sdf::ElementPtr _sdf)
    {
      msgs::Geometry result;

      if (_sdf->GetName() != "geometry")
      {
        gzerr << "Cannot create a geometry message from an "
          << _sdf->GetName() << " SDF element.\n";
        return result;
      }

      // Load the geometry
      sdf::ElementPtr geomElem = _sdf->GetFirstElement();
      if (!geomElem)
        gzthrow("Invalid geometry element");

      if (geomElem->GetName() == "box")
      {
        result.set_type(msgs::Geometry::BOX);
        msgs::Set(result.mutable_box()->mutable_size(),
            geomElem->Get<math::Vector3>("size"));
      }
      else if (geomElem->GetName() == "cylinder")
      {
        result.set_type(msgs::Geometry::CYLINDER);
        result.mutable_cylinder()->set_radius(
            geomElem->Get<double>("radius"));
        result.mutable_cylinder()->set_length(
            geomElem->Get<double>("length"));
      }
      else if (geomElem->GetName() == "sphere")
      {
        result.set_type(msgs::Geometry::SPHERE);
        result.mutable_sphere()->set_radius(
            geomElem->Get<double>("radius"));
      }
      else if (geomElem->GetName() == "plane")
      {
        result.set_type(msgs::Geometry::PLANE);
        msgs::Set(result.mutable_plane()->mutable_normal(),
            geomElem->Get<math::Vector3>("normal"));
        msgs::Set(result.mutable_plane()->mutable_size(),
            geomElem->Get<math::Vector2d>("size"));
      }
      else if (geomElem->GetName() == "image")
      {
        result.set_type(msgs::Geometry::IMAGE);
        result.mutable_image()->set_scale(
            geomElem->Get<double>("scale"));
        result.mutable_image()->set_height(
            geomElem->Get<double>("height"));
        result.mutable_image()->set_uri(
            geomElem->Get<std::string>("uri"));
      }
      else if (geomElem->GetName() == "heightmap")
      {
        result.set_type(msgs::Geometry::HEIGHTMAP);
        msgs::Set(result.mutable_heightmap()->mutable_size(),
            geomElem->Get<math::Vector3>("size"));
        msgs::Set(result.mutable_heightmap()->mutable_origin(),
            geomElem->Get<math::Vector3>("pos"));

        common::Image img(geomElem->Get<std::string>("uri"));
        msgs::Set(result.mutable_heightmap()->mutable_image(), img);

        sdf::ElementPtr textureElem = geomElem->GetElement("texture");
        msgs::HeightmapGeom::Texture *tex;
        while (textureElem)
        {
          tex = result.mutable_heightmap()->add_texture();
          tex->set_diffuse(textureElem->Get<std::string>("diffuse"));
          tex->set_normal(textureElem->Get<std::string>("normal"));
          tex->set_size(textureElem->Get<double>("size"));
          textureElem = textureElem->GetNextElement("texture");
        }

        sdf::ElementPtr blendElem = geomElem->GetElement("blend");
        msgs::HeightmapGeom::Blend *blend;
        while (blendElem)
        {
          blend = result.mutable_heightmap()->add_blend();

          blend->set_min_height(blendElem->Get<double>("min_height"));
          blend->set_fade_dist(blendElem->Get<double>("fade_dist"));
          blendElem = blendElem->GetNextElement("blend");
        }
      }
      else if (geomElem->GetName() == "mesh")
      {
        result.set_type(msgs::Geometry::MESH);
        result.mutable_mesh()->CopyFrom(MeshFromSDF(geomElem));
      }
      else if (geomElem->GetName() == "empty")
      {
        result.set_type(msgs::Geometry::EMPTY);
      }
      else
        gzthrow("Unknown geometry type\n");

      return result;
    }

    /////////////////////////////////////////////////
    msgs::Visual VisualFromSDF(sdf::ElementPtr _sdf)
    {
      msgs::Visual result;

      result.set_name(_sdf->Get<std::string>("name"));

      if (_sdf->HasElement("cast_shadows"))
        result.set_cast_shadows(_sdf->Get<bool>("cast_shadows"));

      if (_sdf->HasElement("transparency"))
        result.set_transparency(_sdf->Get<double>("transparency"));

      if (_sdf->HasElement("laser_retro"))
        result.set_laser_retro(_sdf->Get<double>("laser_retro"));

      // Load the geometry
      if (_sdf->HasElement("geometry"))
      {
        msgs::Geometry *geomMsg = result.mutable_geometry();
        geomMsg->CopyFrom(GeometryFromSDF(_sdf->GetElement("geometry")));
      }

      /// Load the material
      if (_sdf->HasElement("material"))
      {
        sdf::ElementPtr elem = _sdf->GetElement("material");
        msgs::Material *matMsg = result.mutable_material();

        if (elem->HasElement("script"))
        {
          sdf::ElementPtr scriptElem = elem->GetElement("script");
          matMsg->mutable_script()->set_name(
              scriptElem->Get<std::string>("name"));

          sdf::ElementPtr uriElem = scriptElem->GetElement("uri");
          while (uriElem)
          {
            matMsg->mutable_script()->add_uri(uriElem->Get<std::string>());
            uriElem = uriElem->GetNextElement("uri");
          }
        }

        if (elem->HasElement("shader"))
        {
          sdf::ElementPtr shaderElem = elem->GetElement("shader");

          if (shaderElem->Get<std::string>("type") == "pixel")
            matMsg->set_shader_type(msgs::Material::PIXEL);
          else if (shaderElem->Get<std::string>("type") == "vertex")
            matMsg->set_shader_type(msgs::Material::VERTEX);
          else if (shaderElem->Get<std::string>("type") ==
              "normal_map_object_space")
            matMsg->set_shader_type(msgs::Material::NORMAL_MAP_OBJECT_SPACE);
          else if (shaderElem->Get<std::string>("type") ==
              "normal_map_tangent_space")
            matMsg->set_shader_type(msgs::Material::NORMAL_MAP_TANGENT_SPACE);
          else
            gzthrow(std::string("Unknown shader type[") +
                shaderElem->Get<std::string>("type") + "]");

          if (shaderElem->HasElement("normal_map"))
            matMsg->set_normal_map(
                shaderElem->GetElement("normal_map")->Get<std::string>());
        }

        if (elem->HasElement("ambient"))
          msgs::Set(matMsg->mutable_ambient(),
              elem->Get<common::Color>("ambient"));
        if (elem->HasElement("diffuse"))
          msgs::Set(matMsg->mutable_diffuse(),
              elem->Get<common::Color>("diffuse"));
        if (elem->HasElement("specular"))
          msgs::Set(matMsg->mutable_specular(),
              elem->Get<common::Color>("specular"));
        if (elem->HasElement("emissive"))
          msgs::Set(matMsg->mutable_emissive(),
              elem->Get<common::Color>("emissive"));
      }

      // Set the origin of the visual
      if (_sdf->HasElement("pose"))
      {
        msgs::Set(result.mutable_pose(), _sdf->Get<math::Pose>("pose"));
      }

      // Set plugins of the visual
      if (_sdf->HasElement("plugin"))
      {
        sdf::ElementPtr elem = _sdf->GetElement("plugin");
        msgs::Plugin *plgnMsg = result.mutable_plugin();
        // if (elem->HasElement("name"))
          plgnMsg->set_name(elem->Get<std::string>("name"));
        // if (elem->HasElement("filename"))
<<<<<<< HEAD
          plgnMsg->set_filename(elem->Get<std::string>("filename"));
=======
          plgnMsg->set_filename(elem->GetValueString("filename"));

        std::stringstream ss;
        for (sdf::ElementPtr innerElem = elem->GetFirstElement();
            innerElem;
            innerElem = innerElem->GetNextElement(""))
        {
          ss << innerElem->ToString("");
        }
        plgnMsg->set_innerxml("<sdf>" + ss.str() + "</sdf>");
>>>>>>> a73206f7
      }

      return result;
    }

    msgs::Fog FogFromSDF(sdf::ElementPtr _sdf)
    {
      msgs::Fog result;

      std::string type = _sdf->Get<std::string>("type");
      if (type == "linear")
        result.set_type(msgs::Fog::LINEAR);
      else if (type == "exp")
        result.set_type(msgs::Fog::EXPONENTIAL);
      else if (type == "exp2")
        result.set_type(msgs::Fog::EXPONENTIAL2);
      else if (type == "none")
        result.set_type(msgs::Fog::NONE);
      else
        gzthrow(std::string("Unknown fog type[") + type + "]");

      result.mutable_color()->CopyFrom(
          Convert(_sdf->Get<common::Color>("color")));

      result.set_density(_sdf->Get<double>("density"));
      result.set_start(_sdf->Get<double>("start"));
      result.set_end(_sdf->Get<double>("end"));
      return result;
    }

    msgs::Scene SceneFromSDF(sdf::ElementPtr _sdf)
    {
      msgs::Scene result;

      Init(result, "scene");

      if (_sdf->HasElement("grid"))
        result.set_grid(_sdf->Get<bool>("grid"));
      else
        result.set_grid(true);

      if (_sdf->HasElement("ambient"))
        result.mutable_ambient()->CopyFrom(
            Convert(_sdf->Get<common::Color>("ambient")));

      if (_sdf->HasElement("background"))
      {
        result.mutable_background()->CopyFrom(
            Convert(_sdf->Get<common::Color>("background")));
      }

      if (_sdf->HasElement("sky"))
      {
        msgs::Sky *skyMsg = result.mutable_sky();
        skyMsg->set_time(_sdf->GetElement("sky")->Get<double>("time"));
        skyMsg->set_sunrise(_sdf->GetElement("sky")->Get<double>("sunrise"));
        skyMsg->set_sunset(_sdf->GetElement("sky")->Get<double>("sunset"));
        skyMsg->set_sunset(_sdf->GetElement("sky")->Get<double>("sunset"));

        if (_sdf->GetElement("sky")->HasElement("clouds"))
        {
          sdf::ElementPtr cloudsElem =
            _sdf->GetElement("sky")->GetElement("clouds");
          skyMsg->set_wind_speed(cloudsElem->Get<double>("speed"));
          skyMsg->set_wind_direction(cloudsElem->Get<double>("direction"));
          skyMsg->set_humidity(cloudsElem->Get<double>("humidity"));
          skyMsg->set_mean_cloud_size(cloudsElem->Get<double>("mean_size"));
          msgs::Set(skyMsg->mutable_cloud_ambient(),
                    cloudsElem->Get<common::Color>("ambient"));
        }
      }

      if (_sdf->HasElement("fog"))
        result.mutable_fog()->CopyFrom(FogFromSDF(_sdf->GetElement("fog")));

      if (_sdf->HasElement("shadows"))
        result.set_shadows(_sdf->Get<bool>("shadows"));

      return result;
    }
  }
}<|MERGE_RESOLUTION|>--- conflicted
+++ resolved
@@ -627,10 +627,7 @@
         // if (elem->HasElement("name"))
           plgnMsg->set_name(elem->Get<std::string>("name"));
         // if (elem->HasElement("filename"))
-<<<<<<< HEAD
           plgnMsg->set_filename(elem->Get<std::string>("filename"));
-=======
-          plgnMsg->set_filename(elem->GetValueString("filename"));
 
         std::stringstream ss;
         for (sdf::ElementPtr innerElem = elem->GetFirstElement();
@@ -640,7 +637,6 @@
           ss << innerElem->ToString("");
         }
         plgnMsg->set_innerxml("<sdf>" + ss.str() + "</sdf>");
->>>>>>> a73206f7
       }
 
       return result;
