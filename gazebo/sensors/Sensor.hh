/*
 * Copyright (C) 2012-2013 Open Source Robotics Foundation
 *
 * Licensed under the Apache License, Version 2.0 (the "License");
 * you may not use this file except in compliance with the License.
 * You may obtain a copy of the License at
 *
 *     http://www.apache.org/licenses/LICENSE-2.0
 *
 * Unless required by applicable law or agreed to in writing, software
 * distributed under the License is distributed on an "AS IS" BASIS,
 * WITHOUT WARRANTIES OR CONDITIONS OF ANY KIND, either express or implied.
 * See the License for the specific language governing permissions and
 * limitations under the License.
 *
*/
/* Desc: Base class for all sensors
 * Author: Nathan Koenig
 * Date: 25 May 2007
 */

#ifndef _SENSOR_HH_
#define _SENSOR_HH_

#include <boost/enable_shared_from_this.hpp>
#include <boost/thread/mutex.hpp>
#include <vector>
#include <string>

#include <sdf/sdf.hh>

#include "gazebo/physics/PhysicsTypes.hh"
#include "gazebo/rendering/RenderTypes.hh"

#include "gazebo/msgs/msgs.hh"
#include "gazebo/common/Events.hh"
#include "gazebo/common/Time.hh"
#include "gazebo/math/Pose.hh"
#include "gazebo/transport/TransportTypes.hh"

namespace gazebo
{
  namespace sensors
  {
    /// \brief SensorClass is used to categorize sensors. This is used to
    /// put sensors into different threads.
    enum SensorCategory
    {
      // IMAGE must be the first element, and it must start with 0. Do not
      // change this! See SensorManager::sensorContainers for reference.
      /// \brief Image based sensor class. This type requires the rendering
      /// engine.
      IMAGE = 0,

      /// \brief Ray based sensor class.
      RAY = 1,

      /// \brief A type of sensor is not a RAY or IMAGE sensor.
      OTHER = 2,

      /// \brief Number of Sensor Categories
      CATEGORY_COUNT = 3
    };

    /// \addtogroup gazebo_sensors
    /// \{

    /// \class Sensor Sensor.hh sensors/sensors.hh
    /// \brief Base class for sensors
    class Sensor : public boost::enable_shared_from_this<Sensor>
    {
      /// \brief Constructor.
      /// \param[in] _class
      public: explicit Sensor(SensorCategory _cat);

      /// \brief Destructor.
      public: virtual ~Sensor();

      /// \brief Load the sensor with SDF parameters.
      /// \param[in] _sdf SDF Sensor parameters.
      /// \param[in] _worldName Name of world to load from.
      public: virtual void Load(const std::string &_worldName,
                                sdf::ElementPtr _sdf);

      /// \brief Load the sensor with default parameters.
      /// \param[in] _worldName Name of world to load from.
      public: virtual void Load(const std::string &_worldName);

      /// \brief Initialize the sensor.
      public: virtual void Init();

      /// \brief Set the parent of the sensor.
      /// \param[in] _name Name of the parent.
      public: virtual void SetParent(const std::string &_name)
              GAZEBO_DEPRECATED(2.0);

      /// \brief Set the sensor's parent.
      /// \param[in] _name The sensor's parent's name.
      /// \param[in] _id The sensor's parent's ID.
      public: void SetParent(const std::string &_name, uint32_t _id);

      /// \brief Returns the name of the sensor parent.  The parent name is
      ///        set by Sensor::SetParent.
      /// \return Name of Parent.
      public: std::string GetParentName() const;

      /// \brief Update the sensor.
      /// \param[in] _force True to force update, false otherwise.
      public: void Update(bool _force);

      /// \brief This gets overwritten by derived sensor types.
      ///        This function is called during Sensor::Update.
      ///        And in turn, Sensor::Update is called by
      ///        SensorManager::Update
      /// \param[in] _force True if update is forced, false if not
      protected: virtual void UpdateImpl(bool /*_force*/) {}

      /// \brief Get the update rate of the sensor.
      /// \return _hz update rate of sensor.  Returns 0 if unthrottled.
      public: double GetUpdateRate();

      /// \brief Set the update rate of the sensor.
      /// \param[in] _hz update rate of sensor.
      public: void SetUpdateRate(double _hz);

      /// \brief Finalize the sensor.
      public: virtual void Fini();

      /// \brief Get name.
      /// \return Name of sensor.
      public: std::string GetName() const;

      /// \brief Get fully scoped name of the sensor.
      /// \return world_name::parent_name::sensor_name.
      public: std::string GetScopedName() const;

      /// \brief Get the current pose.
      /// \return Current pose of the sensor.
      public: virtual math::Pose GetPose() const;

      /// \brief Set whether the sensor is active or not.
      /// \param[in] _value True if active, false if not.
      public: virtual void SetActive(bool _value);

      /// \brief Returns true if sensor generation is active.
      /// \return True if active, false if not.
      public: virtual bool IsActive();

      /// \brief Get sensor type.
      /// \return Type of sensor.
      public: std::string GetType() const;

      /// \brief Return last update time.
      /// \return Time of last update.
      public: common::Time GetLastUpdateTime();

      /// \brief Return last measurement time.
      /// \return Time of last measurement.
      public: common::Time GetLastMeasurementTime();

      /// \brief Return true if user requests the sensor to be visualized
      ///        via tag:  <visualize>true</visualize> in SDF.
      /// \return True if visualized, false if not.
      public: bool GetVisualize() const;

      /// \brief Returns the topic name as set in SDF.
      /// \return Topic name.
      public: virtual std::string GetTopic() const;

      /// \brief fills a msgs::Sensor message.
      /// \param[out] _msg Message to fill.
      public: void FillMsg(msgs::Sensor &_msg);

      /// \brief Returns the name of the world the sensor is in.
      /// \return Name of the world.
      public: std::string GetWorldName() const;

      /// \brief Connect a signal that is triggered when the sensor is
      /// updated.
      /// \param[in] _subscriber Callback that receives the signal.
      /// \return A pointer to the connection. This must be kept in scope.
      /// \sa Sensor::DisconnectUpdated
      public: template<typename T>
              event::ConnectionPtr ConnectUpdated(T _subscriber)
              {return this->updated.Connect(_subscriber);}

      /// \brief Disconnect from a the updated signal.
      /// \param[in] _c The connection to disconnect
      /// \sa Sensor::ConnectUpdated
      public: void DisconnectUpdated(event::ConnectionPtr &_c)
              {this->updated.Disconnect(_c);}

      /// \brief Get the category of the sensor.
      /// \return The category of the sensor.
      /// \sa SensorCategory
      public: SensorCategory GetCategory() const;

      /// \brief Reset the lastUpdateTime to zero.
      public: void ResetLastUpdateTime();

<<<<<<< HEAD
      /// \brief Return true if initialized.
      /// \return True if initialized.
      public: bool IsInitialized() const;
=======
      /// \brief Get the sensor's ID.
      /// \return The sensor's ID.
      public: uint32_t GetId() const;

      /// \brief Get the sensor's parent's ID.
      /// \return The sensor's parent's ID.
      public: uint32_t GetParentId() const;
>>>>>>> 5dda86ff

      /// \brief Load a plugin for this sensor.
      /// \param[in] _sdf SDF parameters.
      private: void LoadPlugin(sdf::ElementPtr _sdf);

      /// \brief True if sensor generation is active.
      protected: bool active;

      /// \brief Pointer the the SDF element for the sensor.
      protected: sdf::ElementPtr sdf;

      /// \brief Pose of the sensor.
      protected: math::Pose pose;

      /// \brief All event connections.
      protected: std::vector<event::ConnectionPtr> connections;

      /// \brief Node for communication.
      protected: transport::NodePtr node;

      /// \brief Subscribe to pose updates.
      protected: transport::SubscriberPtr poseSub;

      /// \brief Name of the parent.
      protected: std::string parentName;

      /// \brief The sensor's parent ID.
      protected: uint32_t parentId;

      /// \brief All the plugins for the sensor.
      protected: std::vector<SensorPluginPtr> plugins;

      /// \brief Pointer to the world.
      protected: gazebo::physics::WorldPtr world;

      /// \brief Pointer to the Scene
      protected: gazebo::rendering::ScenePtr scene;

      /// \brief Desired time between updates, set indirectly by
      ///        Sensor::SetUpdateRate.
      protected: common::Time updatePeriod;

      /// \brief Time of the last update.
      protected: common::Time lastUpdateTime;

      /// \brief Mutex to protect resetting lastUpdateTime.
      protected: boost::mutex mutexLastUpdateTime;

      /// \brief Stores last time that a sensor measurement was generated;
      ///        this value must be updated within each sensor's UpdateImpl
      protected: common::Time lastMeasurementTime;

      /// \brief Event triggered when a sensor is updated.
      private: event::EventT<void()> updated;

      /// \brief Subscribe to control message.
      private: transport::SubscriberPtr controlSub;

      /// \brief Publish sensor data.
      private: transport::PublisherPtr sensorPub;

      /// \brief The category of the sensor.
      private: SensorCategory category;

      /// \brief True if initialized
      private: bool initialized;

      /// \brief Keep track how much the update has been delayed.
      private: common::Time updateDelay;

      /// \brief The sensors unique ID.
      private: uint32_t id;

      /// \brief An SDF pointer that allows us to only read the sensor.sdf
      /// file once, which in turns limits disk reads.
      private: static sdf::ElementPtr sdfSensor;
    };
    /// \}
  }
}
#endif<|MERGE_RESOLUTION|>--- conflicted
+++ resolved
@@ -198,11 +198,10 @@
       /// \brief Reset the lastUpdateTime to zero.
       public: void ResetLastUpdateTime();
 
-<<<<<<< HEAD
       /// \brief Return true if initialized.
       /// \return True if initialized.
       public: bool IsInitialized() const;
-=======
+
       /// \brief Get the sensor's ID.
       /// \return The sensor's ID.
       public: uint32_t GetId() const;
@@ -210,7 +209,6 @@
       /// \brief Get the sensor's parent's ID.
       /// \return The sensor's parent's ID.
       public: uint32_t GetParentId() const;
->>>>>>> 5dda86ff
 
       /// \brief Load a plugin for this sensor.
       /// \param[in] _sdf SDF parameters.
