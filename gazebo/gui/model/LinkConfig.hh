/*
 * Copyright (C) 2015 Open Source Robotics Foundation
 *
 * Licensed under the Apache License, Version 2.0 (the "License");
 * you may not use this file except in compliance with the License.
 * You may obtain a copy of the License at
 *
 *     http://www.apache.org/licenses/LICENSE-2.0
 *
 * Unless required by applicable law or agreed to in writing, software
 * distributed under the License is distributed on an "AS IS" BASIS,
 * WITHOUT WARRANTIES OR CONDITIONS OF ANY KIND, either express or implied.
 * See the License for the specific language governing permissions and
 * limitations under the License.
 *
*/

#ifndef _GAZEBO_LINK_CONFIG_HH_
#define _GAZEBO_LINK_CONFIG_HH_

#include <string>

#include "gazebo/math/Pose.hh"
#include "gazebo/msgs/msgs.hh"
#include "gazebo/gui/model/LinkInspector.hh"

#include "gazebo/gui/qt.h"

namespace gazebo
{
  namespace gui
  {
    class ConfigWidget;

    /// \addtogroup gazebo_gui
    /// \{

    /// \class LinkConfig LinkConfig.hh
    /// \brief A tab for configuring properties of a link.
    class GZ_GUI_VISIBLE LinkConfig : public QWidget
    {
      Q_OBJECT

      /// \brief Constructor
      public: LinkConfig();

      /// \brief Destructor
      public: virtual ~LinkConfig();

      /// \brief Update the link config widget with a link msg.
      /// \param[in] _linkMsg Link message.
      public: void Update(ConstLinkPtr _linkMsg);

      /// \brief Get the msg containing all link data.
      /// \return Link msg.
      public: msgs::Link *GetData() const;

      /// \brief Set the pose of the link.
      /// \param[in] _pose Pose to set the link to.
      public: void SetPose(const ignition::math::Pose3d &_pose);

      /// \brief Set the mass of the link.
      /// \param[in] _mass Mass to set the link to.
      public: void SetMass(const double _mass);

      /// \brief Retrieve current mass value.
      /// \return The current mass.
      public: double Mass() const;

      /// \brief Set the density of the link.
      /// \param[in] _density Density to set the link to.
      public: void SetDensity(const double _density);

      /// \brief Retrieve current density value.
      /// \return The current density.
      public: double Density() const;

      /// \brief Set the inertia matrix of the link.
      /// \param[in] _ixx X second moment of inertia (MOI) about x axis.
      /// \param[in] _iyy Y second moment of inertia about y axis.
      /// \param[in] _izz Z second moment of inertia about z axis.
      /// \param[in] _ixy XY inertia.
      /// \param[in] _ixz XZ inertia.
      /// \param[in] _iyz YZ inertia.
      public: void SetInertiaMatrix(const double _ixx, const double _iyy,
          const double _izz, const double _ixy, const double _ixz,
          const double _iyz);

      /// \brief Set the inertial pose of the link.
      /// \param[in] _pose Inertial pose to set the link to.
      public: void SetInertialPose(const ignition::math::Pose3d &_pose);

<<<<<<< HEAD
      /// \brief Get the config widget for the link
      /// \return Config widget for the link.
      public: const ConfigWidget *LinkConfigWidget() const;
=======
      /// \brief Get the configuration widget for the link
      public: const ConfigWidget *GetConfigWidget() const;

      /// \brief Signal emitted when density changes.
      /// \param[in] _value The new density.
      Q_SIGNALS: void DensityValueChanged(const double &_value);

      /// \brief Signal emitted when mass changes.
      /// \param[in] _value The new mass.
      Q_SIGNALS: void MassValueChanged(const double &_value);

      /// \brief Callback for density changes in config widget.
      /// \param[in] _value The new density value.
      private slots: void OnDensityValueChanged(const double &_value);

      /// \brief Callback for mass changes in config widget.
      /// \param[in] _value The new mass value.
      private slots: void OnMassValueChanged(const double &_value);
>>>>>>> 0e7e2338

      /// \brief Initialize widget.
      public: void Init();

      /// \brief Restore the widget's data to how it was when first opened.
      public slots: void RestoreOriginalData();

      /// \brief Qt signal emitted to indicate that changes should be applied.
      Q_SIGNALS: void Applied();

      /// \brief Qt callback when a pose value has changed.
      /// \param[in] _name of widget in the config widget that emitted the
      /// signal.
      /// \param[in] _value New value.
      private slots: void OnPoseChanged(const QString &_name,
          const ignition::math::Pose3d &_value);

      /// \brief config widget for configuring link properties.
      private: ConfigWidget *configWidget;

      /// \brief Message containing the data which was in the widget when first
      /// open.
      private: msgs::Link originalDataMsg;
    };
    /// \}
  }
}
#endif<|MERGE_RESOLUTION|>--- conflicted
+++ resolved
@@ -22,8 +22,6 @@
 
 #include "gazebo/math/Pose.hh"
 #include "gazebo/msgs/msgs.hh"
-#include "gazebo/gui/model/LinkInspector.hh"
-
 #include "gazebo/gui/qt.h"
 
 namespace gazebo
@@ -90,13 +88,9 @@
       /// \param[in] _pose Inertial pose to set the link to.
       public: void SetInertialPose(const ignition::math::Pose3d &_pose);
 
-<<<<<<< HEAD
       /// \brief Get the config widget for the link
       /// \return Config widget for the link.
       public: const ConfigWidget *LinkConfigWidget() const;
-=======
-      /// \brief Get the configuration widget for the link
-      public: const ConfigWidget *GetConfigWidget() const;
 
       /// \brief Signal emitted when density changes.
       /// \param[in] _value The new density.
@@ -113,7 +107,6 @@
       /// \brief Callback for mass changes in config widget.
       /// \param[in] _value The new mass value.
       private slots: void OnMassValueChanged(const double &_value);
->>>>>>> 0e7e2338
 
       /// \brief Initialize widget.
       public: void Init();
