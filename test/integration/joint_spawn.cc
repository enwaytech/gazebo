--- conflicted
+++ resolved
@@ -292,6 +292,7 @@
   physics::PhysicsEnginePtr physics = world->GetPhysicsEngine();
   ASSERT_TRUE(physics != NULL);
   bool isOde = physics->GetType().compare("ode") == 0;
+  bool isBullet = physics->GetType().compare("bullet") == 0;
   double dt = physics->GetMaxStepSize();
 
   if (_joint->HasType(physics::Base::HINGE2_JOINT) ||
@@ -360,16 +361,6 @@
   }
 
   // Test Coloumb friction
-<<<<<<< HEAD
-  if (!isOde)
-  {
-    gzerr << "Skipping friction test for "
-          << physics->GetType()
-          << std::endl;
-  }
-  else
-  {
-=======
   if (isBullet && !_joint->HasType(physics::Base::HINGE_JOINT))
   {
     gzerr << "Skipping friction test for "
@@ -387,7 +378,6 @@
   }
   else
   {
->>>>>>> 4952d501
     // reset world and expect joint to be stopped at home position
     world->Reset();
     EXPECT_NEAR(_joint->GetAngle(_index).Radian(), 0.0, g_tolerance);
