--- conflicted
+++ resolved
@@ -366,7 +366,408 @@
 }
 
 /////////////////////////////////////////////////
-<<<<<<< HEAD
+void ModelCreator_TEST::ModelPlugin()
+{
+  this->resMaxPercentChange = 5.0;
+  this->shareMaxPercentChange = 2.0;
+
+  this->Load("worlds/empty.world", false, false, false);
+
+  // Create the main window.
+  gazebo::gui::MainWindow *mainWindow = new gazebo::gui::MainWindow();
+  QVERIFY(mainWindow != NULL);
+  mainWindow->Load();
+  mainWindow->Init();
+  mainWindow->show();
+
+  // Process some events, and draw the screen
+  for (unsigned int i = 0; i < 10; ++i)
+  {
+    gazebo::common::Time::MSleep(30);
+    QCoreApplication::processEvents();
+    mainWindow->repaint();
+  }
+
+  // Get the user camera and scene
+  gazebo::rendering::UserCameraPtr cam = gazebo::gui::get_active_camera();
+  QVERIFY(cam != NULL);
+  gazebo::rendering::ScenePtr scene = cam->GetScene();
+  QVERIFY(scene != NULL);
+
+  // Start never saved
+  gui::ModelCreator *modelCreator = new gui::ModelCreator();
+  QVERIFY(modelCreator);
+
+  // Inserting a few links
+  modelCreator->AddShape(gui::ModelCreator::ENTITY_CYLINDER);
+  gazebo::rendering::VisualPtr cylinder =
+      scene->GetVisual("ModelPreview_0_0::link_0");
+  QVERIFY(cylinder != NULL);
+
+  // add model plugin
+  modelCreator->OnAddModelPlugin("test_name", "test_filename",
+      "<data>test</data>");
+  gazebo::gui::ModelPluginData *modelPluginData =
+       modelCreator->ModelPlugin("test_name");
+  QVERIFY(modelPluginData != NULL);
+  sdf::ElementPtr modelPluginSDF = modelPluginData->modelPluginSDF;
+  QCOMPARE(modelPluginSDF->Get<std::string>("name"), std::string("test_name"));
+  QCOMPARE(modelPluginSDF->Get<std::string>("filename"),
+      std::string("test_filename"));
+  QVERIFY(modelPluginSDF->HasElement("data"));
+  QCOMPARE(modelPluginSDF->Get<std::string>("data"), std::string("test"));
+
+  // remove the model plugin
+  modelCreator->RemoveModelPlugin("test_name");
+  modelPluginData = modelCreator->ModelPlugin("test_name");
+  QVERIFY(modelPluginData == NULL);
+
+  delete modelCreator;
+  modelCreator = NULL;
+  mainWindow->close();
+  delete mainWindow;
+  mainWindow = NULL;
+}
+
+/////////////////////////////////////////////////
+void ModelCreator_TEST::NestedModelSelection()
+{
+  this->resMaxPercentChange = 5.0;
+  this->shareMaxPercentChange = 2.0;
+
+  this->Load("worlds/empty.world", false, false, true);
+
+  // Create the main window.
+  gazebo::gui::MainWindow *mainWindow = new gazebo::gui::MainWindow();
+  QVERIFY(mainWindow != NULL);
+  mainWindow->Load();
+  mainWindow->Init();
+  mainWindow->show();
+
+  // Process some events, and draw the screen
+  for (unsigned int i = 0; i < 10; ++i)
+  {
+    gazebo::common::Time::MSleep(30);
+    QCoreApplication::processEvents();
+    mainWindow->repaint();
+  }
+
+  // Get the user camera and scene
+  gazebo::rendering::UserCameraPtr cam = gazebo::gui::get_active_camera();
+  QVERIFY(cam != NULL);
+  gazebo::rendering::ScenePtr scene = cam->GetScene();
+  QVERIFY(scene != NULL);
+
+  // Create a model creator
+  gui::ModelCreator *modelCreator = new gui::ModelCreator();
+  QVERIFY(modelCreator != NULL);
+
+  // a link
+  modelCreator->AddShape(gui::ModelCreator::ENTITY_CYLINDER);
+  gazebo::rendering::VisualPtr cylinder =
+      scene->GetVisual("ModelPreview_0_0::link_0");
+  QVERIFY(cylinder != NULL);
+
+  // Add various models and links into the editor
+  // a box nested model
+  double mass = 1.0;
+  ignition::math::Vector3d size = ignition::math::Vector3d::One;
+  msgs::Model model;
+  model.set_name("box_model");
+  msgs::AddBoxLink(model, mass, size);
+  sdf::ElementPtr boxModelSDF = msgs::ModelToSDF(model);
+
+  modelCreator->AddModel(boxModelSDF);
+
+  /// Verify it has been added
+  gazebo::rendering::VisualPtr boxModelVis =
+      scene->GetVisual("ModelPreview_0_0::box_model");
+  QVERIFY(boxModelVis != NULL);
+
+  // Process some events, and draw the screen
+  for (unsigned int i = 0; i < 10; ++i)
+  {
+    gazebo::common::Time::MSleep(30);
+    QCoreApplication::processEvents();
+    mainWindow->repaint();
+  }
+
+  // a more complicated a nested model loaded from from sdf
+  sdf::ElementPtr modelSDF(new sdf::Element);
+  sdf::initFile("model.sdf", modelSDF);
+  sdf::readString(GetNestedModelSDFString(), modelSDF);
+  modelCreator->AddModel(modelSDF);
+
+  // Process some events, and draw the screen
+  for (unsigned int i = 0; i < 10; ++i)
+  {
+    gazebo::common::Time::MSleep(30);
+    QCoreApplication::processEvents();
+    mainWindow->repaint();
+  }
+
+  // verify the model has been added
+  gazebo::rendering::VisualPtr modelVis =
+      scene->GetVisual("ModelPreview_0_0::model_00");
+  QVERIFY(modelVis != NULL);
+  gazebo::rendering::VisualPtr link00Vis =
+      scene->GetVisual("ModelPreview_0_0::model_00::link_00");
+  QVERIFY(link00Vis != NULL);
+  gazebo::rendering::VisualPtr link01Vis =
+      scene->GetVisual("ModelPreview_0_0::model_00::link_01");
+  QVERIFY(link01Vis != NULL);
+  gazebo::rendering::VisualPtr model01Vis =
+      scene->GetVisual("ModelPreview_0_0::model_00::model_01");
+  QVERIFY(model01Vis != NULL);
+
+  // Process some events, and draw the screen
+  for (unsigned int i = 0; i < 10; ++i)
+  {
+    gazebo::common::Time::MSleep(30);
+    QCoreApplication::processEvents();
+    mainWindow->repaint();
+  }
+
+  // verify initial selected state
+  QVERIFY(!cylinder->GetHighlighted());
+  QVERIFY(!boxModelVis->GetHighlighted());
+  QVERIFY(!modelVis->GetHighlighted());
+  QVERIFY(!link00Vis->GetHighlighted());
+  QVERIFY(!link01Vis->GetHighlighted());
+  QVERIFY(!model01Vis->GetHighlighted());
+
+  // test selecting links and nested models
+  modelCreator->SetSelected(cylinder, true);
+  QVERIFY(cylinder->GetHighlighted());
+  QVERIFY(!boxModelVis->GetHighlighted());
+  QVERIFY(!modelVis->GetHighlighted());
+  QVERIFY(!link00Vis->GetHighlighted());
+  QVERIFY(!link01Vis->GetHighlighted());
+  QVERIFY(!model01Vis->GetHighlighted());
+
+  modelCreator->SetSelected(boxModelVis, true);
+  QVERIFY(cylinder->GetHighlighted());
+  QVERIFY(boxModelVis->GetHighlighted());
+  QVERIFY(!modelVis->GetHighlighted());
+  QVERIFY(!link00Vis->GetHighlighted());
+  QVERIFY(!link01Vis->GetHighlighted());
+  QVERIFY(!model01Vis->GetHighlighted());
+
+  modelCreator->SetSelected(modelVis, true);
+  QVERIFY(cylinder->GetHighlighted());
+  QVERIFY(boxModelVis->GetHighlighted());
+  QVERIFY(modelVis->GetHighlighted());
+  QVERIFY(!link00Vis->GetHighlighted());
+  QVERIFY(!link01Vis->GetHighlighted());
+  QVERIFY(!model01Vis->GetHighlighted());
+
+  modelCreator->SetSelected(link00Vis, true);
+  QVERIFY(cylinder->GetHighlighted());
+  QVERIFY(boxModelVis->GetHighlighted());
+  QVERIFY(modelVis->GetHighlighted());
+  QVERIFY(link00Vis->GetHighlighted());
+  QVERIFY(!link01Vis->GetHighlighted());
+  QVERIFY(!model01Vis->GetHighlighted());
+
+  modelCreator->SetSelected(link01Vis, true);
+  QVERIFY(cylinder->GetHighlighted());
+  QVERIFY(boxModelVis->GetHighlighted());
+  QVERIFY(modelVis->GetHighlighted());
+  QVERIFY(link00Vis->GetHighlighted());
+  QVERIFY(link01Vis->GetHighlighted());
+  QVERIFY(!model01Vis->GetHighlighted());
+
+  modelCreator->SetSelected(model01Vis, true);
+  QVERIFY(cylinder->GetHighlighted());
+  QVERIFY(boxModelVis->GetHighlighted());
+  QVERIFY(modelVis->GetHighlighted());
+  QVERIFY(link00Vis->GetHighlighted());
+  QVERIFY(link01Vis->GetHighlighted());
+  QVERIFY(model01Vis->GetHighlighted());
+
+  modelCreator->SetSelected(cylinder, false);
+  QVERIFY(!cylinder->GetHighlighted());
+  QVERIFY(boxModelVis->GetHighlighted());
+  QVERIFY(modelVis->GetHighlighted());
+  QVERIFY(link00Vis->GetHighlighted());
+  QVERIFY(link01Vis->GetHighlighted());
+  QVERIFY(model01Vis->GetHighlighted());
+
+  modelCreator->SetSelected(boxModelVis, false);
+  QVERIFY(!cylinder->GetHighlighted());
+  QVERIFY(!boxModelVis->GetHighlighted());
+  QVERIFY(modelVis->GetHighlighted());
+  QVERIFY(link00Vis->GetHighlighted());
+  QVERIFY(link01Vis->GetHighlighted());
+  QVERIFY(model01Vis->GetHighlighted());
+
+  modelCreator->SetSelected(modelVis, false);
+  QVERIFY(!cylinder->GetHighlighted());
+  QVERIFY(!boxModelVis->GetHighlighted());
+  QVERIFY(!modelVis->GetHighlighted());
+  QVERIFY(link00Vis->GetHighlighted());
+  QVERIFY(link01Vis->GetHighlighted());
+  QVERIFY(model01Vis->GetHighlighted());
+
+  modelCreator->SetSelected(link00Vis, false);
+  QVERIFY(!cylinder->GetHighlighted());
+  QVERIFY(!boxModelVis->GetHighlighted());
+  QVERIFY(!modelVis->GetHighlighted());
+  QVERIFY(!link00Vis->GetHighlighted());
+  QVERIFY(link01Vis->GetHighlighted());
+  QVERIFY(model01Vis->GetHighlighted());
+
+  modelCreator->SetSelected(link01Vis, false);
+  QVERIFY(!cylinder->GetHighlighted());
+  QVERIFY(!boxModelVis->GetHighlighted());
+  QVERIFY(!modelVis->GetHighlighted());
+  QVERIFY(!link00Vis->GetHighlighted());
+  QVERIFY(!link01Vis->GetHighlighted());
+  QVERIFY(model01Vis->GetHighlighted());
+
+  modelCreator->SetSelected(model01Vis, false);
+  QVERIFY(!cylinder->GetHighlighted());
+  QVERIFY(!boxModelVis->GetHighlighted());
+  QVERIFY(!modelVis->GetHighlighted());
+  QVERIFY(!link00Vis->GetHighlighted());
+  QVERIFY(!link01Vis->GetHighlighted());
+  QVERIFY(!model01Vis->GetHighlighted());
+
+  delete modelCreator;
+  modelCreator = NULL;
+
+  mainWindow->close();
+  delete mainWindow;
+  mainWindow = NULL;
+}
+
+/////////////////////////////////////////////////
+void ModelCreator_TEST::CopyPaste()
+{
+  this->resMaxPercentChange = 5.0;
+  this->shareMaxPercentChange = 2.0;
+
+  this->Load("worlds/empty.world", false, false, true);
+
+  // Create the main window.
+  gazebo::gui::MainWindow *mainWindow = new gazebo::gui::MainWindow();
+  QVERIFY(mainWindow != NULL);
+  mainWindow->Load();
+  mainWindow->Init();
+  mainWindow->show();
+
+  // Process some events, and draw the screen
+  for (unsigned int i = 0; i < 10; ++i)
+  {
+    gazebo::common::Time::MSleep(30);
+    QCoreApplication::processEvents();
+    mainWindow->repaint();
+  }
+
+  // Get the user camera and scene
+  gazebo::rendering::UserCameraPtr cam = gazebo::gui::get_active_camera();
+  QVERIFY(cam != NULL);
+  gazebo::rendering::ScenePtr scene = cam->GetScene();
+  QVERIFY(scene != NULL);
+
+  gui::ModelCreator *modelCreator = new gui::ModelCreator();
+  QVERIFY(modelCreator);
+
+  QVERIFY(gazebo::gui::g_copyAct != NULL);
+  QVERIFY(gazebo::gui::g_pasteAct != NULL);
+  QVERIFY(gui::g_editModelAct != NULL);
+
+  // switch to editor mode
+  gui::g_editModelAct->toggle();
+
+  // Inserting a link and it still is never saved
+  modelCreator->AddShape(gui::ModelCreator::ENTITY_CYLINDER);
+  gazebo::rendering::VisualPtr cylinder =
+      scene->GetVisual("ModelPreview_0_0::link_0");
+
+  QVERIFY(cylinder != NULL);
+
+  // Add various models and links into the editor
+  // a box nested model
+  double mass = 1.0;
+  ignition::math::Vector3d size = ignition::math::Vector3d::One;
+  msgs::Model model;
+  model.set_name("box_model");
+  msgs::AddBoxLink(model, mass, size);
+  sdf::ElementPtr boxModelSDF = msgs::ModelToSDF(model);
+  modelCreator->AddModel(boxModelSDF);
+
+  /// Verify it has been added
+  gazebo::rendering::VisualPtr boxModel =
+      scene->GetVisual("ModelPreview_0_0::box_model");
+  QVERIFY(boxModel != NULL);
+
+  // Process some events, and draw the screen
+  for (unsigned int i = 0; i < 10; ++i)
+  {
+    gazebo::common::Time::MSleep(30);
+    QCoreApplication::processEvents();
+    mainWindow->repaint();
+  }
+
+  // copy and paste cylinder link
+  modelCreator->SetSelected(cylinder, true);
+  QVERIFY(cylinder->GetHighlighted());
+
+  gui::g_copyAct->trigger();
+
+  // Get GLWidget
+  gazebo::gui::GLWidget *glWidget =
+    mainWindow->findChild<gazebo::gui::GLWidget *>("GLWidget");
+  QVERIFY(glWidget != NULL);
+
+  // Move to center of the screen
+  QPoint moveTo(glWidget->width() * 0.5, glWidget->height() * 0.5);
+  QTest::mouseMove(glWidget, moveTo, 100);
+
+  gui::g_pasteAct->trigger();
+  QCoreApplication::processEvents();
+
+  // Verify there is a clone of the cylinder link
+  rendering::VisualPtr cylinderClone =
+      scene->GetVisual(cylinder->GetName() + "_clone");
+  QVERIFY(cylinderClone != NULL);
+
+
+  // copy and paste box model
+  modelCreator->SetSelected(boxModel, true);
+  QVERIFY(boxModel->GetHighlighted());
+
+  gui::g_copyAct->trigger();
+
+  // Move to center of the screen
+  QTest::mouseMove(glWidget, moveTo, 100);
+
+  gui::g_pasteAct->trigger();
+  QCoreApplication::processEvents();
+
+  // Verify there is a clone of the box model
+  rendering::VisualPtr boxModelClone =
+      scene->GetVisual(boxModel->GetName() + "_clone");
+  QVERIFY(boxModelClone != NULL);
+
+  // Process some events, and draw the screen
+  for (unsigned int i = 0; i < 10; ++i)
+  {
+    gazebo::common::Time::MSleep(30);
+    QCoreApplication::processEvents();
+    mainWindow->repaint();
+  }
+
+  delete modelCreator;
+  modelCreator = NULL;
+
+  mainWindow->close();
+  delete mainWindow;
+  mainWindow = NULL;
+}
+
+/////////////////////////////////////////////////
 void ModelCreator_TEST::AddPluginElement()
 {
   gui::ModelCreator *modelCreator = new gui::ModelCreator();
@@ -640,407 +1041,6 @@
   QVERIFY(connectionElem->GetNextElement("connection") == NULL);
 
   delete modelCreator;
-=======
-void ModelCreator_TEST::ModelPlugin()
-{
-  this->resMaxPercentChange = 5.0;
-  this->shareMaxPercentChange = 2.0;
-
-  this->Load("worlds/empty.world", false, false, false);
-
-  // Create the main window.
-  gazebo::gui::MainWindow *mainWindow = new gazebo::gui::MainWindow();
-  QVERIFY(mainWindow != NULL);
-  mainWindow->Load();
-  mainWindow->Init();
-  mainWindow->show();
-
-  // Process some events, and draw the screen
-  for (unsigned int i = 0; i < 10; ++i)
-  {
-    gazebo::common::Time::MSleep(30);
-    QCoreApplication::processEvents();
-    mainWindow->repaint();
-  }
-
-  // Get the user camera and scene
-  gazebo::rendering::UserCameraPtr cam = gazebo::gui::get_active_camera();
-  QVERIFY(cam != NULL);
-  gazebo::rendering::ScenePtr scene = cam->GetScene();
-  QVERIFY(scene != NULL);
-
-  // Start never saved
-  gui::ModelCreator *modelCreator = new gui::ModelCreator();
-  QVERIFY(modelCreator);
-
-  // Inserting a few links
-  modelCreator->AddShape(gui::ModelCreator::ENTITY_CYLINDER);
-  gazebo::rendering::VisualPtr cylinder =
-      scene->GetVisual("ModelPreview_0_0::link_0");
-  QVERIFY(cylinder != NULL);
-
-  // add model plugin
-  modelCreator->OnAddModelPlugin("test_name", "test_filename",
-      "<data>test</data>");
-  gazebo::gui::ModelPluginData *modelPluginData =
-       modelCreator->ModelPlugin("test_name");
-  QVERIFY(modelPluginData != NULL);
-  sdf::ElementPtr modelPluginSDF = modelPluginData->modelPluginSDF;
-  QCOMPARE(modelPluginSDF->Get<std::string>("name"), std::string("test_name"));
-  QCOMPARE(modelPluginSDF->Get<std::string>("filename"),
-      std::string("test_filename"));
-  QVERIFY(modelPluginSDF->HasElement("data"));
-  QCOMPARE(modelPluginSDF->Get<std::string>("data"), std::string("test"));
-
-  // remove the model plugin
-  modelCreator->RemoveModelPlugin("test_name");
-  modelPluginData = modelCreator->ModelPlugin("test_name");
-  QVERIFY(modelPluginData == NULL);
-
-  delete modelCreator;
-  modelCreator = NULL;
-  mainWindow->close();
-  delete mainWindow;
-  mainWindow = NULL;
-}
-
-/////////////////////////////////////////////////
-void ModelCreator_TEST::NestedModelSelection()
-{
-  this->resMaxPercentChange = 5.0;
-  this->shareMaxPercentChange = 2.0;
-
-  this->Load("worlds/empty.world", false, false, true);
-
-  // Create the main window.
-  gazebo::gui::MainWindow *mainWindow = new gazebo::gui::MainWindow();
-  QVERIFY(mainWindow != NULL);
-  mainWindow->Load();
-  mainWindow->Init();
-  mainWindow->show();
-
-  // Process some events, and draw the screen
-  for (unsigned int i = 0; i < 10; ++i)
-  {
-    gazebo::common::Time::MSleep(30);
-    QCoreApplication::processEvents();
-    mainWindow->repaint();
-  }
-
-  // Get the user camera and scene
-  gazebo::rendering::UserCameraPtr cam = gazebo::gui::get_active_camera();
-  QVERIFY(cam != NULL);
-  gazebo::rendering::ScenePtr scene = cam->GetScene();
-  QVERIFY(scene != NULL);
-
-  // Create a model creator
-  gui::ModelCreator *modelCreator = new gui::ModelCreator();
-  QVERIFY(modelCreator != NULL);
-
-  // a link
-  modelCreator->AddShape(gui::ModelCreator::ENTITY_CYLINDER);
-  gazebo::rendering::VisualPtr cylinder =
-      scene->GetVisual("ModelPreview_0_0::link_0");
-  QVERIFY(cylinder != NULL);
-
-  // Add various models and links into the editor
-  // a box nested model
-  double mass = 1.0;
-  ignition::math::Vector3d size = ignition::math::Vector3d::One;
-  msgs::Model model;
-  model.set_name("box_model");
-  msgs::AddBoxLink(model, mass, size);
-  sdf::ElementPtr boxModelSDF = msgs::ModelToSDF(model);
-
-  modelCreator->AddModel(boxModelSDF);
-
-  /// Verify it has been added
-  gazebo::rendering::VisualPtr boxModelVis =
-      scene->GetVisual("ModelPreview_0_0::box_model");
-  QVERIFY(boxModelVis != NULL);
-
-  // Process some events, and draw the screen
-  for (unsigned int i = 0; i < 10; ++i)
-  {
-    gazebo::common::Time::MSleep(30);
-    QCoreApplication::processEvents();
-    mainWindow->repaint();
-  }
-
-  // a more complicated a nested model loaded from from sdf
-  sdf::ElementPtr modelSDF(new sdf::Element);
-  sdf::initFile("model.sdf", modelSDF);
-  sdf::readString(GetNestedModelSDFString(), modelSDF);
-  modelCreator->AddModel(modelSDF);
-
-  // Process some events, and draw the screen
-  for (unsigned int i = 0; i < 10; ++i)
-  {
-    gazebo::common::Time::MSleep(30);
-    QCoreApplication::processEvents();
-    mainWindow->repaint();
-  }
-
-  // verify the model has been added
-  gazebo::rendering::VisualPtr modelVis =
-      scene->GetVisual("ModelPreview_0_0::model_00");
-  QVERIFY(modelVis != NULL);
-  gazebo::rendering::VisualPtr link00Vis =
-      scene->GetVisual("ModelPreview_0_0::model_00::link_00");
-  QVERIFY(link00Vis != NULL);
-  gazebo::rendering::VisualPtr link01Vis =
-      scene->GetVisual("ModelPreview_0_0::model_00::link_01");
-  QVERIFY(link01Vis != NULL);
-  gazebo::rendering::VisualPtr model01Vis =
-      scene->GetVisual("ModelPreview_0_0::model_00::model_01");
-  QVERIFY(model01Vis != NULL);
-
-  // Process some events, and draw the screen
-  for (unsigned int i = 0; i < 10; ++i)
-  {
-    gazebo::common::Time::MSleep(30);
-    QCoreApplication::processEvents();
-    mainWindow->repaint();
-  }
-
-  // verify initial selected state
-  QVERIFY(!cylinder->GetHighlighted());
-  QVERIFY(!boxModelVis->GetHighlighted());
-  QVERIFY(!modelVis->GetHighlighted());
-  QVERIFY(!link00Vis->GetHighlighted());
-  QVERIFY(!link01Vis->GetHighlighted());
-  QVERIFY(!model01Vis->GetHighlighted());
-
-  // test selecting links and nested models
-  modelCreator->SetSelected(cylinder, true);
-  QVERIFY(cylinder->GetHighlighted());
-  QVERIFY(!boxModelVis->GetHighlighted());
-  QVERIFY(!modelVis->GetHighlighted());
-  QVERIFY(!link00Vis->GetHighlighted());
-  QVERIFY(!link01Vis->GetHighlighted());
-  QVERIFY(!model01Vis->GetHighlighted());
-
-  modelCreator->SetSelected(boxModelVis, true);
-  QVERIFY(cylinder->GetHighlighted());
-  QVERIFY(boxModelVis->GetHighlighted());
-  QVERIFY(!modelVis->GetHighlighted());
-  QVERIFY(!link00Vis->GetHighlighted());
-  QVERIFY(!link01Vis->GetHighlighted());
-  QVERIFY(!model01Vis->GetHighlighted());
-
-  modelCreator->SetSelected(modelVis, true);
-  QVERIFY(cylinder->GetHighlighted());
-  QVERIFY(boxModelVis->GetHighlighted());
-  QVERIFY(modelVis->GetHighlighted());
-  QVERIFY(!link00Vis->GetHighlighted());
-  QVERIFY(!link01Vis->GetHighlighted());
-  QVERIFY(!model01Vis->GetHighlighted());
-
-  modelCreator->SetSelected(link00Vis, true);
-  QVERIFY(cylinder->GetHighlighted());
-  QVERIFY(boxModelVis->GetHighlighted());
-  QVERIFY(modelVis->GetHighlighted());
-  QVERIFY(link00Vis->GetHighlighted());
-  QVERIFY(!link01Vis->GetHighlighted());
-  QVERIFY(!model01Vis->GetHighlighted());
-
-  modelCreator->SetSelected(link01Vis, true);
-  QVERIFY(cylinder->GetHighlighted());
-  QVERIFY(boxModelVis->GetHighlighted());
-  QVERIFY(modelVis->GetHighlighted());
-  QVERIFY(link00Vis->GetHighlighted());
-  QVERIFY(link01Vis->GetHighlighted());
-  QVERIFY(!model01Vis->GetHighlighted());
-
-  modelCreator->SetSelected(model01Vis, true);
-  QVERIFY(cylinder->GetHighlighted());
-  QVERIFY(boxModelVis->GetHighlighted());
-  QVERIFY(modelVis->GetHighlighted());
-  QVERIFY(link00Vis->GetHighlighted());
-  QVERIFY(link01Vis->GetHighlighted());
-  QVERIFY(model01Vis->GetHighlighted());
-
-  modelCreator->SetSelected(cylinder, false);
-  QVERIFY(!cylinder->GetHighlighted());
-  QVERIFY(boxModelVis->GetHighlighted());
-  QVERIFY(modelVis->GetHighlighted());
-  QVERIFY(link00Vis->GetHighlighted());
-  QVERIFY(link01Vis->GetHighlighted());
-  QVERIFY(model01Vis->GetHighlighted());
-
-  modelCreator->SetSelected(boxModelVis, false);
-  QVERIFY(!cylinder->GetHighlighted());
-  QVERIFY(!boxModelVis->GetHighlighted());
-  QVERIFY(modelVis->GetHighlighted());
-  QVERIFY(link00Vis->GetHighlighted());
-  QVERIFY(link01Vis->GetHighlighted());
-  QVERIFY(model01Vis->GetHighlighted());
-
-  modelCreator->SetSelected(modelVis, false);
-  QVERIFY(!cylinder->GetHighlighted());
-  QVERIFY(!boxModelVis->GetHighlighted());
-  QVERIFY(!modelVis->GetHighlighted());
-  QVERIFY(link00Vis->GetHighlighted());
-  QVERIFY(link01Vis->GetHighlighted());
-  QVERIFY(model01Vis->GetHighlighted());
-
-  modelCreator->SetSelected(link00Vis, false);
-  QVERIFY(!cylinder->GetHighlighted());
-  QVERIFY(!boxModelVis->GetHighlighted());
-  QVERIFY(!modelVis->GetHighlighted());
-  QVERIFY(!link00Vis->GetHighlighted());
-  QVERIFY(link01Vis->GetHighlighted());
-  QVERIFY(model01Vis->GetHighlighted());
-
-  modelCreator->SetSelected(link01Vis, false);
-  QVERIFY(!cylinder->GetHighlighted());
-  QVERIFY(!boxModelVis->GetHighlighted());
-  QVERIFY(!modelVis->GetHighlighted());
-  QVERIFY(!link00Vis->GetHighlighted());
-  QVERIFY(!link01Vis->GetHighlighted());
-  QVERIFY(model01Vis->GetHighlighted());
-
-  modelCreator->SetSelected(model01Vis, false);
-  QVERIFY(!cylinder->GetHighlighted());
-  QVERIFY(!boxModelVis->GetHighlighted());
-  QVERIFY(!modelVis->GetHighlighted());
-  QVERIFY(!link00Vis->GetHighlighted());
-  QVERIFY(!link01Vis->GetHighlighted());
-  QVERIFY(!model01Vis->GetHighlighted());
-
-  delete modelCreator;
-  modelCreator = NULL;
-
-  mainWindow->close();
-  delete mainWindow;
-  mainWindow = NULL;
-}
-
-/////////////////////////////////////////////////
-void ModelCreator_TEST::CopyPaste()
-{
-  this->resMaxPercentChange = 5.0;
-  this->shareMaxPercentChange = 2.0;
-
-  this->Load("worlds/empty.world", false, false, true);
-
-  // Create the main window.
-  gazebo::gui::MainWindow *mainWindow = new gazebo::gui::MainWindow();
-  QVERIFY(mainWindow != NULL);
-  mainWindow->Load();
-  mainWindow->Init();
-  mainWindow->show();
-
-  // Process some events, and draw the screen
-  for (unsigned int i = 0; i < 10; ++i)
-  {
-    gazebo::common::Time::MSleep(30);
-    QCoreApplication::processEvents();
-    mainWindow->repaint();
-  }
-
-  // Get the user camera and scene
-  gazebo::rendering::UserCameraPtr cam = gazebo::gui::get_active_camera();
-  QVERIFY(cam != NULL);
-  gazebo::rendering::ScenePtr scene = cam->GetScene();
-  QVERIFY(scene != NULL);
-
-  gui::ModelCreator *modelCreator = new gui::ModelCreator();
-  QVERIFY(modelCreator);
-
-  QVERIFY(gazebo::gui::g_copyAct != NULL);
-  QVERIFY(gazebo::gui::g_pasteAct != NULL);
-  QVERIFY(gui::g_editModelAct != NULL);
-
-  // switch to editor mode
-  gui::g_editModelAct->toggle();
-
-  // Inserting a link and it still is never saved
-  modelCreator->AddShape(gui::ModelCreator::ENTITY_CYLINDER);
-  gazebo::rendering::VisualPtr cylinder =
-      scene->GetVisual("ModelPreview_0_0::link_0");
-
-  QVERIFY(cylinder != NULL);
-
-  // Add various models and links into the editor
-  // a box nested model
-  double mass = 1.0;
-  ignition::math::Vector3d size = ignition::math::Vector3d::One;
-  msgs::Model model;
-  model.set_name("box_model");
-  msgs::AddBoxLink(model, mass, size);
-  sdf::ElementPtr boxModelSDF = msgs::ModelToSDF(model);
-  modelCreator->AddModel(boxModelSDF);
-
-  /// Verify it has been added
-  gazebo::rendering::VisualPtr boxModel =
-      scene->GetVisual("ModelPreview_0_0::box_model");
-  QVERIFY(boxModel != NULL);
-
-  // Process some events, and draw the screen
-  for (unsigned int i = 0; i < 10; ++i)
-  {
-    gazebo::common::Time::MSleep(30);
-    QCoreApplication::processEvents();
-    mainWindow->repaint();
-  }
-
-  // copy and paste cylinder link
-  modelCreator->SetSelected(cylinder, true);
-  QVERIFY(cylinder->GetHighlighted());
-
-  gui::g_copyAct->trigger();
-
-  // Get GLWidget
-  gazebo::gui::GLWidget *glWidget =
-    mainWindow->findChild<gazebo::gui::GLWidget *>("GLWidget");
-  QVERIFY(glWidget != NULL);
-
-  // Move to center of the screen
-  QPoint moveTo(glWidget->width() * 0.5, glWidget->height() * 0.5);
-  QTest::mouseMove(glWidget, moveTo, 100);
-
-  gui::g_pasteAct->trigger();
-  QCoreApplication::processEvents();
-
-  // Verify there is a clone of the cylinder link
-  rendering::VisualPtr cylinderClone =
-      scene->GetVisual(cylinder->GetName() + "_clone");
-  QVERIFY(cylinderClone != NULL);
-
-
-  // copy and paste box model
-  modelCreator->SetSelected(boxModel, true);
-  QVERIFY(boxModel->GetHighlighted());
-
-  gui::g_copyAct->trigger();
-
-  // Move to center of the screen
-  QTest::mouseMove(glWidget, moveTo, 100);
-
-  gui::g_pasteAct->trigger();
-  QCoreApplication::processEvents();
-
-  // Verify there is a clone of the box model
-  rendering::VisualPtr boxModelClone =
-      scene->GetVisual(boxModel->GetName() + "_clone");
-  QVERIFY(boxModelClone != NULL);
-
-  // Process some events, and draw the screen
-  for (unsigned int i = 0; i < 10; ++i)
-  {
-    gazebo::common::Time::MSleep(30);
-    QCoreApplication::processEvents();
-    mainWindow->repaint();
-  }
-
-  delete modelCreator;
-  modelCreator = NULL;
-
-  mainWindow->close();
-  delete mainWindow;
-  mainWindow = NULL;
->>>>>>> 02369ac8
 }
 
 // Generate a main function for the test
