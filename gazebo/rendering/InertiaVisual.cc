/*
 * Copyright (C) 2015 Open Source Robotics Foundation
 *
 * Licensed under the Apache License, Version 2.0 (the "License");
 * you may not use this file except in compliance with the License.
 * You may obtain a copy of the License at
 *
 *     http://www.apache.org/licenses/LICENSE-2.0
 *
 * Unless required by applicable law or agreed to in writing, software
 * distributed under the License is distributed on an "AS IS" BASIS,
 * WITHOUT WARRANTIES OR CONDITIONS OF ANY KIND, either express or implied.
 * See the License for the specific language governing permissions and
 * limitations under the License.
 *
*/

#include "gazebo/math/Vector3.hh"
#include "gazebo/math/Quaternion.hh"
#include "gazebo/math/Pose.hh"

#include "gazebo/rendering/DynamicLines.hh"
#include "gazebo/rendering/Scene.hh"
#include "gazebo/rendering/InertiaVisualPrivate.hh"
#include "gazebo/rendering/InertiaVisual.hh"

using namespace gazebo;
using namespace rendering;

/////////////////////////////////////////////////
InertiaVisual::InertiaVisual(const std::string &_name, VisualPtr _vis)
  : Visual(*new InertiaVisualPrivate, _name, _vis, false)
{
  InertiaVisualPrivate *dPtr =
      reinterpret_cast<InertiaVisualPrivate *>(this->dataPtr);
  dPtr->type = VT_PHYSICS;
}

/////////////////////////////////////////////////
void InertiaVisual::Load(sdf::ElementPtr _elem)
{
  Visual::Load();
  math::Pose pose = _elem->Get<math::Pose>("origin");
  this->Load(pose);
}

/////////////////////////////////////////////////
void InertiaVisual::Load(ConstLinkPtr &_msg)
{
  Visual::Load();

  math::Vector3 xyz(_msg->inertial().pose().position().x(),
                    _msg->inertial().pose().position().y(),
                    _msg->inertial().pose().position().z());
  math::Quaternion q(_msg->inertial().pose().orientation().w(),
                     _msg->inertial().pose().orientation().x(),
                     _msg->inertial().pose().orientation().y(),
                     _msg->inertial().pose().orientation().z());

  // Use principal moments of inertia to scale Inertia visual
  // \todo: rotate to match principal axes when product terms are nonzero
  // This can be done with Eigen, or with code from the following paper:
  // A Method for Fast Diagonalization of a 2x2 or 3x3 Real Symmetric Matrix
  // http://arxiv.org/abs/1306.6291v3
  double mass = _msg->inertial().mass();
  double Ixx = _msg->inertial().ixx();
  double Iyy = _msg->inertial().iyy();
  double Izz = _msg->inertial().izz();
  math::Vector3 boxScale;
  if (mass < 0 || Ixx < 0 || Iyy < 0 || Izz < 0 ||
      Ixx + Iyy < Izz || Iyy + Izz < Ixx || Izz + Ixx < Iyy)
  {
    // Unrealistic inertia, load with default scale
    gzlog << "The link " << _msg->name() << " has unrealistic inertia, "
          << "unable to visualize box of equivalent inertia." << std::endl;
    this->Load(math::Pose(xyz, q));
  }
  else
  {
    // Compute dimensions of box with uniform density and equivalent inertia.
    boxScale.x = sqrt(6*(Izz + Iyy - Ixx) / mass);
    boxScale.y = sqrt(6*(Izz + Ixx - Iyy) / mass);
    boxScale.z = sqrt(6*(Ixx + Iyy - Izz) / mass);

    this->Load(math::Pose(xyz, q), boxScale);
  }
}

/////////////////////////////////////////////////
void InertiaVisual::Load(const math::Pose &_pose,
    const math::Vector3 &_scale)
{
  InertiaVisualPrivate *dPtr =
      reinterpret_cast<InertiaVisualPrivate *>(this->dataPtr);

  // Inertia position indicator
  math::Vector3 p1(0, 0, -2*_scale.z);
  math::Vector3 p2(0, 0, 2*_scale.z);
  math::Vector3 p3(0, -2*_scale.y, 0);
  math::Vector3 p4(0, 2*_scale.y, 0);
  math::Vector3 p5(-2*_scale.x, 0, 0);
  math::Vector3 p6(2*_scale.x, 0, 0);
  p1 += _pose.pos;
  p2 += _pose.pos;
  p3 += _pose.pos;
  p4 += _pose.pos;
  p5 += _pose.pos;
  p6 += _pose.pos;
  p1 = _pose.rot.RotateVector(p1);
  p2 = _pose.rot.RotateVector(p2);
  p3 = _pose.rot.RotateVector(p3);
  p4 = _pose.rot.RotateVector(p4);
  p5 = _pose.rot.RotateVector(p5);
  p6 = _pose.rot.RotateVector(p6);

  dPtr->crossLines = this->CreateDynamicLine(rendering::RENDERING_LINE_LIST);
  dPtr->crossLines->setMaterial("Gazebo/Green");
  dPtr->crossLines->AddPoint(p1);
  dPtr->crossLines->AddPoint(p2);
  dPtr->crossLines->AddPoint(p3);
  dPtr->crossLines->AddPoint(p4);
  dPtr->crossLines->AddPoint(p5);
  dPtr->crossLines->AddPoint(p6);

  // Inertia indicator: equivalent box of uniform density
  this->InsertMesh("unit_box");

  Ogre::MovableObject *boxObj =
    (Ogre::MovableObject*)(dPtr->scene->GetManager()->createEntity(
          this->GetName()+"__BOX__"
          + std::to_string(VisualPrivate::visualIdCount), "unit_box"));
  boxObj->setVisibilityFlags(GZ_VISIBILITY_GUI);
  ((Ogre::Entity*)boxObj)->setMaterialName("__GAZEBO_TRANS_PURPLE_MATERIAL__");

  dPtr->boxNode =
<<<<<<< HEAD
      dPtr->sceneNode->createChildSceneNode(this->GetName() + "_BOX_"
      + std::to_string(VisualPrivate::visualIdCount));
=======
      dPtr->sceneNode->createChildSceneNode(this->GetName() + "_BOX_");
>>>>>>> 0d97d1c3

  dPtr->boxNode->attachObject(boxObj);
  dPtr->boxNode->setScale(_scale.x, _scale.y, _scale.z);
  dPtr->boxNode->setPosition(_pose.pos.x, _pose.pos.y, _pose.pos.z);
  dPtr->boxNode->setOrientation(Ogre::Quaternion(_pose.rot.w, _pose.rot.x,
                                                 _pose.rot.y, _pose.rot.z));

  this->SetVisibilityFlags(GZ_VISIBILITY_GUI);
}<|MERGE_RESOLUTION|>--- conflicted
+++ resolved
@@ -133,12 +133,8 @@
   ((Ogre::Entity*)boxObj)->setMaterialName("__GAZEBO_TRANS_PURPLE_MATERIAL__");
 
   dPtr->boxNode =
-<<<<<<< HEAD
       dPtr->sceneNode->createChildSceneNode(this->GetName() + "_BOX_"
       + std::to_string(VisualPrivate::visualIdCount));
-=======
-      dPtr->sceneNode->createChildSceneNode(this->GetName() + "_BOX_");
->>>>>>> 0d97d1c3
 
   dPtr->boxNode->attachObject(boxObj);
   dPtr->boxNode->setScale(_scale.x, _scale.y, _scale.z);
