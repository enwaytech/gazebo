/*
 * Copyright (C) 2012-2014 Open Source Robotics Foundation
 *
 * Licensed under the Apache License, Version 2.0 (the "License");
 * you may not use this file except in compliance with the License.
 * You may obtain a copy of the License at
 *
 *     http://www.apache.org/licenses/LICENSE-2.0
 *
 * Unless required by applicable law or agreed to in writing, software
 * distributed under the License is distributed on an "AS IS" BASIS,
 * WITHOUT WARRANTIES OR CONDITIONS OF ANY KIND, either express or implied.
 * See the License for the specific language governing permissions and
 * limitations under the License.
 *
*/
#ifndef _BUILDING_MAKER_HH_
#define _BUILDING_MAKER_HH_

#include <list>
#include <string>
#include <vector>
#include <map>
#include <sdf/sdf.hh>

#include "gazebo/rendering/RenderTypes.hh"
#include "gazebo/math/Pose.hh"
#include "gazebo/common/Events.hh"
#include "gazebo/common/KeyEvent.hh"
#include "gazebo/gui/EntityMaker.hh"
#include "gazebo/gui/qt.h"
#include "gazebo/util/system.hh"

namespace gazebo
{
  namespace msgs
  {
    class Visual;
  }

  namespace gui
  {
    class EntityMaker;
    class EditorItem;
    class BuildingModelManip;
    class FinishBuildingDialog;

    /// \addtogroup gazebo_gui
    /// \{

    /// \class BuildingMaker BuildingMaker.hh
    /// \brief Create and manage 3D visuals of a building.
    class GAZEBO_VISIBLE BuildingMaker : public EntityMaker
    {
      /// \enum SaveState
      /// \brief Save states for the building editor.
      private: enum SaveState
      {
        // NEVER_SAVED: The building has never been saved.
        NEVER_SAVED,

        // ALL_SAVED: All changes have been saved.
        ALL_SAVED,

        // UNSAVED_CHANGES: Has been saved before, but has unsaved changes.
        UNSAVED_CHANGES
      };

      /// \brief Constructor
      public: BuildingMaker();

      /// \brief Destructor
      public: virtual ~BuildingMaker();

      /// \brief QT callback when entering or leaving building edit mode
      /// \param[in] _checked True if the menu item is checked
      public: void OnEdit(bool _checked);

      /// \brief Set the name of this building model.
      /// \param[in] _modelName Name of the model to set to.
      public: void SetModelName(const std::string &_modelName);

      /// \brief Finish the model and create the entity on the gzserver.
      public: void FinishModel();

      /// \brief Add a building part to the model.
      /// \param[in] _type Type of the building part.
      /// \param[in] _size Size of the building part.
      /// \param[in] _pos Position of the building part in pixel coordinates.
      /// \param[in] _angle Yaw rotation of the building part in degrees.
      /// \return Name of the 3D building part that has been added.
      public: std::string AddPart(const std::string &_type,
          const QVector3D &_size, const QVector3D &_pos, double _angle);

      /// \brief Add a wall to the model.
      /// \param[in] _size Size of the wall.
      /// \param[in] _pos Position of the wall in pixel coordinates.
      /// \param[in] _angle Yaw rotation of the wall in degrees.
      /// \return Name of the 3D wall that has been added.
      public: std::string AddWall(const QVector3D &_size, const QVector3D &_pos,
          double _angle);

      /// \brief Add a window to the model.
      /// \param[in] _size Size of the window.
      /// \param[in] _pos Position of the window in pixel coordinates.
      /// \param[in] _angle Yaw rotation of the window in degrees.
      /// \return Name of the 3D window that has been added.
      public: std::string AddWindow(const QVector3D &_size,
          const QVector3D &_pos, double _angle);

      /// \brief Add a door to the model.
      /// \param[in] _size Size of the door.
      /// \param[in] _pos Position of the door in pixel coordinates.
      /// \param[in] _angle Yaw rotation of the door in degrees.
      /// \return Name of the 3D door that has been added.
      public: std::string AddDoor(const QVector3D &_size, const QVector3D &_pos,
          double _angle);

      /// \brief Add a staircase to the model.
      /// \param[in] _size Size of the staircase.
      /// \param[in] _pos Position of the staircase in pixel coordinates.
      /// \param[in] _angle Yaw rotation of the staircase in degrees.
      /// \param[in] _steps Number of steps in the staircase.
      /// \return Name of the 3D staircase that has been added.
      public: std::string AddStairs(const QVector3D &_size,
          const QVector3D &_pos, double _angle, int _steps);

      /// \brief Add a floor to the model.
      /// \param[in] _size Size of the floor.
      /// \param[in] _pos Position of the floor in pixel coordinates.
      /// \param[in] _angle Yaw rotation of the floor in radians.
      /// \return Name of the 3D floor that has been added.
      public: std::string AddFloor(const QVector3D &_size,
          const QVector3D &_pos, double _angle);

      /// \brief Remove a building part from the model.
      /// \param[in] _partName Name of the building part to remove
      public: void RemovePart(const std::string &_partName);

      /// \brief Remove a wall from the model.
      /// \param[in] _partName Name of the wall to remove
      public: void RemoveWall(const std::string &_wallName);

      /// \brief Connect the 2D editor item Qt signals to the 3D building part.
      /// \param[in] _partName Name of the 3D building part
      /// \param[in] _item 2D editor item.
      public: void ConnectItem(const std::string &_partName,
          const EditorItem *_item);

      /// \brief Attach a building part to another, this is currently used for
      /// making holes in walls and floors.
      /// \param[in] _child Name of the child building part
      /// \param[in] _parent Name of the parent building part.
      public: void AttachManip(const std::string &_child,
          const std::string &_parent);

      /// \brief Detach a child building part from its parent.
      /// \param[in] _child Name of the child building part.
      /// \param[in] _parent Name of the parent building part.
      public: void DetachManip(const std::string &_child,
          const std::string &_parent);

      /// \brief Detach all child building parts from the given manip.
      /// \param[in] _manip Name of the building part.
      public: void DetachAllChildren(const std::string &_manip);

      /// \brief Helper method to convert size from editor coordinate system
      /// to Gazebo coordinate system.
      /// \param[in] _size Size vector in pixels.
      /// \return Size in metric units.
      public: static math::Vector3 ConvertSize(const QVector3D &_size);

      /// \brief Helper method to convert size from editor coordinate system
      /// to Gazebo coordinate system.
      /// \param[in] _width Width in pixels.
      /// \param[in] _depth Depth in pixels.
      /// \param[in] _height Height in pixels.
      /// \return Size in metric units.
      public: static math::Vector3 ConvertSize(double _width, double _depth,
          double _height);

      /// \brief Helper method to convert pose from editor coordinate system
      /// to Gazebo coordinate system.
      /// \param[in] _pos Position in pixels.
      /// \param[in] _rot Rotation in degrees.
      /// \return Pose with position in metric units and rotation in radians.
      public: static math::Pose ConvertPose(const QVector3D &_pos,
          const QVector3D &_rot);

      /// \brief Helper method to convert pose from editor coordinate system
      /// to Gazebo coordinate system.
      /// \param[in] _x X position in pixels.
      /// \param[in] _y Y position in pixels.
      /// \param[in] _y Z position in pixels.
      /// \param[in] _roll Roll rotation in degrees.
      /// \param[in] _pitch Pitch rotation in degrees.
      /// \param[in] _yaw Yaw rotation in degrees.
      /// \return Pose with position in metric units and rotation in radians.
      public: static math::Pose ConvertPose(double _x, double _y, double _z,
          double _roll, double _pitch, double _yaw);

      /// \param[in] _value Convert a value from pixels to metric units
      /// \param[in] _value Value in pixels.
      /// \return Value in metric units.
      public: static double Convert(double _value);

      /// \brief Convert an angle from editor unit to Gazebo unit
      /// \param[in] _angle Angle in degrees.
      /// \return Angle in radians.
      public: static double ConvertAngle(double _angle);

      /// \brief Save model to SDF format.
      /// \param[in] _savePath Path to save the SDF to.
      public: void SaveToSDF(const std::string &_savePath);

      /// \brief Save config file.
      /// \param[in] _savePath Path to save the file to.
      public: void SaveToConfig(const std::string &_savePath);

      /// \brief Reset the building maker and the SDF.
      public: void Reset();

      // Documentation inherited
      public: virtual void Start(const rendering::UserCameraPtr _camera);

      // Documentation inherited
      public: virtual void Stop();

      /// \brief Generate the SDF from building part visuals.
      public: void GenerateSDF();

      /// \brief Generate the config file.
      public: void GenerateConfig();

      // Documentation inherited
      public: virtual bool IsActive() const;

      /// \brief Set save state upon a change to the building.
      public: void BuildingChanged();

      // Documentation inherited
      private: virtual void CreateTheEntity();

      /// \brief Internal init function.
      private: bool Init();

      /// \brief Create an empty model.
      /// \return Name of the model created.
      private: std::string CreateModel();

      /// \brief Generate SDF with CSG support (to be supported).
      private: void GenerateSDFWithCSG();

      /// \brief Get a template SDF string of a simple model.
      private: std::string GetTemplateSDFString();

      /// \brief Get a template config file for a simple model.
      private: std::string GetTemplateConfigString();

      /// \brief Internal helper function for QPointF comparison used by the
      /// surface subsivision algorithm.
      private: static bool PointCompareY(const QPointF &_a, const QPointF &_b);

      /// \brief Internal helper function for QRectF comparison used by the
      /// surface subsivision algorithm.
      private: static bool RectCompareX(const QRectF &_a, const QRectF &_b);

      /// \brief Internal helper function for QRectF comparison used by the
      /// surface subsivision algorithm.
      private: static bool RectCompareY(const QRectF &_a, const QRectF &_b);

      /// \brief Subdivide a rectangular surface with holes into multiple
      /// smaller rectangles.
      /// \param[in] _surface Parent rectangular surface.
      /// \param[in] _holes A list of rectangular holes on the surface.
      /// \param[in] _subdivisions The resulting smaller rectangles representing
      /// the surface with holes.
      private: void SubdivideRectSurface(const QRectF &_surface,
        const std::vector<QRectF> &_holes, std::vector<QRectF> &_subdivisions);

      /// \brief Helper function to manage writing files to disk.
      private: void SaveModelFiles();

      /// \brief Callback for saving the model.
      /// \param[in] _saveName Name to save the model.
      /// \return True if the user chose to save, false if the user cancelled.
      private: bool OnSave(const std::string &_saveName = "");

      /// \brief Callback for selecting a folder and saving the model.
      /// \param[in] _saveName Name to save the model.
      /// \return True if the user chose to save, false if the user cancelled.
      private: bool OnSaveAs(const std::string &_saveName);

      /// \brief Callback for when the name is changed through the Palette.
      /// \param[in] _modelName The newly entered building name.
      private: void OnNameChanged(const std::string &_modelName);

      /// \brief Callback for newing the model.
      private: void OnNew();

      /// \brief Callback received when exiting the editor mode.
      private: void OnExit();

      /// \brief Callback received when a level on a building model is to
      /// be changed.
      /// \param[in] _level The level that is currently being edited.
      private: void OnChangeLevel(int _level);

      /// \brief Cancel material modes.
      private: void StopMaterialModes();

      /// \brief Reset currently hovered visual to the properties it had before
      /// being hovered.
      private: void ResetHoverVis();

      /// \brief Callback received when a color has been selected on the
      /// palette.
      /// \param[in] _color Selected color.
      private: void OnColorSelected(QColor _color);

<<<<<<< HEAD
      /// \brief TODO
=======
      /// \brief Callback received when a texture has been selected on the
      /// palette.
      /// \param[in] _texture Selected texture.
>>>>>>> 09096225
      private: void OnTextureSelected(QString _texture);

      /// \brief Mouse event filter callback when mouse is moved.
      /// \param[in] _event The mouse event.
      /// \return True if the event was handled
      private: bool On3dMouseMove(const common::MouseEvent &_event);

      /// \brief Mouse event filter callback when mouse is pressed.
      /// \param[in] _event The mouse event.
      /// \return True if the event was handled
      private: bool On3dMousePress(const common::MouseEvent &_event);

      /// \brief Mouse event filter callback when mouse is released.
      /// \param[in] _event The mouse event.
      /// \return True if the event was handled
      private: bool On3dMouseRelease(const common::MouseEvent &_event);

      /// \brief Key event filter callback when key is pressed.
      /// \param[in] _event The key event.
      /// \return True if the event was handled
      private: bool On3dKeyPress(const common::KeyEvent &_event);

      /// \brief Conversion scale used by the Convert helper functions.
      public: static double conversionScale;

      /// \brief A map of building part names to model manip objects which
      /// manage the visuals representing the building part.
      private: std::map<std::string, BuildingModelManip *> allItems;

      /// \brief The building model in SDF format.
      private: sdf::SDFPtr modelSDF;

      /// \brief A template SDF of a simple box model.
      private: sdf::SDFPtr modelTemplateSDF;

      /// \brief The building model's config file.
      private: TiXmlDocument modelConfig;

      /// \brief Name of the building model.
      private: std::string modelName;

      /// \brief Name of the building model preview.
      private: static const std::string previewName;

      /// \brief The root visual of the building model preview.
      private: rendering::VisualPtr previewVisual;

      /// \brief Counter for the number of walls in the model.
      private: int wallCounter;

      /// \brief Counter for the number of windows in the model.
      private: int windowCounter;

      /// \brief Counter for the number of doors in the model.
      private: int doorCounter;

      /// \brief Counter for the number of staircases in the model.
      private: int stairsCounter;

      /// \brief Counter for the number of floors in the model.
      private: int floorCounter;

      /// \brief Store the current save state of the model.
      private: enum SaveState currentSaveState;

      /// \brief Default directory to save models: ~/building_editor_models
      private: std::string defaultPath;

      /// \brief Path to where the model is saved.
      private: std::string saveLocation;

      /// \brief Name of the building model's author.
      private: std::string authorName;

      /// \brief Name of the building model's author's email.
      private: std::string authorEmail;

      /// \brief Model description.
      private: std::string description;

      /// \brief Model version.
      private: std::string version;

      /// \brief A list of gui editor events connected to the building maker.
      private: std::vector<event::ConnectionPtr> connections;

      /// \brief Default name of building model
      private: static const std::string buildingDefaultName;

      /// \brief A dialog for setting building model name and save location.
      private: FinishBuildingDialog *saveDialog;

      /// \brief Visual that is currently hovered over by the mouse.
      private: rendering::VisualPtr hoverVis;

      /// \brief The color currently selected. If none is selected, it will be
      /// QColor::Invalid.
      private: QColor selectedColor;

<<<<<<< HEAD
      /// \brief TODO
=======
      /// \brief The texture currently selected. If none is selected, it will be
      /// an empty string.
>>>>>>> 09096225
      private: QString selectedTexture;

      /// \brief The current level that is being edited.
      private: int currentLevel;
    };
    /// \}
  }
}
#endif<|MERGE_RESOLUTION|>--- conflicted
+++ resolved
@@ -23,7 +23,6 @@
 #include <map>
 #include <sdf/sdf.hh>
 
-#include "gazebo/rendering/RenderTypes.hh"
 #include "gazebo/math/Pose.hh"
 #include "gazebo/common/Events.hh"
 #include "gazebo/common/KeyEvent.hh"
@@ -318,13 +317,9 @@
       /// \param[in] _color Selected color.
       private: void OnColorSelected(QColor _color);
 
-<<<<<<< HEAD
-      /// \brief TODO
-=======
       /// \brief Callback received when a texture has been selected on the
       /// palette.
       /// \param[in] _texture Selected texture.
->>>>>>> 09096225
       private: void OnTextureSelected(QString _texture);
 
       /// \brief Mouse event filter callback when mouse is moved.
@@ -424,12 +419,8 @@
       /// QColor::Invalid.
       private: QColor selectedColor;
 
-<<<<<<< HEAD
-      /// \brief TODO
-=======
       /// \brief The texture currently selected. If none is selected, it will be
       /// an empty string.
->>>>>>> 09096225
       private: QString selectedTexture;
 
       /// \brief The current level that is being edited.
