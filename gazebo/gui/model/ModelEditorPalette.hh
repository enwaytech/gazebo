/*
 * Copyright (C) 2013-2014 Open Source Robotics Foundation
 *
 * Licensed under the Apache License, Version 2.0 (the "License");
 * you may not use this file except in compliance with the License.
 * You may obtain a copy of the License at
 *
 *     http://www.apache.org/licenses/LICENSE-2.0
 *
 * Unless required by applicable law or agreed to in writing, software
 * distributed under the License is distributed on an "AS IS" BASIS,
 * WITHOUT WARRANTIES OR CONDITIONS OF ANY KIND, either express or implied.
 * See the License for the specific language governing permissions and
 * limitations under the License.
 *
*/

#ifndef _MODEL_EDITOR_PALETTE_HH_
#define _MODEL_EDITOR_PALETTE_HH_

#include <string>

#include "gazebo/rendering/RenderTypes.hh"
#include "gazebo/common/Event.hh"

#include "gazebo/gui/model/ModelCreator.hh"
#include "gazebo/gui/qt.h"
#include "gazebo/util/system.hh"

namespace gazebo
{
  namespace rendering
  {
  }

  namespace gui
  {
    class ModelCreator;

    /// \addtogroup gazebo_gui
    /// \{

    /// \class ModelEditorPalette ModelEditorPalette.hh
    /// \brief A palette of model items which can be added to the editor.
    class GAZEBO_VISIBLE ModelEditorPalette : public QWidget
    {
      Q_OBJECT

      /// \brief Constructor
      /// \param[in] _parent Parent QWidget.
      public: ModelEditorPalette(QWidget *_parent = 0);

      /// \brief Destructor
      public: ~ModelEditorPalette();

      /// \brief Add a joint to the model.
      /// \param[in] _type Type of joint to add.
      public: void AddJoint(const std::string &_type);

      /// \brief Get the model creator.
      /// \return a pointer to the model creator.
      public: ModelCreator *GetModelCreator();

      /// \brief Key event filter callback when key is pressed.
      /// \param[in] _event The key event.
      /// \return True if the event was handled
      private: bool OnKeyPress(const common::KeyEvent &_event);

      /// \brief Received item selection user input.
      /// \param[in] _item Item selected.
      /// \param[in] _column Column index.
      private slots: void OnItemSelection(QTreeWidgetItem *_item, int _column);

      /// \brief Qt callback when cylinder button is clicked.
      private slots: void OnCylinder();

      /// \brief Qt callback when sphere button is clicked.
      private slots: void OnSphere();

      /// \brief Qt callback when box button is clicked.
      private slots: void OnBox();

      /// \brief Qt callback when custom button is clicked.
      private slots: void OnCustom();

      /// \brief Qt callback when a part has been added.
      private slots: void OnPartAdded();

      /// \brief Qt callback when the model is to be made static.
      private slots: void OnStatic();

      /// \brief Qt callback when the model is allowed to auto disable at rest.
      private slots: void OnAutoDisable();

<<<<<<< HEAD
      /// \brief Widget that display model properties.
      private: QTreeWidget *modelTreeWidget;

      /// \brief Model settings item in the tree widget.
      private: QTreeWidgetItem *modelSettingsItem;

      /// \brief Model parts item in the tree widget.
      private: QTreeWidgetItem *modelItem;

      /// \brief Plugin item in the tree widget.
      private: QTreeWidgetItem *pluginItem;
=======
      /// \brief Qt callback when the model is to be saved.
      private slots: void OnSave();

      /// \brief Qt callback when the model is to be discarded.
      private slots: void OnDiscard();

      /// \brief Qt callback when model editing is complete.
      private slots: void OnDone();
>>>>>>> f16c6167

      /// \brief Parts button group.
      private: QButtonGroup *partButtonGroup;

      /// \brief Model creator.
      private: ModelCreator *modelCreator;

      /// \brief Static checkbox, true to create a static model.
      private: QCheckBox *staticCheck;

      /// \brief Auto disable checkbox, true to allow model to auto-disable at
      /// rest.
      private: QCheckBox *autoDisableCheck;
    };
  }
}
#endif<|MERGE_RESOLUTION|>--- conflicted
+++ resolved
@@ -92,29 +92,6 @@
       /// \brief Qt callback when the model is allowed to auto disable at rest.
       private slots: void OnAutoDisable();
 
-<<<<<<< HEAD
-      /// \brief Widget that display model properties.
-      private: QTreeWidget *modelTreeWidget;
-
-      /// \brief Model settings item in the tree widget.
-      private: QTreeWidgetItem *modelSettingsItem;
-
-      /// \brief Model parts item in the tree widget.
-      private: QTreeWidgetItem *modelItem;
-
-      /// \brief Plugin item in the tree widget.
-      private: QTreeWidgetItem *pluginItem;
-=======
-      /// \brief Qt callback when the model is to be saved.
-      private slots: void OnSave();
-
-      /// \brief Qt callback when the model is to be discarded.
-      private slots: void OnDiscard();
-
-      /// \brief Qt callback when model editing is complete.
-      private slots: void OnDone();
->>>>>>> f16c6167
-
       /// \brief Parts button group.
       private: QButtonGroup *partButtonGroup;
 
