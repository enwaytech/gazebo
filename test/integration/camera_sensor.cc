--- conflicted
+++ resolved
@@ -46,14 +46,10 @@
 int imageCount4 = 0;
 std::string pixelFormat = "";
 
-<<<<<<< HEAD
 // list of timestamped images used by the Timestamp test
 std::vector<gazebo::msgs::ImageStamped> g_imagesStamped;
 
-float* depthImg = nullptr;
-=======
 float *depthImg = nullptr;
->>>>>>> 9cceb3e9
 
 /////////////////////////////////////////////////
 void OnNewCameraFrame(int* _imageCounter, unsigned char* _imageDest,
@@ -1051,7 +1047,107 @@
 }
 
 /////////////////////////////////////////////////
-<<<<<<< HEAD
+TEST_F(CameraSensor, LensFlare)
+{
+  Load("worlds/lensflare_plugin.world");
+
+  // Make sure the render engine is available.
+  if (rendering::RenderEngine::Instance()->GetRenderPathType() ==
+      rendering::RenderEngine::NONE)
+  {
+    gzerr << "No rendering engine, unable to run camera test\n";
+    return;
+  }
+
+  // Get the lens flare camera model
+  std::string modelNameLensFlare = "camera_lensflare";
+  std::string cameraNameLensFlare = "camera_sensor_lensflare";
+
+  physics::WorldPtr world = physics::get_world();
+  ASSERT_TRUE(world != nullptr);
+  physics::ModelPtr model = world->ModelByName(modelNameLensFlare);
+  ASSERT_TRUE(model != nullptr);
+
+  sensors::SensorPtr sensorLensFlare =
+    sensors::get_sensor(cameraNameLensFlare);
+  sensors::CameraSensorPtr camSensorLensFlare =
+    std::dynamic_pointer_cast<sensors::CameraSensor>(sensorLensFlare);
+  ASSERT_TRUE(camSensorLensFlare != nullptr);
+
+  // Spawn a camera without lens flare at the same pose as
+  // the camera lens flare model
+  std::string modelName = "camera_model";
+  std::string cameraName = "camera_sensor";
+  unsigned int width  = camSensorLensFlare->ImageWidth();
+  unsigned int height = camSensorLensFlare->ImageHeight();
+  double updateRate = camSensorLensFlare->UpdateRate();
+
+  EXPECT_GT(width, 0u);
+  EXPECT_GT(height, 0u);
+  EXPECT_GT(updateRate, 0u);
+
+  ignition::math::Pose3d setPose = model->WorldPose();
+  SpawnCamera(modelName, cameraName, setPose.Pos(),
+      setPose.Rot().Euler(), width, height, updateRate);
+
+  // get a pointer to the camera lens flare sensor
+  sensors::SensorPtr sensor =
+    sensors::get_sensor(cameraName);
+  sensors::CameraSensorPtr camSensor =
+    std::dynamic_pointer_cast<sensors::CameraSensor>(sensor);
+  ASSERT_TRUE(camSensor != nullptr);
+
+  // collect images from both cameras
+  imageCount = 0;
+  imageCount2 = 0;
+  img = new unsigned char[width * height * 3];
+  img2 = new unsigned char[width * height * 3];
+  event::ConnectionPtr c =
+    camSensorLensFlare->Camera()->ConnectNewImageFrame(
+        std::bind(&::OnNewCameraFrame, &imageCount, img,
+          std::placeholders::_1, std::placeholders::_2, std::placeholders::_3,
+          std::placeholders::_4, std::placeholders::_5));
+  event::ConnectionPtr c2 =
+    camSensor->Camera()->ConnectNewImageFrame(
+        std::bind(&::OnNewCameraFrame, &imageCount2, img2,
+          std::placeholders::_1, std::placeholders::_2, std::placeholders::_3,
+          std::placeholders::_4, std::placeholders::_5));
+
+  // Get some images
+  int sleep = 0;
+  while ((imageCount < 10 || imageCount2 < 10) && sleep++ < 1000)
+    common::Time::MSleep(10);
+
+  EXPECT_GE(imageCount, 10);
+  EXPECT_GE(imageCount2, 10);
+
+  // Compare colors. Camera sensor with lens flare plugin should have a brigher
+  // image than the one without the lens flare plugin.
+  unsigned int colorSum = 0;
+  unsigned int colorSum2 = 0;
+  for (unsigned int y = 0; y < height; ++y)
+  {
+    for (unsigned int x = 0; x < width*3; x+=3)
+    {
+      unsigned int r = img[(y*width*3) + x];
+      unsigned int g = img[(y*width*3) + x + 1];
+      unsigned int b = img[(y*width*3) + x + 2];
+      colorSum += r + g + b;
+      unsigned int r2 = img2[(y*width*3) + x];
+      unsigned int g2 = img2[(y*width*3) + x + 1];
+      unsigned int b2 = img2[(y*width*3) + x + 2];
+      colorSum2 += r2 + g2 + b2;
+    }
+  }
+  EXPECT_GT(colorSum, colorSum2) <<
+      "colorSum: " << colorSum << ", " <<
+      "colorSum2: " << colorSum2;
+
+  delete[] img;
+  delete[] img2;
+}
+
+/////////////////////////////////////////////////
 // Move a tall thin box across the center of the camera image
 // (from -y to +y) over time and collect camera sensor timestamped images.
 // For every image collected, extract center of box from image, and compare it
@@ -1247,104 +1343,3 @@
 
   delete [] img;
 }
-=======
-TEST_F(CameraSensor, LensFlare)
-{
-  Load("worlds/lensflare_plugin.world");
-
-  // Make sure the render engine is available.
-  if (rendering::RenderEngine::Instance()->GetRenderPathType() ==
-      rendering::RenderEngine::NONE)
-  {
-    gzerr << "No rendering engine, unable to run camera test\n";
-    return;
-  }
-
-  // Get the lens flare camera model
-  std::string modelNameLensFlare = "camera_lensflare";
-  std::string cameraNameLensFlare = "camera_sensor_lensflare";
-
-  physics::WorldPtr world = physics::get_world();
-  ASSERT_TRUE(world != nullptr);
-  physics::ModelPtr model = world->ModelByName(modelNameLensFlare);
-  ASSERT_TRUE(model != nullptr);
-
-  sensors::SensorPtr sensorLensFlare =
-    sensors::get_sensor(cameraNameLensFlare);
-  sensors::CameraSensorPtr camSensorLensFlare =
-    std::dynamic_pointer_cast<sensors::CameraSensor>(sensorLensFlare);
-  ASSERT_TRUE(camSensorLensFlare != nullptr);
-
-  // Spawn a camera without lens flare at the same pose as
-  // the camera lens flare model
-  std::string modelName = "camera_model";
-  std::string cameraName = "camera_sensor";
-  unsigned int width  = camSensorLensFlare->ImageWidth();
-  unsigned int height = camSensorLensFlare->ImageHeight();
-  double updateRate = camSensorLensFlare->UpdateRate();
-
-  EXPECT_GT(width, 0u);
-  EXPECT_GT(height, 0u);
-  EXPECT_GT(updateRate, 0u);
-
-  ignition::math::Pose3d setPose = model->WorldPose();
-  SpawnCamera(modelName, cameraName, setPose.Pos(),
-      setPose.Rot().Euler(), width, height, updateRate);
-
-  // get a pointer to the camera lens flare sensor
-  sensors::SensorPtr sensor =
-    sensors::get_sensor(cameraName);
-  sensors::CameraSensorPtr camSensor =
-    std::dynamic_pointer_cast<sensors::CameraSensor>(sensor);
-  ASSERT_TRUE(camSensor != nullptr);
-
-  // collect images from both cameras
-  imageCount = 0;
-  imageCount2 = 0;
-  img = new unsigned char[width * height * 3];
-  img2 = new unsigned char[width * height * 3];
-  event::ConnectionPtr c =
-    camSensorLensFlare->Camera()->ConnectNewImageFrame(
-        std::bind(&::OnNewCameraFrame, &imageCount, img,
-          std::placeholders::_1, std::placeholders::_2, std::placeholders::_3,
-          std::placeholders::_4, std::placeholders::_5));
-  event::ConnectionPtr c2 =
-    camSensor->Camera()->ConnectNewImageFrame(
-        std::bind(&::OnNewCameraFrame, &imageCount2, img2,
-          std::placeholders::_1, std::placeholders::_2, std::placeholders::_3,
-          std::placeholders::_4, std::placeholders::_5));
-
-  // Get some images
-  int sleep = 0;
-  while ((imageCount < 10 || imageCount2 < 10) && sleep++ < 1000)
-    common::Time::MSleep(10);
-
-  EXPECT_GE(imageCount, 10);
-  EXPECT_GE(imageCount2, 10);
-
-  // Compare colors. Camera sensor with lens flare plugin should have a brigher
-  // image than the one without the lens flare plugin.
-  unsigned int colorSum = 0;
-  unsigned int colorSum2 = 0;
-  for (unsigned int y = 0; y < height; ++y)
-  {
-    for (unsigned int x = 0; x < width*3; x+=3)
-    {
-      unsigned int r = img[(y*width*3) + x];
-      unsigned int g = img[(y*width*3) + x + 1];
-      unsigned int b = img[(y*width*3) + x + 2];
-      colorSum += r + g + b;
-      unsigned int r2 = img2[(y*width*3) + x];
-      unsigned int g2 = img2[(y*width*3) + x + 1];
-      unsigned int b2 = img2[(y*width*3) + x + 2];
-      colorSum2 += r2 + g2 + b2;
-    }
-  }
-  EXPECT_GT(colorSum, colorSum2) <<
-      "colorSum: " << colorSum << ", " <<
-      "colorSum2: " << colorSum2;
-
-  delete[] img;
-  delete[] img2;
-}
->>>>>>> 9cceb3e9
