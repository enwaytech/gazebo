--- conflicted
+++ resolved
@@ -162,7 +162,10 @@
       /// \param[in] _show True to show, false to hide.
       public slots: void ShowCollisions(const bool _show);
 
-<<<<<<< HEAD
+      /// \brief Show or hide visual visuals.
+      /// \param[in] _show True to show, false to hide.
+      public slots: void ShowVisuals(const bool _show);
+
       /// \brief Computes the volume of a link.
       /// \param[in] _collision A collision message.
       /// \return The computed volume.
@@ -186,11 +189,6 @@
       /// \brief Get the visual for the link.
       /// \return Visual for the link.
       public: rendering::VisualPtr LinkVisual() const;
-=======
-      /// \brief Show or hide visual visuals.
-      /// \param[in] _show True to show, false to hide.
-      public slots: void ShowVisuals(const bool _show);
->>>>>>> ce0dc3e1
 
       /// \brief Update callback on PreRender.
       private: void Update();
