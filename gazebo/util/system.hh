/*
 * Copyright 2014 Open Source Robotics Foundation
 *
 * Licensed under the Apache License, Version 2.0 (the "License");
 * you may not use this file except in compliance with the License.
 * You may obtain a copy of the License at
 *
 *     http://www.apache.org/licenses/LICENSE-2.0
 *
 * Unless required by applicable law or agreed to in writing, software
 * distributed under the License is distributed on an "AS IS" BASIS,
 * WITHOUT WARRANTIES OR CONDITIONS OF ANY KIND, either express or implied.
 * See the License for the specific language governing permissions and
 * limitations under the License.
 *
*/
#ifndef _GAZEBO_VISIBLE_HH_
#define _GAZEBO_VISIBLE_HH_

/** \def GAZEBO_VISIBLE
 * Use to represent "symbol visible" if supported
 */

/** \def GAZEBO_HIDDEN
 * Use to represent "symbol hidden" if supported
 */

#if defined _WIN32 || defined __CYGWIN__
  #ifdef BUILDING_DLL
    #ifdef __GNUC__
      #define GAZEBO_VISIBLE __attribute__ ((dllexport))
    #else
      #define GAZEBO_VISIBLE __declspec(dllexport)
    #endif
  #else
    #ifdef __GNUC__
      #define GAZEBO_VISIBLE __attribute__ ((dllimport))
    #else
      #define GAZEBO_VISIBLE __declspec(dllimport)
    #endif
  #endif
  #define GAZEBO_HIDDEN
#else
  #if __GNUC__ >= 4
    #define GAZEBO_VISIBLE __attribute__ ((visibility ("default")))
    #define GAZEBO_HIDDEN  __attribute__ ((visibility ("hidden")))
  #else
    #define GAZEBO_VISIBLE
    #define GAZEBO_HIDDEN
  #endif
#endif

#if defined _WIN32 || defined __CYGWIN__
  #ifdef BUILDING_DLL_GZ_COMMON
    #ifdef __GNUC__
      #define GZ_COMMON_VISIBLE __attribute__ ((dllexport))
    #else
      #define GZ_COMMON_VISIBLE __declspec(dllexport)
    #endif
  #else
    #ifdef __GNUC__
      #define GZ_COMMON_VISIBLE __attribute__ ((dllimport))
    #else
      #define GZ_COMMON_VISIBLE __declspec(dllimport)
    #endif
  #endif
  #define GZ_COMMON_HIDDEN
#else
  #if __GNUC__ >= 4
    #define GZ_COMMON_VISIBLE __attribute__ ((visibility ("default")))
    #define GZ_COMMON_HIDDEN  __attribute__ ((visibility ("hidden")))
  #else
    #define GZ_COMMON_VISIBLE
    #define GZ_COMMON_HIDDEN
  #endif
#endif

#if defined _WIN32 || defined __CYGWIN__
  #ifdef BUILDING_DLL_GZ_MATH
    #ifdef __GNUC__
      #define GZ_MATH_VISIBLE __attribute__ ((dllexport))
    #else
      #define GZ_MATH_VISIBLE __declspec(dllexport)
    #endif
  #else
    #ifdef __GNUC__
      #define GZ_MATH_VISIBLE __attribute__ ((dllimport))
    #else
      #define GZ_MATH_VISIBLE __declspec(dllimport)
    #endif
  #endif
  #define GZ_MATH_HIDDEN
#else
  #if __GNUC__ >= 4
    #define GZ_MATH_VISIBLE __attribute__ ((visibility ("default")))
    #define GZ_MATH_HIDDEN  __attribute__ ((visibility ("hidden")))
  #else
    #define GZ_MATH_VISIBLE
    #define GZ_MATH_HIDDEN
  #endif
#endif

#if defined _WIN32 || defined __CYGWIN__
  #ifdef BUILDING_DLL_GZ_TRANSPORT
    #ifdef __GNUC__
      #define GZ_TRANSPORT_VISIBLE __attribute__ ((dllexport))
    #else
      #define GZ_TRANSPORT_VISIBLE __declspec(dllexport)
    #endif
  #else
    #ifdef __GNUC__
      #define GZ_TRANSPORT_VISIBLE __attribute__ ((dllimport))
    #else
      #define GZ_TRANSPORT_VISIBLE __declspec(dllimport)
    #endif
  #endif
  #define GZ_TRANSPORT_HIDDEN
#else
  #if __GNUC__ >= 4
    #define GZ_TRANSPORT_VISIBLE __attribute__ ((visibility ("default")))
    #define GZ_TRANSPORT_HIDDEN  __attribute__ ((visibility ("hidden")))
  #else
    #define GZ_TRANSPORT_VISIBLE
    #define GZ_TRANSPORT_HIDDEN
  #endif
#endif

#if defined _WIN32 || defined __CYGWIN__
  #ifdef BUILDING_DLL_GZ_MSGS
    #ifdef __GNUC__
      #define GZ_MSGS_VISIBLE __attribute__ ((dllexport))
    #else
      #define GZ_MSGS_VISIBLE __declspec(dllexport)
    #endif
  #else
    #ifdef __GNUC__
      #define GZ_MSGS_VISIBLE __attribute__ ((dllimport))
    #else
      #define GZ_MSGS_VISIBLE __declspec(dllimport)
    #endif
  #endif
  #define GZ_MSGS_HIDDEN
#else
  #if __GNUC__ >= 4
    #define GZ_MSGS_VISIBLE __attribute__ ((visibility ("default")))
    #define GZ_MSGS_HIDDEN  __attribute__ ((visibility ("hidden")))
  #else
    #define GZ_MSGS_VISIBLE
    #define GZ_MSGS_HIDDEN
  #endif
#endif

#if defined _WIN32 || defined __CYGWIN__
  #ifdef BUILDING_DLL_GZ_SELECTION_BUFFER
    #ifdef __GNUC__
      #define GZ_SELECTION_BUFFER_VISIBLE __attribute__ ((dllexport))
    #else
      #define GZ_SELECTION_BUFFER_VISIBLE __declspec(dllexport)
    #endif
  #else
    #ifdef __GNUC__
      #define GZ_SELECTION_BUFFER_VISIBLE __attribute__ ((dllimport))
    #else
      #define GZ_SELECTION_BUFFER_VISIBLE __declspec(dllimport)
    #endif
  #endif
  #define GZ_SELECTION_BUFFER_HIDDEN
#else
  #if __GNUC__ >= 4
    #define GZ_SELECTION_BUFFER_VISIBLE __attribute__ ((visibility ("default")))
    #define GZ_SELECTION_BUFFER_HIDDEN  __attribute__ ((visibility ("hidden")))
  #else
    #define GZ_SELECTION_BUFFER_VISIBLE
    #define GZ_SELECTION_BUFFER_HIDDEN
  #endif
#endif

#if defined _WIN32 || defined __CYGWIN__
  #ifdef BUILDING_DLL_GZ_RENDERING
    #ifdef __GNUC__
      #define GZ_RENDERING_VISIBLE __attribute__ ((dllexport))
    #else
      #define GZ_RENDERING_VISIBLE __declspec(dllexport)
    #endif
  #else
    #ifdef __GNUC__
      #define GZ_RENDERING_VISIBLE __attribute__ ((dllimport))
    #else
      #define GZ_RENDERING_VISIBLE __declspec(dllimport)
    #endif
  #endif
  #define GZ_RENDERING_HIDDEN
#else
  #if __GNUC__ >= 4
    #define GZ_RENDERING_VISIBLE __attribute__ ((visibility ("default")))
    #define GZ_RENDERING_HIDDEN  __attribute__ ((visibility ("hidden")))
  #else
    #define GZ_RENDERING_VISIBLE
    #define GZ_RENDERING_HIDDEN
  #endif
#endif

#if defined _WIN32 || defined __CYGWIN__
  #ifdef BUILDING_DLL_GZ_UTIL
    #ifdef __GNUC__
      #define GZ_UTIL_VISIBLE __attribute__ ((dllexport))
    #else
      #define GZ_UTIL_VISIBLE __declspec(dllexport)
    #endif
  #else
    #ifdef __GNUC__
      #define GZ_UTIL_VISIBLE __attribute__ ((dllimport))
    #else
      #define GZ_UTIL_VISIBLE __declspec(dllimport)
    #endif
  #endif
  #define GZ_UTIL_HIDDEN
#else
  #if __GNUC__ >= 4
    #define GZ_UTIL_VISIBLE __attribute__ ((visibility ("default")))
    #define GZ_UTIL_HIDDEN  __attribute__ ((visibility ("hidden")))
  #else
    #define GZ_UTIL_VISIBLE
    #define GZ_UTIL_HIDDEN
  #endif
#endif

#if defined _WIN32 || defined __CYGWIN__
<<<<<<< HEAD
  #ifdef BUILDING_DLL_GZ_RENDERING_DEFERRED
    #ifdef __GNUC__
      #define GZ_RENDERING_DEFERRED_VISIBLE __attribute__ ((dllexport))
    #else
      #define GZ_RENDERING_DEFERRED_VISIBLE __declspec(dllexport)
    #endif
  #else
    #ifdef __GNUC__
      #define GZ_RENDERING_DEFERRED_VISIBLE __attribute__ ((dllimport))
    #else
      #define GZ_RENDERING_DEFERRED_VISIBLE __declspec(dllimport)
    #endif
  #endif
  #define GZ_RENDERING_DEFERRED_HIDDEN
#else
  #if __GNUC__ >= 4
    #define GZ_RENDERING_DEFERRED_VISIBLE __attribute__ ((visibility ("default")))
    #define GZ_RENDERING_DEFERRED_HIDDEN  __attribute__ ((visibility ("hidden")))
  #else
    #define GZ_RENDERING_DEFERRED_VISIBLE
    #define GZ_RENDERING_DEFERRED_HIDDEN
=======
  #ifdef BUILDING_DLL_GZ_PHYSICS
    #ifdef __GNUC__
      #define GZ_PHYSICS_VISIBLE __attribute__ ((dllexport))
    #else
      #define GZ_PHYSICS_VISIBLE __declspec(dllexport)
    #endif
  #else
    #ifdef __GNUC__
      #define GZ_PHYSICS_VISIBLE __attribute__ ((dllimport))
    #else
      #define GZ_PHYSICS_VISIBLE __declspec(dllimport)
    #endif
  #endif
  #define GZ_PHYSICS_HIDDEN
#else
  #if __GNUC__ >= 4
    #define GZ_PHYSICS_VISIBLE __attribute__ ((visibility ("default")))
    #define GZ_PHYSICS_HIDDEN  __attribute__ ((visibility ("hidden")))
  #else
    #define GZ_PHYSICS_VISIBLE
    #define GZ_PHYSICS_HIDDEN
  #endif
#endif

#if defined _WIN32 || defined __CYGWIN__
  #ifdef BUILDING_DLL_GZ_PHYSICS_ODE
    #ifdef __GNUC__
      #define GZ_PHYSICS_ODE_VISIBLE __attribute__ ((dllexport))
    #else
      #define GZ_PHYSICS_ODE_VISIBLE __declspec(dllexport)
    #endif
  #else
    #ifdef __GNUC__
      #define GZ_PHYSICS_ODE_VISIBLE __attribute__ ((dllimport))
    #else
      #define GZ_PHYSICS_ODE_VISIBLE __declspec(dllimport)
    #endif
  #endif
  #define GZ_PHYSICS_ODE_HIDDEN
#else
  #if __GNUC__ >= 4
    #define GZ_PHYSICS_ODE_VISIBLE __attribute__ ((visibility ("default")))
    #define GZ_PHYSICS_ODE_HIDDEN  __attribute__ ((visibility ("hidden")))
  #else
    #define GZ_PHYSICS_ODE_VISIBLE
    #define GZ_PHYSICS_ODE_HIDDEN
>>>>>>> e1cc31e3
  #endif
#endif

#endif /* GAZEBO_VISIBLE_HH */<|MERGE_RESOLUTION|>--- conflicted
+++ resolved
@@ -226,7 +226,6 @@
 #endif
 
 #if defined _WIN32 || defined __CYGWIN__
-<<<<<<< HEAD
   #ifdef BUILDING_DLL_GZ_RENDERING_DEFERRED
     #ifdef __GNUC__
       #define GZ_RENDERING_DEFERRED_VISIBLE __attribute__ ((dllexport))
@@ -248,7 +247,10 @@
   #else
     #define GZ_RENDERING_DEFERRED_VISIBLE
     #define GZ_RENDERING_DEFERRED_HIDDEN
-=======
+  #endif
+#endif
+
+#if defined _WIN32 || defined __CYGWIN__
   #ifdef BUILDING_DLL_GZ_PHYSICS
     #ifdef __GNUC__
       #define GZ_PHYSICS_VISIBLE __attribute__ ((dllexport))
@@ -295,7 +297,6 @@
   #else
     #define GZ_PHYSICS_ODE_VISIBLE
     #define GZ_PHYSICS_ODE_HIDDEN
->>>>>>> e1cc31e3
   #endif
 #endif
 
