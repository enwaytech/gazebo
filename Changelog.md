## Gazebo 8

## Gazebo 8.x.x (2017-xx-xx)

<<<<<<< HEAD
1. Added support for tracked vehicles
    * [Issue #863](https://bitbucket.org/osrf/gazebo/issues/863)
=======
1. Load actor plugin on ~/factory
    * [Pull request 2855](https://bitbucket.org/osrf/gazebo/pull-requests/2855)

1. Fix inserting models with invalid submesh
    * [Pull request 2828](https://bitbucket.org/osrf/gazebo/pull-request/2828)

1. Move Connection header buffer from heap to stack to avoid race condition.
    * [Pull request 2844](https://bitbucket.org/osrf/gazebo/pull-requests/2844)

1. Shadow improvements
    * [Pull request 2805](https://bitbucket.org/osrf/gazebo/pull-requests/2805)

1. Add light as child of link
    * [Pull request 2807](https://bitbucket.org/osrf/gazebo/pull-requests/2807)
    * [Issue 900](https://bitbucket.org/osrf/gazebo/issues/900)

1. Add camera lens flare effect
    * [Pull request 2806](https://bitbucket.org/osrf/gazebo/pull-request/2806)
    * [Pull request 2829](https://bitbucket.org/osrf/gazebo/pull-request/2829)

1. Image Viewer: fix QImage::Format used to display grayscale images
    * [Pull request #2813](https://bitbucket.org/osrf/gazebo/pull-requests/2813)
>>>>>>> 9ab36261

1. Fix gazebo8 homebrew build (support tinyxml2 6.0.0)
    * [Pull request 2823](https://bitbucket.org/osrf/gazebo/pull-request/2823)
    * [ign-common issue 28](https://bitbucket.org/ignitionrobotics/ign-common/issues/28)


## Gazebo 8.2.0 (2017-12-10)

1. Fix Collision::GetWorldPose for non-canonical links (and friction directions)
    * [Pull request 2702](https://bitbucket.org/osrf/gazebo/pull-request/2702)
    * [Issue 2068](https://bitbucket.org/osrf/gazebo/issues/2068)

1. Joint control menu highlight active
    * [Pull request 2747](https://bitbucket.org/osrf/gazebo/pull-requests/2747)
    * [Issue 2307](https://bitbucket.org/osrf/gazebo/issues/2307)

1. Fix inserted mesh scale during log playback
    * [Pull request #2723](https://bitbucket.org/osrf/gazebo/pull-request/2723)

1. rendering/UNIT_Grid_TEST: Fix test failure due to EXPECT_EQ on floats
    * [Pull request 2802](https://bitbucket.org/osrf/gazebo/pull-requests/2802)

1. Diagnostics: enable test and don't create so many empty folders
    * [Pull request 2798](https://bitbucket.org/osrf/gazebo/pull-requests/2798)

1. RenderEngine::SetupResources(): Fix resource locations being added multiple times
    * [Pull request 2801](https://bitbucket.org/osrf/gazebo/pull-request/2801)

1. Fix gui and rendering tests for gazebo8 + ogre1.9 on OSX
    * [Pull request 2793](https://bitbucket.org/osrf/gazebo/pull-request/2793)

1. Support off-diagonal inertia terms in bullet
    * [Pull request 2757](https://bitbucket.org/osrf/gazebo/pull-requests/2757)

1. Parallelize ODE physics with threaded islands parameter
    * [Pull request 2775](https://bitbucket.org/osrf/gazebo/pull-requests/2775)

1. Disable broken dart5 tests on gazebo8 branch
    * [Pull request 2771](https://bitbucket.org/osrf/gazebo/pull-request/2771)

1. Fix gazebo7 compile error with boost 1.58 for oculus support
    * [Pull request 2788](https://bitbucket.org/osrf/gazebo/pull-request/2788)
    * [Issue 2356](https://bitbucket.org/osrf/gazebo/issues/2356)

1. Logical Camera sees nested models
    * [Pull request 2776](https://bitbucket.org/osrf/gazebo/pull-request/2776)
    * [Issue 2342](https://bitbucket.org/osrf/gazebo/issues/2342)

1. Logical camera uses <topic>
    * [Pull request 2777](https://bitbucket.org/osrf/gazebo/pull-requests/2777)

1. Removed std::cout logging output on deferred shading
    * [Pull request 2779](https://bitbucket.org/osrf/gazebo/pull-request/2779)

1. Update depth camera shaders version
    * [Pull request 2767](https://bitbucket.org/osrf/gazebo/pull-request/2767)
    * [Issue 2323](https://bitbucket.org/osrf/gazebo/issues/2323)

1. Replaced Ogre::SharedPtr constructor calls with 0 arguments
    * [Pull request 2772](https://bitbucket.org/osrf/gazebo/pull-request/2772)

1. Send message to subscribers only once per connection
    * [Pull request 2763](https://bitbucket.org/osrf/gazebo/pull-request/2763)

1. Fix disabling mesh cast shadows
    * [Pull request 2710](https://bitbucket.org/osrf/gazebo/pull-request/2710)

1. Fix gzclient shutdown segmentation fault with ogre 1.10
    * [Pull request 2761](https://bitbucket.org/osrf/gazebo/pull-request/2761)
    * [Issue 2324](https://bitbucket.org/osrf/gazebo/issues/2324)

1. Fix right-click segfault
    * [Pull request 2809](https://bitbucket.org/osrf/gazebo/pull-request/2809)
    * [Issue 2377](https://bitbucket.org/osrf/gazebo/issues/2377)

1. Joint control menu highlight active
    * [Pull request 2747](https://bitbucket.org/osrf/gazebo/pull-requests/2747)
    * [Issue 2307](https://bitbucket.org/osrf/gazebo/issues/2307)

1. Don't use lib prefix for ogre plugins as of ogre1.9
    * [Pull request 2803](https://bitbucket.org/osrf/gazebo/pull-request/2803)

1. RenderEngine::SetupResources(): Fix resource locations being added multiple times
    * [Pull request 2801](https://bitbucket.org/osrf/gazebo/pull-request/2801)
1. Added and improved communications between the JointControlWidget and JointController
    * [Pull request #2730](https://bitbucket.org/osrf/gazebo/pull-request/2730)
    * [Issue #295](https://bitbucket.org/osrf/gazebo/issues/295)

1. Add the option --gui-client-plugin to load GUI plugins. Leave -g to load System Plugins.
    * [Pull request #2716](https://bitbucket.org/osrf/gazebo/pull-requests/2716)
    * [Issue 2279](https://bitbucket.org/osrf/gazebo/issues/2279)

1. Add actors in World as models so they get returned with World::Models()
    * [Pull request #2706](https://bitbucket.org/osrf/gazebo/pull-request/2706)
    * [Issue #2271](https://bitbucket.org/osrf/gazebo/issues/2271)

1. Fix loading gui plugins and OSX framerate issue
    * [Pull request #2631](https://bitbucket.org/osrf/gazebo/pull-request/2631)
    * [Issue #1311](https://bitbucket.org/osrf/gazebo/issues/1311)
    * [Issue #2133](https://bitbucket.org/osrf/gazebo/issues/2133)

## Gazebo 8.0.0 (2017-01-25)

1. Depend on ignition math3
    * [Pull request #2588](https://bitbucket.org/osrf/gazebo/pull-request/2588)

1. Use ignition math with ServerFixture
    * [Pull request #2552](https://bitbucket.org/osrf/gazebo/pull-request/2552)

1. Changed the type of `FrictionPyramid::direction1` from `gazebo::math::Vector3` to `ignition::math::Vector3d`.
    * [Pull request #2548](https://bitbucket.org/osrf/gazebo/pull-request/2548)

1. Added igntition::transport interfaces to header files
    * [Pull request #2559](https://bitbucket.org/osrf/gazebo/pull-request/2559)

1. Added ignition transport dependency, and output camera sensor images on
   an ignition transport topic.
    * [Pull request #2544](https://bitbucket.org/osrf/gazebo/pull-request/2544)

1. Fix restoring submesh material transparency
    * [Pull request #2536](https://bitbucket.org/osrf/gazebo/pull-request/2536)

1. Updated `gz_log` tool to use `ignition::math`.
    * [Pull request #2532](https://bitbucket.org/osrf/gazebo/pull-request/2532)

1. Updated the following rendering classes to use `ignition::math`:
   `FPSViewController`, `JointVisual`, `OculusCamera`, `OrbitViewController`,
   `OrthoViewController`, `Projector`, `UserCamera`, `ViewController`.
    * [Pull request #2551](https://bitbucket.org/osrf/gazebo/pull-request/2551)

1. Update examples to use ign-math.
    * [Pull request #2539](https://bitbucket.org/osrf/gazebo/pull-request/2539)

1. Update plugins to use ign-math.
    * [Pull request #2531](https://bitbucket.org/osrf/gazebo/pull-request/2531)
    * [Pull request #2534](https://bitbucket.org/osrf/gazebo/pull-request/2534)
    * [Pull request #2538](https://bitbucket.org/osrf/gazebo/pull-request/2538)

1. Use ignition math with `rendering/Distortion` and update function names.
    * [Pull request #2529](https://bitbucket.org/osrf/gazebo/pull-request/2529)

1. Updated COMVisual class to use `ignition::math`.
    * [Pull request #2528](https://bitbucket.org/osrf/gazebo/pull-request/2528)

1. Deprecate angle API from physics::Joint, in favor of using doubles
    * [Pull request #2568](https://bitbucket.org/osrf/gazebo/pull-request/2568)
    * [Issue #553](https://bitbucket.org/osrf/gazebo/issues/553)
    * [Issue #1108](https://bitbucket.org/osrf/gazebo/issues/1108)

1. PIMPL-ize `gazebo/physics/Gripper` and use ignition-math.
    * [Pull request #2523](https://bitbucket.org/osrf/gazebo/pull-request/2523)

1. Added VisualMarkers to the rendering engine. Visual markers support
   programmatic rendering of various shapes in a scene.
    * [Pull request 2541](https://bitbucket.org/osrf/gazebo/pull-request/2541)

1. Support version 5 of the DART Physics Engine.
    * [Pull request #2459](https://bitbucket.org/osrf/gazebo/pull-request/2459)

1. UserCamera overrides `Camera::Render` to reduce CPU usage.
    * [Pull request 2480](https://bitbucket.org/osrf/gazebo/pull-request/2480)

1. Static links no longer subscribe to wrench topics.
    * [Pull request #2452]((https://bitbucket.org/osrf/gazebo/pull-request/2452)

1. Add Gazebo math helper functions to convert to and from Ignition Math
   objects.
    * [Pull request #2461](https://bitbucket.org/osrf/gazebo/pull-request/2461)

1. Add video recording of user camera. This change added an optional
   dependency on libavdevice>=56.4.100 for linux systems. When installed,
   libavdevice will allow a user to stream a simulated camera to a video4linux2
   loopback device.
    * [Pull request #2443](https://bitbucket.org/osrf/gazebo/pull-request/2443)

1. Removed deprecations
    * [Pull request #2427]((https://bitbucket.org/osrf/gazebo/pull-request/2427)

1. Include basic support for GNU Precompiled Headers to reduce compile time
    * [Pull request #2268](https://bitbucket.org/osrf/gazebo/pull-request/2268)

1. Plotting utility
    * [Pull request #2348](https://bitbucket.org/osrf/gazebo/pull-request/2348)
    * [Pull request #2325](https://bitbucket.org/osrf/gazebo/pull-request/2325)
    * [Pull request #2382](https://bitbucket.org/osrf/gazebo/pull-request/2382)
    * [Pull request #2448](https://bitbucket.org/osrf/gazebo/pull-request/2448)

1. Renamed `gazebo/gui/SaveDialog` to `gazebo/gui/SaveEntityDialog`. A new
   `SaveDialog` class will be added in a future pull request. The migration
   guide will be updated with that pull request.
    * [Pull request #2384](https://bitbucket.org/osrf/gazebo/pull-request/2384)

1. Add FiducialCameraPlugin for Camera Sensors
    * [Pull request #2350](https://bitbucket.org/osrf/gazebo/pull-request/2350)

1. Fix Road2d vertices and shadows
    * [Pull request #2362](https://bitbucket.org/osrf/gazebo/pull-request/2362)

1. Rearrange GLWidget::OnMouseMove so that the more common use cases it
   fewer if statements. Use std::thread in place of boost in OculusWindow.
   Pragma statements to prevent warnings. Prevent variable hiding in
   WallSegmentItem.
    * [Pull request #2376](https://bitbucket.org/osrf/gazebo/pull-request/2376)

1. Use single pixel selection buffer for mouse picking
    * [Pull request #2335](https://bitbucket.org/osrf/gazebo/pull-request/2335)

1. Refactor Visual classes
  * [Pull request #2331](https://bitbucket.org/osrf/gazebo/pull-requests/2331)

1. Windows plugins (with .dll extension) now accepted
    * [Pull request #2311](https://bitbucket.org/osrf/gazebo/pull-requests/2311)
    * Writing libMyPlugin.so in the sdf file will look for MyPlugin.dll on windows.

1. Add Introspection Manager and Client util
    * [Pull request #2304](https://bitbucket.org/osrf/gazebo/pull-request/2304)

1. Refactor Event classes and improve memory management.
    * [Pull request #2277](https://bitbucket.org/osrf/gazebo/pull-request/2277)
    * [Pull request #2317](https://bitbucket.org/osrf/gazebo/pull-request/2317)
    * [Pull request #2329](https://bitbucket.org/osrf/gazebo/pull-request/2329)
    * [gazebo_design Pull request #33](https://bitbucket.org/osrf/gazebo_design/pull-requests/33)

1. Remove EntityMakerPrivate and move its members to derived classes
    * [Pull request #2310](https://bitbucket.org/osrf/gazebo/pull-request/2310)

1. Conversion between ign-msgs and sdf, for plugin
    * [Pull request #2403](https://bitbucket.org/osrf/gazebo/pull-request/2403)

1. Change NULL to nullptr.
    * [Pull request #2294](https://bitbucket.org/osrf/gazebo/pull-request/2294)
    * [Pull request #2297](https://bitbucket.org/osrf/gazebo/pull-request/2297)
    * [Pull request #2298](https://bitbucket.org/osrf/gazebo/pull-request/2298)
    * [Pull request #2302](https://bitbucket.org/osrf/gazebo/pull-request/2302)
    * [Pull request #2295](https://bitbucket.org/osrf/gazebo/pull-request/2295)
    * [Pull request #2300](https://bitbucket.org/osrf/gazebo/pull-request/2300)

1. Fix memory and other issues found from running Coverity.
    * A contribution from Olivier Crave
    * [Pull request #2241](https://bitbucket.org/osrf/gazebo/pull-request/2241)
    * [Pull request #2242](https://bitbucket.org/osrf/gazebo/pull-request/2242)
    * [Pull request #2243](https://bitbucket.org/osrf/gazebo/pull-request/2243)
    * [Pull request #2244](https://bitbucket.org/osrf/gazebo/pull-request/2244)
    * [Pull request #2245](https://bitbucket.org/osrf/gazebo/pull-request/2245)

1. Deprecate gazebo::math
    * [Pull request #2594](https://bitbucket.org/osrf/gazebo/pull-request/2594)
    * [Pull request #2513](https://bitbucket.org/osrf/gazebo/pull-request/2513)
    * [Pull request #2586](https://bitbucket.org/osrf/gazebo/pull-request/2586)
    * [Pull request #2326](https://bitbucket.org/osrf/gazebo/pull-request/2326)
    * [Pull request #2579](https://bitbucket.org/osrf/gazebo/pull-request/2579)
    * [Pull request #2574](https://bitbucket.org/osrf/gazebo/pull-request/2574)
    * [Pull request #2426](https://bitbucket.org/osrf/gazebo/pull-request/2426)
    * [Pull request #2567](https://bitbucket.org/osrf/gazebo/pull-request/2567)
    * [Pull request #2355](https://bitbucket.org/osrf/gazebo/pull-request/2355)
    * [Pull request #2407](https://bitbucket.org/osrf/gazebo/pull-request/2407)
    * [Pull request #2564](https://bitbucket.org/osrf/gazebo/pull-request/2564)
    * [Pull request #2591](https://bitbucket.org/osrf/gazebo/pull-request/2591)
    * [Pull request #2425](https://bitbucket.org/osrf/gazebo/pull-request/2425)
    * [Pull request #2570](https://bitbucket.org/osrf/gazebo/pull-request/2570)
    * [Pull request #2436](https://bitbucket.org/osrf/gazebo/pull-request/2436)
    * [Pull request #2556](https://bitbucket.org/osrf/gazebo/pull-request/2556)
    * [Pull request #2472](https://bitbucket.org/osrf/gazebo/pull-request/2472)
    * [Pull request #2505](https://bitbucket.org/osrf/gazebo/pull-request/2505)
    * [Pull request #2583](https://bitbucket.org/osrf/gazebo/pull-request/2583)
    * [Pull request #2514](https://bitbucket.org/osrf/gazebo/pull-request/2514)
    * [Pull request #2522](https://bitbucket.org/osrf/gazebo/pull-request/2522)
    * [Pull request #2565](https://bitbucket.org/osrf/gazebo/pull-request/2565)
    * [Pull request #2525](https://bitbucket.org/osrf/gazebo/pull-request/2525)
    * [Pull request #2533](https://bitbucket.org/osrf/gazebo/pull-request/2533)
    * [Pull request #2543](https://bitbucket.org/osrf/gazebo/pull-request/2543)
    * [Pull request #2549](https://bitbucket.org/osrf/gazebo/pull-request/2549)
    * [Pull request #2554](https://bitbucket.org/osrf/gazebo/pull-request/2554)
    * [Pull request #2560](https://bitbucket.org/osrf/gazebo/pull-request/2560)
    * [Pull request #2585](https://bitbucket.org/osrf/gazebo/pull-request/2585)
    * [Pull request #2575](https://bitbucket.org/osrf/gazebo/pull-request/2575)
    * [Pull request #2563](https://bitbucket.org/osrf/gazebo/pull-request/2563)
    * [Pull request #2573](https://bitbucket.org/osrf/gazebo/pull-request/2573)
    * [Pull request #2577](https://bitbucket.org/osrf/gazebo/pull-request/2577)
    * [Pull request #2581](https://bitbucket.org/osrf/gazebo/pull-request/2581)
    * [Pull request #2566](https://bitbucket.org/osrf/gazebo/pull-request/2566)
    * [Pull request #2578](https://bitbucket.org/osrf/gazebo/pull-request/2578)

1. Add Wind support
    * [Pull request #1985](https://bitbucket.org/osrf/gazebo/pull-request/1985)
    * A contribution from Olivier Crave

1. Add const accessors to uri path and query
    * [Pull request #2400](https://bitbucket.org/osrf/gazebo/pull-request/2400)

1. Server generates unique model names in case of overlap, and added allow_renaming field to factory message.
    * [Pull request 2301](https://bitbucket.org/osrf/gazebo/pull-request/2301)
    * [Issue 510](https://bitbucket.org/osrf/gazebo/issues/510)

1. Adds an output option to gz log that allows the tool to filter a log file and write to a new log file.
    * [Pull request #2149](https://bitbucket.org/osrf/gazebo/pull-request/2149)

1. Add common::URI class
    * [Pull request #2275](https://bitbucket.org/osrf/gazebo/pull-request/2275)

1. Update Actor animations by faciliting skeleton visualization, control via a plugin. Also resolves issue #1785.
    * [Pull request #2219](https://bitbucket.org/osrf/gazebo/pull-request/2219)

1. Generalize actors to work even if not all elements are specified
    * [Pull request #2360](https://bitbucket.org/osrf/gazebo/pull-request/2360)

1. PIMPLize rendering/Grid
    * [Pull request 2330](https://bitbucket.org/osrf/gazebo/pull-request/2330)

1. Use only Gazebo's internal version of tinyxml2. The version of tinyxml2 distributed with Ubuntu fails when parsing large log files.
    * [Pull request #2146](https://bitbucket.org/osrf/gazebo/pull-request/2146)

1. Moved gazebo ODE includes to have correct include path
    * [Pull request #2186](https://bitbucket.org/osrf/gazebo/pull-request/2186)

1. Atmosphere model
    * [Pull request #1989](https://bitbucket.org/osrf/gazebo/pull-request/1989)

1. Added static camera when following a model.
    * [Pull request #1980](https://bitbucket.org/osrf/gazebo/pull-request/1980)
    * A contribution from Oliver Crave

1. Get plugin info with Ignition transport service
    * [Pull request #2420](https://bitbucket.org/osrf/gazebo/pull-request/2420)

1. Support conversions between SDF and protobuf for more sensors.
    * [Pull request #2118](https://bitbucket.org/osrf/gazebo/pull-request/2118)

1. Fix ODE Ray-Cylinder collision, and added ability to instantiate stand alone MultiRayShapes.
    * [Pull request #2122](https://bitbucket.org/osrf/gazebo/pull-request/2122)

1. Update depth camera sensor to publish depth data over a topic.
    * [Pull request #2112](https://bitbucket.org/osrf/gazebo/pull-request/2112)

1. Add color picker to config widget and fix visual and collision duplication.
    * [Pull request #2381](https://bitbucket.org/osrf/gazebo/pull-request/2381)

1. Model editor updates

    1. Undo / redo inserting and deleting links
        * [Pull request #2151](https://bitbucket.org/osrf/gazebo/pull-request/2151)

    1. Undo / redo inserting and deleting nested models
        * [Pull request #2229](https://bitbucket.org/osrf/gazebo/pull-request/2229)

    1. Undo insert / delete joints
        * [Pull request #2266](https://bitbucket.org/osrf/gazebo/pull-request/2266)

    1. Undo insert / delete model plugins
        * [Pull request #2334](https://bitbucket.org/osrf/gazebo/pull-request/2334)

    1. Undo translate, rotate, snap and align links and nested models
        * [Pull request #2314](https://bitbucket.org/osrf/gazebo/pull-request/2314)

    1. Undo scale links
        * [Pull request #2368](https://bitbucket.org/osrf/gazebo/pull-request/2368)

1. Google Summer of Code Graphical interface for inserting plugins during simulation.

    1. Display attached model plugins in the world tab / Add subheaders for model links, joints and plugins
        * [Pull request #2323](https://bitbucket.org/osrf/gazebo/pull-request/2323)
        * [Issue #1698](https://bitbucket.org/osrf/gazebo/issues/1698)

## Gazebo 7

## Gazebo 7.x.x (2017-xx-xx)

<<<<<<< HEAD
=======
1. Move Connection header buffer from heap to stack to avoid race condition.
    * [Pull request 2844](https://bitbucket.org/osrf/gazebo/pull-requests/2844)

1. Shadow improvements
    * [Pull request 2805](https://bitbucket.org/osrf/gazebo/pull-requests/2805)

1. Add light as child of link
    * [Pull request 2807](https://bitbucket.org/osrf/gazebo/pull-requests/2807)
    * [Issue 900](https://bitbucket.org/osrf/gazebo/issues/900)

1. Add camera lens flare effect
    * [Pull request 2806](https://bitbucket.org/osrf/gazebo/pull-request/2806)
    * [Pull request 2829](https://bitbucket.org/osrf/gazebo/pull-request/2829)

1. Fix inserting models with invalid submesh
    * [Pull request 2828](https://bitbucket.org/osrf/gazebo/pull-request/2828)


## Gazebo 7.9.0 (2017-11-22)

1. Diagnostics: enable test and don't create so many empty folders
    * [Pull request 2798](https://bitbucket.org/osrf/gazebo/pull-requests/2798)

1. Parallelize ODE physics with threaded islands parameter
    * [Pull request 2775](https://bitbucket.org/osrf/gazebo/pull-requests/2775)

1. Logical camera uses <topic>
    * [Pull request 2777](https://bitbucket.org/osrf/gazebo/pull-requests/2777)

>>>>>>> 9ab36261
1. Support off-diagonal inertia terms in bullet
    * [Pull request 2757](https://bitbucket.org/osrf/gazebo/pull-requests/2757)

1. Add option in gui.ini to disable the use of spacenav
    * [Pull request 2754](https://bitbucket.org/osrf/gazebo/pull-requests/2754)

1. Fix disabling mesh cast shadows
    * [Pull request 2710](https://bitbucket.org/osrf/gazebo/pull-request/2710)

1. Do not display COM or inertia visualizations for static models
    * [Pull request 2727](https://bitbucket.org/osrf/gazebo/pull-request/2727)
    * [Issue 2286](https://bitbucket.org/osrf/gazebo/issues/2286)

1. Fix Collision::GetWorldPose for non-canonical links (and friction directions)
    * [Pull request 2702](https://bitbucket.org/osrf/gazebo/pull-request/2702)
    * [Issue 2068](https://bitbucket.org/osrf/gazebo/issues/2068)

1. Fix orbiting view around heightmap
    * [Pull request 2688](https://bitbucket.org/osrf/gazebo/pull-request/2688)

## Gazebo 7.8.1 (2017-06-08)

1. ODE slip parameter example world and test
    * [Pull request 2717](https://bitbucket.org/osrf/gazebo/pull-request/2717)

1. Fix inserted mesh scale during log playback
    * [Pull request #2723](https://bitbucket.org/osrf/gazebo/pull-request/2723)

## Gazebo 7.8.0 (2017-06-02)

1. Add log record filter options
    * [Pull request 2715](https://bitbucket.org/osrf/gazebo/pull-request/2715)

1. Backport wide angle camera VM FSAA fix
    * [Pull request 2711](https://bitbucket.org/osrf/gazebo/pull-request/2711)

1. Add function to retrieve scoped sensors name in multi-nested model
    * [Pull request #2676](https://bitbucket.org/osrf/gazebo/pull-request/2674)

## Gazebo 7.7.0 (2017-05-04)

1. Fix race condition during Detach of HarnessPlugin
    * [Pull request 2696](https://bitbucket.org/osrf/gazebo/pull-request/2696)

1. Added support for pincushion distortion model; fixed bug where
   cameras with different distortion models would have the same distortion.
    * [Pull request 2678](https://bitbucket.org/osrf/gazebo/pull-requests/2678)

1. Added <collide_bitmask> support to bullet
    * [Pull request 2649](https://bitbucket.org/osrf/gazebo/pull-request/2649)

1. Fix linking when using HDF5_INSTRUMENT for logging ODE data
    * [Pull request 2669](https://bitbucket.org/osrf/gazebo/pull-request/2669)

1. Subdivide large heightmaps to fix LOD and support global texture mapping
    * [Pull request 2655](https://bitbucket.org/osrf/gazebo/pull-request/2655)

## Gazebo 7.6.0 (2017-03-20)

1. Force / torque sensor visualization using WrenchVisual
    * [Pull request 2653](https://bitbucket.org/osrf/gazebo/pull-request/2653)

1. Cache heightmap tile data
    * [Pull request 2645](https://bitbucket.org/osrf/gazebo/pull-request/2645)

1. Add plugin for attaching lights to links in a model
    * [Pull request 2647](https://bitbucket.org/osrf/gazebo/pull-request/2647)

1. Support Heightmap LOD
    * [Pull request 2636](https://bitbucket.org/osrf/gazebo/pull-request/2636)

1. Support setting shadow texture size
    * [Pull request 2644](https://bitbucket.org/osrf/gazebo/pull-request/2644)

1. Fix deprecated sdf warnings produced by PluginToSDF
    * [Pull request 2646](https://bitbucket.org/osrf/gazebo/pull-request/2646)

1. Added TouchPlugin, which checks if a model has been in contact with another
   model exclusively for a certain time.
    * [Pull request 2651](https://bitbucket.org/osrf/gazebo/pull-request/2651)

1. Fixes -inf laser reading being displayed as +inf
    * [Pull request 2641](https://bitbucket.org/osrf/gazebo/pull-request/2641)

1. Fix memory leaks in tests
    * [Pull request 2639](https://bitbucket.org/osrf/gazebo/pull-request/2639)

1. Remove end year from copyright
    * [Pull request 2614](https://bitbucket.org/osrf/gazebo/pull-request/2614)

## Gazebo 7.5.0 (2017-01-11)

1. Remove qt4 webkit in gazebo7 (used for HotkeyDialog).
    * [Pull request 2584](https://bitbucket.org/osrf/gazebo/pull-request/2584)

1. Support configuring heightmap sampling level
    * [Pull request 2519](https://bitbucket.org/osrf/gazebo/pull-request/2519)

1. Fix `model.config` dependency support, and add ability to reference
   textures using a URI.
    * [Pull request 2517](https://bitbucket.org/osrf/gazebo/pull-request/2517)

1. Fix DEM heightmap size, collision, scale
    * [Pull request 2477](https://bitbucket.org/osrf/gazebo/pull-request/2477)

1. Create ode_quiet parameter to silence solver messages
    * [Pull request 2512](https://bitbucket.org/osrf/gazebo/pull-request/2512)

1. Update QT render loop to throttle based on UserCamera::RenderRate.
    * [Pull request 2476](https://bitbucket.org/osrf/gazebo/pull-request/2476)
    * [Issue 1560](https://bitbucket.org/osrf/gazebo/issues/1560)

1. Generate visualization on demand, instead of on load. This helps to
   reduce load time.
    * [Pull request 2457](https://bitbucket.org/osrf/gazebo/pull-request/2457)

1. Added a plugin to teleoperate joints in a model with the keyboard.
    * [Pull request 2490](https://bitbucket.org/osrf/gazebo/pull-request/2490)

1. Add GUI items to change the user camera clip distance
    * [Pull request 2470](https://bitbucket.org/osrf/gazebo/pull-request/2470)
    * [Issue 2064](https://bitbucket.org/osrf/gazebo/issues/2064)

1. Support custom material scripts for heightmaps
    * [Pull request 2473](https://bitbucket.org/osrf/gazebo/pull-request/2473)

1. Sim events plugin accepts custom topics
    * [Pull request 2535](https://bitbucket.org/osrf/gazebo/pull-request/2535)

1. Model Editor: Show / hide collisions
    * [Pull request 2503](https://bitbucket.org/osrf/gazebo/pull-request/2503)

1. Model Editor: Show / hide visuals
    * [Pull request 2516](https://bitbucket.org/osrf/gazebo/pull-request/2516)

1. Model Editor: Show / hide link frames
    * [Pull request 2521](https://bitbucket.org/osrf/gazebo/pull-request/2521)

## Gazebo 7.4.0 (2016-10-11)

1. Add test for HarnessPlugin, reduce likelihood of race condition
    * [Pull request 2431](https://bitbucket.org/osrf/gazebo/pull-request/2431)
    * [Issue 2034](https://bitbucket.org/osrf/gazebo/issues/2034)

1. Add `syntax = proto2` in proto files to fix some protobuf3 warnings
    * [Pull request 2456](https://bitbucket.org/osrf/gazebo/pull-request/2456)

1. Add support for loading wavefront obj mesh files
    * [Pull request 2454](https://bitbucket.org/osrf/gazebo/pull-request/2454)

1. Added filesystem operations to the common library. Additions include
   `cwd`, `exists`, `isDirectory`, `isFile`, `copyFile`, and `moveFile`.
    * [Pull request 2417](https://bitbucket.org/osrf/gazebo/pull-request/2417)

1. Fix loading collada files with multiple texture coordinates.
    * [Pull request 2413](https://bitbucket.org/osrf/gazebo/pull-request/2413)

1. Added visualization of minimum range to laservisual.
    * [Pull request 2412](https://bitbucket.org/osrf/gazebo/pull-request/2412)
    * [Issue 2018](https://bitbucket.org/osrf/gazebo/issues/2018)

1. Use precision 2 for FPS display in TimePanel
    * [Pull request 2405](https://bitbucket.org/osrf/gazebo/pull-request/2405)

1. Switch ImuSensor::worldToReference transform from Pose to Quaternion
    * [Pull request 2410](https://bitbucket.org/osrf/gazebo/pull-request/2410)
    * [Issue 1959](https://bitbucket.org/osrf/gazebo/issues/1959)

1. Include Boost_LIBRARIES  in the linking of gazebo_physics
    * [Pull request 2402](https://bitbucket.org/osrf/gazebo/pull-request/2402)

1. Backported KeyboardGUIPlugin and msgs::Any
    * [Pull request 2416](https://bitbucket.org/osrf/gazebo/pull-request/2416)

1. Use XML_SUCCESS enum instead of XML_NO_ERROR, which has been deleted in tinyxml2 4.0
    * [Pull request 2397](https://bitbucket.org/osrf/gazebo/pull-request/2397)

1. Ignore ffmpeg deprecation warnings to clean up CI since they are noted in #2002
    * [Pull request 2388](https://bitbucket.org/osrf/gazebo/pull-request/2388)

1. Added a visual blinking plugin
    * [Pull request 2394](https://bitbucket.org/osrf/gazebo/pull-request/2394)

1. Fix InertiaVisual for non-diagonal inertia matrices
    * [Pull request 2354](https://bitbucket.org/osrf/gazebo/pull-request/2354)

## Gazebo 7.3.1 (2016-07-13)

1. Fix homebrew test failure of UNIT_ApplyWrenchDialog_TEST
    * [Pull request 2393](https://bitbucket.org/osrf/gazebo/pull-request/2393)

1. Fix MainWindow crash when window is minimized and maximized
    * [Pull request 2392](https://bitbucket.org/osrf/gazebo/pull-request/2392)
    * [Issue 2003](https://bitbucket.org/osrf/gazebo/issues/2003)

## Gazebo 7.3.0 (2016-07-12)

1. Fix selecting ApplyWrenchVisual's force torque visuals
    * [Pull request 2377](https://bitbucket.org/osrf/gazebo/pull-request/2377)
    * [Issue 1999](https://bitbucket.org/osrf/gazebo/issues/1999)

1. Use ignition math in gazebo::msgs
    * [Pull request 2389](https://bitbucket.org/osrf/gazebo/pull-request/2389)

1. Parse command-line options for GUI plugins in Server to fix parsing of
   positional argument for world file.
   This fixes command-line parsing for `gazebo -g gui_plugin.so`.
    * [Pull request 2387](https://bitbucket.org/osrf/gazebo/pull-request/2387)

1. Added a harness plugin that supports lowering a model at a controlled rate
    * [Pull request 2346](https://bitbucket.org/osrf/gazebo/pull-request/2346)

1. Fix ogre log test on xenial+nvidia
    * [Pull request 2374](https://bitbucket.org/osrf/gazebo/pull-request/2374)

1. Redirect QT messages to Gazebo's console message handling system.
    * [Pull request 2375](https://bitbucket.org/osrf/gazebo/pull-request/2375)

1. Fix buoyancy plugin when multiple link tags are used within the plugin
    * [Pull request 2369](https://bitbucket.org/osrf/gazebo/pull-request/2369)

1. Remove contact filters with names that contain `::`
    * [Pull request 2363](https://bitbucket.org/osrf/gazebo/pull-request/2363)
    * [Issue 1805](https://bitbucket.org/osrf/gazebo/issues/1805)

1. Fix Model Manipulator switching between local and global frames
    * [Pull request 2361](https://bitbucket.org/osrf/gazebo/pull-request/2361)

1. Remove duplicate code from cmake config file caused by bad merge
    * [Pull request 2347](https://bitbucket.org/osrf/gazebo/pull-request/2347)

1. Properly cleanup pointers when destroying a world with joints.
    * [Pull request 2309](https://bitbucket.org/osrf/gazebo/pull-request/2309)

1. Fix right click view options after deleting and respawning a model.
    * [Pull request 2349](https://bitbucket.org/osrf/gazebo/pull-request/2349)
    * [Issue 1985](https://bitbucket.org/osrf/gazebo/issues/1985)

1. Implement missing function: LogicalCamera::Topic()
    * [Pull request 2343](https://bitbucket.org/osrf/gazebo/pull-request/2343)
    * [Issue 1980](https://bitbucket.org/osrf/gazebo/issues/1980)

## Gazebo 7.2.0 (2016-06-13)

1. Backport single pixel selection buffer for mouse picking
    * [Pull request 2338](https://bitbucket.org/osrf/gazebo/pull-request/2338)

1. Prevent mouse pan and orbit from deselecting entities in model editor
    * [Pull request 2333](https://bitbucket.org/osrf/gazebo/pull-request/2333)

1. Handle model manipulation tool RTS shortcuts in keyPress
    * [Pull request 2312](https://bitbucket.org/osrf/gazebo/pull-request/2312)

1. Reset ODE joint force feedback after world reset
    * [Pull request 2255](https://bitbucket.org/osrf/gazebo/pull-request/2255)

1. Update model editor snap to grid modifier key
    * [Pull request 2259](https://bitbucket.org/osrf/gazebo/pull-request/2259)
    * [Issue #1583](https://bitbucket.org/osrf/gazebo/issues/1583)

1. PIMPLize gui/model/ModelEditorPalette
    * [Pull request 2279](https://bitbucket.org/osrf/gazebo/pull-request/2279)

1. Properly cleanup pointers when destroying a blank world.
    * [Pull request 2220](https://bitbucket.org/osrf/gazebo/pull-request/2220)

1. Properly cleanup pointers when destroying a world with models and lights.
    * [Pull request 2263](https://bitbucket.org/osrf/gazebo/pull-request/2263)

1. Fix view control mouse focus in model editor
    * [Pull request 2315](https://bitbucket.org/osrf/gazebo/pull-request/2315)
    * [Issue #1791](https://bitbucket.org/osrf/gazebo/issues/1791)

1. Server generates unique model names in case of overlap
    * [Pull request 2296](https://bitbucket.org/osrf/gazebo/pull-request/2296)
    * [Issue 510](https://bitbucket.org/osrf/gazebo/issues/510)

1. Model Editor: Select and align nested models
    * [Pull request 2282](https://bitbucket.org/osrf/gazebo/pull-request/2282)

## Gazebo 7.1.0 (2016-04-07)

1. fix: remove back projection
    * [Pull request 2201](https://bitbucket.org/osrf/gazebo/pull-request/2201)
    * A contribution from Yuki Furuta

1. Fix oculus 2 camera field of view
    * [Pull request 2157](https://bitbucket.org/osrf/gazebo/pull-request/2157)

1. Added BeforePhysicsUpdate world event
    * [Pull request 2128](https://bitbucket.org/osrf/gazebo/pull-request/2128)
    * A contribution from Martin Pecka

1. Update `gz sdf -c` command line tool to use the new `sdf::convertFile` API.
    * [Pull request #2227](https://bitbucket.org/osrf/gazebo/pull-requests/2227)

1. Backport depth camera OSX fix
    * [Pull request 2233](https://bitbucket.org/osrf/gazebo/pull-request/2233)

1. Feat load collision.sdf only once
    * [Pull request 2236](https://bitbucket.org/osrf/gazebo/pull-request/2236)

1. Update gui/building/Item API
    * [Pull request 2228](https://bitbucket.org/osrf/gazebo/pull-request/2228)

1. Semantic version class to compare model versions in the model database.
    * [Pull request 2207](https://bitbucket.org/osrf/gazebo/pull-request/2207)

1. Backport issue 1834 fix to gazebo7
    * [Pull request 2222](https://bitbucket.org/osrf/gazebo/pull-request/2222)

1. Backport ImagesView_TEST changes
    * [Pull request 2217](https://bitbucket.org/osrf/gazebo/pull-request/2217)

1. Backport pull request #2189 (mutex in Transport::Conection)
    * [Pull request 2208](https://bitbucket.org/osrf/gazebo/pull-request/2208)

1. Process insertions on World::SetState
    * [Pull request #2200](https://bitbucket.org/osrf/gazebo/pull-requests/2200)

1. Process deletions on World::SetState
    * [Pull request #2204](https://bitbucket.org/osrf/gazebo/pull-requests/2204)

1. Fix ray-cylinder collision
    * [Pull request 2124](https://bitbucket.org/osrf/gazebo/pull-request/2124)

1. Fix editing physics parameters in gzclient, update test
    * [Pull request 2192](https://bitbucket.org/osrf/gazebo/pull-request/2192)

1. Fix Audio Decoder test failure
    * [Pull request 2193](https://bitbucket.org/osrf/gazebo/pull-request/2193)

1. Add layers to building levels
    * [Pull request 2180](https://bitbucket.org/osrf/gazebo/pull-request/2180)

1. Allow dynamically adding links to a model.
    * [Pull request #2185](https://bitbucket.org/osrf/gazebo/pull-requests/2185)

1. Fix editing physics parameters in gzclient, update test
    * [Pull request #2192](https://bitbucket.org/osrf/gazebo/pull-requests/2192)
    * [Issue #1876](https://bitbucket.org/osrf/gazebo/issues/1876)

1. Model database selects the latest model version.
    * [Pull request #2207](https://bitbucket.org/osrf/gazebo/pull-requests/2207)

1. Only link relevant libraries to tests
    * [Pull request 2130](https://bitbucket.org/osrf/gazebo/pull-request/2130)

1. PIMPLize gui/model/ModelCreator
    * [Pull request 2171](https://bitbucket.org/osrf/gazebo/pull-request/2171)

1. backport warning and test fixes from pull request #2177
    * [Pull request 2179](https://bitbucket.org/osrf/gazebo/pull-request/2179)

1. Prevent xml parser error from crashing LogPlay on osx -> gazebo7
    * [Pull request 2174](https://bitbucket.org/osrf/gazebo/pull-request/2174)

1. PIMPLize gui/building/ScaleWidget
    * [Pull request 2164](https://bitbucket.org/osrf/gazebo/pull-request/2164)

1. Fix using Shift key while scaling inside the model editor
    * [Pull request 2165](https://bitbucket.org/osrf/gazebo/pull-request/2165)

1. Backport fix for ign-math explicit constructors -> gazebo7
    * [Pull request 2163](https://bitbucket.org/osrf/gazebo/pull-request/2163)

1. Display physics engine type in the GUI
    * [Pull request #2155](https://bitbucket.org/osrf/gazebo/pull-requests/2155)
    * [Issue #1121](https://bitbucket.org/osrf/gazebo/issues/1121)
    * A contribution from Mohamd Ayman

1. Fix compilation against ffmpeg3 (libavcodec)
    * [Pull request #2154](https://bitbucket.org/osrf/gazebo/pull-request/2154)

1. Append a missing </gazebo_log> tag to log files when played.
    * [Pull request #2143](https://bitbucket.org/osrf/gazebo/pull-request/2143)

1. Add helper function QTestFixture::ProcessEventsAndDraw
    * [Pull request #2147](https://bitbucket.org/osrf/gazebo/pull-request/2147)

1. Add qt resources to gazebo gui library
    * [Pull request 2134](https://bitbucket.org/osrf/gazebo/pull-request/2134)

1. Undo scaling during simulation
    * [Pull request #2108](https://bitbucket.org/osrf/gazebo/pull-request/2108)

1. Fix SensorManager::SensorContainer::RunLoop sensor update time assertion
    * [Pull request #2115](https://bitbucket.org/osrf/gazebo/pull-request/2115)

1. Fix use of not initialized static attribute in Light class
    * [Pull request 2075](https://bitbucket.org/osrf/gazebo/pull-request/2075)
    * A contribution from Silvio Traversaro

1. Install GuiTypes header
    * [Pull request 2106](https://bitbucket.org/osrf/gazebo/pull-request/2106)

1. Removes one function call and replaces a manual swap with std::swap in ODE heightfield.
    * [Pull request #2114](https://bitbucket.org/osrf/gazebo/pull-request/2114)

1. New world event: BeforePhysicsUpdate
    * [Pull request #2128](https://bitbucket.org/osrf/gazebo/pull-request/2128)
    * [Issue #1851](https://bitbucket.org/osrf/gazebo/issues/1851)

1. Model editor: Fix setting relative pose after alignment during joint creation.
    * [Issue #1844](https://bitbucket.org/osrf/gazebo/issues/1844)
    * [Pull request #2150](https://bitbucket.org/osrf/gazebo/pull-request/2150)

1. Model editor: Fix saving and spawning model with its original name
    * [Pull request #2183](https://bitbucket.org/osrf/gazebo/pull-request/2183)

1. Model editor: Fix inserting custom links
    * [Pull request #2222](https://bitbucket.org/osrf/gazebo/pull-request/2222)
    * [Issue #1834](https://bitbucket.org/osrf/gazebo/issues/1834)

1. Model editor: Reset visual / collision insertion / deletion
        * [Pull request #2254](https://bitbucket.org/osrf/gazebo/pull-request/2254)
        * [Issue #1777](https://bitbucket.org/osrf/gazebo/issues/1777)
        * [Issue #1852](https://bitbucket.org/osrf/gazebo/issues/1852)

1. Building editor: Add layers to building levels
    * [Pull request #2180](https://bitbucket.org/osrf/gazebo/pull-request/2180)
    * [Issue #1806](https://bitbucket.org/osrf/gazebo/issues/1806)

1. Building editor: Update gui/building/Item API
    * [Pull request #2228](https://bitbucket.org/osrf/gazebo/pull-request/2228)

## Gazebo 7.0.0 (2016-01-25)

1. Add FollowerPlugin
    * [Pull request #2085](https://bitbucket.org/osrf/gazebo/pull-request/2085)

1. Fix circular dependency so that physics does not call the sensors API.
    * [Pull request #2089](https://bitbucket.org/osrf/gazebo/pull-request/2089)
    * [Issue #1516](https://bitbucket.org/osrf/gazebo/issues/1516)

1. Add Gravity and MagneticField API to World class to match sdformat change.
    * [SDFormat pull request 247](https://bitbucket.org/osrf/sdformat/pull-requests/247)
    * [Issue #1823](https://bitbucket.org/osrf/gazebo/issues/1823)
    * [Pull request #2090](https://bitbucket.org/osrf/gazebo/pull-request/2090)

1. Use opaque pointers and deprecate functions in the rendering library
    * [Pull request #2069](https://bitbucket.org/osrf/gazebo/pull-request/2069)
    * [Pull request #2064](https://bitbucket.org/osrf/gazebo/pull-request/2064)
    * [Pull request #2066](https://bitbucket.org/osrf/gazebo/pull-request/2066)
    * [Pull request #2069](https://bitbucket.org/osrf/gazebo/pull-request/2069)
    * [Pull request #2074](https://bitbucket.org/osrf/gazebo/pull-request/2074)
    * [Pull request #2076](https://bitbucket.org/osrf/gazebo/pull-request/2076)
    * [Pull request #2070](https://bitbucket.org/osrf/gazebo/pull-request/2070)
    * [Pull request #2071](https://bitbucket.org/osrf/gazebo/pull-request/2071)
    * [Pull request #2084](https://bitbucket.org/osrf/gazebo/pull-request/2084)
    * [Pull request #2073](https://bitbucket.org/osrf/gazebo/pull-request/2073)

1. Use opaque pointers for the Master class.
    * [Pull request #2036](https://bitbucket.org/osrf/gazebo/pull-request/2036)

1. Use opaque pointers in the gui library
    * [Pull request #2057](https://bitbucket.org/osrf/gazebo/pull-request/2057)
    * [Pull request #2037](https://bitbucket.org/osrf/gazebo/pull-request/2037)
    * [Pull request #2052](https://bitbucket.org/osrf/gazebo/pull-request/2052)
    * [Pull request #2053](https://bitbucket.org/osrf/gazebo/pull-request/2053)
    * [Pull request #2028](https://bitbucket.org/osrf/gazebo/pull-request/2028)
    * [Pull request #2051](https://bitbucket.org/osrf/gazebo/pull-request/2051)
    * [Pull request #2027](https://bitbucket.org/osrf/gazebo/pull-request/2027)
    * [Pull request #2026](https://bitbucket.org/osrf/gazebo/pull-request/2026)
    * [Pull request #2029](https://bitbucket.org/osrf/gazebo/pull-request/2029)
    * [Pull request #2042](https://bitbucket.org/osrf/gazebo/pull-request/2042)

1. Use more opaque pointers.
    * [Pull request #2022](https://bitbucket.org/osrf/gazebo/pull-request/2022)
    * [Pull request #2025](https://bitbucket.org/osrf/gazebo/pull-request/2025)
    * [Pull request #2043](https://bitbucket.org/osrf/gazebo/pull-request/2043)
    * [Pull request #2044](https://bitbucket.org/osrf/gazebo/pull-request/2044)
    * [Pull request #2065](https://bitbucket.org/osrf/gazebo/pull-request/2065)
    * [Pull request #2067](https://bitbucket.org/osrf/gazebo/pull-request/2067)
    * [Pull request #2079](https://bitbucket.org/osrf/gazebo/pull-request/2079)

1. Fix visual transparency issues
    * [Pull request #2031](https://bitbucket.org/osrf/gazebo/pull-request/2031)
    * [Issue #1726](https://bitbucket.org/osrf/gazebo/issue/1726)
    * [Issue #1790](https://bitbucket.org/osrf/gazebo/issue/1790)

1. Implemented private data pointer for the RTShaderSystem class. Minimized shader updates to once per render update.
    * [Pull request #2003](https://bitbucket.org/osrf/gazebo/pull-request/2003)

1. Updating physics library to use ignition math.
    * [Pull request #2007](https://bitbucket.org/osrf/gazebo/pull-request/2007)

1. Switching to ignition math for the rendering library.
    * [Pull request #1993](https://bitbucket.org/osrf/gazebo/pull-request/1993)
    * [Pull request #1994](https://bitbucket.org/osrf/gazebo/pull-request/1994)
    * [Pull request #1995](https://bitbucket.org/osrf/gazebo/pull-request/1995)
    * [Pull request #1996](https://bitbucket.org/osrf/gazebo/pull-request/1996)

1. Removed deprecations
    * [Pull request #1992]((https://bitbucket.org/osrf/gazebo/pull-request/1992)

1. Add ability to set the pose of a visual from a link.
    * [Pull request #1963](https://bitbucket.org/osrf/gazebo/pull-request/1963)

1. Copy visual visibility flags on clone
    * [Pull request #2008](https://bitbucket.org/osrf/gazebo/pull-request/2008)

1. Publish camera sensor image size when rendering is not enabled
    * [Pull request #1969](https://bitbucket.org/osrf/gazebo/pull-request/1969)

1. Added Poissons Ratio and Elastic Modulus for ODE.
    * [Pull request #1974](https://bitbucket.org/osrf/gazebo/pull-request/1974)

1. Update rest web plugin to publish response messages and display login user name in toolbar.
    * [Pull request #1956](https://bitbucket.org/osrf/gazebo/pull-request/1956)

1. Improve overall speed of log playback. Added new functions to LogPlay.
   Use tinyxml2 for playback.
    * [Pull request #1931](https://bitbucket.org/osrf/gazebo/pull-request/1931)

1. Improve SVG import. Added support for transforms in paths.
    * [Pull request #1981](https://bitbucket.org/osrf/gazebo/pull-request/1981)

1. Enter time during log playback
    * [Pull request #2000](https://bitbucket.org/osrf/gazebo/pull-request/2000)

1. Added Ignition Transport dependency.
    * [Pull request #1930](https://bitbucket.org/osrf/gazebo/pull-request/1930)

1. Make latched subscribers receive the message only once
    * [Issue #1789](https://bitbucket.org/osrf/gazebo/issue/1789)
    * [Pull request #2019](https://bitbucket.org/osrf/gazebo/pull-request/2019)

1. Implemented transport clear buffers
    * [Pull request #2017](https://bitbucket.org/osrf/gazebo/pull-request/2017)

1. KeyEvent constructor should be in a source file. Removed a few visibility
flags from c functions. Windows did not like `CPPTYPE_*` in
`gazebo/gui/ConfigWidget.cc`, so I replaced it with `TYPE_*`.
    * [Pull request #1943](https://bitbucket.org/osrf/gazebo/pull-request/1943)

1. Added wide angle camera sensor.
    * [Pull request #1866](https://bitbucket.org/osrf/gazebo/pull-request/1866)

1. Change the `near` and `far` members of `gazebo/msgs/logical_camera_sensors.proto` to `near_clip` and `far_clip`
    + [Pull request #1942](https://bitbucket.org/osrf/gazebo/pull-request/1942)

1. Resolve issue #1702
    * [Issue #1702](https://bitbucket.org/osrf/gazebo/issue/1702)
    * [Pull request #1905](https://bitbucket.org/osrf/gazebo/pull-request/1905)
    * [Pull request #1913](https://bitbucket.org/osrf/gazebo/pull-request/1913)
    * [Pull request #1914](https://bitbucket.org/osrf/gazebo/pull-request/1914)

1. Update physics when the world is reset
    * [Pull request #1903](https://bitbucket.org/osrf/gazebo/pull-request/1903)

1. Light and light state for the server side
    * [Pull request #1920](https://bitbucket.org/osrf/gazebo/pull-request/1920)

1. Add scale to model state so scaling works on log/playback.
    * [Pull request #2020](https://bitbucket.org/osrf/gazebo/pull-request/2020)

1. Added tests for WorldState
    * [Pull request #1968](https://bitbucket.org/osrf/gazebo/pull-request/1968)

1. Rename Reset to Reset Time in time widget
    * [Pull request #1892](https://bitbucket.org/osrf/gazebo/pull-request/1892)
    * [Issue #1730](https://bitbucket.org/osrf/gazebo/issue/1730)

1. Set QTestfFxture to verbose
    * [Pull request #1944](https://bitbucket.org/osrf/gazebo/pull-request/1944)
    * [Issue #1756](https://bitbucket.org/osrf/gazebo/issue/1756)

1. Added torsional friction
    * [Pull request #1831](https://bitbucket.org/osrf/gazebo/pull-request/1831)

1. Support loading and spawning nested models
    * [Pull request #1868](https://bitbucket.org/osrf/gazebo/pull-request/1868)
    * [Pull request #1895](https://bitbucket.org/osrf/gazebo/pull-request/1895)

1. Undo user motion commands during simulation, added physics::UserCmdManager and gui::UserCmdHistory.
    * [Pull request #1934](https://bitbucket.org/osrf/gazebo/pull-request/1934)

1. Forward user command messages for undo.
    * [Pull request #2009](https://bitbucket.org/osrf/gazebo/pull-request/2009)

1. Undo reset commands during simulation, forwarding commands
    * [Pull request #1986](https://bitbucket.org/osrf/gazebo/pull-request/1986)

1. Undo apply force / torque during simulation
    * [Pull request #2030](https://bitbucket.org/osrf/gazebo/pull-request/2030)

1. Add function to get the derived scale of a Visual
    * [Pull request #1881](https://bitbucket.org/osrf/gazebo/pull-request/1881)

1. Added EnumIface, which supports iterators over enums.
    * [Pull request #1847](https://bitbucket.org/osrf/gazebo/pull-request/1847)

1. Added RegionEventBoxPlugin - fires events when models enter / exit the region
    * [Pull request #1856](https://bitbucket.org/osrf/gazebo/pull-request/1856)

1. Added tests for checking the playback control via messages.
    * [Pull request #1885](https://bitbucket.org/osrf/gazebo/pull-request/1885)

1. Added LoadArgs() function to ServerFixture for being able to load a server
using the same arguments used in the command line.
    * [Pull request #1874](https://bitbucket.org/osrf/gazebo/pull-request/1874)

1. Added battery class, plugins and test world.
    * [Pull request #1872](https://bitbucket.org/osrf/gazebo/pull-request/1872)

1. Display gearbox and screw joint properties in property tree
    * [Pull request #1838](https://bitbucket.org/osrf/gazebo/pull-request/1838)

1. Set window flags for dialogs and file dialogs
    * [Pull request #1816](https://bitbucket.org/osrf/gazebo/pull-request/1816)

1. Fix minimum window height
   * [Pull request #1977](https://bitbucket.org/osrf/gazebo/pull-request/1977)
   * [Issue #1706](https://bitbucket.org/osrf/gazebo/issue/1706)

1. Add option to reverse alignment direction
   * [Pull request #2040](https://bitbucket.org/osrf/gazebo/pull-request/2040)
   * [Issue #1242](https://bitbucket.org/osrf/gazebo/issue/1242)

1. Fix unadvertising a publisher - only unadvertise topic if it is the last publisher.
   * [Pull request #2005](https://bitbucket.org/osrf/gazebo/pull-request/2005)
   * [Issue #1782](https://bitbucket.org/osrf/gazebo/issue/1782)

1. Log playback GUI for multistep, rewind, forward and seek
    * [Pull request #1791](https://bitbucket.org/osrf/gazebo/pull-request/1791)

1. Added Apply Force/Torque movable text
    * [Pull request #1789](https://bitbucket.org/osrf/gazebo/pull-request/1789)

1. Added cascade parameter (apply to children) for Visual SetMaterial, SetAmbient, SetEmissive, SetSpecular, SetDiffuse, SetTransparency
    * [Pull request #1851](https://bitbucket.org/osrf/gazebo/pull-request/1851)

1. Tweaks to Data Logger, such as multiline text edit for path
    * [Pull request #1800](https://bitbucket.org/osrf/gazebo/pull-request/1800)

1. Added TopToolbar and hide / disable several widgets according to WindowMode
    * [Pull request #1869](https://bitbucket.org/osrf/gazebo/pull-request/1869)

1. Added Visual::IsAncestorOf and Visual::IsDescendantOf
    * [Pull request #1850](https://bitbucket.org/osrf/gazebo/pull-request/1850)

1. Added msgs::PluginFromSDF and tests
    * [Pull request #1858](https://bitbucket.org/osrf/gazebo/pull-request/1858)

1. Added msgs::CollisionFromSDF msgs::SurfaceFromSDF and msgs::FrictionFromSDF
    * [Pull request #1900](https://bitbucket.org/osrf/gazebo/pull-request/1900)

1. Added hotkeys chart dialog
    * [Pull request #1835](https://bitbucket.org/osrf/gazebo/pull-request/1835)

1. Space bar to play / pause
   * [Pull request #2023](https://bitbucket.org/osrf/gazebo/pull-request/2023)
   * [Issue #1798](https://bitbucket.org/osrf/gazebo/issue/1798)

1. Make it possible to create custom ConfigWidgets
    * [Pull request #1861](https://bitbucket.org/osrf/gazebo/pull-request/1861)

1. AddItem / RemoveItem / Clear enum config widgets
    * [Pull request #1878](https://bitbucket.org/osrf/gazebo/pull-request/1878)

1. Make all child ConfigWidgets emit signals.
    * [Pull request #1884](https://bitbucket.org/osrf/gazebo/pull-request/1884)

1. Refactored makers
    * [Pull request #1828](https://bitbucket.org/osrf/gazebo/pull-request/1828)

1. Added gui::Conversions to convert between Gazebo and Qt
    * [Pull request #2034](https://bitbucket.org/osrf/gazebo/pull-request/2034)

1. Model editor updates
    1. Support adding model plugins in model editor
        * [Pull request #2060](https://bitbucket.org/osrf/gazebo/pull-request/2060)

    1. Added support for copying and pasting top level nested models
        * [Pull request #2006](https://bitbucket.org/osrf/gazebo/pull-request/2006)

    1. Make non-editable background models white in model editor
        * [Pull request #1950](https://bitbucket.org/osrf/gazebo/pull-request/1950)

    1. Choose / swap parent and child links in joint inspector
        * [Pull request #1887](https://bitbucket.org/osrf/gazebo/pull-request/1887)
        * [Issue #1500](https://bitbucket.org/osrf/gazebo/issue/1500)

    1. Presets combo box for Vector3 config widget
        * [Pull request #1954](https://bitbucket.org/osrf/gazebo/pull-request/1954)

    1. Added support for more joint types (gearbox and fixed joints).
        * [Pull request #1794](https://bitbucket.org/osrf/gazebo/pull-request/1794)

    1. Added support for selecting links and joints, opening context menu and inspectors in Schematic View.
        * [Pull request #1787](https://bitbucket.org/osrf/gazebo/pull-request/1787)

    1. Color-coded edges in Schematic View to match joint color.
        * [Pull request #1781](https://bitbucket.org/osrf/gazebo/pull-request/1781)

    1. Scale link mass and inertia when a link is scaled
        * [Pull request #1836](https://bitbucket.org/osrf/gazebo/pull-request/1836)

    1. Add density widget to config widget and link inspector
        * [Pull request #1978](https://bitbucket.org/osrf/gazebo/pull-request/1978)

    1. Added icons for child and parent link in joint inspector
        * [Pull request #1953](https://bitbucket.org/osrf/gazebo/pull-request/1953)

    1. Load and save nested models
        * [Pull request #1894](https://bitbucket.org/osrf/gazebo/pull-request/1894)

    1. Display model plugins on the left panel and added model plugin inspector
        * [Pull request #1863](https://bitbucket.org/osrf/gazebo/pull-request/1863)

    1. Context menu and deletion for model plugins
        * [Pull request #1890](https://bitbucket.org/osrf/gazebo/pull-request/1890)

    1. Delete self from inspector
        * [Pull request #1904](https://bitbucket.org/osrf/gazebo/pull-request/1904)
        * [Issue #1543](https://bitbucket.org/osrf/gazebo/issue/1543)

    1. Apply inspector changes in real time and add reset button
        * [Pull request #1945](https://bitbucket.org/osrf/gazebo/pull-request/1945)
        * [Issue #1472](https://bitbucket.org/osrf/gazebo/issue/1472)

    1. Set physics to be paused when exiting model editor mode
        * [Pull request #1893](https://bitbucket.org/osrf/gazebo/pull-request/1893)
        * [Issue #1734](https://bitbucket.org/osrf/gazebo/issue/1734)

    1. Add Insert tab to model editor
        * [Pull request #1924](https://bitbucket.org/osrf/gazebo/pull-request/1924)

    1. Support inserting nested models from model maker
        * [Pull request #1982](https://bitbucket.org/osrf/gazebo/pull-request/1982)

    1. Added joint creation dialog
        * [Pull request #2021](https://bitbucket.org/osrf/gazebo/pull-request/2021)

    1. Added reverse checkboxes to joint creation dialog
        * [Pull request #2086](https://bitbucket.org/osrf/gazebo/pull-request/2086)

    1. Use opaque pointers in the model editor
        * [Pull request #2056](https://bitbucket.org/osrf/gazebo/pull-request/2056)
        * [Pull request #2059](https://bitbucket.org/osrf/gazebo/pull-request/2059)
        * [Pull request #2087](https://bitbucket.org/osrf/gazebo/pull-request/2087)

    1. Support joint creation between links in nested model.
        * [Pull request #2080](https://bitbucket.org/osrf/gazebo/pull-request/2080)

1. Building editor updates

    1. Use opaque pointers in the building editor
        * [Pull request #2041](https://bitbucket.org/osrf/gazebo/pull-request/2041)
        * [Pull request #2039](https://bitbucket.org/osrf/gazebo/pull-request/2039)
        * [Pull request #2055](https://bitbucket.org/osrf/gazebo/pull-request/2055)
        * [Pull request #2032](https://bitbucket.org/osrf/gazebo/pull-request/2032)
        * [Pull request #2082](https://bitbucket.org/osrf/gazebo/pull-request/2082)
        * [Pull request #2038](https://bitbucket.org/osrf/gazebo/pull-request/2038)
        * [Pull request #2033](https://bitbucket.org/osrf/gazebo/pull-request/2033)

    1. Use opaque pointers for GrabberHandle, add *LinkedGrabbers functions
        * [Pull request #2034](https://bitbucket.org/osrf/gazebo/pull-request/2034)

    1. Removed unused class: BuildingItem
        * [Pull request #2045](https://bitbucket.org/osrf/gazebo/pull-request/2045)

    1. Use opaque pointers for BuildingModelManip, move attachment logic to BuildingMaker
        * [Pull request #2046](https://bitbucket.org/osrf/gazebo/pull-request/2046)

    1. Use opaque pointers for all Dialog classes, add conversion from QPointF, move common logic to BaseInspectorDialog.
        * [Pull request #2083](https://bitbucket.org/osrf/gazebo/pull-request/2083)

## Gazebo 6.0

### Gazebo 6.7.0 (201X-01-12)

1. Add vector3 and quaternion rendering conversions
    * [Pull request 2276](https://bitbucket.org/osrf/gazebo/pull-request/2276)

1. Reverse view angle widget left and right view
    * [Pull request 2265](https://bitbucket.org/osrf/gazebo/pull-request/2265)
    * [Issue 1924](https://bitbucket.org/osrf/gazebo/issue/1924)

1. Fix race condition in ~TimePanelPrivate (#1919)
    * [Pull request 2250](https://bitbucket.org/osrf/gazebo/pull-request/2250)

1. Prevent orthographic camera from resetting zoom after animation
    * [Pull request 2267](https://bitbucket.org/osrf/gazebo/pull-request/2267)
    * [Issue #1927](https://bitbucket.org/osrf/gazebo/issues/1927)

1. Fix MeshToSDF missing scale issue
    * [Pull request 2258](https://bitbucket.org/osrf/gazebo/pull-request/2258)
    * [Issue #1925](https://bitbucket.org/osrf/gazebo/issues/1925)

1. Register Qt metatypes in gui tests
    * [Pull request 2273](https://bitbucket.org/osrf/gazebo/pull-request/2273)

1. Fix resetting model to initial pose
    * [Pull request 2307](https://bitbucket.org/osrf/gazebo/pull-request/2307)
    * [Issue #1960](https://bitbucket.org/osrf/gazebo/issues/1960)


### Gazebo 6.6.0 (2016-04-07)

1. fix: remove back projection
    * [Pull request 2201](https://bitbucket.org/osrf/gazebo/pull-request/2201)
    * A contribution from Yuki Furuta

1. Backport depth camera OSX fix and test
    * [Pull request 2230](https://bitbucket.org/osrf/gazebo/pull-request/2230)

1. Add missing tinyxml includes (gazebo6)
    * [Pull request 2218](https://bitbucket.org/osrf/gazebo/pull-request/2218)

1. Fix ray-cylinder collision in ode
    * [Pull request 2125](https://bitbucket.org/osrf/gazebo/pull-request/2125)

1. backport fixes for ffmpeg3 to gazebo6 (from pull request #2154)
    * [Pull request 2162](https://bitbucket.org/osrf/gazebo/pull-request/2162)

1. Install shapes_bitmask.world
    * [Pull request 2104](https://bitbucket.org/osrf/gazebo/pull-request/2104)

1. Add gazebo_client to gazebo.pc (gazebo6)
    * [Pull request 2102](https://bitbucket.org/osrf/gazebo/pull-request/2102)

1. Fix removing multiple camera sensors that have the same camera name
    * [Pull request 2081](https://bitbucket.org/osrf/gazebo/pull-request/2081)

1. Ensure that LINK_FRAME_VISUAL arrow components are deleted (#1812)
    * [Pull request 2078](https://bitbucket.org/osrf/gazebo/pull-request/2078)

1. add migration notes for gazebo::setupClient to gazebo::client::setup
    * [Pull request 2068](https://bitbucket.org/osrf/gazebo/pull-request/2068)

1. Update inertia properties during simulation: part 2
    * [Pull request 1984](https://bitbucket.org/osrf/gazebo/pull-request/1984)

1. Fix minimum window height
    * [Pull request 2002](https://bitbucket.org/osrf/gazebo/pull-request/2002)

1. Backport gpu laser test fix
    * [Pull request 1999](https://bitbucket.org/osrf/gazebo/pull-request/1999)

1. Relax physics tolerances for single-precision bullet (gazebo6)
    * [Pull request 1997](https://bitbucket.org/osrf/gazebo/pull-request/1997)

1. Fix minimum window height
    * [Pull request 1998](https://bitbucket.org/osrf/gazebo/pull-request/1998)

1. backport model editor fixed joint option to gazebo6
    * [Pull request 1957](https://bitbucket.org/osrf/gazebo/pull-request/1957)

1. Update shaders once per render update
    * [Pull request 1991](https://bitbucket.org/osrf/gazebo/pull-request/1991)

1. Relax physics tolerances for single-precision bullet
    * [Pull request 1976](https://bitbucket.org/osrf/gazebo/pull-request/1976)

1. Fix visual transparency issues
    * [Pull request 1967](https://bitbucket.org/osrf/gazebo/pull-request/1967)

1. fix memory corruption in transport/Publisher.cc
    * [Pull request 1951](https://bitbucket.org/osrf/gazebo/pull-request/1951)

1. Add test for SphericalCoordinates::LocalFromGlobal
    * [Pull request 1959](https://bitbucket.org/osrf/gazebo/pull-request/1959)

### Gazebo 6.5.1 (2015-10-29)

1. Fix removing multiple camera sensors that have the same camera name.
    * [Pull request #2081](https://bitbucket.org/osrf/gazebo/pull-request/2081)
    * [Issue #1811](https://bitbucket.org/osrf/gazebo/issues/1811)

1. Backport model editor toolbar fixed joint option from [pull request #1794](https://bitbucket.org/osrf/gazebo/pull-request/1794)
    * [Pull request #1957](https://bitbucket.org/osrf/gazebo/pull-request/1957)

1. Fix minimum window height
    * Backport of [pull request #1977](https://bitbucket.org/osrf/gazebo/pull-request/1977)
    * [Pull request #1998](https://bitbucket.org/osrf/gazebo/pull-request/1998)
    * [Issue #1706](https://bitbucket.org/osrf/gazebo/issue/1706)

1. Fix visual transparency issues
    * [Pull request #1967](https://bitbucket.org/osrf/gazebo/pull-request/1967)
    * [Issue #1726](https://bitbucket.org/osrf/gazebo/issue/1726)

### Gazebo 6.5.0 (2015-10-22)

1. Added ability to convert from spherical coordinates to local coordinates.
    * [Pull request #1955](https://bitbucket.org/osrf/gazebo/pull-request/1955)

### Gazebo 6.4.0 (2015-10-14)

1. Fix ABI problem. Make `Sensor::SetPose` function non virtual.
    * [Pull request #1947](https://bitbucket.org/osrf/gazebo/pull-request/1947)

1. Update inertia properties during simulation
    * [Pull request #1909](https://bitbucket.org/osrf/gazebo/pull-requests/1909)
    * [Design document](https://bitbucket.org/osrf/gazebo_design/src/default/inertia_resize/inertia_resize.md)

1. Fix transparency correction for opaque materials
    * [Pull request #1946](https://bitbucket.org/osrf/gazebo/pull-requests/1946/fix-transparency-correction-for-opaque/diff)

### Gazebo 6.3.0 (2015-10-06)

1. Added `Sensor::SetPose` function
    * [Pull request #1935](https://bitbucket.org/osrf/gazebo/pull-request/1935)

### Gazebo 6.2.0 (2015-10-02)

1. Update physics when the world is reset
    * Backport of [pull request #1903](https://bitbucket.org/osrf/gazebo/pull-request/1903)
    * [Pull request #1916](https://bitbucket.org/osrf/gazebo/pull-request/1916)
    * [Issue #101](https://bitbucket.org/osrf/gazebo/issue/101)

1. Added Copy constructor and assignment operator to MouseEvent
    * [Pull request #1855](https://bitbucket.org/osrf/gazebo/pull-request/1855)

### Gazebo 6.1.0 (2015-08-02)

1. Added logical_camera sensor.
    * [Pull request #1845](https://bitbucket.org/osrf/gazebo/pull-request/1845)

1. Added RandomVelocityPlugin, which applies a random velocity to a model's link.
    * [Pull request #1839](https://bitbucket.org/osrf/gazebo/pull-request/1839)

1. Sim events for joint position, velocity and applied force
    * [Pull request #1849](https://bitbucket.org/osrf/gazebo/pull-request/1849)

### Gazebo 6.0.0 (2015-07-27)

1. Added magnetometer sensor. A contribution from Andrew Symington.
    * [Pull request #1788](https://bitbucket.org/osrf/gazebo/pull-request/1788)

1. Added altimeter sensor. A contribution from Andrew Symington.
    * [Pull request #1792](https://bitbucket.org/osrf/gazebo/pull-request/1792)

1. Implement more control options for log playback:
  1. Rewind: The simulation starts from the beginning.
  1. Forward: The simulation jumps to the end of the log file.
  1. Seek: The simulation jumps to a specific point specified by its simulation
  time.
      * [Pull request #1737](https://bitbucket.org/osrf/gazebo/pull-request/1737)

1. Added Gazebo splash screen
    * [Pull request #1745](https://bitbucket.org/osrf/gazebo/pull-request/1745)

1. Added a transporter plugin which allows models to move from one location
   to another based on their location and the location of transporter pads.
    * [Pull request #1738](https://bitbucket.org/osrf/gazebo/pull-request/1738)

1. Implement forward/backwards multi-step for log playback. Now, the semantics
of a multi-step while playing back a log session are different from a multi-step
during a live simulation. While playback, a multi-step simulates all the
intermediate steps as before, but the client only perceives a single step.
E.g: You have a log file containing a 1 hour simulation session. You want to
jump to the minute 00H::30M::00S to check a specific aspect of the simulation.
You should not see continuous updates until minute 00H:30M:00S. Instead, you
should visualize a single jump to the specific instant of the simulation that
you are interested.
    * [Pull request #1623](https://bitbucket.org/osrf/gazebo/pull-request/1623)

1. Added browse button to log record dialog.
    * [Pull request #1719](https://bitbucket.org/osrf/gazebo/pull-request/1719)

1. Improved SVG support: arcs in paths, and contours made of multiple paths.
    * [Pull request #1608](https://bitbucket.org/osrf/gazebo/pull-request/1608)

1. Added simulation iterations to the world state.
    * [Pull request #1722](https://bitbucket.org/osrf/gazebo/pull-request/1722)

1. Added multiple LiftDrag plugins to the cessna_demo.world to allow the Cessna
C-172 model to fly.
    * [Pull request #1715](https://bitbucket.org/osrf/gazebo/pull-request/1715)

1. Added a plugin to control a Cessna C-172 via messages (CessnaPlugin), and a
GUI plugin to test this functionality with the keyboard (CessnaGUIPlugin). Added
world with the Cessna model and the two previous plugins loaded
(cessna_demo.world).
    * [Pull request #1712](https://bitbucket.org/osrf/gazebo/pull-request/1712)

1. Added world with OSRF building and an elevator
    * [Pull request #1697](https://bitbucket.org/osrf/gazebo/pull-request/1697)

1. Fixed collide bitmask by changing default value from 0x1 to 0xffff.
    * [Pull request #1696](https://bitbucket.org/osrf/gazebo/pull-request/1696)

1. Added a plugin to control an elevator (ElevatorPlugin), and an OccupiedEvent plugin that sends a message when a model is within a specified region.
    * [Pull request #1694](https://bitbucket.org/osrf/gazebo/pull-request/1694)
    * [Pull request #1775](https://bitbucket.org/osrf/gazebo/pull-request/1775)

1. Added Layers tab and meta information for visuals.
    * [Pull request #1674](https://bitbucket.org/osrf/gazebo/pull-request/1674)

1. Added countdown behavior for common::Timer and exposed the feature in TimerGUIPlugin.
    * [Pull request #1690](https://bitbucket.org/osrf/gazebo/pull-request/1690)

1. Added BuoyancyPlugin for simulating the buoyancy of an object in a column of fluid.
    * [Pull request #1622](https://bitbucket.org/osrf/gazebo/pull-request/1622)

1. Added ComputeVolume function for simple shape subclasses of Shape.hh.
    * [Pull request #1605](https://bitbucket.org/osrf/gazebo/pull-request/1605)

1. Add option to parallelize the ODE quickstep constraint solver,
which solves an LCP twice with different parameters in order
to corrected for position projection errors.
    * [Pull request #1561](https://bitbucket.org/osrf/gazebo/pull-request/1561)

1. Get/Set user camera pose in GUI.
    * [Pull request #1649](https://bitbucket.org/osrf/gazebo/pull-request/1649)
    * [Issue #1595](https://bitbucket.org/osrf/gazebo/issue/1595)

1. Added ViewAngleWidget, removed hard-coded reset view and removed MainWindow::Reset(). Also added GLWidget::GetSelectedVisuals().
    * [Pull request #1768](https://bitbucket.org/osrf/gazebo/pull-request/1768)
    * [Issue #1507](https://bitbucket.org/osrf/gazebo/issue/1507)

1. Windows support. This consists mostly of numerous small changes to support
compilation on Windows.
    * [Pull request #1616](https://bitbucket.org/osrf/gazebo/pull-request/1616)
    * [Pull request #1618](https://bitbucket.org/osrf/gazebo/pull-request/1618)
    * [Pull request #1620](https://bitbucket.org/osrf/gazebo/pull-request/1620)
    * [Pull request #1625](https://bitbucket.org/osrf/gazebo/pull-request/1625)
    * [Pull request #1626](https://bitbucket.org/osrf/gazebo/pull-request/1626)
    * [Pull request #1627](https://bitbucket.org/osrf/gazebo/pull-request/1627)
    * [Pull request #1628](https://bitbucket.org/osrf/gazebo/pull-request/1628)
    * [Pull request #1629](https://bitbucket.org/osrf/gazebo/pull-request/1629)
    * [Pull request #1630](https://bitbucket.org/osrf/gazebo/pull-request/1630)
    * [Pull request #1631](https://bitbucket.org/osrf/gazebo/pull-request/1631)
    * [Pull request #1632](https://bitbucket.org/osrf/gazebo/pull-request/1632)
    * [Pull request #1633](https://bitbucket.org/osrf/gazebo/pull-request/1633)
    * [Pull request #1635](https://bitbucket.org/osrf/gazebo/pull-request/1635)
    * [Pull request #1637](https://bitbucket.org/osrf/gazebo/pull-request/1637)
    * [Pull request #1639](https://bitbucket.org/osrf/gazebo/pull-request/1639)
    * [Pull request #1647](https://bitbucket.org/osrf/gazebo/pull-request/1647)
    * [Pull request #1650](https://bitbucket.org/osrf/gazebo/pull-request/1650)
    * [Pull request #1651](https://bitbucket.org/osrf/gazebo/pull-request/1651)
    * [Pull request #1653](https://bitbucket.org/osrf/gazebo/pull-request/1653)
    * [Pull request #1654](https://bitbucket.org/osrf/gazebo/pull-request/1654)
    * [Pull request #1657](https://bitbucket.org/osrf/gazebo/pull-request/1657)
    * [Pull request #1658](https://bitbucket.org/osrf/gazebo/pull-request/1658)
    * [Pull request #1659](https://bitbucket.org/osrf/gazebo/pull-request/1659)
    * [Pull request #1660](https://bitbucket.org/osrf/gazebo/pull-request/1660)
    * [Pull request #1661](https://bitbucket.org/osrf/gazebo/pull-request/1661)
    * [Pull request #1669](https://bitbucket.org/osrf/gazebo/pull-request/1669)
    * [Pull request #1670](https://bitbucket.org/osrf/gazebo/pull-request/1670)
    * [Pull request #1672](https://bitbucket.org/osrf/gazebo/pull-request/1672)
    * [Pull request #1682](https://bitbucket.org/osrf/gazebo/pull-request/1682)
    * [Pull request #1683](https://bitbucket.org/osrf/gazebo/pull-request/1683)

1. Install `libgazebo_server_fixture`. This will facilitate tests external to the main gazebo repository. See `examples/stand_alone/test_fixture`.
    * [Pull request #1606](https://bitbucket.org/osrf/gazebo/pull-request/1606)

1. Laser visualization renders light blue for rays that do not hit obstacles, and dark blue for other rays.
    * [Pull request #1607](https://bitbucket.org/osrf/gazebo/pull-request/1607)
    * [Issue #1576](https://bitbucket.org/osrf/gazebo/issue/1576)

1. Add VisualType enum to Visual and clean up visuals when entity is deleted.
    * [Pull request #1614](https://bitbucket.org/osrf/gazebo/pull-request/1614)

1. Alert user of connection problems when using the REST service plugin
    * [Pull request #1655](https://bitbucket.org/osrf/gazebo/pull-request/1655)
    * [Issue #1574](https://bitbucket.org/osrf/gazebo/issue/1574)

1. ignition-math is now a dependency.
    + [http://ignitionrobotics.org/libraries/math](http://ignitionrobotics.org/libraries/math)
    + [Gazebo::math migration](https://bitbucket.org/osrf/gazebo/src/583edbeb90759d43d994cc57c0797119dd6d2794/ign-math-migration.md)

1. Detect uuid library during compilation.
    * [Pull request #1655](https://bitbucket.org/osrf/gazebo/pull-request/1655)
    * [Issue #1572](https://bitbucket.org/osrf/gazebo/issue/1572)

1. New accessors in LogPlay class.
    * [Pull request #1577](https://bitbucket.org/osrf/gazebo/pull-request/1577)

1. Added a plugin to send messages to an existing website.
   Added gui::MainWindow::AddMenu and msgs/rest_error, msgs/rest_login, msgs rest/post
    * [Pull request #1524](https://bitbucket.org/osrf/gazebo/pull-request/1524)

1. Fix deprecation warnings when using SDFormat 3.0.2, 3.0.3 prereleases
    * [Pull request #1568](https://bitbucket.org/osrf/gazebo/pull-request/1568)

1. Use GAZEBO_CFLAGS or GAZEBO_CXX_FLAGS in CMakeLists.txt for example plugins
    * [Pull request #1573](https://bitbucket.org/osrf/gazebo/pull-request/1573)

1. Added Link::OnWrenchMsg subscriber with test
    * [Pull request #1582](https://bitbucket.org/osrf/gazebo/pull-request/1582)

1. Show/hide GUI overlays using the menu bar.
    * [Pull request #1555](https://bitbucket.org/osrf/gazebo/pull-request/1555)

1. Added world origin indicator rendering::OriginVisual.
    * [Pull request #1700](https://bitbucket.org/osrf/gazebo/pull-request/1700)

1. Show/hide toolbars using the menu bars and shortcut.
   Added MainWindow::CloneAction.
   Added Window menu to Model Editor.
    * [Pull request #1584](https://bitbucket.org/osrf/gazebo/pull-request/1584)

1. Added event to show/hide toolbars.
    * [Pull request #1707](https://bitbucket.org/osrf/gazebo/pull-request/1707)

1. Added optional start/stop/reset buttons to timer GUI plugin.
    * [Pull request #1576](https://bitbucket.org/osrf/gazebo/pull-request/1576)

1. Timer GUI Plugin: Treat negative positions as positions from the ends
    * [Pull request #1703](https://bitbucket.org/osrf/gazebo/pull-request/1703)

1. Added Visual::GetDepth() and Visual::GetNthAncestor()
    * [Pull request #1613](https://bitbucket.org/osrf/gazebo/pull-request/1613)

1. Added a context menu for links
    * [Pull request #1589](https://bitbucket.org/osrf/gazebo/pull-request/1589)

1. Separate TimePanel's display into TimeWidget and LogPlayWidget.
    * [Pull request #1564](https://bitbucket.org/osrf/gazebo/pull-request/1564)

1. Display confirmation message after log is saved
    * [Pull request #1646](https://bitbucket.org/osrf/gazebo/pull-request/1646)

1. Added LogPlayView to display timeline and LogPlaybackStatistics message type.
    * [Pull request #1724](https://bitbucket.org/osrf/gazebo/pull-request/1724)

1. Added Time::FormattedString and removed all other FormatTime functions.
    * [Pull request #1710](https://bitbucket.org/osrf/gazebo/pull-request/1710)

1. Added support for Oculus DK2
    * [Pull request #1526](https://bitbucket.org/osrf/gazebo/pull-request/1526)

1. Use collide_bitmask from SDF to perform collision filtering
    * [Pull request #1470](https://bitbucket.org/osrf/gazebo/pull-request/1470)

1. Pass Coulomb surface friction parameters to DART.
    * [Pull request #1420](https://bitbucket.org/osrf/gazebo/pull-request/1420)

1. Added ModelAlign::SetHighlighted
    * [Pull request #1598](https://bitbucket.org/osrf/gazebo/pull-request/1598)

1. Added various Get functions to Visual. Also added a ConvertGeometryType function to msgs.
    * [Pull request #1402](https://bitbucket.org/osrf/gazebo/pull-request/1402)

1. Get and Set visibility of SelectionObj's handles, with unit test.
    * [Pull request #1417](https://bitbucket.org/osrf/gazebo/pull-request/1417)

1. Set material of SelectionObj's handles.
    * [Pull request #1472](https://bitbucket.org/osrf/gazebo/pull-request/1472)

1. Add SelectionObj::Fini with tests and make Visual::Fini virtual
    * [Pull request #1685](https://bitbucket.org/osrf/gazebo/pull-request/1685)

1. Allow link selection with the mouse if parent model already selected.
    * [Pull request #1409](https://bitbucket.org/osrf/gazebo/pull-request/1409)

1. Added ModelRightMenu::EntityTypes.
    * [Pull request #1414](https://bitbucket.org/osrf/gazebo/pull-request/1414)

1. Scale joint visuals according to link size.
    * [Pull request #1591](https://bitbucket.org/osrf/gazebo/pull-request/1591)
    * [Issue #1563](https://bitbucket.org/osrf/gazebo/issue/1563)

1. Added Gazebo/CoM material.
    * [Pull request #1439](https://bitbucket.org/osrf/gazebo/pull-request/1439)

1. Added arc parameter to MeshManager::CreateTube
    * [Pull request #1436](https://bitbucket.org/osrf/gazebo/pull-request/1436)

1. Added View Inertia and InertiaVisual, changed COMVisual to sphere proportional to mass.
    * [Pull request #1445](https://bitbucket.org/osrf/gazebo/pull-request/1445)

1. Added View Link Frame and LinkFrameVisual. Visual::SetTransparency goes into texture_unit.
    * [Pull request #1762](https://bitbucket.org/osrf/gazebo/pull-request/1762)
    * [Issue #853](https://bitbucket.org/osrf/gazebo/issue/853)

1. Changed the position of Save and Cancel buttons on editor dialogs
    * [Pull request #1442](https://bitbucket.org/osrf/gazebo/pull-request/1442)
    * [Issue #1377](https://bitbucket.org/osrf/gazebo/issue/1377)

1. Fixed Visual material updates
    * [Pull request #1454](https://bitbucket.org/osrf/gazebo/pull-request/1454)
    * [Issue #1455](https://bitbucket.org/osrf/gazebo/issue/1455)

1. Added Matrix3::Inverse() and tests
    * [Pull request #1481](https://bitbucket.org/osrf/gazebo/pull-request/1481)

1. Implemented AddLinkForce for ODE.
    * [Pull request #1456](https://bitbucket.org/osrf/gazebo/pull-request/1456)

1. Updated ConfigWidget class to parse enum values.
    * [Pull request #1518](https://bitbucket.org/osrf/gazebo/pull-request/1518)

1. Added PresetManager to physics libraries and corresponding integration test.
    * [Pull request #1471](https://bitbucket.org/osrf/gazebo/pull-request/1471)

1. Sync name and location on SaveDialog.
    * [Pull request #1563](https://bitbucket.org/osrf/gazebo/pull-request/1563)

1. Added Apply Force/Torque dialog
    * [Pull request #1600](https://bitbucket.org/osrf/gazebo/pull-request/1600)

1. Added Apply Force/Torque visuals
    * [Pull request #1619](https://bitbucket.org/osrf/gazebo/pull-request/1619)

1. Added Apply Force/Torque OnMouseRelease and ActivateWindow
    * [Pull request #1699](https://bitbucket.org/osrf/gazebo/pull-request/1699)

1. Added Apply Force/Torque mouse interactions, modes, activation
    * [Pull request #1731](https://bitbucket.org/osrf/gazebo/pull-request/1731)

1. Added inertia pose getter for COMVisual and COMVisual_TEST
    * [Pull request #1581](https://bitbucket.org/osrf/gazebo/pull-request/1581)

1. Model editor updates
    1. Joint preview using JointVisuals.
        * [Pull request #1369](https://bitbucket.org/osrf/gazebo/pull-request/1369)

    1. Added inspector for configuring link, visual, and collision properties.
        * [Pull request #1408](https://bitbucket.org/osrf/gazebo/pull-request/1408)

    1. Saving, exiting, generalizing SaveDialog.
        * [Pull request #1401](https://bitbucket.org/osrf/gazebo/pull-request/1401)

    1. Inspectors redesign
        * [Pull request #1586](https://bitbucket.org/osrf/gazebo/pull-request/1586)

    1. Edit existing model.
        * [Pull request #1425](https://bitbucket.org/osrf/gazebo/pull-request/1425)

    1. Add joint inspector to link's context menu.
        * [Pull request #1449](https://bitbucket.org/osrf/gazebo/pull-request/1449)
        * [Issue #1443](https://bitbucket.org/osrf/gazebo/issue/1443)

    1. Added button to select mesh file on inspector.
        * [Pull request #1460](https://bitbucket.org/osrf/gazebo/pull-request/1460)
        * [Issue #1450](https://bitbucket.org/osrf/gazebo/issue/1450)

    1. Renamed Part to Link.
        * [Pull request #1478](https://bitbucket.org/osrf/gazebo/pull-request/1478)

    1. Fix snapping inside editor.
        * [Pull request #1489](https://bitbucket.org/osrf/gazebo/pull-request/1489)
        * [Issue #1457](https://bitbucket.org/osrf/gazebo/issue/1457)

    1. Moved DataLogger from Window menu to the toolbar and moved screenshot button to the right.
        * [Pull request #1665](https://bitbucket.org/osrf/gazebo/pull-request/1665)

    1. Keep loaded model's name.
        * [Pull request #1516](https://bitbucket.org/osrf/gazebo/pull-request/1516)
        * [Issue #1504](https://bitbucket.org/osrf/gazebo/issue/1504)

    1. Added ExtrudeDialog.
        * [Pull request #1483](https://bitbucket.org/osrf/gazebo/pull-request/1483)

    1. Hide time panel inside editor and keep main window's paused state.
        * [Pull request #1500](https://bitbucket.org/osrf/gazebo/pull-request/1500)

    1. Fixed pose issues and added ModelCreator_TEST.
        * [Pull request #1509](https://bitbucket.org/osrf/gazebo/pull-request/1509)
        * [Issue #1497](https://bitbucket.org/osrf/gazebo/issue/1497)
        * [Issue #1509](https://bitbucket.org/osrf/gazebo/issue/1509)

    1. Added list of links and joints.
        * [Pull request #1515](https://bitbucket.org/osrf/gazebo/pull-request/1515)
        * [Issue #1418](https://bitbucket.org/osrf/gazebo/issue/1418)

    1. Expose API to support adding items to the palette.
        * [Pull request #1565](https://bitbucket.org/osrf/gazebo/pull-request/1565)

    1. Added menu for toggling joint visualization
        * [Pull request #1551](https://bitbucket.org/osrf/gazebo/pull-request/1551)
        * [Issue #1483](https://bitbucket.org/osrf/gazebo/issue/1483)

    1. Add schematic view to model editor
        * [Pull request #1562](https://bitbucket.org/osrf/gazebo/pull-request/1562)

1. Building editor updates
    1. Make palette tips tooltip clickable to open.
        * [Pull request #1519](https://bitbucket.org/osrf/gazebo/pull-request/1519)
        * [Issue #1370](https://bitbucket.org/osrf/gazebo/issue/1370)

    1. Add measurement unit to building inspectors.
        * [Pull request #1741](https://bitbucket.org/osrf/gazebo/pull-request/1741)
        * [Issue #1363](https://bitbucket.org/osrf/gazebo/issue/1363)

    1. Add `BaseInspectorDialog` as a base class for inspectors.
        * [Pull request #1749](https://bitbucket.org/osrf/gazebo/pull-request/1749)

## Gazebo 5.0

### Gazebo 5.4.0 (2017-01-17)

1. Check FSAA support when creating camera render textures
    * [Pull request 2442](https://bitbucket.org/osrf/gazebo/pull-request/2442)
    * [Issue #1837](https://bitbucket.org/osrf/gazebo/issue/1837)

1. Fix mouse picking with transparent visuals
    * [Pull request 2305](https://bitbucket.org/osrf/gazebo/pull-request/2305)
    * [Issue #1956](https://bitbucket.org/osrf/gazebo/issue/1956)

1. Backport fix for DepthCamera visibility mask
    * [Pull request 2286](https://bitbucket.org/osrf/gazebo/pull-request/2286)
    * [Pull request 2287](https://bitbucket.org/osrf/gazebo/pull-request/2287)

1. Backport sensor reset fix
    * [Pull request 2272](https://bitbucket.org/osrf/gazebo/pull-request/2272)
    * [Issue #1917](https://bitbucket.org/osrf/gazebo/issue/1917)

1. Fix model snap tool highlighting
    * [Pull request 2293](https://bitbucket.org/osrf/gazebo/pull-request/2293)
    * [Issue #1955](https://bitbucket.org/osrf/gazebo/issue/1955)

### Gazebo 5.3.0 (2015-04-07)

1. fix: remove back projection
    * [Pull request 2201](https://bitbucket.org/osrf/gazebo/pull-request/2201)
    * A contribution from Yuki Furuta

1. Backport depth camera OSX fix and test
    * [Pull request 2230](https://bitbucket.org/osrf/gazebo/pull-request/2230)

1. Add missing tinyxml includes
    * [Pull request 2216](https://bitbucket.org/osrf/gazebo/pull-request/2216)

1. backport fixes for ffmpeg3 to gazebo5 (from pull request #2154)
    * [Pull request 2161](https://bitbucket.org/osrf/gazebo/pull-request/2161)

1. Check for valid display using xwininfo -root
    * [Pull request 2111](https://bitbucket.org/osrf/gazebo/pull-request/2111)

1. Don't search for sdformat4 on gazebo5, since gazebo5 can't handle sdformat protocol 1.6
    * [Pull request 2092](https://bitbucket.org/osrf/gazebo/pull-request/2092)

1. Fix minimum window height
    * [Pull request 2002](https://bitbucket.org/osrf/gazebo/pull-request/2002)

1. Relax physics tolerances for single-precision bullet
    * [Pull request 1976](https://bitbucket.org/osrf/gazebo/pull-request/1976)

1. Try finding sdformat 4 in gazebo5 branch
    * [Pull request 1972](https://bitbucket.org/osrf/gazebo/pull-request/1972)

1. Fix_send_message (backport of pull request #1951)
    * [Pull request 1964](https://bitbucket.org/osrf/gazebo/pull-request/1964)
    * A contribution from Samuel Lekieffre

1. Export the media path in the cmake config file.
    * [Pull request 1933](https://bitbucket.org/osrf/gazebo/pull-request/1933)

1. Shorten gearbox test since it is failing via timeout on osx
    * [Pull request 1937](https://bitbucket.org/osrf/gazebo/pull-request/1937)

### Gazebo 5.2.1 (2015-10-02)

1. Fix minimum window height
    * Backport of [pull request #1977](https://bitbucket.org/osrf/gazebo/pull-request/1977)
    * [Pull request #2002](https://bitbucket.org/osrf/gazebo/pull-request/2002)
    * [Issue #1706](https://bitbucket.org/osrf/gazebo/issue/1706)

### Gazebo 5.2.0 (2015-10-02)

1. Initialize sigact struct fields that valgrind said were being used uninitialized
    * [Pull request #1809](https://bitbucket.org/osrf/gazebo/pull-request/1809)

1. Add missing ogre includes to ensure macros are properly defined
    * [Pull request #1813](https://bitbucket.org/osrf/gazebo/pull-request/1813)

1. Use ToSDF functions to simplify physics_friction test
    * [Pull request #1808](https://bitbucket.org/osrf/gazebo/pull-request/1808)

1. Added lines to laser sensor visualization
    * [Pull request #1742](https://bitbucket.org/osrf/gazebo/pull-request/1742)
    * [Issue #935](https://bitbucket.org/osrf/gazebo/issue/935)

1. Fix BulletSliderJoint friction for bullet 2.83
    * [Pull request #1686](https://bitbucket.org/osrf/gazebo/pull-request/1686)

1. Fix heightmap model texture loading.
    * [Pull request #1592](https://bitbucket.org/osrf/gazebo/pull-request/1592)

1. Disable failing pr2 test for dart
    * [Pull request #1540](https://bitbucket.org/osrf/gazebo/pull-request/1540)
    * [Issue #1435](https://bitbucket.org/osrf/gazebo/issue/1435)

### Gazebo 5.1.0 (2015-03-20)
1. Backport pull request #1527 (FindOGRE.cmake for non-Debian systems)
  * [Pull request #1532](https://bitbucket.org/osrf/gazebo/pull-request/1532)

1. Respect system cflags when not using USE_UPSTREAM_CFLAGS
  * [Pull request #1531](https://bitbucket.org/osrf/gazebo/pull-request/1531)

1. Allow light manipulation
  * [Pull request #1529](https://bitbucket.org/osrf/gazebo/pull-request/1529)

1. Allow sdformat 2.3.1+ or 3+ and fix tests
  * [Pull request #1484](https://bitbucket.org/osrf/gazebo/pull-request/1484)

1. Add Link::GetWorldAngularMomentum function and test.
  * [Pull request #1482](https://bitbucket.org/osrf/gazebo/pull-request/1482)

1. Preserve previous GAZEBO_MODEL_PATH values when sourcing setup.sh
  * [Pull request #1430](https://bitbucket.org/osrf/gazebo/pull-request/1430)

1. Implement Coulomb joint friction for DART
  * [Pull request #1427](https://bitbucket.org/osrf/gazebo/pull-request/1427)
  * [Issue #1281](https://bitbucket.org/osrf/gazebo/issue/1281)

1. Fix simple shape normals.
    * [Pull request #1477](https://bitbucket.org/osrf/gazebo/pull-request/1477)
    * [Issue #1369](https://bitbucket.org/osrf/gazebo/issue/1369)

1. Use Msg-to-SDF conversion functions in tests, add ServerFixture::SpawnModel(msgs::Model).
    * [Pull request #1466](https://bitbucket.org/osrf/gazebo/pull-request/1466)

1. Added Model Msg-to-SDF conversion functions and test.
    * [Pull request #1429](https://bitbucket.org/osrf/gazebo/pull-request/1429)

1. Added Joint Msg-to-SDF conversion functions and test.
    * [Pull request #1419](https://bitbucket.org/osrf/gazebo/pull-request/1419)

1. Added Visual, Material Msg-to-SDF conversion functions and ShaderType to string conversion functions.
    * [Pull request #1415](https://bitbucket.org/osrf/gazebo/pull-request/1415)

1. Implement Coulomb joint friction for BulletSliderJoint
  * [Pull request #1452](https://bitbucket.org/osrf/gazebo/pull-request/1452)
  * [Issue #1348](https://bitbucket.org/osrf/gazebo/issue/1348)

### Gazebo 5.0.0 (2015-01-27)
1. Support for using [digital elevation maps](http://gazebosim.org/tutorials?tut=dem) has been added to debian packages.

1. C++11 support (C++11 compatible compiler is now required)
    * [Pull request #1340](https://bitbucket.org/osrf/gazebo/pull-request/1340)

1. Implemented private data pointer for the World class.
    * [Pull request #1383](https://bitbucket.org/osrf/gazebo/pull-request/1383)

1. Implemented private data pointer for the Scene class.
    * [Pull request #1385](https://bitbucket.org/osrf/gazebo/pull-request/1385)

1. Added a events::Event::resetWorld event that is triggered when World::Reset is called.
    * [Pull request #1332](https://bitbucket.org/osrf/gazebo/pull-request/1332)
    * [Issue #1375](https://bitbucket.org/osrf/gazebo/issue/1375)

1. Fixed `math::Box::GetCenter` functionality.
    * [Pull request #1278](https://bitbucket.org/osrf/gazebo/pull-request/1278)
    * [Issue #1327](https://bitbucket.org/osrf/gazebo/issue/1327)

1. Added a GUI timer plugin that facilitates the display and control a timer inside the Gazebo UI.
    * [Pull request #1270](https://bitbucket.org/osrf/gazebo/pull-request/1270)

1. Added ability to load plugins via SDF.
    * [Pull request #1261](https://bitbucket.org/osrf/gazebo/pull-request/1261)

1. Added GUIEvent to hide/show the left GUI pane.
    * [Pull request #1269](https://bitbucket.org/osrf/gazebo/pull-request/1269)

1. Modified KeyEventHandler and GLWidget so that hotkeys can be suppressed by custom KeyEvents set up by developers
    * [Pull request #1251](https://bitbucket.org/osrf/gazebo/pull-request/1251)

1. Added ability to read the directory where the log files are stored.
    * [Pull request #1277](https://bitbucket.org/osrf/gazebo/pull-request/1277)

1. Implemented a simulation cloner
    * [Pull request #1180](https://bitbucket.org/osrf/gazebo/pull-request/1180/clone-a-simulation)

1. Added GUI overlay plugins. Users can now write a Gazebo + QT plugin that displays widgets over the render window.
  * [Pull request #1181](https://bitbucket.org/osrf/gazebo/pull-request/1181)

1. Change behavior of Joint::SetVelocity, add Joint::SetVelocityLimit(unsigned int, double)
  * [Pull request #1218](https://bitbucket.org/osrf/gazebo/pull-request/1218)
  * [Issue #964](https://bitbucket.org/osrf/gazebo/issue/964)

1. Implement Coulomb joint friction for ODE
  * [Pull request #1221](https://bitbucket.org/osrf/gazebo/pull-request/1221)
  * [Issue #381](https://bitbucket.org/osrf/gazebo/issue/381)

1. Implement Coulomb joint friction for BulletHingeJoint
  * [Pull request #1317](https://bitbucket.org/osrf/gazebo/pull-request/1317)
  * [Issue #1348](https://bitbucket.org/osrf/gazebo/issue/1348)

1. Implemented camera lens distortion.
  * [Pull request #1213](https://bitbucket.org/osrf/gazebo/pull-request/1213)

1. Kill rogue gzservers left over from failed INTEGRATION_world_clone tests
   and improve robustness of `UNIT_gz_TEST`
  * [Pull request #1232](https://bitbucket.org/osrf/gazebo/pull-request/1232)
  * [Issue #1299](https://bitbucket.org/osrf/gazebo/issue/1299)

1. Added RenderWidget::ShowToolbar to toggle visibility of top toolbar.
  * [Pull request #1248](https://bitbucket.org/osrf/gazebo/pull-request/1248)

1. Fix joint axis visualization.
  * [Pull request #1258](https://bitbucket.org/osrf/gazebo/pull-request/1258)

1. Change UserCamera view control via joysticks. Clean up rate control vs. pose control.
   see UserCamera::OnJoyPose and UserCamera::OnJoyTwist. Added view twist control toggle
   with joystick button 1.
  * [Pull request #1249](https://bitbucket.org/osrf/gazebo/pull-request/1249)

1. Added RenderWidget::GetToolbar to get the top toolbar and change its actions on ModelEditor.
    * [Pull request #1263](https://bitbucket.org/osrf/gazebo/pull-request/1263)

1. Added accessor for MainWindow graphical widget to GuiIface.
    * [Pull request #1250](https://bitbucket.org/osrf/gazebo/pull-request/1250)

1. Added a ConfigWidget class that takes in a google protobuf message and generates widgets for configuring the fields in the message
    * [Pull request #1285](https://bitbucket.org/osrf/gazebo/pull-request/1285)

1. Added GLWidget::OnModelEditor when model editor is triggered, and MainWindow::OnEditorGroup to manually uncheck editor actions.
    * [Pull request #1283](https://bitbucket.org/osrf/gazebo/pull-request/1283)

1. Added Collision, Geometry, Inertial, Surface Msg-to-SDF conversion functions.
    * [Pull request #1315](https://bitbucket.org/osrf/gazebo/pull-request/1315)

1. Added "button modifier" fields (control, shift, and alt) to common::KeyEvent.
    * [Pull request #1325](https://bitbucket.org/osrf/gazebo/pull-request/1325)

1. Added inputs for environment variable GAZEBO_GUI_INI_FILE for reading a custom .ini file.
    * [Pull request #1252](https://bitbucket.org/osrf/gazebo/pull-request/1252)

1. Fixed crash on "permission denied" bug, added insert_model integration test.
    * [Pull request #1329](https://bitbucket.org/osrf/gazebo/pull-request/1329/)

1. Enable simbody joint tests, implement `SimbodyJoint::GetParam`, create
   `Joint::GetParam`, fix bug in `BulletHingeJoint::SetParam`.
    * [Pull request #1404](https://bitbucket.org/osrf/gazebo/pull-request/1404/)

1. Building editor updates
    1. Fixed inspector resizing.
        * [Pull request #1230](https://bitbucket.org/osrf/gazebo/pull-request/1230)
        * [Issue #395](https://bitbucket.org/osrf/gazebo/issue/395)

    1. Doors and windows move proportionally with wall.
        * [Pull request #1231](https://bitbucket.org/osrf/gazebo/pull-request/1231)
        * [Issue #368](https://bitbucket.org/osrf/gazebo/issue/368)

    1. Inspector dialogs stay on top.
        * [Pull request #1229](https://bitbucket.org/osrf/gazebo/pull-request/1229)
        * [Issue #417](https://bitbucket.org/osrf/gazebo/issue/417)

    1. Make model name editable on palette.
        * [Pull request #1239](https://bitbucket.org/osrf/gazebo/pull-request/1239)

    1. Import background image and improve add/delete levels.
        * [Pull request #1214](https://bitbucket.org/osrf/gazebo/pull-request/1214)
        * [Issue #422](https://bitbucket.org/osrf/gazebo/issue/422)
        * [Issue #361](https://bitbucket.org/osrf/gazebo/issue/361)

    1. Fix changing draw mode.
        * [Pull request #1233](https://bitbucket.org/osrf/gazebo/pull-request/1233)
        * [Issue #405](https://bitbucket.org/osrf/gazebo/issue/405)

    1. Tips on palette's top-right corner.
        * [Pull request #1241](https://bitbucket.org/osrf/gazebo/pull-request/1241)

    1. New buttons and layout for the palette.
        * [Pull request #1242](https://bitbucket.org/osrf/gazebo/pull-request/1242)

    1. Individual wall segments instead of polylines.
        * [Pull request #1246](https://bitbucket.org/osrf/gazebo/pull-request/1246)
        * [Issue #389](https://bitbucket.org/osrf/gazebo/issue/389)
        * [Issue #415](https://bitbucket.org/osrf/gazebo/issue/415)

    1. Fix exiting and saving, exiting when there's nothing drawn, fix text on popups.
        * [Pull request #1296](https://bitbucket.org/osrf/gazebo/pull-request/1296)

    1. Display measure for selected wall segment.
        * [Pull request #1291](https://bitbucket.org/osrf/gazebo/pull-request/1291)
        * [Issue #366](https://bitbucket.org/osrf/gazebo/issue/366)

    1. Highlight selected item's 3D visual.
        * [Pull request #1292](https://bitbucket.org/osrf/gazebo/pull-request/1292)

    1. Added color picker to inspector dialogs.
        * [Pull request #1298](https://bitbucket.org/osrf/gazebo/pull-request/1298)

    1. Snapping on by default, off holding Shift. Improved snapping.
        * [Pull request #1304](https://bitbucket.org/osrf/gazebo/pull-request/1304)

    1. Snap walls to length increments, moved scale to SegmentItem and added Get/SetScale, added SegmentItem::SnapAngle and SegmentItem::SnapLength.
        * [Pull request #1311](https://bitbucket.org/osrf/gazebo/pull-request/1311)

    1. Make buildings available in "Insert Models" tab, improve save flow.
        * [Pull request #1312](https://bitbucket.org/osrf/gazebo/pull-request/1312)

    1. Added EditorItem::SetHighlighted.
        * [Pull request #1308](https://bitbucket.org/osrf/gazebo/pull-request/1308)

    1. Current level is transparent, lower levels opaque, higher levels invisible.
        * [Pull request #1303](https://bitbucket.org/osrf/gazebo/pull-request/1303)

    1. Detach all child manips when item is deleted, added BuildingMaker::DetachAllChildren.
        * [Pull request #1316](https://bitbucket.org/osrf/gazebo/pull-request/1316)

    1. Added texture picker to inspector dialogs.
        * [Pull request #1306](https://bitbucket.org/osrf/gazebo/pull-request/1306)

    1. Measures for doors and windows. Added RectItem::angleOnWall and related Get/Set.
        * [Pull request #1322](https://bitbucket.org/osrf/gazebo/pull-request/1322)
        * [Issue #370](https://bitbucket.org/osrf/gazebo/issue/370)

    1. Added Gazebo/BuildingFrame material to display holes for doors and windows on walls.
        * [Pull request #1338](https://bitbucket.org/osrf/gazebo/pull-request/1338)

    1. Added Gazebo/Bricks material to be used as texture on the building editor.
        * [Pull request #1333](https://bitbucket.org/osrf/gazebo/pull-request/1333)

    1. Pick colors from the palette and assign on 3D view. Added mouse and key event handlers to BuildingMaker, and events to communicate from BuildingModelManip to EditorItem.
        * [Pull request #1336](https://bitbucket.org/osrf/gazebo/pull-request/1336)

    1. Pick textures from the palette and assign in 3D view.
        * [Pull request #1368](https://bitbucket.org/osrf/gazebo/pull-request/1368)

1. Model editor updates
    1. Fix adding/removing event filters .
        * [Pull request #1279](https://bitbucket.org/osrf/gazebo/pull-request/1279)

    1. Enabled multi-selection and align tool inside model editor.
        * [Pull request #1302](https://bitbucket.org/osrf/gazebo/pull-request/1302)
        * [Issue #1323](https://bitbucket.org/osrf/gazebo/issue/1323)

    1. Enabled snap mode inside model editor.
        * [Pull request #1331](https://bitbucket.org/osrf/gazebo/pull-request/1331)
        * [Issue #1318](https://bitbucket.org/osrf/gazebo/issue/1318)

    1. Implemented copy/pasting of links.
        * [Pull request #1330](https://bitbucket.org/osrf/gazebo/pull-request/1330)

1. GUI publishes model selection information on ~/selection topic.
    * [Pull request #1318](https://bitbucket.org/osrf/gazebo/pull-request/1318)

## Gazebo 4.0

### Gazebo 4.x.x (2015-xx-xx)

1. Fix build for Bullet 2.83, enable angle wrapping for BulletHingeJoint
    * [Pull request #1664](https://bitbucket.org/osrf/gazebo/pull-request/1664)

### Gazebo 4.1.3 (2015-05-07)

1. Fix saving visual geom SDF values
    * [Pull request #1597](https://bitbucket.org/osrf/gazebo/pull-request/1597)
1. Fix heightmap model texture loading.
    * [Pull request #1595](https://bitbucket.org/osrf/gazebo/pull-request/1595)
1. Fix visual collision scale on separate client
    * [Pull request #1585](https://bitbucket.org/osrf/gazebo/pull-request/1585)
1. Fix several clang compiler warnings
    * [Pull request #1594](https://bitbucket.org/osrf/gazebo/pull-request/1594)
1. Fix blank save / browse dialogs
    * [Pull request #1544](https://bitbucket.org/osrf/gazebo/pull-request/1544)

### Gazebo 4.1.2 (2015-03-20)

1. Fix quaternion documentation: target Gazebo_4.1
    * [Pull request #1525](https://bitbucket.org/osrf/gazebo/pull-request/1525)
1. Speed up World::Step in loops
    * [Pull request #1492](https://bitbucket.org/osrf/gazebo/pull-request/1492)
1. Reduce selection buffer updates -> 4.1
    * [Pull request #1494](https://bitbucket.org/osrf/gazebo/pull-request/1494)
1. Fix loading of SimbodyPhysics parameters
    * [Pull request #1474](https://bitbucket.org/osrf/gazebo/pull-request/1474)
1. Fix heightmap on OSX -> 4.1
    * [Pull request #1455](https://bitbucket.org/osrf/gazebo/pull-request/1455)
1. Remove extra pose tag in a world file that should not be there
    * [Pull request #1458](https://bitbucket.org/osrf/gazebo/pull-request/1458)
1. Better fix for #236 for IMU that doesn't require ABI changes
    * [Pull request #1448](https://bitbucket.org/osrf/gazebo/pull-request/1448)
1. Fix regression of #236 for ImuSensor in 4.1
    * [Pull request #1446](https://bitbucket.org/osrf/gazebo/pull-request/1446)
1. Preserve previous GAZEBO_MODEL_PATH values when sourcing setup.sh
    * [Pull request #1430](https://bitbucket.org/osrf/gazebo/pull-request/1430)
1. issue #857: fix segfault for simbody screw joint when setting limits due to uninitialized limitForce.
    * [Pull request #1423](https://bitbucket.org/osrf/gazebo/pull-request/1423)
1. Allow multiple contact sensors per link (#960)
    * [Pull request #1413](https://bitbucket.org/osrf/gazebo/pull-request/1413)
1. Fix for issue #351, ODE World Step
    * [Pull request #1406](https://bitbucket.org/osrf/gazebo/pull-request/1406)
1. Disable failing InelasticCollision/0 test (#1394)
    * [Pull request #1405](https://bitbucket.org/osrf/gazebo/pull-request/1405)
1. Prevent out of bounds array access in SkidSteerDrivePlugin (found by cppcheck 1.68)
    * [Pull request #1379](https://bitbucket.org/osrf/gazebo/pull-request/1379)

### Gazebo 4.1.1 (2015-01-15)

1. Fix BulletPlaneShape bounding box (#1265)
    * [Pull request #1367](https://bitbucket.org/osrf/gazebo/pull-request/1367)
1. Fix dart linking errors on osx
    * [Pull request #1372](https://bitbucket.org/osrf/gazebo/pull-request/1372)
1. Update to player interfaces
    * [Pull request #1324](https://bitbucket.org/osrf/gazebo/pull-request/1324)
1. Handle GpuLaser name collisions (#1403)
    * [Pull request #1360](https://bitbucket.org/osrf/gazebo/pull-request/1360)
1. Add checks for handling array's with counts of zero, and read specular values
    * [Pull request #1339](https://bitbucket.org/osrf/gazebo/pull-request/1339)
1. Fix model list widget test
    * [Pull request #1327](https://bitbucket.org/osrf/gazebo/pull-request/1327)
1. Fix ogre includes
    * [Pull request #1323](https://bitbucket.org/osrf/gazebo/pull-request/1323)

### Gazebo 4.1.0 (2014-11-20)

1. Modified GUI rendering to improve the rendering update rate.
    * [Pull request #1487](https://bitbucket.org/osrf/gazebo/pull-request/1487)
1. Add ArrangePlugin for arranging groups of models.
   Also add Model::ResetPhysicsStates to call Link::ResetPhysicsStates
   recursively on all links in model.
    * [Pull request #1208](https://bitbucket.org/osrf/gazebo/pull-request/1208)
1. The `gz model` command line tool will output model info using either `-i` for complete info, or `-p` for just the model pose.
    * [Pull request #1212](https://bitbucket.org/osrf/gazebo/pull-request/1212)
    * [DRCSim Issue #389](https://bitbucket.org/osrf/drcsim/issue/389)
1. Added SignalStats class for computing incremental signal statistics.
    * [Pull request #1198](https://bitbucket.org/osrf/gazebo/pull-request/1198)
1. Add InitialVelocityPlugin to setting the initial state of links
    * [Pull request #1237](https://bitbucket.org/osrf/gazebo/pull-request/1237)
1. Added Quaternion::Integrate function.
    * [Pull request #1255](https://bitbucket.org/osrf/gazebo/pull-request/1255)
1. Added ConvertJointType functions, display more joint info on model list.
    * [Pull request #1259](https://bitbucket.org/osrf/gazebo/pull-request/1259)
1. Added ModelListWidget::AddProperty, removed unnecessary checks on ModelListWidget.
    * [Pull request #1271](https://bitbucket.org/osrf/gazebo/pull-request/1271)
1. Fix loading collada meshes with unsupported input semantics.
    * [Pull request #1319](https://bitbucket.org/osrf/gazebo/pull-request/1319)

### Gazebo 4.0.2 (2014-09-23)

1. Fix and improve mechanism to generate pkgconfig libs
    * [Pull request #1207](https://bitbucket.org/osrf/gazebo/pull-request/1207)
    * [Issue #1284](https://bitbucket.org/osrf/gazebo/issue/1284)
1. Added arat.world
    * [Pull request #1205](https://bitbucket.org/osrf/gazebo/pull-request/1205)
1. Update gzprop to output zip files.
    * [Pull request #1197](https://bitbucket.org/osrf/gazebo/pull-request/1197)
1. Make Collision::GetShape a const function
    * [Pull requset #1189](https://bitbucket.org/osrf/gazebo/pull-request/1189)
1. Install missing physics headers
    * [Pull requset #1183](https://bitbucket.org/osrf/gazebo/pull-request/1183)
1. Remove SimbodyLink::AddTorque console message
    * [Pull requset #1185](https://bitbucket.org/osrf/gazebo/pull-request/1185)
1. Fix log xml
    * [Pull requset #1188](https://bitbucket.org/osrf/gazebo/pull-request/1188)

### Gazebo 4.0.0 (2014-08-08)

1. Added lcov support to cmake
    * [Pull request #1047](https://bitbucket.org/osrf/gazebo/pull-request/1047)
1. Fixed memory leak in image conversion
    * [Pull request #1057](https://bitbucket.org/osrf/gazebo/pull-request/1057)
1. Removed deprecated function
    * [Pull request #1067](https://bitbucket.org/osrf/gazebo/pull-request/1067)
1. Improved collada loading performance
    * [Pull request #1066](https://bitbucket.org/osrf/gazebo/pull-request/1066)
    * [Pull request #1082](https://bitbucket.org/osrf/gazebo/pull-request/1082)
    * [Issue #1134](https://bitbucket.org/osrf/gazebo/issue/1134)
1. Implemented a collada exporter
    * [Pull request #1064](https://bitbucket.org/osrf/gazebo/pull-request/1064)
1. Force torque sensor now makes use of sensor's pose.
    * [Pull request #1076](https://bitbucket.org/osrf/gazebo/pull-request/1076)
    * [Issue #940](https://bitbucket.org/osrf/gazebo/issue/940)
1. Fix Model::GetLinks segfault
    * [Pull request #1093](https://bitbucket.org/osrf/gazebo/pull-request/1093)
1. Fix deleting and saving lights in gzserver
    * [Pull request #1094](https://bitbucket.org/osrf/gazebo/pull-request/1094)
    * [Issue #1182](https://bitbucket.org/osrf/gazebo/issue/1182)
    * [Issue #346](https://bitbucket.org/osrf/gazebo/issue/346)
1. Fix Collision::GetWorldPose. The pose of a collision would not update properly.
    * [Pull request #1049](https://bitbucket.org/osrf/gazebo/pull-request/1049)
    * [Issue #1124](https://bitbucket.org/osrf/gazebo/issue/1124)
1. Fixed the animate_box and animate_joints examples
    * [Pull request #1086](https://bitbucket.org/osrf/gazebo/pull-request/1086)
1. Integrated Oculus Rift functionality
    * [Pull request #1074](https://bitbucket.org/osrf/gazebo/pull-request/1074)
    * [Pull request #1136](https://bitbucket.org/osrf/gazebo/pull-request/1136)
    * [Pull request #1139](https://bitbucket.org/osrf/gazebo/pull-request/1139)
1. Updated Base::GetScopedName
    * [Pull request #1104](https://bitbucket.org/osrf/gazebo/pull-request/1104)
1. Fix collada loader from adding duplicate materials into a Mesh
    * [Pull request #1105](https://bitbucket.org/osrf/gazebo/pull-request/1105)
    * [Issue #1180](https://bitbucket.org/osrf/gazebo/issue/1180)
1. Integrated Razer Hydra functionality
    * [Pull request #1083](https://bitbucket.org/osrf/gazebo/pull-request/1083)
    * [Pull request #1109](https://bitbucket.org/osrf/gazebo/pull-request/1109)
1. Added ability to copy and paste models in the GUI
    * [Pull request #1103](https://bitbucket.org/osrf/gazebo/pull-request/1103)
1. Removed unnecessary inclusion of gazebo.hh and common.hh in plugins
    * [Pull request #1111](https://bitbucket.org/osrf/gazebo/pull-request/1111)
1. Added ability to specify custom road textures
    * [Pull request #1027](https://bitbucket.org/osrf/gazebo/pull-request/1027)
1. Added support for DART 4.1
    * [Pull request #1113](https://bitbucket.org/osrf/gazebo/pull-request/1113)
    * [Pull request #1132](https://bitbucket.org/osrf/gazebo/pull-request/1132)
    * [Pull request #1134](https://bitbucket.org/osrf/gazebo/pull-request/1134)
    * [Pull request #1154](https://bitbucket.org/osrf/gazebo/pull-request/1154)
1. Allow position of joints to be directly set.
    * [Pull request #1097](https://bitbucket.org/osrf/gazebo/pull-request/1097)
    * [Issue #1138](https://bitbucket.org/osrf/gazebo/issue/1138)
1. Added extruded polyline geometry
    * [Pull request #1026](https://bitbucket.org/osrf/gazebo/pull-request/1026)
1. Fixed actor animation
    * [Pull request #1133](https://bitbucket.org/osrf/gazebo/pull-request/1133)
    * [Pull request #1141](https://bitbucket.org/osrf/gazebo/pull-request/1141)
1. Generate a versioned cmake config file
    * [Pull request #1153](https://bitbucket.org/osrf/gazebo/pull-request/1153)
    * [Issue #1226](https://bitbucket.org/osrf/gazebo/issue/1226)
1. Added KMeans class
    * [Pull request #1147](https://bitbucket.org/osrf/gazebo/pull-request/1147)
1. Added --summary-range feature to bitbucket pullrequest tool
    * [Pull request #1156](https://bitbucket.org/osrf/gazebo/pull-request/1156)
1. Updated web links
    * [Pull request #1159](https://bitbucket.org/osrf/gazebo/pull-request/1159)
1. Update tests
    * [Pull request #1155](https://bitbucket.org/osrf/gazebo/pull-request/1155)
    * [Pull request #1143](https://bitbucket.org/osrf/gazebo/pull-request/1143)
    * [Pull request #1138](https://bitbucket.org/osrf/gazebo/pull-request/1138)
    * [Pull request #1140](https://bitbucket.org/osrf/gazebo/pull-request/1140)
    * [Pull request #1127](https://bitbucket.org/osrf/gazebo/pull-request/1127)
    * [Pull request #1115](https://bitbucket.org/osrf/gazebo/pull-request/1115)
    * [Pull request #1102](https://bitbucket.org/osrf/gazebo/pull-request/1102)
    * [Pull request #1087](https://bitbucket.org/osrf/gazebo/pull-request/1087)
    * [Pull request #1084](https://bitbucket.org/osrf/gazebo/pull-request/1084)

## Gazebo 3.0

### Gazebo 3.x.x (yyyy-mm-dd)

1. Fixed sonar and wireless sensor visualization
    * [Pull request #1254](https://bitbucket.org/osrf/gazebo/pull-request/1254)
1. Update visual bounding box when model is selected
    * [Pull request #1280](https://bitbucket.org/osrf/gazebo/pull-request/1280)

### Gazebo 3.1.0 (2014-08-08)

1. Implemented Simbody::Link::Set*Vel
    * [Pull request #1160](https://bitbucket.org/osrf/gazebo/pull-request/1160)
    * [Issue #1012](https://bitbucket.org/osrf/gazebo/issue/1012)
1. Added World::RemoveModel function
    * [Pull request #1106](https://bitbucket.org/osrf/gazebo/pull-request/1106)
    * [Issue #1177](https://bitbucket.org/osrf/gazebo/issue/1177)
1. Fix exit from camera follow mode using the escape key
    * [Pull request #1137](https://bitbucket.org/osrf/gazebo/pull-request/1137)
    * [Issue #1220](https://bitbucket.org/osrf/gazebo/issue/1220)
1. Added support for SDF joint spring stiffness and reference positions
    * [Pull request #1117](https://bitbucket.org/osrf/gazebo/pull-request/1117)
1. Removed the gzmodel_create script
    * [Pull request #1130](https://bitbucket.org/osrf/gazebo/pull-request/1130)
1. Added Vector2 dot product
    * [Pull request #1101](https://bitbucket.org/osrf/gazebo/pull-request/1101)
1. Added SetPositionPID and SetVelocityPID to JointController
    * [Pull request #1091](https://bitbucket.org/osrf/gazebo/pull-request/1091)
1. Fix gzclient startup crash with ogre 1.9
    * [Pull request #1098](https://bitbucket.org/osrf/gazebo/pull-request/1098)
    * [Issue #996](https://bitbucket.org/osrf/gazebo/issue/996)
1. Update the bitbucket_pullrequests tool
    * [Pull request #1108](https://bitbucket.org/osrf/gazebo/pull-request/1108)
1. Light properties now remain in place after move by the user via the GUI.
    * [Pull request #1110](https://bitbucket.org/osrf/gazebo/pull-request/1110)
    * [Issue #1211](https://bitbucket.org/osrf/gazebo/issue/1211)
1. Allow position of joints to be directly set.
    * [Pull request #1096](https://bitbucket.org/osrf/gazebo/pull-request/1096)
    * [Issue #1138](https://bitbucket.org/osrf/gazebo/issue/1138)

### Gazebo 3.0.0 (2014-04-11)

1. Fix bug when deleting the sun light
    * [Pull request #1088](https://bitbucket.org/osrf/gazebo/pull-request/1088)
    * [Issue #1133](https://bitbucket.org/osrf/gazebo/issue/1133)
1. Fix ODE screw joint
    * [Pull request #1078](https://bitbucket.org/osrf/gazebo/pull-request/1078)
    * [Issue #1167](https://bitbucket.org/osrf/gazebo/issue/1167)
1. Update joint integration tests
    * [Pull request #1081](https://bitbucket.org/osrf/gazebo/pull-request/1081)
1. Fixed false positives in cppcheck.
    * [Pull request #1061](https://bitbucket.org/osrf/gazebo/pull-request/1061)
1. Made joint axis reference frame relative to child, and updated simbody and dart accordingly.
    * [Pull request #1069](https://bitbucket.org/osrf/gazebo/pull-request/1069)
    * [Issue #494](https://bitbucket.org/osrf/gazebo/issue/494)
    * [Issue #1143](https://bitbucket.org/osrf/gazebo/issue/1143)
1. Added ability to pass vector of strings to SetupClient and SetupServer
    * [Pull request #1068](https://bitbucket.org/osrf/gazebo/pull-request/1068)
    * [Issue #1132](https://bitbucket.org/osrf/gazebo/issue/1132)
1. Fix error correction in screw constraints for ODE
    * [Pull request #1070](https://bitbucket.org/osrf/gazebo/pull-request/1070)
    * [Issue #1159](https://bitbucket.org/osrf/gazebo/issue/1159)
1. Improved pkgconfig with SDF
    * [Pull request #1062](https://bitbucket.org/osrf/gazebo/pull-request/1062)
1. Added a plugin to simulate aero dynamics
    * [Pull request #905](https://bitbucket.org/osrf/gazebo/pull-request/905)
1. Updated bullet support
    * [Issue #1069](https://bitbucket.org/osrf/gazebo/issue/1069)
    * [Pull request #1011](https://bitbucket.org/osrf/gazebo/pull-request/1011)
    * [Pull request #996](https://bitbucket.org/osrf/gazebo/pull-request/966)
    * [Pull request #1024](https://bitbucket.org/osrf/gazebo/pull-request/1024)
1. Updated simbody support
    * [Pull request #995](https://bitbucket.org/osrf/gazebo/pull-request/995)
1. Updated worlds to SDF 1.5
    * [Pull request #1021](https://bitbucket.org/osrf/gazebo/pull-request/1021)
1. Improvements to ODE
    * [Pull request #1001](https://bitbucket.org/osrf/gazebo/pull-request/1001)
    * [Pull request #1014](https://bitbucket.org/osrf/gazebo/pull-request/1014)
    * [Pull request #1015](https://bitbucket.org/osrf/gazebo/pull-request/1015)
    * [Pull request #1016](https://bitbucket.org/osrf/gazebo/pull-request/1016)
1. New command line tool
    * [Pull request #972](https://bitbucket.org/osrf/gazebo/pull-request/972)
1. Graphical user interface improvements
    * [Pull request #971](https://bitbucket.org/osrf/gazebo/pull-request/971)
    * [Pull request #1013](https://bitbucket.org/osrf/gazebo/pull-request/1013)
    * [Pull request #989](https://bitbucket.org/osrf/gazebo/pull-request/989)
1. Created a friction pyramid class
    * [Pull request #935](https://bitbucket.org/osrf/gazebo/pull-request/935)
1. Added GetWorldEnergy functions to Model, Joint, and Link
    * [Pull request #1017](https://bitbucket.org/osrf/gazebo/pull-request/1017)
1. Preparing Gazebo for admission into Ubuntu
    * [Pull request #969](https://bitbucket.org/osrf/gazebo/pull-request/969)
    * [Pull request #998](https://bitbucket.org/osrf/gazebo/pull-request/998)
    * [Pull request #1002](https://bitbucket.org/osrf/gazebo/pull-request/1002)
1. Add method for querying if useImplicitStiffnessDamping flag is set for a given joint
    * [Issue #629](https://bitbucket.org/osrf/gazebo/issue/629)
    * [Pull request #1006](https://bitbucket.org/osrf/gazebo/pull-request/1006)
1. Fix joint axis frames
    * [Issue #494](https://bitbucket.org/osrf/gazebo/issue/494)
    * [Pull request #963](https://bitbucket.org/osrf/gazebo/pull-request/963)
1. Compute joint anchor pose relative to parent
    * [Issue #1029](https://bitbucket.org/osrf/gazebo/issue/1029)
    * [Pull request #982](https://bitbucket.org/osrf/gazebo/pull-request/982)
1. Cleanup the installed worlds
    * [Issue #1036](https://bitbucket.org/osrf/gazebo/issue/1036)
    * [Pull request #984](https://bitbucket.org/osrf/gazebo/pull-request/984)
1. Update to the GPS sensor
    * [Issue #1059](https://bitbucket.org/osrf/gazebo/issue/1059)
    * [Pull request #978](https://bitbucket.org/osrf/gazebo/pull-request/978)
1. Removed libtool from plugin loading
    * [Pull request #981](https://bitbucket.org/osrf/gazebo/pull-request/981)
1. Added functions to get inertial information for a link in the world frame.
    * [Pull request #1005](https://bitbucket.org/osrf/gazebo/pull-request/1005)

## Gazebo 2.0

### Gazebo 2.2.6 (2015-09-28)

1. Backport fixes to setup.sh from pull request #1430 to 2.2 branch
    * [Pull request 1889](https://bitbucket.org/osrf/gazebo/pull-request/1889)
1. Fix heightmap texture loading (2.2)
    * [Pull request 1596](https://bitbucket.org/osrf/gazebo/pull-request/1596)
1. Prevent out of bounds array access in SkidSteerDrivePlugin (found by cppcheck 1.68)
    * [Pull request 1379](https://bitbucket.org/osrf/gazebo/pull-request/1379)
1. Fix build with boost 1.57 for 2.2 branch (#1399)
    * [Pull request 1358](https://bitbucket.org/osrf/gazebo/pull-request/1358)
1. Fix manpage test failures by incrementing year to 2015
    * [Pull request 1361](https://bitbucket.org/osrf/gazebo/pull-request/1361)
1. Fix build for OS X 10.10 (#1304, #1289)
    * [Pull request 1346](https://bitbucket.org/osrf/gazebo/pull-request/1346)
1. Restore ODELink ABI, use Link variables instead (#1354)
    * [Pull request 1347](https://bitbucket.org/osrf/gazebo/pull-request/1347)
1. Fix inertia_ratio test
    * [Pull request 1344](https://bitbucket.org/osrf/gazebo/pull-request/1344)
1. backport collision visual fix -> 2.2
    * [Pull request 1343](https://bitbucket.org/osrf/gazebo/pull-request/1343)
1. Fix two code_check errors on 2.2
    * [Pull request 1314](https://bitbucket.org/osrf/gazebo/pull-request/1314)
1. issue #243 fix Link::GetWorldLinearAccel and Link::GetWorldAngularAccel for ODE
    * [Pull request 1284](https://bitbucket.org/osrf/gazebo/pull-request/1284)

### Gazebo 2.2.3 (2014-04-29)

1. Removed redundant call to World::Init
    * [Pull request #1107](https://bitbucket.org/osrf/gazebo/pull-request/1107)
    * [Issue #1208](https://bitbucket.org/osrf/gazebo/issue/1208)
1. Return proper error codes when gazebo exits
    * [Pull request #1085](https://bitbucket.org/osrf/gazebo/pull-request/1085)
    * [Issue #1178](https://bitbucket.org/osrf/gazebo/issue/1178)
1. Fixed Camera::GetWorldRotation().
    * [Pull request #1071](https://bitbucket.org/osrf/gazebo/pull-request/1071)
    * [Issue #1087](https://bitbucket.org/osrf/gazebo/issue/1087)
1. Fixed memory leak in image conversion
    * [Pull request #1073](https://bitbucket.org/osrf/gazebo/pull-request/1073)

### Gazebo 2.2.1 (xxxx-xx-xx)

1. Fix heightmap model texture loading.
    * [Pull request #1596](https://bitbucket.org/osrf/gazebo/pull-request/1596)

### Gazebo 2.2.0 (2014-01-10)

1. Fix compilation when using OGRE-1.9 (full support is being worked on)
    * [Issue #994](https://bitbucket.org/osrf/gazebo/issue/994)
    * [Issue #995](https://bitbucket.org/osrf/gazebo/issue/995)
    * [Issue #996](https://bitbucket.org/osrf/gazebo/issue/996)
    * [Pull request #883](https://bitbucket.org/osrf/gazebo/pull-request/883)
1. Added unit test for issue 624.
    * [Issue #624](https://bitbucket.org/osrf/gazebo/issue/624).
    * [Pull request #889](https://bitbucket.org/osrf/gazebo/pull-request/889)
1. Use 3x3 PCF shadows for smoother shadows.
    * [Pull request #887](https://bitbucket.org/osrf/gazebo/pull-request/887)
1. Update manpage copyright to 2014.
    * [Pull request #893](https://bitbucket.org/osrf/gazebo/pull-request/893)
1. Added friction integration test .
    * [Pull request #885](https://bitbucket.org/osrf/gazebo/pull-request/885)
1. Fix joint anchor when link pose is not specified.
    * [Issue #978](https://bitbucket.org/osrf/gazebo/issue/978)
    * [Pull request #862](https://bitbucket.org/osrf/gazebo/pull-request/862)
1. Added (ESC) tooltip for GUI Selection Mode icon.
    * [Issue #993](https://bitbucket.org/osrf/gazebo/issue/993)
    * [Pull request #888](https://bitbucket.org/osrf/gazebo/pull-request/888)
1. Removed old comment about resolved issue.
    * [Issue #837](https://bitbucket.org/osrf/gazebo/issue/837)
    * [Pull request #880](https://bitbucket.org/osrf/gazebo/pull-request/880)
1. Made SimbodyLink::Get* function thread-safe
    * [Issue #918](https://bitbucket.org/osrf/gazebo/issue/918)
    * [Pull request #872](https://bitbucket.org/osrf/gazebo/pull-request/872)
1. Suppressed spurious gzlog messages in ODE::Body
    * [Issue #983](https://bitbucket.org/osrf/gazebo/issue/983)
    * [Pull request #875](https://bitbucket.org/osrf/gazebo/pull-request/875)
1. Fixed Force Torque Sensor Test by properly initializing some values.
    * [Issue #982](https://bitbucket.org/osrf/gazebo/issue/982)
    * [Pull request #869](https://bitbucket.org/osrf/gazebo/pull-request/869)
1. Added breakable joint plugin to support breakable walls.
    * [Pull request #865](https://bitbucket.org/osrf/gazebo/pull-request/865)
1. Used different tuple syntax to fix compilation on OSX mavericks.
    * [Issue #947](https://bitbucket.org/osrf/gazebo/issue/947)
    * [Pull request #858](https://bitbucket.org/osrf/gazebo/pull-request/858)
1. Fixed sonar test and deprecation warning.
    * [Pull request #856](https://bitbucket.org/osrf/gazebo/pull-request/856)
1. Speed up test compilation.
    * Part of [Issue #955](https://bitbucket.org/osrf/gazebo/issue/955)
    * [Pull request #846](https://bitbucket.org/osrf/gazebo/pull-request/846)
1. Added Joint::SetEffortLimit API
    * [Issue #923](https://bitbucket.org/osrf/gazebo/issue/923)
    * [Pull request #808](https://bitbucket.org/osrf/gazebo/pull-request/808)
1. Made bullet output less verbose.
    * [Pull request #839](https://bitbucket.org/osrf/gazebo/pull-request/839)
1. Convergence acceleration and stability tweak to make atlas_v3 stable
    * [Issue #895](https://bitbucket.org/osrf/gazebo/issue/895)
    * [Pull request #772](https://bitbucket.org/osrf/gazebo/pull-request/772)
1. Added colors, textures and world files for the SPL RoboCup environment
    * [Pull request #838](https://bitbucket.org/osrf/gazebo/pull-request/838)
1. Fixed bitbucket_pullrequests tool to work with latest BitBucket API.
    * [Issue #933](https://bitbucket.org/osrf/gazebo/issue/933)
    * [Pull request #841](https://bitbucket.org/osrf/gazebo/pull-request/841)
1. Fixed cppcheck warnings.
    * [Pull request #842](https://bitbucket.org/osrf/gazebo/pull-request/842)

### Gazebo 2.1.0 (2013-11-08)
1. Fix mainwindow unit test
    * [Pull request #752](https://bitbucket.org/osrf/gazebo/pull-request/752)
1. Visualize moment of inertia
    * Pull request [#745](https://bitbucket.org/osrf/gazebo/pull-request/745), [#769](https://bitbucket.org/osrf/gazebo/pull-request/769), [#787](https://bitbucket.org/osrf/gazebo/pull-request/787)
    * [Issue #203](https://bitbucket.org/osrf/gazebo/issue/203)
1. Update tool to count lines of code
    * [Pull request #758](https://bitbucket.org/osrf/gazebo/pull-request/758)
1. Implement World::Clear
    * Pull request [#785](https://bitbucket.org/osrf/gazebo/pull-request/785), [#804](https://bitbucket.org/osrf/gazebo/pull-request/804)
1. Improve Bullet support
    * [Pull request #805](https://bitbucket.org/osrf/gazebo/pull-request/805)
1. Fix doxygen spacing
    * [Pull request #740](https://bitbucket.org/osrf/gazebo/pull-request/740)
1. Add tool to generate model images for thepropshop.org
    * [Pull request #734](https://bitbucket.org/osrf/gazebo/pull-request/734)
1. Added paging support for terrains
    * [Pull request #707](https://bitbucket.org/osrf/gazebo/pull-request/707)
1. Added plugin path to LID_LIBRARY_PATH in setup.sh
    * [Pull request #750](https://bitbucket.org/osrf/gazebo/pull-request/750)
1. Fix for OSX
    * [Pull request #766](https://bitbucket.org/osrf/gazebo/pull-request/766)
    * [Pull request #786](https://bitbucket.org/osrf/gazebo/pull-request/786)
    * [Issue #906](https://bitbucket.org/osrf/gazebo/issue/906)
1. Update copyright information
    * [Pull request #771](https://bitbucket.org/osrf/gazebo/pull-request/771)
1. Enable screen dependent tests
    * [Pull request #764](https://bitbucket.org/osrf/gazebo/pull-request/764)
    * [Issue #811](https://bitbucket.org/osrf/gazebo/issue/811)
1. Fix gazebo command line help message
    * [Pull request #775](https://bitbucket.org/osrf/gazebo/pull-request/775)
    * [Issue #898](https://bitbucket.org/osrf/gazebo/issue/898)
1. Fix man page test
    * [Pull request #774](https://bitbucket.org/osrf/gazebo/pull-request/774)
1. Improve load time by reducing calls to RTShader::Update
    * [Pull request #773](https://bitbucket.org/osrf/gazebo/pull-request/773)
    * [Issue #877](https://bitbucket.org/osrf/gazebo/issue/877)
1. Fix joint visualization
    * [Pull request #776](https://bitbucket.org/osrf/gazebo/pull-request/776)
    * [Pull request #802](https://bitbucket.org/osrf/gazebo/pull-request/802)
    * [Issue #464](https://bitbucket.org/osrf/gazebo/issue/464)
1. Add helpers to fix NaN
    * [Pull request #742](https://bitbucket.org/osrf/gazebo/pull-request/742)
1. Fix model resizing via the GUI
    * [Pull request #763](https://bitbucket.org/osrf/gazebo/pull-request/763)
    * [Issue #885](https://bitbucket.org/osrf/gazebo/issue/885)
1. Simplify gzlog test by using sha1
    * [Pull request #781](https://bitbucket.org/osrf/gazebo/pull-request/781)
    * [Issue #837](https://bitbucket.org/osrf/gazebo/issue/837)
1. Enable cppcheck for header files
    * [Pull request #782](https://bitbucket.org/osrf/gazebo/pull-request/782)
    * [Issue #907](https://bitbucket.org/osrf/gazebo/issue/907)
1. Fix broken regression test
    * [Pull request #784](https://bitbucket.org/osrf/gazebo/pull-request/784)
    * [Issue #884](https://bitbucket.org/osrf/gazebo/issue/884)
1. All simbody and dart to pass tests
    * [Pull request #790](https://bitbucket.org/osrf/gazebo/pull-request/790)
    * [Issue #873](https://bitbucket.org/osrf/gazebo/issue/873)
1. Fix camera rotation from SDF
    * [Pull request #789](https://bitbucket.org/osrf/gazebo/pull-request/789)
    * [Issue #920](https://bitbucket.org/osrf/gazebo/issue/920)
1. Fix bitbucket pullrequest command line tool to match new API
    * [Pull request #803](https://bitbucket.org/osrf/gazebo/pull-request/803)
1. Fix transceiver spawn errors in tests
    * [Pull request #811](https://bitbucket.org/osrf/gazebo/pull-request/811)
    * [Pull request #814](https://bitbucket.org/osrf/gazebo/pull-request/814)

### Gazebo 2.0.0 (2013-10-08)
1. Refactor code check tool.
    * [Pull Request #669](https://bitbucket.org/osrf/gazebo/pull-request/669)
1. Added pull request tool for Bitbucket.
    * [Pull Request #670](https://bitbucket.org/osrf/gazebo/pull-request/670)
    * [Pull Request #691](https://bitbucket.org/osrf/gazebo/pull-request/671)
1. New wireless receiver and transmitter sensor models.
    * [Pull Request #644](https://bitbucket.org/osrf/gazebo/pull-request/644)
    * [Pull Request #675](https://bitbucket.org/osrf/gazebo/pull-request/675)
    * [Pull Request #727](https://bitbucket.org/osrf/gazebo/pull-request/727)
1. Audio support using OpenAL.
    * [Pull Request #648](https://bitbucket.org/osrf/gazebo/pull-request/648)
    * [Pull Request #704](https://bitbucket.org/osrf/gazebo/pull-request/704)
1. Simplify command-line parsing of gztopic echo output.
    * [Pull Request #674](https://bitbucket.org/osrf/gazebo/pull-request/674)
    * Resolves: [Issue #795](https://bitbucket.org/osrf/gazebo/issue/795)
1. Use UNIX directories through the user of GNUInstallDirs cmake module.
    * [Pull Request #676](https://bitbucket.org/osrf/gazebo/pull-request/676)
    * [Pull Request #681](https://bitbucket.org/osrf/gazebo/pull-request/681)
1. New GUI interactions for object manipulation.
    * [Pull Request #634](https://bitbucket.org/osrf/gazebo/pull-request/634)
1. Fix for OSX menubar.
    * [Pull Request #677](https://bitbucket.org/osrf/gazebo/pull-request/677)
1. Remove internal SDF directories and dependencies.
    * [Pull Request #680](https://bitbucket.org/osrf/gazebo/pull-request/680)
1. Add minimum version for sdformat.
    * [Pull Request #682](https://bitbucket.org/osrf/gazebo/pull-request/682)
    * Resolves: [Issue #818](https://bitbucket.org/osrf/gazebo/issue/818)
1. Allow different gtest parameter types with ServerFixture
    * [Pull Request #686](https://bitbucket.org/osrf/gazebo/pull-request/686)
    * Resolves: [Issue #820](https://bitbucket.org/osrf/gazebo/issue/820)
1. GUI model scaling when using Bullet.
    * [Pull Request #683](https://bitbucket.org/osrf/gazebo/pull-request/683)
1. Fix typo in cmake config.
    * [Pull Request #694](https://bitbucket.org/osrf/gazebo/pull-request/694)
    * Resolves: [Issue #824](https://bitbucket.org/osrf/gazebo/issue/824)
1. Remove gazebo include subdir from pkgconfig and cmake config.
    * [Pull Request #691](https://bitbucket.org/osrf/gazebo/pull-request/691)
1. Torsional spring demo
    * [Pull Request #693](https://bitbucket.org/osrf/gazebo/pull-request/693)
1. Remove repeated call to SetAxis in Joint.cc
    * [Pull Request #695](https://bitbucket.org/osrf/gazebo/pull-request/695)
    * Resolves: [Issue #823](https://bitbucket.org/osrf/gazebo/issue/823)
1. Add test for rotational joints.
    * [Pull Request #697](https://bitbucket.org/osrf/gazebo/pull-request/697)
    * Resolves: [Issue #820](https://bitbucket.org/osrf/gazebo/issue/820)
1. Fix compilation of tests using Joint base class
    * [Pull Request #701](https://bitbucket.org/osrf/gazebo/pull-request/701)
1. Terrain paging implemented.
    * [Pull Request #687](https://bitbucket.org/osrf/gazebo/pull-request/687)
1. Improve timeout error reporting in ServerFixture
    * [Pull Request #705](https://bitbucket.org/osrf/gazebo/pull-request/705)
1. Fix mouse picking for cases where visuals overlap with the laser
    * [Pull Request #709](https://bitbucket.org/osrf/gazebo/pull-request/709)
1. Fix string literals for OSX
    * [Pull Request #712](https://bitbucket.org/osrf/gazebo/pull-request/712)
    * Resolves: [Issue #803](https://bitbucket.org/osrf/gazebo/issue/803)
1. Support for ENABLE_TESTS_COMPILATION cmake parameter
    * [Pull Request #708](https://bitbucket.org/osrf/gazebo/pull-request/708)
1. Updated system gui plugin
    * [Pull Request #702](https://bitbucket.org/osrf/gazebo/pull-request/702)
1. Fix force torque unit test issue
    * [Pull Request #673](https://bitbucket.org/osrf/gazebo/pull-request/673)
    * Resolves: [Issue #813](https://bitbucket.org/osrf/gazebo/issue/813)
1. Use variables to control auto generation of CFlags
    * [Pull Request #699](https://bitbucket.org/osrf/gazebo/pull-request/699)
1. Remove deprecated functions.
    * [Pull Request #715](https://bitbucket.org/osrf/gazebo/pull-request/715)
1. Fix typo in `Camera.cc`
    * [Pull Request #719](https://bitbucket.org/osrf/gazebo/pull-request/719)
    * Resolves: [Issue #846](https://bitbucket.org/osrf/gazebo/issue/846)
1. Performance improvements
    * [Pull Request #561](https://bitbucket.org/osrf/gazebo/pull-request/561)
1. Fix gripper model.
    * [Pull Request #713](https://bitbucket.org/osrf/gazebo/pull-request/713)
    * Resolves: [Issue #314](https://bitbucket.org/osrf/gazebo/issue/314)
1. First part of Simbody integration
    * [Pull Request #716](https://bitbucket.org/osrf/gazebo/pull-request/716)

## Gazebo 1.9

### Gazebo 1.9.6 (2014-04-29)

1. Refactored inertia ratio reduction for ODE
    * [Pull request #1114](https://bitbucket.org/osrf/gazebo/pull-request/1114)
1. Improved collada loading performance
    * [Pull request #1075](https://bitbucket.org/osrf/gazebo/pull-request/1075)

### Gazebo 1.9.3 (2014-01-10)

1. Add thickness to plane to remove shadow flickering.
    * [Pull request #886](https://bitbucket.org/osrf/gazebo/pull-request/886)
1. Temporary GUI shadow toggle fix.
    * [Issue #925](https://bitbucket.org/osrf/gazebo/issue/925)
    * [Pull request #868](https://bitbucket.org/osrf/gazebo/pull-request/868)
1. Fix memory access bugs with libc++ on mavericks.
    * [Issue #965](https://bitbucket.org/osrf/gazebo/issue/965)
    * [Pull request #857](https://bitbucket.org/osrf/gazebo/pull-request/857)
    * [Pull request #881](https://bitbucket.org/osrf/gazebo/pull-request/881)
1. Replaced printf with cout in gztopic hz.
    * [Issue #969](https://bitbucket.org/osrf/gazebo/issue/969)
    * [Pull request #854](https://bitbucket.org/osrf/gazebo/pull-request/854)
1. Add Dark grey material and fix indentation.
    * [Pull request #851](https://bitbucket.org/osrf/gazebo/pull-request/851)
1. Fixed sonar sensor unit test.
    * [Pull request #848](https://bitbucket.org/osrf/gazebo/pull-request/848)
1. Convergence acceleration and stability tweak to make atlas_v3 stable.
    * [Pull request #845](https://bitbucket.org/osrf/gazebo/pull-request/845)
1. Update gtest to 1.7.0 to resolve problems with libc++.
    * [Issue #947](https://bitbucket.org/osrf/gazebo/issue/947)
    * [Pull request #827](https://bitbucket.org/osrf/gazebo/pull-request/827)
1. Fixed LD_LIBRARY_PATH for plugins.
    * [Issue #957](https://bitbucket.org/osrf/gazebo/issue/957)
    * [Pull request #844](https://bitbucket.org/osrf/gazebo/pull-request/844)
1. Fix transceiver sporadic errors.
    * Backport of [pull request #811](https://bitbucket.org/osrf/gazebo/pull-request/811)
    * [Pull request #836](https://bitbucket.org/osrf/gazebo/pull-request/836)
1. Modified the MsgTest to be deterministic with time checks.
    * [Pull request #843](https://bitbucket.org/osrf/gazebo/pull-request/843)
1. Fixed seg fault in LaserVisual.
    * [Issue #950](https://bitbucket.org/osrf/gazebo/issue/950)
    * [Pull request #832](https://bitbucket.org/osrf/gazebo/pull-request/832)
1. Implemented the option to disable tests that need a working screen to run properly.
    * Backport of [Pull request #764](https://bitbucket.org/osrf/gazebo/pull-request/764)
    * [Pull request #837](https://bitbucket.org/osrf/gazebo/pull-request/837)
1. Cleaned up gazebo shutdown.
    * [Pull request #829](https://bitbucket.org/osrf/gazebo/pull-request/829)
1. Fixed bug associated with loading joint child links.
    * [Issue #943](https://bitbucket.org/osrf/gazebo/issue/943)
    * [Pull request #820](https://bitbucket.org/osrf/gazebo/pull-request/820)

### Gazebo 1.9.2 (2013-11-08)
1. Fix enable/disable sky and clouds from SDF
    * [Pull request #809](https://bitbucket.org/osrf/gazebo/pull-request/809])
1. Fix occasional blank GUI screen on startup
    * [Pull request #815](https://bitbucket.org/osrf/gazebo/pull-request/815])
1. Fix GPU laser when interacting with heightmaps
    * [Pull request #796](https://bitbucket.org/osrf/gazebo/pull-request/796])
1. Added API/ABI checker command line tool
    * [Pull request #765](https://bitbucket.org/osrf/gazebo/pull-request/765])
1. Added gtest version information
    * [Pull request #801](https://bitbucket.org/osrf/gazebo/pull-request/801])
1. Fix GUI world saving
    * [Pull request #806](https://bitbucket.org/osrf/gazebo/pull-request/806])
1. Enable anti-aliasing for camera sensor
    * [Pull request #800](https://bitbucket.org/osrf/gazebo/pull-request/800])
1. Make sensor noise deterministic
    * [Pull request #788](https://bitbucket.org/osrf/gazebo/pull-request/788])
1. Fix build problem
    * [Issue #901](https://bitbucket.org/osrf/gazebo/issue/901)
    * [Pull request #778](https://bitbucket.org/osrf/gazebo/pull-request/778])
1. Fix a typo in Camera.cc
    * [Pull request #720](https://bitbucket.org/osrf/gazebo/pull-request/720])
    * [Issue #846](https://bitbucket.org/osrf/gazebo/issue/846)
1. Fix OSX menu bar
    * [Pull request #688](https://bitbucket.org/osrf/gazebo/pull-request/688])
1. Fix gazebo::init by calling sdf::setFindCallback() before loading the sdf in gzfactory.
    * [Pull request #678](https://bitbucket.org/osrf/gazebo/pull-request/678])
    * [Issue #817](https://bitbucket.org/osrf/gazebo/issue/817)

### Gazebo 1.9.1 (2013-08-20)
* Deprecate header files that require case-sensitive filesystem (e.g. Common.hh, Physics.hh) [https://bitbucket.org/osrf/gazebo/pull-request/638/fix-for-775-deprecate-headers-that-require]
* Initial support for building on Mac OS X [https://bitbucket.org/osrf/gazebo/pull-request/660/osx-support-for-gazebo-19] [https://bitbucket.org/osrf/gazebo/pull-request/657/cmake-fixes-for-osx]
* Fixes for various issues [https://bitbucket.org/osrf/gazebo/pull-request/635/fix-for-issue-792/diff] [https://bitbucket.org/osrf/gazebo/pull-request/628/allow-scoped-and-non-scoped-joint-names-to/diff] [https://bitbucket.org/osrf/gazebo/pull-request/636/fix-build-dependency-in-message-generation/diff] [https://bitbucket.org/osrf/gazebo/pull-request/639/make-the-unversioned-setupsh-a-copy-of-the/diff] [https://bitbucket.org/osrf/gazebo/pull-request/650/added-missing-lib-to-player-client-library/diff] [https://bitbucket.org/osrf/gazebo/pull-request/656/install-gzmode_create-without-sh-suffix/diff]

### Gazebo 1.9.0 (2013-07-23)
* Use external package [sdformat](https://bitbucket.org/osrf/sdformat) for sdf parsing, refactor the `Element::GetValue*` function calls, and deprecate Gazebo's internal sdf parser [https://bitbucket.org/osrf/gazebo/pull-request/627]
* Improved ROS support ([[Tutorials#ROS_Integration |documentation here]]) [https://bitbucket.org/osrf/gazebo/pull-request/559]
* Added Sonar, Force-Torque, and Tactile Pressure sensors [https://bitbucket.org/osrf/gazebo/pull-request/557], [https://bitbucket.org/osrf/gazebo/pull-request/567]
* Add compile-time defaults for environment variables so that sourcing setup.sh is unnecessary in most cases [https://bitbucket.org/osrf/gazebo/pull-request/620]
* Enable user camera to follow objects in client window [https://bitbucket.org/osrf/gazebo/pull-request/603]
* Install protobuf message files for use in custom messages [https://bitbucket.org/osrf/gazebo/pull-request/614]
* Change default compilation flags to improve debugging [https://bitbucket.org/osrf/gazebo/pull-request/617]
* Change to supported relative include paths [https://bitbucket.org/osrf/gazebo/pull-request/594]
* Fix display of laser scans when sensor is rotated [https://bitbucket.org/osrf/gazebo/pull-request/599]

## Gazebo 1.8

### Gazebo 1.8.7 (2013-07-16)
* Fix bug in URDF parsing of Vector3 elements [https://bitbucket.org/osrf/gazebo/pull-request/613]
* Fix compilation errors with newest libraries [https://bitbucket.org/osrf/gazebo/pull-request/615]

### Gazebo 1.8.6 (2013-06-07)
* Fix inertia lumping in the URDF parser[https://bitbucket.org/osrf/gazebo/pull-request/554]
* Fix for ODEJoint CFM damping sign error [https://bitbucket.org/osrf/gazebo/pull-request/586]
* Fix transport memory growth[https://bitbucket.org/osrf/gazebo/pull-request/584]
* Reduce log file data in order to reduce buffer growth that results in out of memory kernel errors[https://bitbucket.org/osrf/gazebo/pull-request/587]

### Gazebo 1.8.5 (2013-06-04)
* Fix Gazebo build for machines without a valid display.[https://bitbucket.org/osrf/gazebo/commits/37f00422eea03365b839a632c1850431ee6a1d67]

### Gazebo 1.8.4 (2013-06-03)
* Fix UDRF to SDF converter so that URDF gazebo extensions are applied to all collisions in a link.[https://bitbucket.org/osrf/gazebo/pull-request/579]
* Prevent transport layer from locking when a gzclient connects to a gzserver over a connection with high latency.[https://bitbucket.org/osrf/gazebo/pull-request/572]
* Improve performance and fix uninitialized conditional jumps.[https://bitbucket.org/osrf/gazebo/pull-request/571]

### Gazebo 1.8.3 (2013-06-03)
* Fix for gzlog hanging when gzserver is not present or not responsive[https://bitbucket.org/osrf/gazebo/pull-request/577]
* Fix occasional segfault when generating log files[https://bitbucket.org/osrf/gazebo/pull-request/575]
* Performance improvement to ODE[https://bitbucket.org/osrf/gazebo/pull-request/556]
* Fix node initialization[https://bitbucket.org/osrf/gazebo/pull-request/570]
* Fix GPU laser Hz rate reduction when sensor moved away from world origin[https://bitbucket.org/osrf/gazebo/pull-request/566]
* Fix incorrect lighting in camera sensors when GPU laser is subscribe to[https://bitbucket.org/osrf/gazebo/pull-request/563]

### Gazebo 1.8.2 (2013-05-28)
* ODE performance improvements[https://bitbucket.org/osrf/gazebo/pull-request/535][https://bitbucket.org/osrf/gazebo/pull-request/537]
* Fixed tests[https://bitbucket.org/osrf/gazebo/pull-request/538][https://bitbucket.org/osrf/gazebo/pull-request/541][https://bitbucket.org/osrf/gazebo/pull-request/542]
* Fixed sinking vehicle bug[https://bitbucket.org/osrf/drcsim/issue/300] in pull-request[https://bitbucket.org/osrf/gazebo/pull-request/538]
* Fix GPU sensor throttling[https://bitbucket.org/osrf/gazebo/pull-request/536]
* Reduce string comparisons for better performance[https://bitbucket.org/osrf/gazebo/pull-request/546]
* Contact manager performance improvements[https://bitbucket.org/osrf/gazebo/pull-request/543]
* Transport performance improvements[https://bitbucket.org/osrf/gazebo/pull-request/548]
* Reduce friction noise[https://bitbucket.org/osrf/gazebo/pull-request/545]

### Gazebo 1.8.1 (2013-05-22)
* Please note that 1.8.1 contains a bug[https://bitbucket.org/osrf/drcsim/issue/300] that causes interpenetration between objects in resting contact to grow slowly.  Please update to 1.8.2 for the patch.
* Added warm starting[https://bitbucket.org/osrf/gazebo/pull-request/529]
* Reduced console output[https://bitbucket.org/osrf/gazebo/pull-request/533]
* Improved off screen rendering performance[https://bitbucket.org/osrf/gazebo/pull-request/530]
* Performance improvements [https://bitbucket.org/osrf/gazebo/pull-request/535] [https://bitbucket.org/osrf/gazebo/pull-request/537]

### Gazebo 1.8.0 (2013-05-17)
* Fixed slider axis [https://bitbucket.org/osrf/gazebo/pull-request/527]
* Fixed heightmap shadows [https://bitbucket.org/osrf/gazebo/pull-request/525]
* Fixed model and canonical link pose [https://bitbucket.org/osrf/gazebo/pull-request/519]
* Fixed OSX message header[https://bitbucket.org/osrf/gazebo/pull-request/524]
* Added zlib compression for logging [https://bitbucket.org/osrf/gazebo/pull-request/515]
* Allow clouds to be disabled in cameras [https://bitbucket.org/osrf/gazebo/pull-request/507]
* Camera rendering performance [https://bitbucket.org/osrf/gazebo/pull-request/528]


## Gazebo 1.7

### Gazebo 1.7.3 (2013-05-08)
* Fixed log cleanup (again) [https://bitbucket.org/osrf/gazebo/pull-request/511/fix-log-cleanup-logic]

### Gazebo 1.7.2 (2013-05-07)
* Fixed log cleanup [https://bitbucket.org/osrf/gazebo/pull-request/506/fix-gzlog-stop-command-line]
* Minor documentation fix [https://bitbucket.org/osrf/gazebo/pull-request/488/minor-documentation-fix]

### Gazebo 1.7.1 (2013-04-19)
* Fixed tests
* IMU sensor receives time stamped data from links
* Fix saving image frames [https://bitbucket.org/osrf/gazebo/pull-request/466/fix-saving-frames/diff]
* Wireframe rendering in GUI [https://bitbucket.org/osrf/gazebo/pull-request/414/allow-rendering-of-models-in-wireframe]
* Improved logging performance [https://bitbucket.org/osrf/gazebo/pull-request/457/improvements-to-gzlog-filter-and-logging]
* Viscous mud model [https://bitbucket.org/osrf/gazebo/pull-request/448/mud-plugin/diff]

## Gazebo 1.6

### Gazebo 1.6.3 (2013-04-15)
* Fixed a [critical SDF bug](https://bitbucket.org/osrf/gazebo/pull-request/451)
* Fixed a [laser offset bug](https://bitbucket.org/osrf/gazebo/pull-request/449)

### Gazebo 1.6.2 (2013-04-14)
* Fix for fdir1 physics property [https://bitbucket.org/osrf/gazebo/pull-request/429/fixes-to-treat-fdir1-better-1-rotate-into/diff]
* Fix for force torque sensor [https://bitbucket.org/osrf/gazebo/pull-request/447]
* SDF documentation fix [https://bitbucket.org/osrf/gazebo/issue/494/joint-axis-reference-frame-doesnt-match]

### Gazebo 1.6.1 (2013-04-05)
* Switch default build type to Release.

### Gazebo 1.6.0 (2013-04-05)
* Improvements to inertia in rubble pile
* Various Bullet integration advances.
* Noise models for ray, camera, and imu sensors.
* SDF 1.4, which accommodates more physics engine parameters and also some sensor noise models.
* Initial support for making movies from within Gazebo.
* Many performance improvements.
* Many bug fixes.
* Progress toward to building on OS X.

## Gazebo 1.5

### Gazebo 1.5.0 (2013-03-11)
* Partial integration of Bullet
  * Includes: cubes, spheres, cylinders, planes, meshes, revolute joints, ray sensors
* GUI Interface for log writing.
* Threaded sensors.
* Multi-camera sensor.

* Fixed the following issues:
 * [https://bitbucket.org/osrf/gazebo/issue/236 Issue #236]
 * [https://bitbucket.org/osrf/gazebo/issue/507 Issue #507]
 * [https://bitbucket.org/osrf/gazebo/issue/530 Issue #530]
 * [https://bitbucket.org/osrf/gazebo/issue/279 Issue #279]
 * [https://bitbucket.org/osrf/gazebo/issue/529 Issue #529]
 * [https://bitbucket.org/osrf/gazebo/issue/239 Issue #239]
 * [https://bitbucket.org/osrf/gazebo/issue/5 Issue #5]

## Gazebo 1.4

### Gazebo 1.4.0 (2013-02-01)
* New Features:
 * GUI elements to display messages from the server.
 * Multi-floor building editor and creator.
 * Improved sensor visualizations.
 * Improved mouse interactions

* Fixed the following issues:
 * [https://bitbucket.org/osrf/gazebo/issue/16 Issue #16]
 * [https://bitbucket.org/osrf/gazebo/issue/142 Issue #142]
 * [https://bitbucket.org/osrf/gazebo/issue/229 Issue #229]
 * [https://bitbucket.org/osrf/gazebo/issue/277 Issue #277]
 * [https://bitbucket.org/osrf/gazebo/issue/291 Issue #291]
 * [https://bitbucket.org/osrf/gazebo/issue/310 Issue #310]
 * [https://bitbucket.org/osrf/gazebo/issue/320 Issue #320]
 * [https://bitbucket.org/osrf/gazebo/issue/329 Issue #329]
 * [https://bitbucket.org/osrf/gazebo/issue/333 Issue #333]
 * [https://bitbucket.org/osrf/gazebo/issue/334 Issue #334]
 * [https://bitbucket.org/osrf/gazebo/issue/335 Issue #335]
 * [https://bitbucket.org/osrf/gazebo/issue/341 Issue #341]
 * [https://bitbucket.org/osrf/gazebo/issue/350 Issue #350]
 * [https://bitbucket.org/osrf/gazebo/issue/384 Issue #384]
 * [https://bitbucket.org/osrf/gazebo/issue/431 Issue #431]
 * [https://bitbucket.org/osrf/gazebo/issue/433 Issue #433]
 * [https://bitbucket.org/osrf/gazebo/issue/453 Issue #453]
 * [https://bitbucket.org/osrf/gazebo/issue/456 Issue #456]
 * [https://bitbucket.org/osrf/gazebo/issue/457 Issue #457]
 * [https://bitbucket.org/osrf/gazebo/issue/459 Issue #459]

## Gazebo 1.3

### Gazebo 1.3.1 (2012-12-14)
* Fixed the following issues:
 * [https://bitbucket.org/osrf/gazebo/issue/297 Issue #297]
* Other bugs fixed:
 * [https://bitbucket.org/osrf/gazebo/pull-request/164/ Fix light bounding box to disable properly when deselected]
 * [https://bitbucket.org/osrf/gazebo/pull-request/169/ Determine correct local IP address, to make remote clients work properly]
 * Various test fixes

### Gazebo 1.3.0 (2012-12-03)
* Fixed the following issues:
 * [https://bitbucket.org/osrf/gazebo/issue/233 Issue #233]
 * [https://bitbucket.org/osrf/gazebo/issue/238 Issue #238]
 * [https://bitbucket.org/osrf/gazebo/issue/2 Issue #2]
 * [https://bitbucket.org/osrf/gazebo/issue/95 Issue #95]
 * [https://bitbucket.org/osrf/gazebo/issue/97 Issue #97]
 * [https://bitbucket.org/osrf/gazebo/issue/90 Issue #90]
 * [https://bitbucket.org/osrf/gazebo/issue/253 Issue #253]
 * [https://bitbucket.org/osrf/gazebo/issue/163 Issue #163]
 * [https://bitbucket.org/osrf/gazebo/issue/91 Issue #91]
 * [https://bitbucket.org/osrf/gazebo/issue/245 Issue #245]
 * [https://bitbucket.org/osrf/gazebo/issue/242 Issue #242]
 * [https://bitbucket.org/osrf/gazebo/issue/156 Issue #156]
 * [https://bitbucket.org/osrf/gazebo/issue/78 Issue #78]
 * [https://bitbucket.org/osrf/gazebo/issue/36 Issue #36]
 * [https://bitbucket.org/osrf/gazebo/issue/104 Issue #104]
 * [https://bitbucket.org/osrf/gazebo/issue/249 Issue #249]
 * [https://bitbucket.org/osrf/gazebo/issue/244 Issue #244]

* New features:
 * Default camera view changed to look down at the origin from a height of 2 meters at location (5, -5, 2).
 * Record state data using the '-r' command line option, playback recorded state data using the '-p' command line option
 * Adjust placement of lights using the mouse.
 * Reduced the startup time.
 * Added visual reference for GUI mouse movements.
 * SDF version 1.3 released (changes from 1.2 listed below):
     - added `name` to `<camera name="cam_name"/>`
     - added `pose` to `<camera><pose>...</pose></camera>`
     - removed `filename` from `<mesh><filename>...</filename><mesh>`, use uri only.
     - recovered `provide_feedback` under `<joint>`, allowing calling `physics::Joint::GetForceTorque` in plugins.
     - added `imu` under `<sensor>`.

## Gazebo 1.2

### Gazebo 1.2.6 (2012-11-08)
* Fixed a transport issue with the GUI. Fixed saving the world via the GUI. Added more documentation. ([https://bitbucket.org/osrf/gazebo/pull-request/43/fixed-a-transport-issue-with-the-gui-fixed/diff pull request #43])
* Clean up mutex usage. ([https://bitbucket.org/osrf/gazebo/pull-request/54/fix-mutex-in-modellistwidget-using-boost/diff pull request #54])
* Fix OGRE path determination ([https://bitbucket.org/osrf/gazebo/pull-request/58/fix-ogre-paths-so-this-also-works-with/diff pull request #58], [https://bitbucket.org/osrf/gazebo/pull-request/68/fix-ogre-plugindir-determination/diff pull request #68])
* Fixed a couple of crashes and model selection/dragging problems ([https://bitbucket.org/osrf/gazebo/pull-request/59/fixed-a-couple-of-crashes-and-model/diff pull request #59])

### Gazebo 1.2.5 (2012-10-22)
* Step increment update while paused fixed ([https://bitbucket.org/osrf/gazebo/pull-request/45/fix-proper-world-stepinc-count-we-were/diff pull request #45])
* Actually call plugin destructors on shutdown ([https://bitbucket.org/osrf/gazebo/pull-request/51/fixed-a-bug-which-prevent-a-plugin/diff pull request #51])
* Don't crash on bad SDF input ([https://bitbucket.org/osrf/gazebo/pull-request/52/fixed-loading-of-bad-sdf-files/diff pull request #52])
* Fix cleanup of ray sensors on model deletion ([https://bitbucket.org/osrf/gazebo/pull-request/53/deleting-a-model-with-a-ray-sensor-did/diff pull request #53])
* Fix loading / deletion of improperly specified models ([https://bitbucket.org/osrf/gazebo/pull-request/56/catch-when-loading-bad-models-joint/diff pull request #56])

### Gazebo 1.2.4 (10-19-2012:08:00:52)
*  Style fixes ([https://bitbucket.org/osrf/gazebo/pull-request/30/style-fixes/diff pull request #30]).
*  Fix joint position control ([https://bitbucket.org/osrf/gazebo/pull-request/49/fixed-position-joint-control/diff pull request #49])

### Gazebo 1.2.3 (10-16-2012:18:39:54)
*  Disabled selection highlighting due to bug ([https://bitbucket.org/osrf/gazebo/pull-request/44/disabled-selection-highlighting-fixed/diff pull request #44]).
*  Fixed saving a world via the GUI.

### Gazebo 1.2.2 (10-16-2012:15:12:22)
*  Skip search for system install of libccd, use version inside gazebo ([https://bitbucket.org/osrf/gazebo/pull-request/39/skip-search-for-system-install-of-libccd/diff pull request #39]).
*  Fixed sensor initialization race condition ([https://bitbucket.org/osrf/gazebo/pull-request/42/fix-sensor-initializaiton-race-condition pull request #42]).

### Gazebo 1.2.1 (10-15-2012:21:32:55)
*  Properly removed projectors attached to deleted models ([https://bitbucket.org/osrf/gazebo/pull-request/37/remove-projectors-that-are-attached-to/diff pull request #37]).
*  Fix model plugin loading bug ([https://bitbucket.org/osrf/gazebo/pull-request/31/moving-bool-first-in-model-and-world pull request #31]).
*  Fix light insertion and visualization of models prior to insertion ([https://bitbucket.org/osrf/gazebo/pull-request/35/fixed-light-insertion-and-visualization-of/diff pull request #35]).
*  Fixed GUI manipulation of static objects ([https://bitbucket.org/osrf/gazebo/issue/63/moving-static-objects-does-not-move-the issue #63] [https://bitbucket.org/osrf/gazebo/pull-request/38/issue-63-bug-patch-moving-static-objects/diff pull request #38]).
*  Fixed GUI selection bug ([https://bitbucket.org/osrf/gazebo/pull-request/40/fixed-selection-of-multiple-objects-at/diff pull request #40])

### Gazebo 1.2.0 (10-04-2012:20:01:20)
*  Updated GUI: new style, improved mouse controls, and removal of non-functional items.
*  Model database: An online repository of models.
*  Numerous bug fixes
*  APT repository hosted at [http://osrfoundation.org OSRF]
*  Improved process control prevents zombie processes<|MERGE_RESOLUTION|>--- conflicted
+++ resolved
@@ -2,10 +2,9 @@
 
 ## Gazebo 8.x.x (2017-xx-xx)
 
-<<<<<<< HEAD
 1. Added support for tracked vehicles
     * [Issue #863](https://bitbucket.org/osrf/gazebo/issues/863)
-=======
+
 1. Load actor plugin on ~/factory
     * [Pull request 2855](https://bitbucket.org/osrf/gazebo/pull-requests/2855)
 
@@ -28,13 +27,12 @@
 
 1. Image Viewer: fix QImage::Format used to display grayscale images
     * [Pull request #2813](https://bitbucket.org/osrf/gazebo/pull-requests/2813)
->>>>>>> 9ab36261
-
 1. Fix gazebo8 homebrew build (support tinyxml2 6.0.0)
     * [Pull request 2823](https://bitbucket.org/osrf/gazebo/pull-request/2823)
     * [ign-common issue 28](https://bitbucket.org/ignitionrobotics/ign-common/issues/28)
 
 
+
 ## Gazebo 8.2.0 (2017-12-10)
 
 1. Fix Collision::GetWorldPose for non-canonical links (and friction directions)
@@ -113,22 +111,135 @@
 
 1. RenderEngine::SetupResources(): Fix resource locations being added multiple times
     * [Pull request 2801](https://bitbucket.org/osrf/gazebo/pull-request/2801)
+
 1. Added and improved communications between the JointControlWidget and JointController
-    * [Pull request #2730](https://bitbucket.org/osrf/gazebo/pull-request/2730)
-    * [Issue #295](https://bitbucket.org/osrf/gazebo/issues/295)
+    * [Pull request 2730](https://bitbucket.org/osrf/gazebo/pull-request/2730)
+    * [Issue 295](https://bitbucket.org/osrf/gazebo/issues/295)
+
+1. Add function to retrieve scoped sensors name in multi-nested model
+    * [Pull request 2674](https://bitbucket.org/osrf/gazebo/pull-request/2674)
+
+1. Backport wide angle camera VM FSAA fix
+    * [Pull request 2711](https://bitbucket.org/osrf/gazebo/pull-request/2711)
+
+1. Add log record filter options
+    * [Pull request 2715](https://bitbucket.org/osrf/gazebo/pull-request/2715)
+    * [Pull request 2725](https://bitbucket.org/osrf/gazebo/pull-request/2725)
+
+1. Fix inertia parameters in friction_spheres.world
+    * [Pull request 2724](https://bitbucket.org/osrf/gazebo/pull-request/2724)
+
+1. ODE slip parameter example world and test
+    * [Pull request 2717](https://bitbucket.org/osrf/gazebo/pull-request/2717)
+
+1. Aligned collision and visual geometries for friction_dir_test.world
+    * [Pull request 2726](https://bitbucket.org/osrf/gazebo/pull-request/2726)
+
+1. Do not display COM or inertia visualizations for static models
+    * [Pull request 2727](https://bitbucket.org/osrf/gazebo/pull-request/2727)
+    * [Issue 2286](https://bitbucket.org/osrf/gazebo/issues/2286)
+
+1. Fix index error in VClouds/DataManager.cpp
+    * [Pull request 2722](https://bitbucket.org/osrf/gazebo/pull-request/2722)
+
+1. Fix orbiting view around heightmap
+    * [Pull request 2688](https://bitbucket.org/osrf/gazebo/pull-request/2688)
+    * [Issue 2049](https://bitbucket.org/osrf/gazebo/issues/2049)
+
+1. Fix configure script on windows
+    * [Pull request 2735](https://bitbucket.org/osrf/gazebo/pull-request/2735)
+
+1. Add option in gui.ini to disable the use of spacenav
+    * [Pull request 2754](https://bitbucket.org/osrf/gazebo/pull-requests/2754)
+
+1. Test which demonstrates Simbody exception when manipulating object twice while paused
+    * [Pull request 2737](https://bitbucket.org/osrf/gazebo/pull-request/2737)
+
+## Gazebo 8.1.1 (2017-06-05)
 
 1. Add the option --gui-client-plugin to load GUI plugins. Leave -g to load System Plugins.
-    * [Pull request #2716](https://bitbucket.org/osrf/gazebo/pull-requests/2716)
+    * [Pull request 2716](https://bitbucket.org/osrf/gazebo/pull-requests/2716)
     * [Issue 2279](https://bitbucket.org/osrf/gazebo/issues/2279)
 
+1. Remove duplicate material block in ShadowCaster.material
+    * [Pull request 2721](https://bitbucket.org/osrf/gazebo/pull-request/2721)
+
+1. Fix race condition during Detach of HarnessPlugin
+    * [Pull request 2696](https://bitbucket.org/osrf/gazebo/pull-request/2696)
+
+1. Added support for pincushion distortion model; fixed bug where
+   cameras with different distortion models would have the same distortion.
+    * [Pull request 2678](https://bitbucket.org/osrf/gazebo/pull-requests/2678)
+
 1. Add actors in World as models so they get returned with World::Models()
-    * [Pull request #2706](https://bitbucket.org/osrf/gazebo/pull-request/2706)
-    * [Issue #2271](https://bitbucket.org/osrf/gazebo/issues/2271)
+    * [Pull request 2706](https://bitbucket.org/osrf/gazebo/pull-request/2706)
+    * [Issue 2271](https://bitbucket.org/osrf/gazebo/issues/2271)
+
+1. Refactor tests to use models from world file instead of dynamically spawning models
+    * [Pull request 2689](https://bitbucket.org/osrf/gazebo/pull-request/2689)
+
+## Gazebo 8.1.0 (2017-05-04)
+
+1. Fixed precompiled headers to work in more use-cases.
+    * [Pull request 2662](https://bitbucket.org/osrf/gazebo/pull-request/2662)
+
+1. Subdivide large heightmaps to fix LOD and support global texture mapping
+    * [Pull request 2655](https://bitbucket.org/osrf/gazebo/pull-request/2655)
+
+1. Added <collide_bitmask> support to bullet
+    * [Pull request 2649](https://bitbucket.org/osrf/gazebo/pull-request/2649)
+
+1. Fix linking when using HDF5_INSTRUMENT for logging ODE data
+    * [Pull request 2669](https://bitbucket.org/osrf/gazebo/pull-request/2669)
+    * [Issue 1841](https://bitbucket.org/osrf/gazebo/issues/1841)
+
+1. Force / torque sensor visualization using WrenchVisual
+    * [Pull request 2653](https://bitbucket.org/osrf/gazebo/pull-request/2653)
+
+1. Cache heightmap tile data
+    * [Pull request 2645](https://bitbucket.org/osrf/gazebo/pull-request/2645)
+
+1. Add plugin for attaching lights to links in a model
+    * [Pull request 2647](https://bitbucket.org/osrf/gazebo/pull-request/2647)
+
+1. Support Heightmap LOD
+    * [Pull request 2636](https://bitbucket.org/osrf/gazebo/pull-request/2636)
+
+1. Support setting shadow texture size
+    * [Pull request 2644](https://bitbucket.org/osrf/gazebo/pull-request/2644)
+
+1. Fix deprecated sdf warnings produced by PluginToSDF
+    * [Pull request 2646](https://bitbucket.org/osrf/gazebo/pull-request/2646)
+    * [Issue 2202](https://bitbucket.org/osrf/gazebo/issues/2202)
+
+1. Added TouchPlugin, which checks if a model has been in contact with another
+   model exclusively for a certain time.
+    * [Pull request 2651](https://bitbucket.org/osrf/gazebo/pull-request/2651)
+
+1. Fixes -inf laser reading being displayed as +inf
+    * [Pull request 2641](https://bitbucket.org/osrf/gazebo/pull-request/2641)
+
+1. Proper exception handling for animated box example
+    * [Pull request 2618](https://bitbucket.org/osrf/gazebo/pull-request/2618)
+
+1. Fix examples compilation (#2177)
+    * [Pull request 2634](https://bitbucket.org/osrf/gazebo/pull-request/2634)
+    * [Issue 2177](https://bitbucket.org/osrf/gazebo/issues/2177)
 
 1. Fix loading gui plugins and OSX framerate issue
-    * [Pull request #2631](https://bitbucket.org/osrf/gazebo/pull-request/2631)
-    * [Issue #1311](https://bitbucket.org/osrf/gazebo/issues/1311)
-    * [Issue #2133](https://bitbucket.org/osrf/gazebo/issues/2133)
+    * [Pull request 2631](https://bitbucket.org/osrf/gazebo/pull-request/2631)
+    * [Issue 1311](https://bitbucket.org/osrf/gazebo/issues/1311)
+    * [Issue 2133](https://bitbucket.org/osrf/gazebo/issues/2133)
+
+1. Fix ign-math3 deprecation warnings
+    * [Pull request 2612](https://bitbucket.org/osrf/gazebo/pull-request/2612)
+    * [Pull request 2626](https://bitbucket.org/osrf/gazebo/pull-request/2626)
+    * [Pull request 2648](https://bitbucket.org/osrf/gazebo/pull-request/2648)
+
+1. Re-order some gui tests to fix osx failures
+    * [Pull request 2650](https://bitbucket.org/osrf/gazebo/pull-request/2650)
+    * [Issue 2197](https://bitbucket.org/osrf/gazebo/issues/2197)
+
 
 ## Gazebo 8.0.0 (2017-01-25)
 
@@ -396,24 +507,6 @@
 
 ## Gazebo 7.x.x (2017-xx-xx)
 
-<<<<<<< HEAD
-=======
-1. Move Connection header buffer from heap to stack to avoid race condition.
-    * [Pull request 2844](https://bitbucket.org/osrf/gazebo/pull-requests/2844)
-
-1. Shadow improvements
-    * [Pull request 2805](https://bitbucket.org/osrf/gazebo/pull-requests/2805)
-
-1. Add light as child of link
-    * [Pull request 2807](https://bitbucket.org/osrf/gazebo/pull-requests/2807)
-    * [Issue 900](https://bitbucket.org/osrf/gazebo/issues/900)
-
-1. Add camera lens flare effect
-    * [Pull request 2806](https://bitbucket.org/osrf/gazebo/pull-request/2806)
-    * [Pull request 2829](https://bitbucket.org/osrf/gazebo/pull-request/2829)
-
-1. Fix inserting models with invalid submesh
-    * [Pull request 2828](https://bitbucket.org/osrf/gazebo/pull-request/2828)
 
 
 ## Gazebo 7.9.0 (2017-11-22)
@@ -427,7 +520,6 @@
 1. Logical camera uses <topic>
     * [Pull request 2777](https://bitbucket.org/osrf/gazebo/pull-requests/2777)
 
->>>>>>> 9ab36261
 1. Support off-diagonal inertia terms in bullet
     * [Pull request 2757](https://bitbucket.org/osrf/gazebo/pull-requests/2757)
 
@@ -447,6 +539,35 @@
 
 1. Fix orbiting view around heightmap
     * [Pull request 2688](https://bitbucket.org/osrf/gazebo/pull-request/2688)
+    * [Issue 2049](https://bitbucket.org/osrf/gazebo/issues/2049)
+
+1. Logical Camera sees nested models
+    * [Pull request 2776](https://bitbucket.org/osrf/gazebo/pull-request/2776)
+    * [Issue 2342](https://bitbucket.org/osrf/gazebo/issues/2342)
+
+1. Aligned collision and visual geometries for friction_dir_test.world
+    * [Pull request 2726](https://bitbucket.org/osrf/gazebo/pull-request/2726)
+
+1. Test which demonstrates Simbody exception when manipulating object twice while paused
+    * [Pull request 2737](https://bitbucket.org/osrf/gazebo/pull-request/2737)
+
+1. Send message to subscribers only once per connection
+    * [Pull request 2763](https://bitbucket.org/osrf/gazebo/pull-request/2763)
+
+1. Update depth camera shaders version
+    * [Pull request 2767](https://bitbucket.org/osrf/gazebo/pull-request/2767)
+    * [Issue 2323](https://bitbucket.org/osrf/gazebo/issues/2323)
+
+1. Fix gazebo7 compile error with boost 1.58 for oculus support
+    * [Pull request 2788](https://bitbucket.org/osrf/gazebo/pull-request/2788)
+    * [Issue 2356](https://bitbucket.org/osrf/gazebo/issues/2356)
+
+1. Fix gui and rendering tests for gazebo7 + ogre1.9 on OSX
+    * [Pull request 2793](https://bitbucket.org/osrf/gazebo/pull-request/2793)
+
+1. Fix right-click segfault
+    * [Pull request 2809](https://bitbucket.org/osrf/gazebo/pull-request/2809)
+    * [Issue 2377](https://bitbucket.org/osrf/gazebo/issues/2377)
 
 ## Gazebo 7.8.1 (2017-06-08)
 
@@ -465,7 +586,7 @@
     * [Pull request 2711](https://bitbucket.org/osrf/gazebo/pull-request/2711)
 
 1. Add function to retrieve scoped sensors name in multi-nested model
-    * [Pull request #2676](https://bitbucket.org/osrf/gazebo/pull-request/2674)
+    * [Pull request 2674](https://bitbucket.org/osrf/gazebo/pull-request/2674)
 
 ## Gazebo 7.7.0 (2017-05-04)
 
@@ -481,6 +602,7 @@
 
 1. Fix linking when using HDF5_INSTRUMENT for logging ODE data
     * [Pull request 2669](https://bitbucket.org/osrf/gazebo/pull-request/2669)
+    * [Issue 1841](https://bitbucket.org/osrf/gazebo/issues/1841)
 
 1. Subdivide large heightmaps to fix LOD and support global texture mapping
     * [Pull request 2655](https://bitbucket.org/osrf/gazebo/pull-request/2655)
@@ -495,6 +617,7 @@
 
 1. Add plugin for attaching lights to links in a model
     * [Pull request 2647](https://bitbucket.org/osrf/gazebo/pull-request/2647)
+    * [Issue 900](https://bitbucket.org/osrf/gazebo/issues/900)
 
 1. Support Heightmap LOD
     * [Pull request 2636](https://bitbucket.org/osrf/gazebo/pull-request/2636)
