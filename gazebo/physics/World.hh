/*
 * Copyright (C) 2012 Open Source Robotics Foundation
 *
 * Licensed under the Apache License, Version 2.0 (the "License");
 * you may not use this file except in compliance with the License.
 * You may obtain a copy of the License at
 *
 *     http://www.apache.org/licenses/LICENSE-2.0
 *
 * Unless required by applicable law or agreed to in writing, software
 * distributed under the License is distributed on an "AS IS" BASIS,
 * WITHOUT WARRANTIES OR CONDITIONS OF ANY KIND, either express or implied.
 * See the License for the specific language governing permissions and
 * limitations under the License.
 *
*/
#ifndef GAZEBO_PHYSICS_WORLD_HH_
#define GAZEBO_PHYSICS_WORLD_HH_

#include <vector>
#include <list>
#include <set>
#include <deque>
#include <string>
#include <memory>

#include <boost/enable_shared_from_this.hpp>

#include <sdf/sdf.hh>

#include "gazebo/transport/TransportTypes.hh"

#include "gazebo/msgs/msgs.hh"

#include "gazebo/common/CommonTypes.hh"
#include "gazebo/common/UpdateInfo.hh"
#include "gazebo/common/Event.hh"
#include "gazebo/common/URI.hh"

#include "gazebo/physics/Base.hh"
#include "gazebo/physics/PhysicsTypes.hh"
#include "gazebo/physics/WorldState.hh"
#include "gazebo/physics/Wind.hh"
#include "gazebo/util/system.hh"

// Forward declare reference and pointer parameters
namespace ignition
{
  namespace msgs
  {
    class Plugin_V;
    class StringMsg;
  }
}

namespace gazebo
{
  namespace physics
  {
    /// Forward declare private data class.
    class WorldPrivate;

    /// \addtogroup gazebo_physics
    /// \{

    /// \class World World.hh physics/physics.hh
    /// \brief The world provides access to all other object within a simulated
    /// environment.
    ///
    /// The World is the container for all models and their components
    /// (links, joints, sensors, plugins, etc), and WorldPlugin instances.
    /// Many core function are also handled in the World, including physics
    /// update, model updates, and message processing.
    class GZ_PHYSICS_VISIBLE World :
      public boost::enable_shared_from_this<World>
    {
      /// \brief Constructor.
      /// Constructor for the World. Must specify a unique name.
      /// \param[in] _name Name of the world.
      public: explicit World(const std::string &_name = "");

      /// \brief Destructor.
      public: ~World();

      /// \brief Load the world using SDF parameters.
      /// Load a world from and SDF pointer.
      /// \param[in] _sdf SDF parameters.
      public: void Load(sdf::ElementPtr _sdf);

      /// \brief Get the SDF of the world in the current state.
      /// \return The SDF
      public: const sdf::ElementPtr SDF();

      /// \brief Save a world to a file.
      /// Save the current world and its state to a file.
      /// \param[in] _filename Name of the file to save into.
      public: void Save(const std::string &_filename);

      /// \brief Initialize the world.
      /// This is called after Load.
<<<<<<< HEAD
      /// \param[in] func function to be called when a new Pose message is built
      public: void Init(std::function<void(
                          const std::string &,
                          const msgs::PosesStamped &)> _func);
=======
      /// \deprecated See Init(UpdateScenePosesFunc)
      public: void Init() GAZEBO_DEPRECATED(11.0);

      /// \brief Initialize the world.
      /// This is called after Load.
      /// \param[in] _func function to be called when Poses are available.
      public: void Init(UpdateScenePosesFunc _func);
>>>>>>> 3831e7b0

      /// \brief Run the world in a thread.
      /// Run the update loop.
      /// \param[in] _iterations Run for this many iterations, then stop.
      /// A value of zero disables run stop.
      public: void Run(const unsigned int _iterations = 0);

      /// \brief Return the running state of the world.
      /// \return True if the world is running.
      public: bool Running() const;

      /// \brief Stop the world.
      /// Request the update loop thread to stop. Wait for it to join if this
      /// function is called from another thread. Return immediately otherwise.
      public: void Stop();

      /// \brief Finalize the world.
      /// Call this function to tear-down the world.
      public: void Fini();

      /// \brief Remove all entities from the world.
      /// This function has delayed effect. Models are cleared at the end
      /// of the current update iteration.
      public: void Clear();

      /// \brief Get the name of the world.
      /// \return The name of the world.
      public: std::string Name() const;

      /// \brief Return the physics engine.
      /// Get a pointer to the physics engine used by the world.
      /// \return Pointer to the physics engine.
      public: PhysicsEnginePtr Physics() const;

      /// \brief Get a reference to the atmosphere model used by the world.
      /// \return Reference to the atmosphere model.
      public: physics::Atmosphere &Atmosphere() const;

      /// \brief Return the preset manager.
      /// \return Pointer to the preset manager.
      public: PresetManagerPtr PresetMgr() const;

      /// \brief Get a reference to the wind used by the world.
      /// \return Reference to the wind.
      public: physics::Wind &Wind() const;

      /// \brief Return the spherical coordinates converter.
      /// \return Pointer to the spherical coordinates converter.
      public: common::SphericalCoordinatesPtr SphericalCoords() const;

      /// \brief Return the gravity vector.
      /// \return The gravity vector.
      public: ignition::math::Vector3d Gravity() const;

      /// \brief Set the gravity vector.
      /// \param[in] _gravity New gravity vector.
      public: void SetGravity(const ignition::math::Vector3d &_gravity);

      /// \brief Set the gravity sdf value.
      /// \param[in] _gravity New gravity vector.
      public: void SetGravitySDF(const ignition::math::Vector3d &_gravity);

      /// \brief Return the magnetic field vector.
      /// \return The magnetic field vector.
      public: virtual ignition::math::Vector3d MagneticField() const;

      /// \brief Set the magnetic field vector.
      /// \param[in] _mag New magnetic field vector.
      public: void SetMagneticField(const ignition::math::Vector3d &_mag);

      /// \brief Get the number of models.
      /// \return The number of models in the World.
      public: unsigned int ModelCount() const;

      /// \brief Get a model based on an index.
      /// Get a Model using an index, where index must be greater than zero
      /// and less than World::ModelCount()
      /// \param[in] _index The index of the model [0..GetModelCount)
      /// \return A pointer to the Model. NULL if _index is invalid.
      public: ModelPtr ModelByIndex(const unsigned int _index) const;

      /// \brief Get a list of all the models.
      /// \return A list of all the Models in the world.
      public: Model_V Models() const;

      /// \brief Get the number of lights.
      /// \return The number of lights in the World.
      public: unsigned int LightCount() const;

      /// \brief Get a list of all the lights.
      /// \return A list of all the Lights in the world.
      public: Light_V Lights() const;

      /// \brief Reset with options.
      /// The _type parameter specifies which type of eneities to reset. See
      /// Base::EntityType.
      /// \param[in] _type The type of reset.
      public: void ResetEntities(Base::EntityType _type = Base::BASE);

      /// \brief Reset simulation time back to zero.
      public: void ResetTime();

      /// \brief Reset time and model poses, configurations in simulation.
      public: void Reset();

      /// \brief Print Entity tree.
      /// Prints alls the entities to stdout.
      public: void PrintEntityTree();

      /// \brief Get the world simulation time, note if you want the PC
      /// wall clock call common::Time::GetWallTime.
      /// \return The current simulation time
      public: common::Time SimTime() const;

      /// \brief Set the sim time.
      /// \param[in] _t The new simulation time
      public: void SetSimTime(const common::Time &_t);

      /// \brief Get the amount of time simulation has been paused.
      /// \return The pause time.
      public: common::Time PauseTime() const;

      /// \brief Get the wall time simulation was started..
      /// \return The start time.
      public: common::Time StartTime() const;

      /// \brief Get the real time (elapsed time).
      /// \return The real time.
      public: common::Time RealTime() const;

      /// \brief Returns the state of the simulation true if paused.
      /// \return True if paused.
      public: bool IsPaused() const;

      /// \brief Set whether the simulation is paused.
      /// \param[in] _p True pauses the simulation. False runs the simulation.
      public: void SetPaused(const bool _p);

      /// \brief Get an element by name.
      /// Searches the list of entities, and return a pointer to the model
      /// with a matching _name.
      /// \param[in] _name The name of the Model to find.
      /// \return A pointer to the entity, or NULL if no entity was found.
      public: BasePtr BaseByName(const std::string &_name) const;

      /// \brief Get a model by name.
      /// This function is the same as BaseByName, but limits the search to
      /// only models.
      /// \param[in] _name The name of the Model to find.
      /// \return A pointer to the Model, or NULL if no model was found.
      public: ModelPtr ModelByName(const std::string &_name) const;

      /// \brief Get a light by name.
      /// This function is the same as BaseByName(), but limits the search to
      /// only lights.
      /// \param[in] _name The name of the Light to find.
      /// \return A pointer to the Light, or NULL if no light was found.
      public: LightPtr LightByName(const std::string &_name) const;

      /// \brief Get a pointer to an Entity based on a name.
      /// This function is the same as BaseByName, but limits the search to
      /// only Entities.
      /// \param[in] _name The name of the Entity to find.
      /// \return A pointer to the Entity, or NULL if no Entity was found.
      public: EntityPtr EntityByName(const std::string &_name) const;

      /// \brief Get the nearest model below and not encapsulating a point.
      /// Only objects below the start point can be returned. Any object
      /// that encapsulates the start point can not be returned from this
      /// function.
      /// This function makes use of World::GetEntityBelowPoint.
      /// \param[in] _pt The 3D point to search below.
      /// \return A pointer to nearest Model, NULL if none is found.
      public: ModelPtr ModelBelowPoint(
                  const ignition::math::Vector3d &_pt) const;

      /// \brief Get the nearest entity below a point.
      /// Projects a Ray down (-Z axis) starting at the given point. The
      /// first entity hit by the Ray is returned.
      /// \param[in] _pt The 3D point to search below
      /// \return A pointer to nearest Entity, NULL if none is found.
      public: EntityPtr EntityBelowPoint(
                  const ignition::math::Vector3d &_pt) const;

      /// \brief Set the current world state.
      /// \param _state The state to set the World to.
      public: void SetState(const WorldState &_state);

      /// \brief Insert a model from an SDF file.
      /// Spawns a model into the world base on and SDF file.
      /// \param[in] _sdfFilename The name of the SDF file (including path).
      public: void InsertModelFile(const std::string &_sdfFilename);

      /// \brief Insert a model from an SDF string.
      /// Spawns a model into the world base on and SDF string.
      /// \param[in] _sdfString A string containing valid SDF markup.
      public: void InsertModelString(const std::string &_sdfString);

      /// \brief Insert a model using SDF.
      /// Spawns a model into the world base on and SDF object.
      /// \param[in] _sdf A reference to an SDF object.
      public: void InsertModelSDF(const sdf::SDF &_sdf);

      /// \brief Return a version of the name with "<world_name>::" removed
      /// \param[in] _name Usually the name of an entity.
      /// \return The stripped world name.
      public: std::string StripWorldName(const std::string &_name) const;

      /// \brief Enable all links in all the models.
      /// Enable is a physics concept. Enabling means that the physics
      /// engine should update an entity.
      public: void EnableAllModels();

      /// \brief Disable all links in all the models.
      /// Disable is a physics concept. Disabling means that the physics
      /// engine should not update an entity.
      public: void DisableAllModels();

      /// \brief Step the world forward in time.
      /// \param[in] _steps The number of steps the World should take.
      public: void Step(const unsigned int _steps);

      /// \brief Load a plugin
      /// \param[in] _filename The filename of the plugin.
      /// \param[in] _name A unique name for the plugin.
      /// \param[in] _sdf The SDF to pass into the plugin.
      public: void LoadPlugin(const std::string &_filename,
                              const std::string &_name,
                              sdf::ElementPtr _sdf);

      /// \brief Remove a running plugin.
      /// \param[in] _name The unique name of the plugin to remove.
      public: void RemovePlugin(const std::string &_name);

      /// \brief Get the set world pose mutex.
      /// \return Reference to the mutex.
      public: std::mutex &WorldPoseMutex() const;

      /// \brief check if physics engine is enabled/disabled.
      /// \param True if the physics engine is enabled.
      public: bool PhysicsEnabled() const;

      /// \brief enable/disable physics engine during World::Update.
      /// \param[in] _enable True to enable the physics engine.
      public: void SetPhysicsEnabled(const bool _enable);

      /// \brief check if wind is enabled/disabled.
      /// \param True if the wind is enabled.
      public: bool WindEnabled() const;

      /// \brief enable/disable wind.
      /// \param[in] _enable True to enable the wind.
      public: void SetWindEnabled(const bool _enable);

      /// \brief check if atmosphere model is enabled/disabled.
      /// \param True if the atmosphere model is enabled.
      public: bool AtmosphereEnabled() const;

      /// \brief enable/disable atmosphere model.
      /// \param[in] _enable True to enable the atmosphere model.
      public: void SetAtmosphereEnabled(const bool _enable);

      /// \brief Update the state SDF value from the current state.
      public: void UpdateStateSDF();

      /// \brief Return true if the world has been loaded.
      /// \return True if World::Load has completed.
      public: bool IsLoaded() const;

      /// \brief Remove all entities from the world. Implementation of
      /// World::Clear
      public: void ClearModels();

      /// \brief Publish pose updates for a model.
      /// This list of models to publish is processed and cleared once every
      /// iteration.
      /// \param[in] _model Pointer to the model to publish.
      public: void PublishModelPose(physics::ModelPtr _model);

      /// \brief Publish scale updates for a model.
      /// This list of models to publish is processed and cleared once every
      /// iteration.
      /// \param[in] _model Pointer to the model to publish.
      public: void PublishModelScale(physics::ModelPtr _model);

      /// \brief Publish pose updates for a light.
      /// Adds light to a list of lights to publish, which is processed and
      /// cleared once every iteration.
      /// \param[in] _light Pointer to the light to publish.
      public: void PublishLightPose(const physics::LightPtr _light);

      /// \brief Get the total number of iterations.
      /// \return Number of iterations that simulation has taken.
      public: uint32_t Iterations() const;

      /// \brief Get the current scene in message form.
      /// \return The scene state as a protobuf message.
      public: msgs::Scene SceneMsg() const;

      /// \brief Run the world. This call blocks.
      /// Run the update loop.
      /// \param[in] _iterations Run for this many iterations, then stop.
      /// A value of zero disables run stop.
      public: void RunBlocking(const unsigned int _iterations = 0);

      /// \brief Remove a model. This function will block until
      /// the physics engine is not locked. The duration of the block
      /// is less than the time to complete a simulation iteration.
      /// \param[in] _model Pointer to a model to remove.
      public: void RemoveModel(ModelPtr _model);

      /// \brief Remove a model by name. This function will block until
      /// the physics engine is not locked. The duration of the block
      /// is less than the time to complete a simulation iteration.
      /// \param[in] _name Name of the model to remove.
      public: void RemoveModel(const std::string &_name);

      /// \brief Reset the velocity, acceleration, force and torque of
      /// all child models.
      public: void ResetPhysicsStates();

      /// \internal
      /// \brief Inform the World that an Entity has moved. The Entity
      /// is added to a list that will be processed by the World.
      /// Only a physics engine implementation should call this function.
      /// If you are unsure whether you should use this function, do not.
      /// \param[in] _entity Entity that has moved.
      public: void _AddDirty(Entity *_entity);

      /// \brief Get whether sensors have been initialized.
      /// \return True if sensors have been initialized.
      public: bool SensorsInitialized() const;

      /// \internal
      /// \brief Set whether sensors have been initialized. This should only
      /// be called by SensorManager.
      /// \param[in] _init True if sensors have been initialized.
      public: void _SetSensorsInitialized(const bool _init);

      /// \brief Return the URI of the world.
      /// \return URI of this world.
      public: common::URI URI() const;

      /// \brief Get a model name which doesn't equal any existing
      /// model's name, by appending numbers to the given name. If _name is
      /// already unique, the returned value is the same.
      /// \param[in] _name Desired model name.
      /// \return Unique model name.
      public: std::string UniqueModelName(const std::string &_name);

      /// \brief Set callback 'waitForSensors'
      /// \param[in] function to be called
      public: void SetSensorWaitFunc(std::function<void(double, double)> _func);

      /// \cond
      /// This is an internal function.
      /// \brief Get a model by id.
      /// Each Entity has a unique ID, this function finds a Model with
      /// a passed in _id.
      /// \param[in] _id The id of the Model
      /// \return A pointer to the model, or NULL if no Model was found.
      private: ModelPtr ModelById(const unsigned int _id) const;
      /// \endcond

      /// \brief Load all plugins.
      ///
      /// Load all plugins specified in the SDF for the model.
      private: void LoadPlugins();

      /// \brief Create and load all entities.
      /// \param[in] _sdf SDF element.
      /// \param[in] _parent Parent of the model to load.
      private: void LoadEntities(sdf::ElementPtr _sdf, BasePtr _parent);

      /// \brief Load a model.
      /// \param[in] _sdf SDF element containing the Model description.
      /// \param[in] _parent Parent of the model.
      /// \return Pointer to the newly created Model.
      private: ModelPtr LoadModel(sdf::ElementPtr _sdf, BasePtr _parent);

      /// \brief Load a light.
      /// \param[in] _sdf SDF element containing the Light description.
      /// \param[in] _parent Parent of the light.
      /// \return Pointer to the newly created Light.
      public: LightPtr LoadLight(const sdf::ElementPtr &_sdf,
          const BasePtr &_parent);

      /// \brief Load an actor.
      /// \param[in] _sdf SDF element containing the Actor description.
      /// \param[in] _parent Parent of the Actor.
      /// \return Pointer to the newly created Actor.
      private: ActorPtr LoadActor(sdf::ElementPtr _sdf, BasePtr _parent);

      /// \brief Load a road.
      /// \param[in] _sdf SDF element containing the Road description.
      /// \param[in] _parent Parent of the Road.
      /// \return Pointer to the newly created Road.
      private: RoadPtr LoadRoad(sdf::ElementPtr _sdf, BasePtr _parent);

      /// \brief Function to run physics. Used by physicsThread.
      private: void RunLoop();

      /// \brief Step the world once.
      private: void Step();

      /// \brief Step the world once by reading from a log file.
      private: void LogStep();

      /// \brief Update the world.
      private: void Update();

      /// \brief Pause callback.
      /// \param[in] _p True if paused.
      private: void OnPause(bool _p);

      /// \brief Step callback.
      private: void OnStep();

      /// \brief Called when a world control message is received.
      /// \param[in] _data The world control message.
      private: void OnControl(ConstWorldControlPtr &_data);

      /// \brief Called when log playback control message is received.
      /// \param[in] _data The log playback control message.
      private: void OnPlaybackControl(ConstLogPlaybackControlPtr &_data);

      /// \brief Called when a request message is received.
      /// \param[in] _msg The request message.
      private: void OnRequest(ConstRequestPtr &_msg);

      /// \brief Construct a scene message from the known world state
      /// \param[out] _scene Scene message to build.
      /// \param[in] _entity Pointer to entity from which to build the scene
      /// message.
      private: void BuildSceneMsg(msgs::Scene &_scene, BasePtr _entity);

      /// \brief Logs joint information.
      /// \param[in] _msg Incoming joint message.
      private: void JointLog(ConstJointPtr &_msg);

      /// \brief Called when a factory message is received.
      /// \param[in] _data The factory message.
      private: void OnFactoryMsg(ConstFactoryPtr &_data);

      /// \brief Called when a model message is received.
      /// \param[in] _msg The model message.
      private: void OnModelMsg(ConstModelPtr &_msg);

      /// \brief TBB version of model updating.
      private: void ModelUpdateTBB();

      /// \brief Single loop version of model updating.
      private: void ModelUpdateSingleLoop();

      /// \brief Helper function to load a plugin from SDF.
      /// \param[in] _sdf SDF plugin description.
      private: void LoadPlugin(sdf::ElementPtr _sdf);

      /// \brief Fills a model message with data from a model
      /// \param[out] _msg Model message to fill.
      /// \param[in] _model Pointer to the model to get the data from.
      private: void FillModelMsg(msgs::Model &_msg, ModelPtr _model);

      /// \brief Process all received entity messages.
      /// Must only be called from the World::ProcessMessages function.
      private: void ProcessEntityMsgs();

      /// \brief Process all received request messages.
      /// Must only be called from the World::ProcessMessages function.
      private: void ProcessRequestMsgs();

      /// \brief Process all received factory messages.
      /// Must only be called from the World::ProcessMessages function.
      private: void ProcessFactoryMsgs();

      /// \brief Process all received model messages.
      /// Must only be called from the World::ProcessMessages function.
      private: void ProcessModelMsgs();

      /// \brief Process all received light factory messages.
      /// Must only be called from the World::ProcessMessages function.
      private: void ProcessLightFactoryMsgs();

      /// \brief Process all received light modify messages.
      /// Must only be called from the World::ProcessMessages function.
      private: void ProcessLightModifyMsgs();

      /// \brief Process all received log playback control messages.
      /// Must only be called from the World::ProcessMessages function.
      private: void ProcessPlaybackControlMsgs();

      /// \brief Log callback. This is where we write out state info.
      private: bool OnLog(std::ostringstream &_stream);

      /// \brief Save model resources while recording a log, such as meshes
      /// and textures.
      private: void LogModelResources();

      /// \brief Process all incoming messages.
      private: void ProcessMessages();

      /// \brief Publish the world stats message.
      private: void PublishWorldStats();

      /// \brief Thread function for logging state data.
      private: void LogWorker();

      /// \brief Register items in the introspection service.
      private: void RegisterIntrospectionItems();

      /// \brief Unregister items in the introspection service.
      private: void UnregisterIntrospectionItems();

      /// \brief Callback when a light message is received in the
      /// ~/factory/light topic.
      /// \param[in] _msg Pointer to the light message.
      private: void OnLightFactoryMsg(ConstLightPtr &_msg);

      /// \brief Callback when a light message is received in the
      /// ~/light/modify topic.
      /// \param[in] _msg Pointer to the light message.
      private: void OnLightModifyMsg(ConstLightPtr &_msg);

      /// \brief Callback for "<this_name>/physics/info/plugin" service.
      /// Get information about plugins in this world or one of its
      /// children, according to the given _pluginUri. Some _pluginUri examples:
      ///
      /// * Info about a specific world plugin in this world:
      ///    data://world/<this_name>/plugin/<plugin_name>
      ///
      /// * Info about all world plugins in this world (empty plugin name):
      ///    data://world/<this_name>/plugin
      ///
      /// * Info about a model plugin in a child model:
      ///    data://world/<this_name>/model/<model_name>/plugin/<plugin_name>
      ///
      /// \param[in] _request Request containing plugin URI.
      /// \param[out] _plugins Message containing vector of plugins.
      /// \return True if the info was successfully obtained.
      private: bool PluginInfoService(const ignition::msgs::StringMsg &_request,
          ignition::msgs::Plugin_V &_plugins);

      /// \internal
      /// \brief Private data pointer.
      private: std::unique_ptr<WorldPrivate> dataPtr;

      /// Friend DARTLink so that it has access to dataPtr->dirtyPoses
      private: friend class DARTLink;

      /// Friend SimbodyPhysics so that it has access to dataPtr->dirtyPoses
      private: friend class SimbodyPhysics;
    };
    /// \}
  }
}
#endif<|MERGE_RESOLUTION|>--- conflicted
+++ resolved
@@ -98,12 +98,6 @@
 
       /// \brief Initialize the world.
       /// This is called after Load.
-<<<<<<< HEAD
-      /// \param[in] func function to be called when a new Pose message is built
-      public: void Init(std::function<void(
-                          const std::string &,
-                          const msgs::PosesStamped &)> _func);
-=======
       /// \deprecated See Init(UpdateScenePosesFunc)
       public: void Init() GAZEBO_DEPRECATED(11.0);
 
@@ -111,7 +105,6 @@
       /// This is called after Load.
       /// \param[in] _func function to be called when Poses are available.
       public: void Init(UpdateScenePosesFunc _func);
->>>>>>> 3831e7b0
 
       /// \brief Run the world in a thread.
       /// Run the update loop.
