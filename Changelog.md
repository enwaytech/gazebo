## Gazebo 6.0

1. Added support for Oculus DK2
    * [Pull request #1526](https://bitbucket.org/osrf/gazebo/pull-request/1526)

1. Use collide_bitmask from SDF to perform collision filtering
    * [Pull request #1470](https://bitbucket.org/osrf/gazebo/pull-request/1470)

1. Pass Coulomb surface friction parameters to DART.
    * [Pull request #1420](https://bitbucket.org/osrf/gazebo/pull-request/1420)

1. Added various Get functions to Visual. Also added a ConvertGeometryType function to msgs.
    * [Pull request #1402](https://bitbucket.org/osrf/gazebo/pull-request/1402)

1. Get and Set visibility of SelectionObj's handles, with unit test.
    * [Pull request #1417](https://bitbucket.org/osrf/gazebo/pull-request/1417)

1. Set material of SelectionObj's handles.
    * [Pull request #1472](https://bitbucket.org/osrf/gazebo/pull-request/1472)

1. Allow link selection with the mouse if parent model already selected.
    * [Pull request #1409](https://bitbucket.org/osrf/gazebo/pull-request/1409)

1. Added ModelRightMenu::EntityTypes.
    * [Pull request #1414](https://bitbucket.org/osrf/gazebo/pull-request/1414)

1. Added Gazebo/CoM material.
    * [Pull request #1439](https://bitbucket.org/osrf/gazebo/pull-request/1439)

1. Added arc parameter to MeshManager::CreateTube
    * [Pull request #1436](https://bitbucket.org/osrf/gazebo/pull-request/1436)

1. Added View Inertia and InertiaVisual, changed COMVisual to sphere proportional to mass.
    * [Pull request #1445](https://bitbucket.org/osrf/gazebo/pull-request/1445)

1. Changed the position of Save and Cancel buttons on editor dialogs
    * [Pull request #1442](https://bitbucket.org/osrf/gazebo/pull-request/1442)
    * [Issue #1377](https://bitbucket.org/osrf/gazebo/issue/1377)

1. Fixed Visual material updates
    * [Pull request #1454](https://bitbucket.org/osrf/gazebo/pull-request/1454)
    * [Issue #1455](https://bitbucket.org/osrf/gazebo/issue/1455)

1. Added Matrix3::Inverse() and tests
    * [Pull request #1481](https://bitbucket.org/osrf/gazebo/pull-request/1481)

1. Implemented AddLinkForce for ODE.
    * [Pull request #1456](https://bitbucket.org/osrf/gazebo/pull-request/1456)

<<<<<<< HEAD
1. Added Apply Force/Torque GUI
    * [Pull request #1506](https://bitbucket.org/osrf/gazebo/pull-request/1506)
=======
1. Updated ConfigWidget class to parse enum values.
    * [Pull request #1518](https://bitbucket.org/osrf/gazebo/pull-request/1518)
>>>>>>> 47290f53

1. Model editor updates
    1. Joint preview using JointVisuals.
        * [Pull request #1369](https://bitbucket.org/osrf/gazebo/pull-request/1369)

    1. Added inspector for configuring link, visual, and collision properties.
        * [Pull request #1408](https://bitbucket.org/osrf/gazebo/pull-request/1408)

    1. Saving, exiting, generalizing SaveDialog.
        * [Pull request #1401](https://bitbucket.org/osrf/gazebo/pull-request/1401)

    1. Edit existing model.
        * [Pull request #1425](https://bitbucket.org/osrf/gazebo/pull-request/1425)

    1. Add joint inspector to link's context menu.
        * [Pull request #1449](https://bitbucket.org/osrf/gazebo/pull-request/1449)
        * [Issue #1443](https://bitbucket.org/osrf/gazebo/issue/1443)

    1. Added button to select mesh file on inspector.
        * [Pull request #1460](https://bitbucket.org/osrf/gazebo/pull-request/1460)
        * [Issue #1450](https://bitbucket.org/osrf/gazebo/issue/1450)

    1. Renamed Part to Link.
        * [Pull request #1478](https://bitbucket.org/osrf/gazebo/pull-request/1478)

    1. Fix snapping inside editor.
        * [Pull request #1489](https://bitbucket.org/osrf/gazebo/pull-request/1489)
        * [Issue #1457](https://bitbucket.org/osrf/gazebo/issue/1457)

    1. Keep loaded model's name.
        * [Pull request #1516](https://bitbucket.org/osrf/gazebo/pull-request/1516)
        * [Issue #1504](https://bitbucket.org/osrf/gazebo/issue/1504)

    1. Added ExtrudeDialog.
        * [Pull request #1483](https://bitbucket.org/osrf/gazebo/pull-request/1483)

    1. Hide time panel inside editor and keep main window's paused state.
        * [Pull request #1500](https://bitbucket.org/osrf/gazebo/pull-request/1500)

    1. Fixed pose issues and added ModelCreator_TEST.
        * [Pull request #1509](https://bitbucket.org/osrf/gazebo/pull-request/1509)
        * [Issue #1497](https://bitbucket.org/osrf/gazebo/issue/1497)
        * [Issue #1509](https://bitbucket.org/osrf/gazebo/issue/1509)

    1. Added list of links and joints.
        * [Pull request #1515](https://bitbucket.org/osrf/gazebo/pull-request/1515)
        * [Issue #1418](https://bitbucket.org/osrf/gazebo/issue/1418)

1. Building editor updates
    1. Make palette tips tooltip clickable to open.
        * [Pull request #1519](https://bitbucket.org/osrf/gazebo/pull-request/1519)
        * [Issue #1370](https://bitbucket.org/osrf/gazebo/issue/1370)

## Gazebo 5.0

### Gazebo 5.x.x

1. Disable failing pr2 test for dart
    * [Pull request #1540](https://bitbucket.org/osrf/gazebo/pull-request/1540)
    * [Issue #1435](https://bitbucket.org/osrf/gazebo/issue/1435)

### Gazebo 5.1.0 (2015-03-20)
1. Backport pull request #1527 (FindOGRE.cmake for non-Debian systems)
  * [Pull request #1532](https://bitbucket.org/osrf/gazebo/pull-request/1532)

1. Respect system cflags when not using USE_UPSTREAM_CFLAGS
  * [Pull request #1531](https://bitbucket.org/osrf/gazebo/pull-request/1531)

1. Allow light manipulation
  * [Pull request #1529](https://bitbucket.org/osrf/gazebo/pull-request/1529)

1. Allow sdformat 2.3.1+ or 3+ and fix tests
  * [Pull request #1484](https://bitbucket.org/osrf/gazebo/pull-request/1484)

1. Add Link::GetWorldAngularMomentum function and test.
  * [Pull request #1482](https://bitbucket.org/osrf/gazebo/pull-request/1482)

1. Preserve previous GAZEBO_MODEL_PATH values when sourcing setup.sh
  * [Pull request #1430](https://bitbucket.org/osrf/gazebo/pull-request/1430)

1. Implement Coulomb joint friction for DART
  * [Pull request #1427](https://bitbucket.org/osrf/gazebo/pull-request/1427)
  * [Issue #1281](https://bitbucket.org/osrf/gazebo/issue/1281)

1. Fix simple shape normals.
    * [Pull request #1477](https://bitbucket.org/osrf/gazebo/pull-request/1477)
    * [Issue #1369](https://bitbucket.org/osrf/gazebo/issue/1369)

1. Use Msg-to-SDF conversion functions in tests, add ServerFixture::SpawnModel(msgs::Model).
    * [Pull request #1466](https://bitbucket.org/osrf/gazebo/pull-request/1466)

1. Added Model Msg-to-SDF conversion functions and test.
    * [Pull request #1429](https://bitbucket.org/osrf/gazebo/pull-request/1429)

1. Added Joint Msg-to-SDF conversion functions and test.
    * [Pull request #1419](https://bitbucket.org/osrf/gazebo/pull-request/1419)

1. Added Visual, Material Msg-to-SDF conversion functions and ShaderType to string conversion functions.
    * [Pull request #1415](https://bitbucket.org/osrf/gazebo/pull-request/1415)

1. Implement Coulomb joint friction for BulletSliderJoint
  * [Pull request #1452](https://bitbucket.org/osrf/gazebo/pull-request/1452)
  * [Issue #1348](https://bitbucket.org/osrf/gazebo/issue/1348)

### Gazebo 5.0.0 (2015-01-27)
1. Support for using [digital elevation maps](http://gazebosim.org/tutorials?tut=dem) has been added to debian packages.

1. C++11 support (C++11 compatible compiler is now required)
    * [Pull request #1340](https://bitbucket.org/osrf/gazebo/pull-request/1340)

1. Implemented private data pointer for the World class.
    * [Pull request #1383](https://bitbucket.org/osrf/gazebo/pull-request/1383)

1. Implemented private data pointer for the Scene class.
    * [Pull request #1385](https://bitbucket.org/osrf/gazebo/pull-request/1385)

1. Added a events::Event::resetWorld event that is triggered when World::Reset is called.
    * [Pull request #1332](https://bitbucket.org/osrf/gazebo/pull-request/1332)
    * [Issue #1375](https://bitbucket.org/osrf/gazebo/issue/1375)

1. Fixed `math::Box::GetCenter` functionality.
    * [Pull request #1278](https://bitbucket.org/osrf/gazebo/pull-request/1278)
    * [Issue #1327](https://bitbucket.org/osrf/gazebo/issue/1327)

1. Added a GUI timer plugin that facilitates the display and control a timer inside the Gazebo UI.
    * [Pull request #1270](https://bitbucket.org/osrf/gazebo/pull-request/1270)

1. Added ability to load plugins via SDF.
    * [Pull request #1261](https://bitbucket.org/osrf/gazebo/pull-request/1261)

1. Added GUIEvent to hide/show the left GUI pane.
    * [Pull request #1269](https://bitbucket.org/osrf/gazebo/pull-request/1269)

1. Modified KeyEventHandler and GLWidget so that hotkeys can be suppressed by custom KeyEvents set up by developers
    * [Pull request #1251](https://bitbucket.org/osrf/gazebo/pull-request/1251)

1. Added ability to read the directory where the log files are stored.
    * [Pull request #1277](https://bitbucket.org/osrf/gazebo/pull-request/1277)

1. Implemented a simulation cloner
    * [Pull request #1180](https://bitbucket.org/osrf/gazebo/pull-request/1180/clone-a-simulation)

1. Added GUI overlay plugins. Users can now write a Gazebo + QT plugin that displays widgets over the render window.
  * [Pull request #1181](https://bitbucket.org/osrf/gazebo/pull-request/1181)

1. Change behavior of Joint::SetVelocity, add Joint::SetVelocityLimit(unsigned int, double)
  * [Pull request #1218](https://bitbucket.org/osrf/gazebo/pull-request/1218)
  * [Issue #964](https://bitbucket.org/osrf/gazebo/issue/964)

1. Implement Coulomb joint friction for ODE
  * [Pull request #1221](https://bitbucket.org/osrf/gazebo/pull-request/1221)
  * [Issue #381](https://bitbucket.org/osrf/gazebo/issue/381)

1. Implement Coulomb joint friction for BulletHingeJoint
  * [Pull request #1317](https://bitbucket.org/osrf/gazebo/pull-request/1317)
  * [Issue #1348](https://bitbucket.org/osrf/gazebo/issue/1348)

1. Implemented camera lens distortion.
  * [Pull request #1213](https://bitbucket.org/osrf/gazebo/pull-request/1213)

1. Kill rogue gzservers left over from failed INTEGRATION_world_clone tests
   and improve robustness of `UNIT_gz_TEST`
  * [Pull request #1232](https://bitbucket.org/osrf/gazebo/pull-request/1232)
  * [Issue #1299](https://bitbucket.org/osrf/gazebo/issue/1299)

1. Added RenderWidget::ShowToolbar to toggle visibility of top toolbar.
  * [Pull request #1248](https://bitbucket.org/osrf/gazebo/pull-request/1248)

1. Fix joint axis visualization.
  * [Pull request #1258](https://bitbucket.org/osrf/gazebo/pull-request/1258)

1. Change UserCamera view control via joysticks. Clean up rate control vs. pose control.
   see UserCamera::OnJoyPose and UserCamera::OnJoyTwist. Added view twist control toggle
   with joystick button 1.
  * [Pull request #1249](https://bitbucket.org/osrf/gazebo/pull-request/1249)

1. Added RenderWidget::GetToolbar to get the top toolbar and change its actions on ModelEditor.
    * [Pull request #1263](https://bitbucket.org/osrf/gazebo/pull-request/1263)

1. Added accessor for MainWindow graphical widget to GuiIface.
    * [Pull request #1250](https://bitbucket.org/osrf/gazebo/pull-request/1250)

1. Added a ConfigWidget class that takes in a google protobuf message and generates widgets for configuring the fields in the message
    * [Pull request #1285](https://bitbucket.org/osrf/gazebo/pull-request/1285)

1. Added GLWidget::OnModelEditor when model editor is triggered, and MainWindow::OnEditorGroup to manually uncheck editor actions.
    * [Pull request #1283](https://bitbucket.org/osrf/gazebo/pull-request/1283)

1. Added Collision, Geometry, Inertial, Surface Msg-to-SDF conversion functions.
    * [Pull request #1315](https://bitbucket.org/osrf/gazebo/pull-request/1315)

1. Added "button modifier" fields (control, shift, and alt) to common::KeyEvent.
    * [Pull request #1325](https://bitbucket.org/osrf/gazebo/pull-request/1325)

1. Added inputs for environment variable GAZEBO_GUI_INI_FILE for reading a custom .ini file.
    * [Pull request #1252](https://bitbucket.org/osrf/gazebo/pull-request/1252)

1. Fixed crash on "permission denied" bug, added insert_model integration test.
    * [Pull request #1329](https://bitbucket.org/osrf/gazebo/pull-request/1329/)

1. Enable simbody joint tests, implement `SimbodyJoint::GetParam`, create
   `Joint::GetParam`, fix bug in `BulletHingeJoint::SetParam`.
    * [Pull request #1404](https://bitbucket.org/osrf/gazebo/pull-request/1404/)

1. Building editor updates
    1. Fixed inspector resizing.
        * [Pull request #1230](https://bitbucket.org/osrf/gazebo/pull-request/1230)
        * [Issue #395](https://bitbucket.org/osrf/gazebo/issue/395)

    1. Doors and windows move proportionally with wall.
        * [Pull request #1231](https://bitbucket.org/osrf/gazebo/pull-request/1231)
        * [Issue #368](https://bitbucket.org/osrf/gazebo/issue/368)

    1. Inspector dialogs stay on top.
        * [Pull request #1229](https://bitbucket.org/osrf/gazebo/pull-request/1229)
        * [Issue #417](https://bitbucket.org/osrf/gazebo/issue/417)

    1. Make model name editable on palette.
        * [Pull request #1239](https://bitbucket.org/osrf/gazebo/pull-request/1239)

    1. Import background image and improve add/delete levels.
        * [Pull request #1214](https://bitbucket.org/osrf/gazebo/pull-request/1214)
        * [Issue #422](https://bitbucket.org/osrf/gazebo/issue/422)
        * [Issue #361](https://bitbucket.org/osrf/gazebo/issue/361)

    1. Fix changing draw mode.
        * [Pull request #1233](https://bitbucket.org/osrf/gazebo/pull-request/1233)
        * [Issue #405](https://bitbucket.org/osrf/gazebo/issue/405)

    1. Tips on palette's top-right corner.
        * [Pull request #1241](https://bitbucket.org/osrf/gazebo/pull-request/1241)

    1. New buttons and layout for the palette.
        * [Pull request #1242](https://bitbucket.org/osrf/gazebo/pull-request/1242)

    1. Individual wall segments instead of polylines.
        * [Pull request #1246](https://bitbucket.org/osrf/gazebo/pull-request/1246)
        * [Issue #389](https://bitbucket.org/osrf/gazebo/issue/389)
        * [Issue #415](https://bitbucket.org/osrf/gazebo/issue/415)

    1. Fix exiting and saving, exiting when there's nothing drawn, fix text on popups.
        * [Pull request #1296](https://bitbucket.org/osrf/gazebo/pull-request/1296)

    1. Display measure for selected wall segment.
        * [Pull request #1291](https://bitbucket.org/osrf/gazebo/pull-request/1291)
        * [Issue #366](https://bitbucket.org/osrf/gazebo/issue/366)

    1. Highlight selected item's 3D visual.
        * [Pull request #1292](https://bitbucket.org/osrf/gazebo/pull-request/1292)

    1. Added color picker to inspector dialogs.
        * [Pull request #1298](https://bitbucket.org/osrf/gazebo/pull-request/1298)

    1. Snapping on by default, off holding Shift. Improved snapping.
        * [Pull request #1304](https://bitbucket.org/osrf/gazebo/pull-request/1304)

    1. Snap walls to length increments, moved scale to SegmentItem and added Get/SetScale, added SegmentItem::SnapAngle and SegmentItem::SnapLength.
        * [Pull request #1311](https://bitbucket.org/osrf/gazebo/pull-request/1311)

    1. Make buildings available in "Insert Models" tab, improve save flow.
        * [Pull request #1312](https://bitbucket.org/osrf/gazebo/pull-request/1312)

    1. Added EditorItem::SetHighlighted.
        * [Pull request #1308](https://bitbucket.org/osrf/gazebo/pull-request/1308)

    1. Current level is transparent, lower levels opaque, higher levels invisible.
        * [Pull request #1303](https://bitbucket.org/osrf/gazebo/pull-request/1303)

    1. Detach all child manips when item is deleted, added BuildingMaker::DetachAllChildren.
        * [Pull request #1316](https://bitbucket.org/osrf/gazebo/pull-request/1316)

    1. Added texture picker to inspector dialogs.
        * [Pull request #1306](https://bitbucket.org/osrf/gazebo/pull-request/1306)

    1. Measures for doors and windows. Added RectItem::angleOnWall and related Get/Set.
        * [Pull request #1322](https://bitbucket.org/osrf/gazebo/pull-request/1322)
        * [Issue #370](https://bitbucket.org/osrf/gazebo/issue/370)

    1. Added Gazebo/BuildingFrame material to display holes for doors and windows on walls.
        * [Pull request #1338](https://bitbucket.org/osrf/gazebo/pull-request/1338)

    1. Added Gazebo/Bricks material to be used as texture on the building editor.
        * [Pull request #1333](https://bitbucket.org/osrf/gazebo/pull-request/1333)

    1. Pick colors from the palette and assign on 3D view. Added mouse and key event handlers to BuildingMaker, and events to communicate from BuildingModelManip to EditorItem.
        * [Pull request #1336](https://bitbucket.org/osrf/gazebo/pull-request/1336)

    1. Pick textures from the palette and assign in 3D view.
        * [Pull request #1368](https://bitbucket.org/osrf/gazebo/pull-request/1368)

1. Model editor updates
    1. Fix adding/removing event filters .
        * [Pull request #1279](https://bitbucket.org/osrf/gazebo/pull-request/1279)

    1. Enabled multi-selection and align tool inside model editor.
        * [Pull request #1302](https://bitbucket.org/osrf/gazebo/pull-request/1302)
        * [Issue #1323](https://bitbucket.org/osrf/gazebo/issue/1323)

    1. Enabled snap mode inside model editor.
        * [Pull request #1331](https://bitbucket.org/osrf/gazebo/pull-request/1331)
        * [Issue #1318](https://bitbucket.org/osrf/gazebo/issue/1318)

    1. Implemented copy/pasting of links.
        * [Pull request #1330](https://bitbucket.org/osrf/gazebo/pull-request/1330)

1. GUI publishes model selection information on ~/selection topic.
    * [Pull request #1318](https://bitbucket.org/osrf/gazebo/pull-request/1318)

## Gazebo 4.0

### Gazebo 4.1.2 (2015-03-20)

1. Fix quaternion documentation: target Gazebo_4.1
    * [Pull request #1525](https://bitbucket.org/osrf/gazebo/pull-request/1525)
1. Speed up World::Step in loops
    * [Pull request #1492](https://bitbucket.org/osrf/gazebo/pull-request/1492)
1. Reduce selection buffer updates -> 4.1
    * [Pull request #1494](https://bitbucket.org/osrf/gazebo/pull-request/1494)
1. Fix QT rendering, and rendering update rate
    * [Pull request #1487](https://bitbucket.org/osrf/gazebo/pull-request/1487)
1. Fix loading of SimbodyPhysics parameters
    * [Pull request #1474](https://bitbucket.org/osrf/gazebo/pull-request/1474)
1. Fix heightmap on OSX -> 4.1
    * [Pull request #1455](https://bitbucket.org/osrf/gazebo/pull-request/1455)
1. Remove extra pose tag in a world file that should not be there
    * [Pull request #1458](https://bitbucket.org/osrf/gazebo/pull-request/1458)
1. Better fix for #236 for IMU that doesn't require ABI changes
    * [Pull request #1448](https://bitbucket.org/osrf/gazebo/pull-request/1448)
1. Fix regression of #236 for ImuSensor in 4.1
    * [Pull request #1446](https://bitbucket.org/osrf/gazebo/pull-request/1446)
1. Preserve previous GAZEBO_MODEL_PATH values when sourcing setup.sh
    * [Pull request #1430](https://bitbucket.org/osrf/gazebo/pull-request/1430)
1. issue #857: fix segfault for simbody screw joint when setting limits due to uninitialized limitForce.
    * [Pull request #1423](https://bitbucket.org/osrf/gazebo/pull-request/1423)
1. Allow multiple contact sensors per link (#960)
    * [Pull request #1413](https://bitbucket.org/osrf/gazebo/pull-request/1413)
1. Fix for issue #351, ODE World Step
    * [Pull request #1406](https://bitbucket.org/osrf/gazebo/pull-request/1406)
1. Disable failing InelasticCollision/0 test (#1394)
    * [Pull request #1405](https://bitbucket.org/osrf/gazebo/pull-request/1405)
1. Prevent out of bounds array access in SkidSteerDrivePlugin (found by cppcheck 1.68)
    * [Pull request #1379](https://bitbucket.org/osrf/gazebo/pull-request/1379)

### Gazebo 4.1.1 (2015-01-15)

1. Fix BulletPlaneShape bounding box (#1265)
    * [Pull request #1367](https://bitbucket.org/osrf/gazebo/pull-request/1367)
1. Fix dart linking errors on osx
    * [Pull request #1372](https://bitbucket.org/osrf/gazebo/pull-request/1372)
1. Update to player interfaces
    * [Pull request #1324](https://bitbucket.org/osrf/gazebo/pull-request/1324)
1. Handle GpuLaser name collisions (#1403)
    * [Pull request #1360](https://bitbucket.org/osrf/gazebo/pull-request/1360)
1. Add checks for handling array's with counts of zero, and read specular values
    * [Pull request #1339](https://bitbucket.org/osrf/gazebo/pull-request/1339)
1. Fix model list widget test
    * [Pull request #1327](https://bitbucket.org/osrf/gazebo/pull-request/1327)
1. Fix ogre includes
    * [Pull request #1323](https://bitbucket.org/osrf/gazebo/pull-request/1323)

### Gazebo 4.1.0 (2014-11-20)

1. Modified GUI rendering to improve the rendering update rate.
    * [Pull request #1487](https://bitbucket.org/osrf/gazebo/pull-request/1487)

### Gazebo 4.1.0 (2014-11-20)

1. Add ArrangePlugin for arranging groups of models.
   Also add Model::ResetPhysicsStates to call Link::ResetPhysicsStates
   recursively on all links in model.
    * [Pull request #1208](https://bitbucket.org/osrf/gazebo/pull-request/1208)
1. The `gz model` command line tool will output model info using either `-i` for complete info, or `-p` for just the model pose.
    * [Pull request #1212](https://bitbucket.org/osrf/gazebo/pull-request/1212)
    * [DRCSim Issue #389](https://bitbucket.org/osrf/drcsim/issue/389)
1. Added SignalStats class for computing incremental signal statistics.
    * [Pull request #1198](https://bitbucket.org/osrf/gazebo/pull-request/1198)
1. Add InitialVelocityPlugin to setting the initial state of links
    * [Pull request #1237](https://bitbucket.org/osrf/gazebo/pull-request/1237)
1. Added Quaternion::Integrate function.
    * [Pull request #1255](https://bitbucket.org/osrf/gazebo/pull-request/1255)
1. Added ConvertJointType functions, display more joint info on model list.
    * [Pull request #1259](https://bitbucket.org/osrf/gazebo/pull-request/1259)
1. Added ModelListWidget::AddProperty, removed unnecessary checks on ModelListWidget.
    * [Pull request #1271](https://bitbucket.org/osrf/gazebo/pull-request/1271)
1. Fix loading collada meshes with unsupported input semantics.
    * [Pull request #1319](https://bitbucket.org/osrf/gazebo/pull-request/1319)

### Gazebo 4.0.2 (2014-09-23)

1. Fix and improve mechanism to generate pkgconfig libs
    * [Pull request #1027](https://bitbucket.org/osrf/gazebo/pull-request/1027)
    * [Issue #1284](https://bitbucket.org/osrf/gazebo/issue/1284)
1. Added arat.world
    * [Pull request #1205](https://bitbucket.org/osrf/gazebo/pull-request/1205)
1. Update gzprop to output zip files.
    * [Pull request #1197](https://bitbucket.org/osrf/gazebo/pull-request/1197)
1. Make Collision::GetShape a const function
    * [Pull requset #1189](https://bitbucket.org/osrf/gazebo/pull-request/1189)
1. Install missing physics headers
    * [Pull requset #1183](https://bitbucket.org/osrf/gazebo/pull-request/1183)
1. Remove SimbodyLink::AddTorque console message
    * [Pull requset #1185](https://bitbucket.org/osrf/gazebo/pull-request/1185)
1. Fix log xml
    * [Pull requset #1188](https://bitbucket.org/osrf/gazebo/pull-request/1188)

### Gazebo 4.0.0 (2014-08-08)

1. Added lcov support to cmake
    * [Pull request #1047](https://bitbucket.org/osrf/gazebo/pull-request/1047)
1. Fixed memory leak in image conversion
    * [Pull request #1057](https://bitbucket.org/osrf/gazebo/pull-request/1057)
1. Removed deprecated function
    * [Pull request #1067](https://bitbucket.org/osrf/gazebo/pull-request/1067)
1. Improved collada loading performance
    * [Pull request #1066](https://bitbucket.org/osrf/gazebo/pull-request/1066)
    * [Pull request #1082](https://bitbucket.org/osrf/gazebo/pull-request/1082)
    * [Issue #1134](https://bitbucket.org/osrf/gazebo/issue/1134)
1. Implemented a collada exporter
    * [Pull request #1064](https://bitbucket.org/osrf/gazebo/pull-request/1064)
1. Force torque sensor now makes use of sensor's pose.
    * [Pull request #1076](https://bitbucket.org/osrf/gazebo/pull-request/1076)
    * [Issue #940](https://bitbucket.org/osrf/gazebo/issue/940)
1. Fix Model::GetLinks segfault
    * [Pull request #1093](https://bitbucket.org/osrf/gazebo/pull-request/1093)
1. Fix deleting and saving lights in gzserver
    * [Pull request #1094](https://bitbucket.org/osrf/gazebo/pull-request/1094)
    * [Issue #1182](https://bitbucket.org/osrf/gazebo/issue/1182)
    * [Issue #346](https://bitbucket.org/osrf/gazebo/issue/346)
1. Fix Collision::GetWorldPose. The pose of a collision would not update properly.
    * [Pull request #1049](https://bitbucket.org/osrf/gazebo/pull-request/1049)
    * [Issue #1124](https://bitbucket.org/osrf/gazebo/issue/1124)
1. Fixed the animate_box and animate_joints examples
    * [Pull request #1086](https://bitbucket.org/osrf/gazebo/pull-request/1086)
1. Integrated Oculus Rift functionality
    * [Pull request #1074](https://bitbucket.org/osrf/gazebo/pull-request/1074)
    * [Pull request #1136](https://bitbucket.org/osrf/gazebo/pull-request/1136)
    * [Pull request #1139](https://bitbucket.org/osrf/gazebo/pull-request/1139)
1. Updated Base::GetScopedName
    * [Pull request #1104](https://bitbucket.org/osrf/gazebo/pull-request/1104)
1. Fix collada loader from adding duplicate materials into a Mesh
    * [Pull request #1105](https://bitbucket.org/osrf/gazebo/pull-request/1105)
    * [Issue #1180](https://bitbucket.org/osrf/gazebo/issue/1180)
1. Integrated Razer Hydra functionality
    * [Pull request #1083](https://bitbucket.org/osrf/gazebo/pull-request/1083)
    * [Pull request #1109](https://bitbucket.org/osrf/gazebo/pull-request/1109)
1. Added ability to copy and paste models in the GUI
    * [Pull request #1103](https://bitbucket.org/osrf/gazebo/pull-request/1103)
1. Removed unnecessary inclusion of gazebo.hh and common.hh in plugins
    * [Pull request #1111](https://bitbucket.org/osrf/gazebo/pull-request/1111)
1. Added ability to specify custom road textures
    * [Pull request #1027](https://bitbucket.org/osrf/gazebo/pull-request/1027)
1. Added support for DART 4.1
    * [Pull request #1113](https://bitbucket.org/osrf/gazebo/pull-request/1113)
    * [Pull request #1132](https://bitbucket.org/osrf/gazebo/pull-request/1132)
    * [Pull request #1134](https://bitbucket.org/osrf/gazebo/pull-request/1134)
    * [Pull request #1154](https://bitbucket.org/osrf/gazebo/pull-request/1154)
1. Allow position of joints to be directly set.
    * [Pull request #1097](https://bitbucket.org/osrf/gazebo/pull-request/1097)
    * [Issue #1138](https://bitbucket.org/osrf/gazebo/issue/1138)
1. Added extruded polyline geometry
    * [Pull request #1026](https://bitbucket.org/osrf/gazebo/pull-request/1026)
1. Fixed actor animation
    * [Pull request #1133](https://bitbucket.org/osrf/gazebo/pull-request/1133)
    * [Pull request #1141](https://bitbucket.org/osrf/gazebo/pull-request/1141)
1. Generate a versioned cmake config file
    * [Pull request #1153](https://bitbucket.org/osrf/gazebo/pull-request/1153)
    * [Issue #1226](https://bitbucket.org/osrf/gazebo/issue/1226)
1. Added KMeans class
    * [Pull request #1147](https://bitbucket.org/osrf/gazebo/pull-request/1147)
1. Added --summary-range feature to bitbucket pullrequest tool
    * [Pull request #1156](https://bitbucket.org/osrf/gazebo/pull-request/1156)
1. Updated web links
    * [Pull request #1159](https://bitbucket.org/osrf/gazebo/pull-request/1159)
1. Update tests
    * [Pull request #1155](https://bitbucket.org/osrf/gazebo/pull-request/1155)
    * [Pull request #1143](https://bitbucket.org/osrf/gazebo/pull-request/1143)
    * [Pull request #1138](https://bitbucket.org/osrf/gazebo/pull-request/1138)
    * [Pull request #1140](https://bitbucket.org/osrf/gazebo/pull-request/1140)
    * [Pull request #1127](https://bitbucket.org/osrf/gazebo/pull-request/1127)
    * [Pull request #1115](https://bitbucket.org/osrf/gazebo/pull-request/1115)
    * [Pull request #1102](https://bitbucket.org/osrf/gazebo/pull-request/1102)
    * [Pull request #1087](https://bitbucket.org/osrf/gazebo/pull-request/1087)
    * [Pull request #1084](https://bitbucket.org/osrf/gazebo/pull-request/1084)

## Gazebo 3.0

### Gazebo 3.x.x (yyyy-mm-dd)

1. Fixed sonar and wireless sensor visualization
    * [Pull request #1254](https://bitbucket.org/osrf/gazebo/pull-request/1254)
1. Update visual bounding box when model is selected
    * [Pull request #1280](https://bitbucket.org/osrf/gazebo/pull-request/1280)

### Gazebo 3.1.0 (2014-08-08)

1. Implemented Simbody::Link::Set*Vel
    * [Pull request #1160](https://bitbucket.org/osrf/gazebo/pull-request/1160)
    * [Issue #1012](https://bitbucket.org/osrf/gazebo/issue/1012)
1. Added World::RemoveModel function
    * [Pull request #1106](https://bitbucket.org/osrf/gazebo/pull-request/1106)
    * [Issue #1177](https://bitbucket.org/osrf/gazebo/issue/1177)
1. Fix exit from camera follow mode using the escape key
    * [Pull request #1137](https://bitbucket.org/osrf/gazebo/pull-request/1137)
    * [Issue #1220](https://bitbucket.org/osrf/gazebo/issue/1220)
1. Added support for SDF joint spring stiffness and reference positions
    * [Pull request #1117](https://bitbucket.org/osrf/gazebo/pull-request/1117)
1. Removed the gzmodel_create script
    * [Pull request #1130](https://bitbucket.org/osrf/gazebo/pull-request/1130)
1. Added Vector2 dot product
    * [Pull request #1101](https://bitbucket.org/osrf/gazebo/pull-request/1101)
1. Added SetPositionPID and SetVelocityPID to JointController
    * [Pull request #1091](https://bitbucket.org/osrf/gazebo/pull-request/1091)
1. Fix gzclient startup crash with ogre 1.9
    * [Pull request #1098](https://bitbucket.org/osrf/gazebo/pull-request/1098)
    * [Issue #996](https://bitbucket.org/osrf/gazebo/issue/996)
1. Update the bitbucket_pullrequests tool
    * [Pull request #1108](https://bitbucket.org/osrf/gazebo/pull-request/1108)
1. Light properties now remain in place after move by the user via the GUI.
    * [Pull request #1110](https://bitbucket.org/osrf/gazebo/pull-request/1110)
    * [Issue #1211](https://bitbucket.org/osrf/gazebo/issue/1211)
1. Allow position of joints to be directly set.
    * [Pull request #1096](https://bitbucket.org/osrf/gazebo/pull-request/1096)
    * [Issue #1138](https://bitbucket.org/osrf/gazebo/issue/1138)

### Gazebo 3.0.0 (2014-04-11)

1. Fix bug when deleting the sun light
    * [Pull request #1088](https://bitbucket.org/osrf/gazebo/pull-request/1088)
    * [Issue #1133](https://bitbucket.org/osrf/gazebo/issue/1133)
1. Fix ODE screw joint
    * [Pull request #1078](https://bitbucket.org/osrf/gazebo/pull-request/1078)
    * [Issue #1167](https://bitbucket.org/osrf/gazebo/issue/1167)
1. Update joint integration tests
    * [Pull request #1081](https://bitbucket.org/osrf/gazebo/pull-request/1081)
1. Fixed false positives in cppcheck.
    * [Pull request #1061](https://bitbucket.org/osrf/gazebo/pull-request/1061)
1. Made joint axis reference frame relative to child, and updated simbody and dart accordingly.
    * [Pull request #1069](https://bitbucket.org/osrf/gazebo/pull-request/1069)
    * [Issue #494](https://bitbucket.org/osrf/gazebo/issue/494)
    * [Issue #1143](https://bitbucket.org/osrf/gazebo/issue/1143)
1. Added ability to pass vector of strings to SetupClient and SetupServer
    * [Pull request #1068](https://bitbucket.org/osrf/gazebo/pull-request/1068)
    * [Issue #1132](https://bitbucket.org/osrf/gazebo/issue/1132)
1. Fix error correction in screw constraints for ODE
    * [Pull request #1159](https://bitbucket.org/osrf/gazebo/pull-request/1159)
    * [Issue #1159](https://bitbucket.org/osrf/gazebo/issue/1159)
1. Improved pkgconfig with SDF
    * [Pull request #1062](https://bitbucket.org/osrf/gazebo/pull-request/1062)
1. Added a plugin to simulate aero dynamics
    * [Pull request #905](https://bitbucket.org/osrf/gazebo/pull-request/905)
1. Updated bullet support
    * [Issue #1069](https://bitbucket.org/osrf/gazebo/issue/1069)
    * [Pull request #1011](https://bitbucket.org/osrf/gazebo/pull-request/1011)
    * [Pull request #996](https://bitbucket.org/osrf/gazebo/pull-request/966)
    * [Pull request #1024](https://bitbucket.org/osrf/gazebo/pull-request/1024)
1. Updated simbody support
    * [Pull request #995](https://bitbucket.org/osrf/gazebo/pull-request/995)
1. Updated worlds to SDF 1.5
    * [Pull request #1021](https://bitbucket.org/osrf/gazebo/pull-request/1021)
1. Improvements to ODE
    * [Pull request #1001](https://bitbucket.org/osrf/gazebo/pull-request/1001)
    * [Pull request #1014](https://bitbucket.org/osrf/gazebo/pull-request/1014)
    * [Pull request #1015](https://bitbucket.org/osrf/gazebo/pull-request/1015)
    * [Pull request #1016](https://bitbucket.org/osrf/gazebo/pull-request/1016)
1. New command line tool
    * [Pull request #972](https://bitbucket.org/osrf/gazebo/pull-request/972)
1. Graphical user interface improvements
    * [Pull request #971](https://bitbucket.org/osrf/gazebo/pull-request/971)
    * [Pull request #1013](https://bitbucket.org/osrf/gazebo/pull-request/1013)
    * [Pull request #989](https://bitbucket.org/osrf/gazebo/pull-request/989)
1. Created a friction pyramid class
    * [Pull request #935](https://bitbucket.org/osrf/gazebo/pull-request/935)
1. Added GetWorldEnergy functions to Model, Joint, and Link
    * [Pull request #1017](https://bitbucket.org/osrf/gazebo/pull-request/1017)
1. Preparing Gazebo for admission into Ubuntu
    * [Pull request #969](https://bitbucket.org/osrf/gazebo/pull-request/969)
    * [Pull request #998](https://bitbucket.org/osrf/gazebo/pull-request/998)
    * [Pull request #1002](https://bitbucket.org/osrf/gazebo/pull-request/1002)
1. Add method for querying if useImplicitStiffnessDamping flag is set for a given joint
    * [Issue #629](https://bitbucket.org/osrf/gazebo/issue/629)
    * [Pull request #1006](https://bitbucket.org/osrf/gazebo/pull-request/1006)
1. Fix joint axis frames
    * [Issue #494](https://bitbucket.org/osrf/gazebo/issue/494)
    * [Pull request #963](https://bitbucket.org/osrf/gazebo/pull-request/963)
1. Compute joint anchor pose relative to parent
    * [Issue #1029](https://bitbucket.org/osrf/gazebo/issue/1029)
    * [Pull request #982](https://bitbucket.org/osrf/gazebo/pull-request/982)
1. Cleanup the installed worlds
    * [Issue #1036](https://bitbucket.org/osrf/gazebo/issue/1036)
    * [Pull request #984](https://bitbucket.org/osrf/gazebo/pull-request/984)
1. Update to the GPS sensor
    * [Issue #1059](https://bitbucket.org/osrf/gazebo/issue/1059)
    * [Pull request #984](https://bitbucket.org/osrf/gazebo/pull-request/984)
1. Removed libtool from plugin loading
    * [Pull request #981](https://bitbucket.org/osrf/gazebo/pull-request/981)
1. Added functions to get inertial information for a link in the world frame.
    * [Pull request #1005](https://bitbucket.org/osrf/gazebo/pull-request/1005)

## Gazebo 2.0

### Gazebo 2.2.3 (2014-04-29)

1. Removed redundant call to World::Init
    * [Pull request #1107](https://bitbucket.org/osrf/gazebo/pull-request/1107)
    * [Issue #1208](https://bitbucket.org/osrf/gazebo/issue/1208)
1. Return proper error codes when gazebo exits
    * [Pull request #1085](https://bitbucket.org/osrf/gazebo/pull-request/1085)
    * [Issue #1178](https://bitbucket.org/osrf/gazebo/issue/1178)
1. Fixed Camera::GetWorldRotation().
    * [Pull request #1071](https://bitbucket.org/osrf/gazebo/pull-request/1071)
    * [Issue #1087](https://bitbucket.org/osrf/gazebo/issue/1087)
1. Fixed memory leak in image conversion
    * [Pull request #1073](https://bitbucket.org/osrf/gazebo/pull-request/1073)

### Gazebo 2.2.0 (2014-01-10)

1. Fix compilation when using OGRE-1.9 (full support is being worked on)
    * [Issue #994](https://bitbucket.org/osrf/gazebo/issue/994)
    * [Issue #995](https://bitbucket.org/osrf/gazebo/issue/995)
    * [Issue #996](https://bitbucket.org/osrf/gazebo/issue/996)
    * [Pull request #883](https://bitbucket.org/osrf/gazebo/pull-request/883)
1. Added unit test for issue 624.
    * [Issue #624](https://bitbucket.org/osrf/gazebo/issue/624).
    * [Pull request #889](https://bitbucket.org/osrf/gazebo/pull-request/889)
1. Use 3x3 PCF shadows for smoother shadows.
    * [Pull request #887](https://bitbucket.org/osrf/gazebo/pull-request/887)
1. Update manpage copyright to 2014.
    * [Pull request #893](https://bitbucket.org/osrf/gazebo/pull-request/893)
1. Added friction integration test .
    * [Pull request #885](https://bitbucket.org/osrf/gazebo/pull-request/885)
1. Fix joint anchor when link pose is not specified.
    * [Issue #978](https://bitbucket.org/osrf/gazebo/issue/978)
    * [Pull request #862](https://bitbucket.org/osrf/gazebo/pull-request/862)
1. Added (ESC) tooltip for GUI Selection Mode icon.
    * [Issue #993](https://bitbucket.org/osrf/gazebo/issue/993)
    * [Pull request #888](https://bitbucket.org/osrf/gazebo/pull-request/888)
1. Removed old comment about resolved issue.
    * [Issue #837](https://bitbucket.org/osrf/gazebo/issue/837)
    * [Pull request #880](https://bitbucket.org/osrf/gazebo/pull-request/880)
1. Made SimbodyLink::Get* function thread-safe
    * [Issue #918](https://bitbucket.org/osrf/gazebo/issue/918)
    * [Pull request #872](https://bitbucket.org/osrf/gazebo/pull-request/872)
1. Suppressed spurious gzlog messages in ODE::Body
    * [Issue #983](https://bitbucket.org/osrf/gazebo/issue/983)
    * [Pull request #875](https://bitbucket.org/osrf/gazebo/pull-request/875)
1. Fixed Force Torque Sensor Test by properly initializing some values.
    * [Issue #982](https://bitbucket.org/osrf/gazebo/issue/982)
    * [Pull request #869](https://bitbucket.org/osrf/gazebo/pull-request/869)
1. Added breakable joint plugin to support breakable walls.
    * [Pull request #865](https://bitbucket.org/osrf/gazebo/pull-request/865)
1. Used different tuple syntax to fix compilation on OSX mavericks.
    * [Issue #947](https://bitbucket.org/osrf/gazebo/issue/947)
    * [Pull request #858](https://bitbucket.org/osrf/gazebo/pull-request/858)
1. Fixed sonar test and deprecation warning.
    * [Pull request #856](https://bitbucket.org/osrf/gazebo/pull-request/856)
1. Speed up test compilation.
    * Part of [Issue #955](https://bitbucket.org/osrf/gazebo/issue/955)
    * [Pull request #846](https://bitbucket.org/osrf/gazebo/pull-request/846)
1. Added Joint::SetEffortLimit API
    * [Issue #923](https://bitbucket.org/osrf/gazebo/issue/923)
    * [Pull request #808](https://bitbucket.org/osrf/gazebo/pull-request/808)
1. Made bullet output less verbose.
    * [Pull request #839](https://bitbucket.org/osrf/gazebo/pull-request/839)
1. Convergence acceleration and stability tweak to make atlas_v3 stable
    * [Issue #895](https://bitbucket.org/osrf/gazebo/issue/895)
    * [Pull request #772](https://bitbucket.org/osrf/gazebo/pull-request/772)
1. Added colors, textures and world files for the SPL RoboCup environment
    * [Pull request #838](https://bitbucket.org/osrf/gazebo/pull-request/838)
1. Fixed bitbucket_pullrequests tool to work with latest BitBucket API.
    * [Issue #933](https://bitbucket.org/osrf/gazebo/issue/933)
    * [Pull request #841](https://bitbucket.org/osrf/gazebo/pull-request/841)
1. Fixed cppcheck warnings.
    * [Pull request #842](https://bitbucket.org/osrf/gazebo/pull-request/842)

### Gazebo 2.1.0 (2013-11-08)
1. Fix mainwindow unit test
    * [Pull request #752](https://bitbucket.org/osrf/gazebo/pull-request/752)
1. Visualize moment of inertia
    * Pull request [#745](https://bitbucket.org/osrf/gazebo/pull-request/745), [#769](https://bitbucket.org/osrf/gazebo/pull-request/769), [#787](https://bitbucket.org/osrf/gazebo/pull-request/787)
    * [Issue #203](https://bitbucket.org/osrf/gazebo/issue/203)
1. Update tool to count lines of code
    * [Pull request #758](https://bitbucket.org/osrf/gazebo/pull-request/758)
1. Implement World::Clear
    * Pull request [#785](https://bitbucket.org/osrf/gazebo/pull-request/785), [#804](https://bitbucket.org/osrf/gazebo/pull-request/804)
1. Improve Bullet support
    * [Pull request #805](https://bitbucket.org/osrf/gazebo/pull-request/805)
1. Fix doxygen spacing
    * [Pull request #740](https://bitbucket.org/osrf/gazebo/pull-request/740)
1. Add tool to generate model images for thepropshop.org
    * [Pull request #734](https://bitbucket.org/osrf/gazebo/pull-request/734)
1. Added paging support for terrains
    * [Pull request #707](https://bitbucket.org/osrf/gazebo/pull-request/707)
1. Added plugin path to LID_LIBRARY_PATH in setup.sh
    * [Pull request #750](https://bitbucket.org/osrf/gazebo/pull-request/750)
1. Fix for OSX
    * [Pull request #766](https://bitbucket.org/osrf/gazebo/pull-request/766)
    * [Pull request #786](https://bitbucket.org/osrf/gazebo/pull-request/786)
    * [Issue #906](https://bitbucket.org/osrf/gazebo/issue/906)
1. Update copyright information
    * [Pull request #771](https://bitbucket.org/osrf/gazebo/pull-request/771)
1. Enable screen dependent tests
    * [Pull request #764](https://bitbucket.org/osrf/gazebo/pull-request/764)
    * [Issue #811](https://bitbucket.org/osrf/gazebo/issue/811)
1. Fix gazebo command line help message
    * [Pull request #775](https://bitbucket.org/osrf/gazebo/pull-request/775)
    * [Issue #898](https://bitbucket.org/osrf/gazebo/issue/898)
1. Fix man page test
    * [Pull request #774](https://bitbucket.org/osrf/gazebo/pull-request/774)
1. Improve load time by reducing calls to RTShader::Update
    * [Pull request #773](https://bitbucket.org/osrf/gazebo/pull-request/773)
    * [Issue #877](https://bitbucket.org/osrf/gazebo/issue/877)
1. Fix joint visualization
    * [Pull request #776](https://bitbucket.org/osrf/gazebo/pull-request/776)
    * [Pull request #802](https://bitbucket.org/osrf/gazebo/pull-request/802)
    * [Issue #464](https://bitbucket.org/osrf/gazebo/issue/464)
1. Add helpers to fix NaN
    * [Pull request #742](https://bitbucket.org/osrf/gazebo/pull-request/742)
1. Fix model resizing via the GUI
    * [Pull request #763](https://bitbucket.org/osrf/gazebo/pull-request/763)
    * [Issue #885](https://bitbucket.org/osrf/gazebo/issue/885)
1. Simplify gzlog test by using sha1
    * [Pull request #781](https://bitbucket.org/osrf/gazebo/pull-request/781)
    * [Issue #837](https://bitbucket.org/osrf/gazebo/issue/837)
1. Enable cppcheck for header files
    * [Pull request #782](https://bitbucket.org/osrf/gazebo/pull-request/782)
    * [Issue #907](https://bitbucket.org/osrf/gazebo/issue/907)
1. Fix broken regression test
    * [Pull request #784](https://bitbucket.org/osrf/gazebo/pull-request/784)
    * [Issue #884](https://bitbucket.org/osrf/gazebo/issue/884)
1. All simbody and dart to pass tests
    * [Pull request #790](https://bitbucket.org/osrf/gazebo/pull-request/790)
    * [Issue #873](https://bitbucket.org/osrf/gazebo/issue/873)
1. Fix camera rotation from SDF
    * [Pull request #789](https://bitbucket.org/osrf/gazebo/pull-request/789)
    * [Issue #920](https://bitbucket.org/osrf/gazebo/issue/920)
1. Fix bitbucket pullrequest command line tool to match new API
    * [Pull request #803](https://bitbucket.org/osrf/gazebo/pull-request/803)
1. Fix transceiver spawn errors in tests
    * [Pull request #811](https://bitbucket.org/osrf/gazebo/pull-request/811)
    * [Pull request #814](https://bitbucket.org/osrf/gazebo/pull-request/814)

### Gazebo 2.0.0 (2013-10-08)
1. Refactor code check tool.
    * [Pull Request #669](https://bitbucket.org/osrf/gazebo/pull-request/669)
1. Added pull request tool for Bitbucket.
    * [Pull Request #670](https://bitbucket.org/osrf/gazebo/pull-request/670)
    * [Pull Request #691](https://bitbucket.org/osrf/gazebo/pull-request/671)
1. New wireless receiver and transmitter sensor models.
    * [Pull Request #644](https://bitbucket.org/osrf/gazebo/pull-request/644)
    * [Pull Request #675](https://bitbucket.org/osrf/gazebo/pull-request/675)
    * [Pull Request #727](https://bitbucket.org/osrf/gazebo/pull-request/727)
1. Audio support using OpenAL.
    * [Pull Request #648](https://bitbucket.org/osrf/gazebo/pull-request/648)
    * [Pull Request #704](https://bitbucket.org/osrf/gazebo/pull-request/704)
1. Simplify command-line parsing of gztopic echo output.
    * [Pull Request #674](https://bitbucket.org/osrf/gazebo/pull-request/674)
    * Resolves: [Issue #795](https://bitbucket.org/osrf/gazebo/issue/795)
1. Use UNIX directories through the user of GNUInstallDirs cmake module.
    * [Pull Request #676](https://bitbucket.org/osrf/gazebo/pull-request/676)
    * [Pull Request #681](https://bitbucket.org/osrf/gazebo/pull-request/681)
1. New GUI interactions for object manipulation.
    * [Pull Request #634](https://bitbucket.org/osrf/gazebo/pull-request/634)
1. Fix for OSX menubar.
    * [Pull Request #677](https://bitbucket.org/osrf/gazebo/pull-request/677)
1. Remove internal SDF directories and dependencies.
    * [Pull Request #680](https://bitbucket.org/osrf/gazebo/pull-request/680)
1. Add minimum version for sdformat.
    * [Pull Request #682](https://bitbucket.org/osrf/gazebo/pull-request/682)
    * Resolves: [Issue #818](https://bitbucket.org/osrf/gazebo/issue/818)
1. Allow different gtest parameter types with ServerFixture
    * [Pull Request #686](https://bitbucket.org/osrf/gazebo/pull-request/686)
    * Resolves: [Issue #820](https://bitbucket.org/osrf/gazebo/issue/820)
1. GUI model scaling when using Bullet.
    * [Pull Request #683](https://bitbucket.org/osrf/gazebo/pull-request/683)
1. Fix typo in cmake config.
    * [Pull Request #694](https://bitbucket.org/osrf/gazebo/pull-request/694)
    * Resolves: [Issue #824](https://bitbucket.org/osrf/gazebo/issue/824)
1. Remove gazebo include subdir from pkgconfig and cmake config.
    * [Pull Request #691](https://bitbucket.org/osrf/gazebo/pull-request/691)
1. Torsional spring demo
    * [Pull Request #693](https://bitbucket.org/osrf/gazebo/pull-request/693)
1. Remove repeated call to SetAxis in Joint.cc
    * [Pull Request #695](https://bitbucket.org/osrf/gazebo/pull-request/695)
    * Resolves: [Issue #823](https://bitbucket.org/osrf/gazebo/issue/823)
1. Add test for rotational joints.
    * [Pull Request #697](https://bitbucket.org/osrf/gazebo/pull-request/697)
    * Resolves: [Issue #820](https://bitbucket.org/osrf/gazebo/issue/820)
1. Fix compilation of tests using Joint base class
    * [Pull Request #701](https://bitbucket.org/osrf/gazebo/pull-request/701)
1. Terrain paging implemented.
    * [Pull Request #687](https://bitbucket.org/osrf/gazebo/pull-request/687)
1. Improve timeout error reporting in ServerFixture
    * [Pull Request #705](https://bitbucket.org/osrf/gazebo/pull-request/705)
1. Fix mouse picking for cases where visuals overlap with the laser
    * [Pull Request #709](https://bitbucket.org/osrf/gazebo/pull-request/709)
1. Fix string literals for OSX
    * [Pull Request #712](https://bitbucket.org/osrf/gazebo/pull-request/712)
    * Resolves: [Issue #803](https://bitbucket.org/osrf/gazebo/issue/803)
1. Support for ENABLE_TESTS_COMPILATION cmake parameter
    * [Pull Request #708](https://bitbucket.org/osrf/gazebo/pull-request/708)
1. Updated system gui plugin
    * [Pull Request #702](https://bitbucket.org/osrf/gazebo/pull-request/702)
1. Fix force torque unit test issue
    * [Pull Request #673](https://bitbucket.org/osrf/gazebo/pull-request/673)
    * Resolves: [Issue #813](https://bitbucket.org/osrf/gazebo/issue/813)
1. Use variables to control auto generation of CFlags
    * [Pull Request #699](https://bitbucket.org/osrf/gazebo/pull-request/699)
1. Remove deprecated functions.
    * [Pull Request #715](https://bitbucket.org/osrf/gazebo/pull-request/715)
1. Fix typo in `Camera.cc`
    * [Pull Request #719](https://bitbucket.org/osrf/gazebo/pull-request/719)
    * Resolves: [Issue #846](https://bitbucket.org/osrf/gazebo/issue/846)
1. Performance improvements
    * [Pull Request #561](https://bitbucket.org/osrf/gazebo/pull-request/561)
1. Fix gripper model.
    * [Pull Request #713](https://bitbucket.org/osrf/gazebo/pull-request/713)
    * Resolves: [Issue #314](https://bitbucket.org/osrf/gazebo/issue/314)
1. First part of Simbody integration
    * [Pull Request #716](https://bitbucket.org/osrf/gazebo/pull-request/716)

## Gazebo 1.9

### Gazebo 1.9.6 (2014-04-29)

1. Refactored inertia ratio reduction for ODE
    * [Pull request #1114](https://bitbucket.org/osrf/gazebo/pull-request/1114)
1. Improved collada loading performance
    * [Pull request #1075](https://bitbucket.org/osrf/gazebo/pull-request/1075)

### Gazebo 1.9.3 (2014-01-10)

1. Add thickness to plane to remove shadow flickering.
    * [Pull request #886](https://bitbucket.org/osrf/gazebo/pull-request/886)
1. Temporary GUI shadow toggle fix.
    * [Issue #925](https://bitbucket.org/osrf/gazebo/issue/925)
    * [Pull request #868](https://bitbucket.org/osrf/gazebo/pull-request/868)
1. Fix memory access bugs with libc++ on mavericks.
    * [Issue #965](https://bitbucket.org/osrf/gazebo/issue/965)
    * [Pull request #857](https://bitbucket.org/osrf/gazebo/pull-request/857)
    * [Pull request #881](https://bitbucket.org/osrf/gazebo/pull-request/881)
1. Replaced printf with cout in gztopic hz.
    * [Issue #969](https://bitbucket.org/osrf/gazebo/issue/969)
    * [Pull request #854](https://bitbucket.org/osrf/gazebo/pull-request/854)
1. Add Dark grey material and fix indentation.
    * [Pull request #851](https://bitbucket.org/osrf/gazebo/pull-request/851)
1. Fixed sonar sensor unit test.
    * [Pull request #848](https://bitbucket.org/osrf/gazebo/pull-request/848)
1. Convergence acceleration and stability tweak to make atlas_v3 stable.
    * [Pull request #845](https://bitbucket.org/osrf/gazebo/pull-request/845)
1. Update gtest to 1.7.0 to resolve problems with libc++.
    * [Issue #947](https://bitbucket.org/osrf/gazebo/issue/947)
    * [Pull request #827](https://bitbucket.org/osrf/gazebo/pull-request/827)
1. Fixed LD_LIBRARY_PATH for plugins.
    * [Issue #957](https://bitbucket.org/osrf/gazebo/issue/957)
    * [Pull request #844](https://bitbucket.org/osrf/gazebo/pull-request/844)
1. Fix transceiver sporadic errors.
    * Backport of [pull request #811](https://bitbucket.org/osrf/gazebo/pull-request/811)
    * [Pull request #836](https://bitbucket.org/osrf/gazebo/pull-request/836)
1. Modified the MsgTest to be deterministic with time checks.
    * [Pull request #843](https://bitbucket.org/osrf/gazebo/pull-request/843)
1. Fixed seg fault in LaserVisual.
    * [Issue #950](https://bitbucket.org/osrf/gazebo/issue/950)
    * [Pull request #832](https://bitbucket.org/osrf/gazebo/pull-request/832)
1. Implemented the option to disable tests that need a working screen to run properly.
    * Backport of [Pull request #764](https://bitbucket.org/osrf/gazebo/pull-request/764)
    * [Pull request #837](https://bitbucket.org/osrf/gazebo/pull-request/837)
1. Cleaned up gazebo shutdown.
    * [Pull request #829](https://bitbucket.org/osrf/gazebo/pull-request/829)
1. Fixed bug associated with loading joint child links.
    * [Issue #943](https://bitbucket.org/osrf/gazebo/issue/943)
    * [Pull request #820](https://bitbucket.org/osrf/gazebo/pull-request/820)

### Gazebo 1.9.2 (2013-11-08)
1. Fix enable/disable sky and clouds from SDF
    * [Pull request #809](https://bitbucket.org/osrf/gazebo/pull-request/809])
1. Fix occasional blank GUI screen on startup
    * [Pull request #815](https://bitbucket.org/osrf/gazebo/pull-request/815])
1. Fix GPU laser when interacting with heightmaps
    * [Pull request #796](https://bitbucket.org/osrf/gazebo/pull-request/796])
1. Added API/ABI checker command line tool
    * [Pull request #765](https://bitbucket.org/osrf/gazebo/pull-request/765])
1. Added gtest version information
    * [Pull request #801](https://bitbucket.org/osrf/gazebo/pull-request/801])
1. Fix GUI world saving
    * [Pull request #806](https://bitbucket.org/osrf/gazebo/pull-request/806])
1. Enable anti-aliasing for camera sensor
    * [Pull request #800](https://bitbucket.org/osrf/gazebo/pull-request/800])
1. Make sensor noise deterministic
    * [Pull request #788](https://bitbucket.org/osrf/gazebo/pull-request/788])
1. Fix build problem
    * [Issue #901](https://bitbucket.org/osrf/gazebo/issue/901)
    * [Pull request #778](https://bitbucket.org/osrf/gazebo/pull-request/778])
1. Fix a typo in Camera.cc
    * [Pull request #720](https://bitbucket.org/osrf/gazebo/pull-request/720])
    * [Issue #846](https://bitbucket.org/osrf/gazebo/issue/846)
1. Fix OSX menu bar
    * [Pull request #688](https://bitbucket.org/osrf/gazebo/pull-request/688])
1. Fix gazebo::init by calling sdf::setFindCallback() before loading the sdf in gzfactory.
    * [Pull request #678](https://bitbucket.org/osrf/gazebo/pull-request/678])
    * [Issue #817](https://bitbucket.org/osrf/gazebo/issue/817)

### Gazebo 1.9.1 (2013-08-20)
* Deprecate header files that require case-sensitive filesystem (e.g. Common.hh, Physics.hh) [https://bitbucket.org/osrf/gazebo/pull-request/638/fix-for-775-deprecate-headers-that-require]
* Initial support for building on Mac OS X [https://bitbucket.org/osrf/gazebo/pull-request/660/osx-support-for-gazebo-19] [https://bitbucket.org/osrf/gazebo/pull-request/657/cmake-fixes-for-osx]
* Fixes for various issues [https://bitbucket.org/osrf/gazebo/pull-request/635/fix-for-issue-792/diff] [https://bitbucket.org/osrf/gazebo/pull-request/628/allow-scoped-and-non-scoped-joint-names-to/diff] [https://bitbucket.org/osrf/gazebo/pull-request/636/fix-build-dependency-in-message-generation/diff] [https://bitbucket.org/osrf/gazebo/pull-request/639/make-the-unversioned-setupsh-a-copy-of-the/diff] [https://bitbucket.org/osrf/gazebo/pull-request/650/added-missing-lib-to-player-client-library/diff] [https://bitbucket.org/osrf/gazebo/pull-request/656/install-gzmode_create-without-sh-suffix/diff]

### Gazebo 1.9.0 (2013-07-23)
* Use external package [sdformat](https://bitbucket.org/osrf/sdformat) for sdf parsing, refactor the `Element::GetValue*` function calls, and deprecate Gazebo's internal sdf parser [https://bitbucket.org/osrf/gazebo/pull-request/627]
* Improved ROS support ([[Tutorials#ROS_Integration |documentation here]]) [https://bitbucket.org/osrf/gazebo/pull-request/559]
* Added Sonar, Force-Torque, and Tactile Pressure sensors [https://bitbucket.org/osrf/gazebo/pull-request/557], [https://bitbucket.org/osrf/gazebo/pull-request/567]
* Add compile-time defaults for environment variables so that sourcing setup.sh is unnecessary in most cases [https://bitbucket.org/osrf/gazebo/pull-request/620]
* Enable user camera to follow objects in client window [https://bitbucket.org/osrf/gazebo/pull-request/603]
* Install protobuf message files for use in custom messages [https://bitbucket.org/osrf/gazebo/pull-request/614]
* Change default compilation flags to improve debugging [https://bitbucket.org/osrf/gazebo/pull-request/617]
* Change to supported relative include paths [https://bitbucket.org/osrf/gazebo/pull-request/594]
* Fix display of laser scans when sensor is rotated [https://bitbucket.org/osrf/gazebo/pull-request/599]

## Gazebo 1.8

### Gazebo 1.8.7 (2013-07-16)
* Fix bug in URDF parsing of Vector3 elements [https://bitbucket.org/osrf/gazebo/pull-request/613]
* Fix compilation errors with newest libraries [https://bitbucket.org/osrf/gazebo/pull-request/615]

### Gazebo 1.8.6 (2013-06-07)
* Fix inertia lumping in the URDF parser[https://bitbucket.org/osrf/gazebo/pull-request/554]
* Fix for ODEJoint CFM damping sign error [https://bitbucket.org/osrf/gazebo/pull-request/586]
* Fix transport memory growth[https://bitbucket.org/osrf/gazebo/pull-request/584]
* Reduce log file data in order to reduce buffer growth that results in out of memory kernel errors[https://bitbucket.org/osrf/gazebo/pull-request/587]

### Gazebo 1.8.5 (2013-06-04)
* Fix Gazebo build for machines without a valid display.[https://bitbucket.org/osrf/gazebo/commits/37f00422eea03365b839a632c1850431ee6a1d67]

### Gazebo 1.8.4 (2013-06-03)
* Fix UDRF to SDF converter so that URDF gazebo extensions are applied to all collisions in a link.[https://bitbucket.org/osrf/gazebo/pull-request/579]
* Prevent transport layer from locking when a gzclient connects to a gzserver over a connection with high latency.[https://bitbucket.org/osrf/gazebo/pull-request/572]
* Improve performance and fix uninitialized conditional jumps.[https://bitbucket.org/osrf/gazebo/pull-request/571]

### Gazebo 1.8.3 (2013-06-03)
* Fix for gzlog hanging when gzserver is not present or not responsive[https://bitbucket.org/osrf/gazebo/pull-request/577]
* Fix occasional segfault when generating log files[https://bitbucket.org/osrf/gazebo/pull-request/575]
* Performance improvement to ODE[https://bitbucket.org/osrf/gazebo/pull-request/556]
* Fix node initialization[https://bitbucket.org/osrf/gazebo/pull-request/570]
* Fix GPU laser Hz rate reduction when sensor moved away from world origin[https://bitbucket.org/osrf/gazebo/pull-request/566]
* Fix incorrect lighting in camera sensors when GPU laser is subscribe to[https://bitbucket.org/osrf/gazebo/pull-request/563]

### Gazebo 1.8.2 (2013-05-28)
* ODE performance improvements[https://bitbucket.org/osrf/gazebo/pull-request/535][https://bitbucket.org/osrf/gazebo/pull-request/537]
* Fixed tests[https://bitbucket.org/osrf/gazebo/pull-request/538][https://bitbucket.org/osrf/gazebo/pull-request/541][https://bitbucket.org/osrf/gazebo/pull-request/542]
* Fixed sinking vehicle bug[https://bitbucket.org/osrf/drcsim/issue/300] in pull-request[https://bitbucket.org/osrf/gazebo/pull-request/538]
* Fix GPU sensor throttling[https://bitbucket.org/osrf/gazebo/pull-request/536]
* Reduce string comparisons for better performance[https://bitbucket.org/osrf/gazebo/pull-request/546]
* Contact manager performance improvements[https://bitbucket.org/osrf/gazebo/pull-request/543]
* Transport performance improvements[https://bitbucket.org/osrf/gazebo/pull-request/548]
* Reduce friction noise[https://bitbucket.org/osrf/gazebo/pull-request/545]

### Gazebo 1.8.1 (2013-05-22)
* Please note that 1.8.1 contains a bug[https://bitbucket.org/osrf/drcsim/issue/300] that causes interpenetration between objects in resting contact to grow slowly.  Please update to 1.8.2 for the patch.
* Added warm starting[https://bitbucket.org/osrf/gazebo/pull-request/529]
* Reduced console output[https://bitbucket.org/osrf/gazebo/pull-request/533]
* Improved off screen rendering performance[https://bitbucket.org/osrf/gazebo/pull-request/530]
* Performance improvements [https://bitbucket.org/osrf/gazebo/pull-request/535] [https://bitbucket.org/osrf/gazebo/pull-request/537]

### Gazebo 1.8.0 (2013-05-17)
* Fixed slider axis [https://bitbucket.org/osrf/gazebo/pull-request/527]
* Fixed heightmap shadows [https://bitbucket.org/osrf/gazebo/pull-request/525]
* Fixed model and canonical link pose [https://bitbucket.org/osrf/gazebo/pull-request/519]
* Fixed OSX message header[https://bitbucket.org/osrf/gazebo/pull-request/524]
* Added zlib compression for logging [https://bitbucket.org/osrf/gazebo/pull-request/515]
* Allow clouds to be disabled in cameras [https://bitbucket.org/osrf/gazebo/pull-request/507]
* Camera rendering performance [https://bitbucket.org/osrf/gazebo/pull-request/528]


## Gazebo 1.7

### Gazebo 1.7.3 (2013-05-08)
* Fixed log cleanup (again) [https://bitbucket.org/osrf/gazebo/pull-request/511/fix-log-cleanup-logic]

### Gazebo 1.7.2 (2013-05-07)
* Fixed log cleanup [https://bitbucket.org/osrf/gazebo/pull-request/506/fix-gzlog-stop-command-line]
* Minor documentation fix [https://bitbucket.org/osrf/gazebo/pull-request/488/minor-documentation-fix]

### Gazebo 1.7.1 (2013-04-19)
* Fixed tests
* IMU sensor receives time stamped data from links
* Fix saving image frames [https://bitbucket.org/osrf/gazebo/pull-request/466/fix-saving-frames/diff]
* Wireframe rendering in GUI [https://bitbucket.org/osrf/gazebo/pull-request/414/allow-rendering-of-models-in-wireframe]
* Improved logging performance [https://bitbucket.org/osrf/gazebo/pull-request/457/improvements-to-gzlog-filter-and-logging]
* Viscous mud model [https://bitbucket.org/osrf/gazebo/pull-request/448/mud-plugin/diff]

## Gazebo 1.6

### Gazebo 1.6.3 (2013-04-15)
* Fixed a [critical SDF bug](https://bitbucket.org/osrf/gazebo/pull-request/451)
* Fixed a [laser offset bug](https://bitbucket.org/osrf/gazebo/pull-request/449)

### Gazebo 1.6.2 (2013-04-14)
* Fix for fdir1 physics property [https://bitbucket.org/osrf/gazebo/pull-request/429/fixes-to-treat-fdir1-better-1-rotate-into/diff]
* Fix for force torque sensor [https://bitbucket.org/osrf/gazebo/pull-request/447]
* SDF documentation fix [https://bitbucket.org/osrf/gazebo/issue/494/joint-axis-reference-frame-doesnt-match]

### Gazebo 1.6.1 (2013-04-05)
* Switch default build type to Release.

### Gazebo 1.6.0 (2013-04-05)
* Improvements to inertia in rubble pile
* Various Bullet integration advances.
* Noise models for ray, camera, and imu sensors.
* SDF 1.4, which accommodates more physics engine parameters and also some sensor noise models.
* Initial support for making movies from within Gazebo.
* Many performance improvements.
* Many bug fixes.
* Progress toward to building on OS X.

## Gazebo 1.5

### Gazebo 1.5.0 (2013-03-11)
* Partial integration of Bullet
  * Includes: cubes, spheres, cylinders, planes, meshes, revolute joints, ray sensors
* GUI Interface for log writing.
* Threaded sensors.
* Multi-camera sensor.

* Fixed the following issues:
 * [https://bitbucket.org/osrf/gazebo/issue/236 Issue #236]
 * [https://bitbucket.org/osrf/gazebo/issue/507 Issue #507]
 * [https://bitbucket.org/osrf/gazebo/issue/530 Issue #530]
 * [https://bitbucket.org/osrf/gazebo/issue/279 Issue #279]
 * [https://bitbucket.org/osrf/gazebo/issue/529 Issue #529]
 * [https://bitbucket.org/osrf/gazebo/issue/239 Issue #239]
 * [https://bitbucket.org/osrf/gazebo/issue/5 Issue #5]

## Gazebo 1.4

### Gazebo 1.4.0 (2013-02-01)
* New Features:
 * GUI elements to display messages from the server.
 * Multi-floor building editor and creator.
 * Improved sensor visualizations.
 * Improved mouse interactions

* Fixed the following issues:
 * [https://bitbucket.org/osrf/gazebo/issue/16 Issue #16]
 * [https://bitbucket.org/osrf/gazebo/issue/142 Issue #142]
 * [https://bitbucket.org/osrf/gazebo/issue/229 Issue #229]
 * [https://bitbucket.org/osrf/gazebo/issue/277 Issue #277]
 * [https://bitbucket.org/osrf/gazebo/issue/291 Issue #291]
 * [https://bitbucket.org/osrf/gazebo/issue/310 Issue #310]
 * [https://bitbucket.org/osrf/gazebo/issue/320 Issue #320]
 * [https://bitbucket.org/osrf/gazebo/issue/329 Issue #329]
 * [https://bitbucket.org/osrf/gazebo/issue/333 Issue #333]
 * [https://bitbucket.org/osrf/gazebo/issue/334 Issue #334]
 * [https://bitbucket.org/osrf/gazebo/issue/335 Issue #335]
 * [https://bitbucket.org/osrf/gazebo/issue/341 Issue #341]
 * [https://bitbucket.org/osrf/gazebo/issue/350 Issue #350]
 * [https://bitbucket.org/osrf/gazebo/issue/384 Issue #384]
 * [https://bitbucket.org/osrf/gazebo/issue/431 Issue #431]
 * [https://bitbucket.org/osrf/gazebo/issue/433 Issue #433]
 * [https://bitbucket.org/osrf/gazebo/issue/453 Issue #453]
 * [https://bitbucket.org/osrf/gazebo/issue/456 Issue #456]
 * [https://bitbucket.org/osrf/gazebo/issue/457 Issue #457]
 * [https://bitbucket.org/osrf/gazebo/issue/459 Issue #459]

## Gazebo 1.3

### Gazebo 1.3.1 (2012-12-14)
* Fixed the following issues:
 * [https://bitbucket.org/osrf/gazebo/issue/297 Issue #297]
* Other bugs fixed:
 * [https://bitbucket.org/osrf/gazebo/pull-request/164/ Fix light bounding box to disable properly when deselected]
 * [https://bitbucket.org/osrf/gazebo/pull-request/169/ Determine correct local IP address, to make remote clients work properly]
 * Various test fixes

### Gazebo 1.3.0 (2012-12-03)
* Fixed the following issues:
 * [https://bitbucket.org/osrf/gazebo/issue/233 Issue #233]
 * [https://bitbucket.org/osrf/gazebo/issue/238 Issue #238]
 * [https://bitbucket.org/osrf/gazebo/issue/2 Issue #2]
 * [https://bitbucket.org/osrf/gazebo/issue/95 Issue #95]
 * [https://bitbucket.org/osrf/gazebo/issue/97 Issue #97]
 * [https://bitbucket.org/osrf/gazebo/issue/90 Issue #90]
 * [https://bitbucket.org/osrf/gazebo/issue/253 Issue #253]
 * [https://bitbucket.org/osrf/gazebo/issue/163 Issue #163]
 * [https://bitbucket.org/osrf/gazebo/issue/91 Issue #91]
 * [https://bitbucket.org/osrf/gazebo/issue/245 Issue #245]
 * [https://bitbucket.org/osrf/gazebo/issue/242 Issue #242]
 * [https://bitbucket.org/osrf/gazebo/issue/156 Issue #156]
 * [https://bitbucket.org/osrf/gazebo/issue/78 Issue #78]
 * [https://bitbucket.org/osrf/gazebo/issue/36 Issue #36]
 * [https://bitbucket.org/osrf/gazebo/issue/104 Issue #104]
 * [https://bitbucket.org/osrf/gazebo/issue/249 Issue #249]
 * [https://bitbucket.org/osrf/gazebo/issue/244 Issue #244]
 * [https://bitbucket.org/osrf/gazebo/issue/36 Issue #36]

* New features:
 * Default camera view changed to look down at the origin from a height of 2 meters at location (5, -5, 2).
 * Record state data using the '-r' command line option, playback recorded state data using the '-p' command line option
 * Adjust placement of lights using the mouse.
 * Reduced the startup time.
 * Added visual reference for GUI mouse movements.
 * SDF version 1.3 released (changes from 1.2 listed below):
     - added `name` to `<camera name="cam_name"/>`
     - added `pose` to `<camera><pose>...</pose></camera>`
     - removed `filename` from `<mesh><filename>...</filename><mesh>`, use uri only.
     - recovered `provide_feedback` under `<joint>`, allowing calling `physics::Joint::GetForceTorque` in plugins.
     - added `imu` under `<sensor>`.

## Gazebo 1.2

### Gazebo 1.2.6 (2012-11-08)
* Fixed a transport issue with the GUI. Fixed saving the world via the GUI. Added more documentation. ([https://bitbucket.org/osrf/gazebo/pull-request/43/fixed-a-transport-issue-with-the-gui-fixed/diff pull request #43])
* Clean up mutex usage. ([https://bitbucket.org/osrf/gazebo/pull-request/54/fix-mutex-in-modellistwidget-using-boost/diff pull request #54])
* Fix OGRE path determination ([https://bitbucket.org/osrf/gazebo/pull-request/58/fix-ogre-paths-so-this-also-works-with/diff pull request #58], [https://bitbucket.org/osrf/gazebo/pull-request/68/fix-ogre-plugindir-determination/diff pull request #68])
* Fixed a couple of crashes and model selection/dragging problems ([https://bitbucket.org/osrf/gazebo/pull-request/59/fixed-a-couple-of-crashes-and-model/diff pull request #59])

### Gazebo 1.2.5 (2012-10-22)
* Step increment update while paused fixed ([https://bitbucket.org/osrf/gazebo/pull-request/45/fix-proper-world-stepinc-count-we-were/diff pull request #45])
* Actually call plugin destructors on shutdown ([https://bitbucket.org/osrf/gazebo/pull-request/51/fixed-a-bug-which-prevent-a-plugin/diff pull request #51])
* Don't crash on bad SDF input ([https://bitbucket.org/osrf/gazebo/pull-request/52/fixed-loading-of-bad-sdf-files/diff pull request #52])
* Fix cleanup of ray sensors on model deletion ([https://bitbucket.org/osrf/gazebo/pull-request/53/deleting-a-model-with-a-ray-sensor-did/diff pull request #53])
* Fix loading / deletion of improperly specified models ([https://bitbucket.org/osrf/gazebo/pull-request/56/catch-when-loading-bad-models-joint/diff pull request #56])

### Gazebo 1.2.4 (10-19-2012:08:00:52)
*  Style fixes ([https://bitbucket.org/osrf/gazebo/pull-request/30/style-fixes/diff pull request #30]).
*  Fix joint position control ([https://bitbucket.org/osrf/gazebo/pull-request/49/fixed-position-joint-control/diff pull request #49])

### Gazebo 1.2.3 (10-16-2012:18:39:54)
*  Disabled selection highlighting due to bug ([https://bitbucket.org/osrf/gazebo/pull-request/44/disabled-selection-highlighting-fixed/diff pull request #44]).
*  Fixed saving a world via the GUI.

### Gazebo 1.2.2 (10-16-2012:15:12:22)
*  Skip search for system install of libccd, use version inside gazebo ([https://bitbucket.org/osrf/gazebo/pull-request/39/skip-search-for-system-install-of-libccd/diff pull request #39]).
*  Fixed sensor initialization race condition ([https://bitbucket.org/osrf/gazebo/pull-request/42/fix-sensor-initializaiton-race-condition pull request #42]).

### Gazebo 1.2.1 (10-15-2012:21:32:55)
*  Properly removed projectors attached to deleted models ([https://bitbucket.org/osrf/gazebo/pull-request/37/remove-projectors-that-are-attached-to/diff pull request #37]).
*  Fix model plugin loading bug ([https://bitbucket.org/osrf/gazebo/pull-request/31/moving-bool-first-in-model-and-world pull request #31]).
*  Fix light insertion and visualization of models prior to insertion ([https://bitbucket.org/osrf/gazebo/pull-request/35/fixed-light-insertion-and-visualization-of/diff pull request #35]).
*  Fixed GUI manipulation of static objects ([https://bitbucket.org/osrf/gazebo/issue/63/moving-static-objects-does-not-move-the issue #63] [https://bitbucket.org/osrf/gazebo/pull-request/38/issue-63-bug-patch-moving-static-objects/diff pull request #38]).
*  Fixed GUI selection bug ([https://bitbucket.org/osrf/gazebo/pull-request/40/fixed-selection-of-multiple-objects-at/diff pull request #40])

### Gazebo 1.2.0 (10-04-2012:20:01:20)
*  Updated GUI: new style, improved mouse controls, and removal of non-functional items.
*  Model database: An online repository of models.
*  Numerous bug fixes
*  APT repository hosted at [http://osrfoundation.org OSRF]
*  Improved process control prevents zombie processes<|MERGE_RESOLUTION|>--- conflicted
+++ resolved
@@ -47,13 +47,11 @@
 1. Implemented AddLinkForce for ODE.
     * [Pull request #1456](https://bitbucket.org/osrf/gazebo/pull-request/1456)
 
-<<<<<<< HEAD
+1. Updated ConfigWidget class to parse enum values.
+    * [Pull request #1518](https://bitbucket.org/osrf/gazebo/pull-request/1518)
+
 1. Added Apply Force/Torque GUI
     * [Pull request #1506](https://bitbucket.org/osrf/gazebo/pull-request/1506)
-=======
-1. Updated ConfigWidget class to parse enum values.
-    * [Pull request #1518](https://bitbucket.org/osrf/gazebo/pull-request/1518)
->>>>>>> 47290f53
 
 1. Model editor updates
     1. Joint preview using JointVisuals.
