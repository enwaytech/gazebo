include (${gazebo_cmake_dir}/GazeboUtils.cmake)
include ( ${QT_USE_FILE} )

link_directories(
  ${Boost_LIBRARY_DIRS}
)

include_directories(
  ${CMAKE_SOURCE_DIR}/deps
)

add_definitions(${QT_DEFINITIONS})

add_subdirectory(qtpropertybrowser)
add_subdirectory(building)
<<<<<<< HEAD
add_subdirectory(terrain)
=======
add_subdirectory(viewers)
>>>>>>> 0f8eecb0

set (sources
  Actions.cc
  BoxMaker.cc
  CylinderMaker.cc
  DataLogger.cc
  Editor.cc
  EntityMaker.cc
  RenderWidget.cc
  GLWidget.cc
  Gui.cc
  GuiEvents.cc
  InsertModelWidget.cc
  JointControlWidget.cc
  LightMaker.cc
  MainWindow.cc
  MeshMaker.cc
  ModelEditWidget.cc
  ModelListWidget.cc
  ModelMaker.cc
  ModelRightMenu.cc
  MouseEventHandler.cc
  SphereMaker.cc
  TimePanel.cc
  ToolsWidget.cc
  TopicSelector.cc
)

set (qt_headers
  Actions.hh
  DataLogger.hh
  Editor.hh
  GLWidget.hh
  InsertModelWidget.hh
  JointControlWidget.hh
  MainWindow.hh
  ModelListWidget.hh
  ModelEditWidget.hh
  ModelRightMenu.hh
  RenderWidget.hh
  TimePanel.hh
  ToolsWidget.hh
  TopicSelector.hh
)

set (headers
  qt.h
  qt_test.h
  BoxMaker.hh
  CylinderMaker.hh
  EntityMaker.hh
  Gui.hh
  GuiEvents.hh
  LightMaker.hh
  MeshMaker.hh
  ModelMaker.hh
  SphereMaker.hh
<<<<<<< HEAD
  MouseEventHandler.hh
  viewers/ViewFactory.hh
=======
>>>>>>> 0f8eecb0
)

#if (HAVE_QWT)
#  set (sources ${sources}
#    Diagnostics.cc
#    IncrementalPlot.cc
#  )
#  set (qt_headers ${qt_headers}
#    Diagnostics.hh
#    IncrementalPlot.hh
#  )
#endif()

set (qt_tests
  DataLogger_TEST.cc
  TimePanel_TEST.cc
)

# Generate executables for each of the QT unit tests
gz_build_qt_tests(${qt_tests})

set (resources resources.qrc)

QT4_WRAP_CPP(headers_MOC ${qt_headers})
QT4_ADD_RESOURCES(resources_RCC ${resources})

gz_add_executable(gzclient ${sources} main.cc ${headers_MOC} ${headers} ${resources_RCC})
gz_add_library(gazebo_gui ${sources} ${headers_MOC} ${headers} ${resources_RCC})

add_dependencies(gazebo_gui gazebo_msgs)
add_dependencies(gzclient gazebo_msgs)

target_link_libraries(gazebo_gui gazebo_common
                                 gazebo_transport
                                 gazebo_sdf_interface
                                 gazebo_rendering
                                 gazebo_sensors
                                 gazebo_msgs
<<<<<<< HEAD
                                 gazebo_gui_building
                                 gazebo_gui_terrain
=======
                                 gazebo_building
                                 gazebo_gui_viewers
>>>>>>> 0f8eecb0
                                 gzqtpropertybrowser
                                 libgazebo
                                 ${QT_LIBRARIES}
                                 ${ogre_libraries}
                                 ${Boost_LIBRARIES}
                                 pthread)

target_link_libraries(gzclient  gazebo_common
                                gazebo_transport
                                gazebo_sdf_interface
                                gazebo_rendering
                                gazebo_sensors
                                gazebo_msgs
<<<<<<< HEAD
                                gazebo_gui_building
                                gazebo_gui_terrain
=======
                                gazebo_building
                                gazebo_gui_viewers
>>>>>>> 0f8eecb0
                                gzqtpropertybrowser
                                libgazebo
                                ${QT_LIBRARIES}
                                ${ogre_libraries}
                                ${Boost_LIBRARIES}
                                pthread)

add_definitions(${QT_DEFINITIONS})

set (gui_headers "" CACHE INTERNAL "common headers" FORCE)
foreach (hdr ${headers})
  APPEND_TO_CACHED_STRING(gui_headers
    "GUI Headers" "#include \"gui/${hdr}\"\n")
endforeach()
configure_file (${CMAKE_CURRENT_SOURCE_DIR}/gui.hh.in ${CMAKE_CURRENT_BINARY_DIR}/gui.hh )

gz_install_library(gazebo_gui)
gz_install_includes("gui" ${headers} ${CMAKE_CURRENT_BINARY_DIR}/gui.hh)
gz_install_executable(gzclient)<|MERGE_RESOLUTION|>--- conflicted
+++ resolved
@@ -13,11 +13,8 @@
 
 add_subdirectory(qtpropertybrowser)
 add_subdirectory(building)
-<<<<<<< HEAD
 add_subdirectory(terrain)
-=======
 add_subdirectory(viewers)
->>>>>>> 0f8eecb0
 
 set (sources
   Actions.cc
@@ -75,11 +72,7 @@
   MeshMaker.hh
   ModelMaker.hh
   SphereMaker.hh
-<<<<<<< HEAD
   MouseEventHandler.hh
-  viewers/ViewFactory.hh
-=======
->>>>>>> 0f8eecb0
 )
 
 #if (HAVE_QWT)
@@ -118,13 +111,9 @@
                                  gazebo_rendering
                                  gazebo_sensors
                                  gazebo_msgs
-<<<<<<< HEAD
                                  gazebo_gui_building
                                  gazebo_gui_terrain
-=======
-                                 gazebo_building
                                  gazebo_gui_viewers
->>>>>>> 0f8eecb0
                                  gzqtpropertybrowser
                                  libgazebo
                                  ${QT_LIBRARIES}
@@ -138,13 +127,9 @@
                                 gazebo_rendering
                                 gazebo_sensors
                                 gazebo_msgs
-<<<<<<< HEAD
                                 gazebo_gui_building
                                 gazebo_gui_terrain
-=======
-                                gazebo_building
                                 gazebo_gui_viewers
->>>>>>> 0f8eecb0
                                 gzqtpropertybrowser
                                 libgazebo
                                 ${QT_LIBRARIES}
@@ -154,7 +139,7 @@
 
 add_definitions(${QT_DEFINITIONS})
 
-set (gui_headers "" CACHE INTERNAL "common headers" FORCE)
+set (gui_headers "" CACHE INTERNAL "gui headers" FORCE)
 foreach (hdr ${headers})
   APPEND_TO_CACHED_STRING(gui_headers
     "GUI Headers" "#include \"gui/${hdr}\"\n")
