/*
 * Copyright 2012 Open Source Robotics Foundation
 *
 * Licensed under the Apache License, Version 2.0 (the "License");
 * you may not use this file except in compliance with the License.
 * You may obtain a copy of the License at
 *
 *     http://www.apache.org/licenses/LICENSE-2.0
 *
 * Unless required by applicable law or agreed to in writing, software
 * distributed under the License is distributed on an "AS IS" BASIS,
 * WITHOUT WARRANTIES OR CONDITIONS OF ANY KIND, either express or implied.
 * See the License for the specific language governing permissions and
 * limitations under the License.
 *
*/

#include "SubscriptionTransport.hh"
#include "Publication.hh"
#include "Node.hh"

using namespace gazebo;
using namespace transport;

extern void dummy_callback_fn(uint32_t);
unsigned int Publication::idCounter = 0;

//////////////////////////////////////////////////
Publication::Publication(const std::string &_topic, const std::string &_msgType)
  : topic(_topic), msgType(_msgType), locallyAdvertised(false)
{
  this->id = idCounter++;
}

//////////////////////////////////////////////////
Publication::~Publication()
{
  boost::mutex::scoped_lock lock(this->callbackMutex);
  this->publishers.clear();
}

//////////////////////////////////////////////////
void Publication::AddSubscription(const NodePtr &_node)
{
  std::list<NodePtr>::iterator iter, endIter;

  {
    boost::mutex::scoped_lock lock(this->nodeMutex);
    endIter = this->nodes.end();
    iter = std::find(this->nodes.begin(), this->nodes.end(), _node);
  }

  if (iter == endIter)
  {
    {
      boost::mutex::scoped_lock lock(this->nodeMutex);
      this->nodes.push_back(_node);
    }

    boost::mutex::scoped_lock lock(this->callbackMutex);

    std::vector<PublisherPtr>::iterator pubIter;
    for (pubIter = this->publishers.begin(); pubIter != this->publishers.end();
         ++pubIter)
    {
      if ((*pubIter)->GetPrevMsgPtr())
        _node->InsertLatchedMsg(this->topic, (*pubIter)->GetPrevMsgPtr());
    }
  }
}

//////////////////////////////////////////////////
void Publication::AddSubscription(const CallbackHelperPtr _callback)
{
  boost::mutex::scoped_lock lock(this->callbackMutex);

  std::list< CallbackHelperPtr >::iterator iter;
  iter = std::find(this->callbacks.begin(), this->callbacks.end(), _callback);

  if (iter == this->callbacks.end())
  {
    this->callbacks.push_back(_callback);

    if (_callback->GetLatching())
    {
      std::vector<PublisherPtr>::iterator pubIter;
      for (pubIter = this->publishers.begin();
           pubIter != this->publishers.end(); ++pubIter)
      {
        if ((*pubIter)->GetPrevMsgPtr())
          _callback->HandleMessage((*pubIter)->GetPrevMsgPtr());
      }
    }
  }
}

//////////////////////////////////////////////////
void Publication::AddTransport(const PublicationTransportPtr &_publink)
{
  bool add = true;

  // Find an existing publication transport
  std::list<PublicationTransportPtr>::iterator iter;
  for (iter = this->transports.begin(); iter != this->transports.end(); ++iter)
  {
    if ((*iter)->GetTopic() == _publink->GetTopic() &&
        (*iter)->GetMsgType() == _publink->GetMsgType() &&
        (*iter)->GetConnection()->GetRemoteURI() ==
        _publink->GetConnection()->GetRemoteURI())
    {
      add = false;
      break;
    }
  }

  // Don't add a duplicate transport
  if (add)
  {
    _publink->AddCallback(boost::bind(&Publication::LocalPublish, this, _1));
    this->transports.push_back(_publink);
  }
}

//////////////////////////////////////////////////
bool Publication::HasTransport(const std::string &_host, unsigned int _port)
{
  std::list<PublicationTransportPtr>::iterator iter;
  for (iter = this->transports.begin(); iter != this->transports.end(); ++iter)
  {
    if ((*iter)->GetConnection()->GetRemoteAddress() == _host &&
        (*iter)->GetConnection()->GetRemotePort() == _port)
    {
      return true;
    }
  }

  return false;
}

//////////////////////////////////////////////////
void Publication::RemoveTransport(const std::string &host_, unsigned int port_)
{
  std::list<PublicationTransportPtr>::iterator iter;
  iter = this->transports.begin();
  while (iter != this->transports.end())
  {
    if (!(*iter)->GetConnection()->IsOpen() ||
        ((*iter)->GetConnection()->GetRemoteAddress() == host_ &&
         (*iter)->GetConnection()->GetRemotePort() == port_))
    {
      (*iter)->Fini();
      this->transports.erase(iter++);
    }
    else
      ++iter;
  }
}

//////////////////////////////////////////////////
void Publication::RemoveSubscription(const NodePtr &_node)
{
  boost::mutex::scoped_try_lock lock(this->nodeMutex);
  if (!lock)
  {
    boost::mutex::scoped_lock removeLock(this->nodeRemoveMutex);
    this->removeNodes.push_back(_node->GetId());
    return;
  }

  std::list<NodePtr>::iterator iter;

  for (iter = this->nodes.begin(); iter != this->nodes.end(); ++iter)
  {
    if ((*iter)->GetId() == _node->GetId())
    {
      this->nodes.erase(iter);
      break;
    }
  }

  // If no more subscribers, then disconnect from all publishers
  if (this->nodes.size() == 0 && this->callbacks.size() == 0)
  {
    this->transports.clear();
  }
}

//////////////////////////////////////////////////
void Publication::RemoveSubscription(const std::string &_host,
                                     unsigned int _port)
{
  boost::mutex::scoped_try_lock lock(this->callbackMutex);
  if (!lock)
  {
    boost::mutex::scoped_lock removeLock(this->nodeRemoveMutex);
    this->removeCallbacks.push_back(std::make_pair(_host, _port));
    return;
  }

  SubscriptionTransportPtr subptr;
  std::list< CallbackHelperPtr >::iterator iter;

  iter = this->callbacks.begin();
  while (iter != this->callbacks.end())
  {
    subptr = boost::dynamic_pointer_cast<SubscriptionTransport>(*iter);
    std::string host = subptr->GetConnection()->GetRemoteAddress();
    if (!subptr || !subptr->GetConnection()->IsOpen() ||
        ((host.empty() || host == _host) &&
         subptr->GetConnection()->GetRemotePort() == _port))
    {
      subptr.reset();
      iter = this->callbacks.erase(iter);
    }
    else
      ++iter;
  }

  // If no more subscribers, then disconnect from all publishers
  if (this->nodes.size() == 0 && this->callbacks.size() == 0)
  {
    this->transports.clear();
  }
}

//////////////////////////////////////////////////
void Publication::LocalPublish(const std::string &_data)
{
  std::list<NodePtr>::iterator iter, endIter;

  {
    boost::mutex::scoped_lock lock(this->nodeMutex);

    iter = this->nodes.begin();
    endIter = this->nodes.end();
    while (iter != endIter)
    {
      if ((*iter)->HandleData(this->topic, _data))
        ++iter;
      else
        this->nodes.erase(iter++);
    }
  }

  // It's possible that the function pointed to by "HandleData" (above) will in
  // turn call Publication::RemoveSubscription. The following function call
  // will clean up the nodes that have then been marked for removal
  this->RemoveNodes();

  {
    boost::mutex::scoped_lock lock(this->callbackMutex);
    std::list< CallbackHelperPtr >::iterator cbIter;
    cbIter = this->callbacks.begin();
    while (cbIter != this->callbacks.end())
    {
      if ((*cbIter)->IsLocal())
      {
<<<<<<< HEAD
        if ((*cbIter)->HandleData(_data))
=======
        if ((*cbIter)->HandleData(_data,
              boost::bind(&dummy_callback_fn, _1), 0))
>>>>>>> 839f6bad
          ++cbIter;
        else
          cbIter = this->callbacks.erase(cbIter);
      }
      else
        ++cbIter;
    }
  }
}

//////////////////////////////////////////////////
void Publication::Publish(MessagePtr _msg, boost::function<void(uint32_t)> _cb,
    uint32_t _id)
{
  std::list<NodePtr>::iterator iter, endIter;

  {
    boost::mutex::scoped_lock lock(this->nodeMutex);

    iter = this->nodes.begin();
    endIter = this->nodes.end();
    while (iter != endIter)
    {
      if ((*iter)->HandleMessage(this->topic, _msg))
        ++iter;
      else
        this->nodes.erase(iter++);
    }
  }

  // It's possible that the function pointed to by "HandleData" (above) will in
  // turn call Publication::RemoveSubscription. The following function call
  // will clean up the nodes that have then been marked for removal
  this->RemoveNodes();

  {
    boost::mutex::scoped_lock lock(this->callbackMutex);

    if (this->callbacks.size() > 0)
    {
      std::string data;
      _msg->SerializeToString(&data);
      std::list<CallbackHelperPtr>::iterator cbIter;
      cbIter = this->callbacks.begin();

      while (cbIter != this->callbacks.end())
      {
        if ((*cbIter)->HandleData(data, _cb, _id))
          ++cbIter;
        else
          this->callbacks.erase(cbIter++);
      }

      if (this->callbacks.empty() && !_cb.empty())
        _cb(_id);
    }
    else if (!_cb.empty())
    {
      _cb(_id);
    }
  }
}

//////////////////////////////////////////////////
std::string Publication::GetMsgType() const
{
  return this->msgType;
}

//////////////////////////////////////////////////
unsigned int Publication::GetTransportCount() const
{
  return this->transports.size();
}

//////////////////////////////////////////////////
unsigned int Publication::GetCallbackCount() const
{
  boost::mutex::scoped_lock lock(this->callbackMutex);
  return this->callbacks.size();
}

//////////////////////////////////////////////////
unsigned int Publication::GetNodeCount() const
{
  boost::mutex::scoped_lock lock(this->nodeMutex);
  return this->nodes.size();
}

//////////////////////////////////////////////////
unsigned int Publication::GetRemoteSubscriptionCount()
{
  unsigned int count = 0;

  boost::mutex::scoped_lock lock(this->callbackMutex);
  std::list< CallbackHelperPtr >::iterator iter;
  for (iter = this->callbacks.begin(); iter != this->callbacks.end(); ++iter)
  {
    if (!(*iter)->IsLocal())
      count++;
  }

  return count;
}

//////////////////////////////////////////////////
bool Publication::GetLocallyAdvertised() const
{
  return this->locallyAdvertised;
}

//////////////////////////////////////////////////
void Publication::SetLocallyAdvertised(bool _value)
{
  this->locallyAdvertised = _value;
}

//////////////////////////////////////////////////
void Publication::AddPublisher(PublisherPtr _pub)
{
  boost::mutex::scoped_lock lock(this->callbackMutex);
  this->publishers.push_back(_pub);
}

//////////////////////////////////////////////////
void Publication::RemovePublisher(PublisherPtr _pub)
{
  boost::mutex::scoped_lock lock(this->callbackMutex);

  GZ_ASSERT(_pub, "Received a NULL PublisherPtr");

  // Find the publiser
  std::vector<PublisherPtr>::iterator iter = std::find(
      this->publishers.begin(), this->publishers.end(), _pub);

  if (iter != this->publishers.end())
    this->publishers.erase(iter);
}

//////////////////////////////////////////////////
void Publication::RemoveNodes()
{
  boost::mutex::scoped_lock removeLock(this->nodeRemoveMutex);

  // Remove queued nodes.
  {
    std::list<NodePtr>::iterator nodeIter;

    for (std::list<unsigned int>::iterator iter = this->removeNodes.begin();
        iter != this->removeNodes.end(); ++iter)
    {
      boost::mutex::scoped_lock lock(this->nodeMutex);
      for (nodeIter = this->nodes.begin(); nodeIter != this->nodes.end();
          ++nodeIter)
      {
        if ((*nodeIter)->GetId() == (*iter))
        {
          this->nodes.erase(nodeIter);
          break;
        }
      }
    }
  }


  // Remove queued subscriptions.
  {
    SubscriptionTransportPtr subptr;
    std::list< CallbackHelperPtr >::iterator iter;
    std::list<std::pair<std::string, unsigned int> >::iterator cbIter;

    // Iterate over all the queued subscriptions for removal
    for (cbIter = this->removeCallbacks.begin();
         cbIter != this->removeCallbacks.end(); ++cbIter)
    {
      boost::mutex::scoped_lock lock(this->callbackMutex);

      // Find the callback that matches the host and port information, and
      // remove it.
      iter = this->callbacks.begin();
      while (iter != this->callbacks.end())
      {
        subptr = boost::dynamic_pointer_cast<SubscriptionTransport>(*iter);
        if (!subptr || !subptr->GetConnection()->IsOpen() ||
            (subptr->GetConnection()->GetRemoteAddress() == (*cbIter).first &&
             subptr->GetConnection()->GetRemotePort() == (*cbIter).second))
        {
          this->callbacks.erase(iter++);
        }
        else
          ++iter;
      }
    }
  }

  // Clear the lists.
  this->removeNodes.clear();
  this->removeCallbacks.clear();

  {
    boost::mutex::scoped_lock lock(this->nodeMutex);
    // If no more subscribers, then disconnect from all publishers
    if (this->nodes.size() == 0 && this->callbacks.size() == 0)
    {
      this->transports.clear();
    }
  }
}<|MERGE_RESOLUTION|>--- conflicted
+++ resolved
@@ -255,12 +255,8 @@
     {
       if ((*cbIter)->IsLocal())
       {
-<<<<<<< HEAD
-        if ((*cbIter)->HandleData(_data))
-=======
         if ((*cbIter)->HandleData(_data,
               boost::bind(&dummy_callback_fn, _1), 0))
->>>>>>> 839f6bad
           ++cbIter;
         else
           cbIter = this->callbacks.erase(cbIter);
