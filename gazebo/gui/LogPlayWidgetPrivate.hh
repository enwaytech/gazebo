--- conflicted
+++ resolved
@@ -48,18 +48,14 @@
       /// \brief Log end time.
       public: common::Time endTime;
 
-<<<<<<< HEAD
-=======
       /// \brief Log current time.
       public: common::Time currentTime;
 
->>>>>>> ee2370de
       /// \brief If log is less than 1 hour long.
       public: bool lessThan1h;
 
       /// \brief View which containes the timeline.
       public: LogPlayView *view;
-<<<<<<< HEAD
 
       /// \brief Node used for communication.
       public: transport::NodePtr node;
@@ -73,8 +69,6 @@
       /// \brief Number of steps pending to be published once the simulation
       /// is paused.
       public: int pendingStep = 0;
-=======
->>>>>>> ee2370de
     };
 
     /// \class LogPlayViewPrivate LogPlayViewPrivate.hh
@@ -85,17 +79,10 @@
       public: CurrentTimeItem *currentTimeItem;
 
       /// \brief Start time in milliseconds.
-<<<<<<< HEAD
-      public: int startTime;
-
-      /// \brief End time in milliseconds.
-      public: int endTime;
-=======
       public: common::Time startTime;
 
       /// \brief End time in milliseconds.
       public: common::Time endTime;
->>>>>>> ee2370de
 
       /// \brief Log start time has been set or not.
       public: bool startTimeSet;
