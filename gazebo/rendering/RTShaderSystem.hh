/*
 * Copyright (C) 2012-2015 Open Source Robotics Foundation
 *
 * Licensed under the Apache License, Version 2.0 (the "License");
 * you may not use this file except in compliance with the License.
 * You may obtain a copy of the License at
 *
 *     http://www.apache.org/licenses/LICENSE-2.0
 *
 * Unless required by applicable law or agreed to in writing, software
 * distributed under the License is distributed on an "AS IS" BASIS,
 * WITHOUT WARRANTIES OR CONDITIONS OF ANY KIND, either express or implied.
 * See the License for the specific language governing permissions and
 * limitations under the License.
 *
*/

#ifndef _GAZEBO_RTSHADERSYSTEM_HH_
#define _GAZEBO_RTSHADERSYSTEM_HH_

#include <list>
#include <string>

#include "gazebo/rendering/ogre_gazebo.h"
#include "gazebo/gazebo_config.h"

#include "gazebo/rendering/Camera.hh"
#include "gazebo/common/SingletonT.hh"
#include "gazebo/util/system.hh"

namespace gazebo
{
  namespace rendering
  {
<<<<<<< HEAD
    class Visual;
    class Scene;
=======
>>>>>>> 95ddcb0b
    class RTShaderSystemPrivate;

    /// \addtogroup gazebo_rendering
    /// \{

    /// \class RTShaderSystem RTShaderSystem.hh rendering/rendering.hh
    /// \brief Implements Ogre's Run-Time Shader system.
    ///
    /// This class allows Gazebo to generate per-pixel shaders for every
    /// material at run-time.
    class GZ_RENDERING_VISIBLE RTShaderSystem :
      public SingletonT<RTShaderSystem>
    {
      /// \enum LightingModel.
      /// \brief The type of lighting.
      public: enum LightingModel
              {
                /// \brief Per-Vertex lighting: best performance.
                SSLM_PerVertexLighting,
                /// \brief Per-Pixel lighting: best look.
                SSLM_PerPixelLighting,
                /// \brief Normal Map lighting: lighting calculations have
                /// been stored in a light map (texture) using tangent space.
                SSLM_NormalMapLightingTangentSpace,
                /// \brief Normal Map lighting: lighting calculations have
                /// been stored in a light map (texture) using object space.
                SSLM_NormalMapLightingObjectSpace
              };

      /// \brief Constructor.
      private: RTShaderSystem();

      /// \brief Destructor.
      private: virtual ~RTShaderSystem();

      /// \brief Init the run time shader system.
      public: void Init();

      /// \brief Finalize the shader system
      public: void Fini();

      /// \brief Clear the shader system
      public: void Clear() GAZEBO_DEPRECATED(7.0);

      /// \brief Add a scene manager
      /// \param[in] _scene The scene to process
      public: void AddScene(ScenePtr _scene);

      /// \brief Remove a scene
      /// \param[in] The scene to remove
      public: void RemoveScene(ScenePtr _scene);

      /// \brief Remove a scene
      /// \param[in] Name of the scene to remove.
      public: void RemoveScene(const std::string &_scene);

      /// \brief Queue a call to update the shaders.
      public: void UpdateShaders();

      /// \brief Set an Ogre::Entity to use RT shaders.
      /// \param[in] _vis Visual that will use the RTShaderSystem.
      /// \deprecated This function is no longer needed, and has no
      /// implementation.
      public: void AttachEntity(Visual *vis) GAZEBO_DEPRECATED(7.0);

      /// \brief Remove and entity.
      /// \param[in] _vis Remove this visual.
      /// \deprecated This function is no longer needed, and has no
      /// implementation.
      public: void DetachEntity(Visual *_vis) GAZEBO_DEPRECATED(7.0);

      /// \brief Set a viewport to use shaders.
      /// \param[in] _viewport The viewport to add.
      /// \param[in] _scene The scene that the viewport uses.
      public: static void AttachViewport(Ogre::Viewport *_viewport,
                                         ScenePtr _scene);

      /// \brief Set a viewport to not use shaders.
      /// \param[in] _viewport The viewport to remove.
      /// \param[in] _scene The scene that the viewport uses.
      public: static void DetachViewport(Ogre::Viewport *_viewport,
                                         ScenePtr _scene);

      /// \brief Set the lighting model to per pixel or per vertex.
      /// \param[in] _set True means to use per-pixel shaders.
      public: void SetPerPixelLighting(bool _set);

      /// \brief Generate shaders for an entity
      /// \param[in] _vis The visual to generate shaders for.
      /// \sa GenerateShaders(const VisualPtr &_vis)
      public: void GenerateShaders(Visual *_vis) GAZEBO_DEPRECATED(7.0);

      /// \brief Generate shaders for an entity
      /// \param[in] _vis The visual to generate shaders for.
      public: void GenerateShaders(const VisualPtr &_vis);

      /// \brief Apply shadows to a scene.
      /// \param[in] _scene The scene to receive shadows.
      public: void ApplyShadows(ScenePtr _scene);

      /// \brief Remove shadows from a scene.
      /// \param[in] _scene The scene to remove shadows from.
      public: void RemoveShadows(ScenePtr _scene);

      /// \brief Get the Ogre PSSM Shadows camera setup.
      /// \return The Ogre PSSM Shadows camera setup.
      public: Ogre::PSSMShadowCameraSetup *GetPSSMShadowCameraSetup() const;

      /// \brief Update the RT shaders. This should not be called frequently.
      public: void Update();

      /// \brief Get paths for the shader system
      /// \param[out] _coreLibsPath Path to the core libraries.
      /// \param[out] _cachePath Path to where the generated shaders are
      /// stored.
      private: bool GetPaths(std::string &_coreLibsPath,
                             std::string &_cachePath);

      /// \brief Update the shaders for a visual.
      /// \param[in] _vis Pointer to the visual to update.
      private: void UpdateShaders(VisualPtr _vis);

      /// \brief Make the RTShader system a singleton.
      private: friend class SingletonT<RTShaderSystem>;

      /// \internal
      /// \brief Pointer to private data.
      private: RTShaderSystemPrivate *dataPtr;
    };
    /// \}
  }
}
#endif<|MERGE_RESOLUTION|>--- conflicted
+++ resolved
@@ -32,11 +32,6 @@
 {
   namespace rendering
   {
-<<<<<<< HEAD
-    class Visual;
-    class Scene;
-=======
->>>>>>> 95ddcb0b
     class RTShaderSystemPrivate;
 
     /// \addtogroup gazebo_rendering
