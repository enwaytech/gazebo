--- conflicted
+++ resolved
@@ -333,11 +333,7 @@
 
 /////////////////////////////////////////////////
 std::map<int, const CollisionConfigData *> CollisionConfig::GetConfigData()
-<<<<<<< HEAD
   const
-=======
-    const
->>>>>>> 0b5907b9
 {
   std::map<int, const CollisionConfigData *> result;
 
@@ -355,4 +351,4 @@
     this->configWidget->show();
   else
     this->configWidget->hide();
-}+}
