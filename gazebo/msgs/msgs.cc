--- conflicted
+++ resolved
@@ -403,15 +403,12 @@
       {
         result = msgs::Geometry::POLYLINE;
       }
-<<<<<<< HEAD
-=======
       else
       {
         gzwarn << "Geometry: '" << _str << "' is not recognized, "
             << " returning type as msgs::Geometry::BOX." << std::endl;
       }
 
->>>>>>> 9dbe9907
       return result;
     }
 
