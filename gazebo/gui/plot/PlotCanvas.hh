--- conflicted
+++ resolved
@@ -138,12 +138,7 @@
       /// \brief Qt signal to request self-deletion.
       Q_SIGNALS: void CanvasDeleted();
 
-<<<<<<< HEAD
-      /// \brief Qt Callback when a new variable has been added to the empty
-      /// plot.
-=======
       /// \brief Qt Callback when a new variable has been dropped into a plot.
->>>>>>> f3ece181
       /// \param[in] _variable Name of the variable
       private slots: void OnAddVariable(const std::string &_variable);
 
