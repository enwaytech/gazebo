--- conflicted
+++ resolved
@@ -2021,49 +2021,6 @@
           std::list<ModelPtr> modelList;
           modelList.push_back(model);
           while (!modelList.empty())
-<<<<<<< HEAD
-          {
-            ModelPtr m = modelList.front();
-            modelList.pop_front();
-            msgs::Pose *poseMsg = msg.add_pose();
-
-            // Publish the model's relative pose
-            poseMsg->set_name(m->GetScopedName());
-            poseMsg->set_id(m->GetId());
-            msgs::Set(poseMsg, m->GetRelativePose());
-
-            // Publish each of the model's child links relative poses
-            Link_V links = m->GetLinks();
-            for (auto const &link : links)
-            {
-              poseMsg = msg.add_pose();
-              poseMsg->set_name(link->GetScopedName());
-              poseMsg->set_id(link->GetId());
-              msgs::Set(poseMsg, link->GetRelativePose());
-            }
-
-            // add all nested models to the queue
-            Model_V models = m->GetModels();
-            for (auto const &n : models)
-              modelList.push_back(n);
-          }
-          /*msgs::Pose *poseMsg = msg.add_pose();
-
-          // Publish the model's relative pose
-          poseMsg->set_name(model->GetScopedName());
-          poseMsg->set_id(model->GetId());
-          msgs::Set(poseMsg, model->GetRelativePose().Ign());
-
-          // Publish each of the model's children relative poses
-          Link_V links = model->GetLinks();
-          for (auto const &link : links)
-          {
-            poseMsg = msg.add_pose();
-            poseMsg->set_name(link->GetScopedName());
-            poseMsg->set_id(link->GetId());
-            msgs::Set(poseMsg, link->GetRelativePose().Ign());
-          }*/
-=======
           {
             ModelPtr m = modelList.front();
             modelList.pop_front();
@@ -2089,7 +2046,6 @@
             for (auto const &n : models)
               modelList.push_back(n);
           }
->>>>>>> f02a0143
         }
 
         if (this->dataPtr->posePub && this->dataPtr->posePub->HasConnections())
