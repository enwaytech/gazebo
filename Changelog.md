## Gazebo 6.0
1. Added ComputeVolume function for simple shape subclasses of Shape.hh.
    * [Pull request #1605](https://bitbucket.org/osrf/gazebo/pull-request/1605)

1. Windows support. This consists mostly of numerous small changes to support
compilation on Windows.
    * [Pull request #1616](https://bitbucket.org/osrf/gazebo/pull-request/1616)
    * [Pull request #1618](https://bitbucket.org/osrf/gazebo/pull-request/1618)
    * [Pull request #1620](https://bitbucket.org/osrf/gazebo/pull-request/1620)
    * [Pull request #1625](https://bitbucket.org/osrf/gazebo/pull-request/1625)
    * [Pull request #1626](https://bitbucket.org/osrf/gazebo/pull-request/1626)
    * [Pull request #1627](https://bitbucket.org/osrf/gazebo/pull-request/1627)
    * [Pull request #1628](https://bitbucket.org/osrf/gazebo/pull-request/1628)
    * [Pull request #1629](https://bitbucket.org/osrf/gazebo/pull-request/1629)
    * [Pull request #1630](https://bitbucket.org/osrf/gazebo/pull-request/1630)
    * [Pull request #1631](https://bitbucket.org/osrf/gazebo/pull-request/1631)
    * [Pull request #1632](https://bitbucket.org/osrf/gazebo/pull-request/1632)
    * [Pull request #1633](https://bitbucket.org/osrf/gazebo/pull-request/1633)
    * [Pull request #1635](https://bitbucket.org/osrf/gazebo/pull-request/1635)
    * [Pull request #1637](https://bitbucket.org/osrf/gazebo/pull-request/1637)
    * [Pull request #1639](https://bitbucket.org/osrf/gazebo/pull-request/1639)
    * [Pull request #1647](https://bitbucket.org/osrf/gazebo/pull-request/1647)
    * [Pull request #1650](https://bitbucket.org/osrf/gazebo/pull-request/1650)
    * [Pull request #1651](https://bitbucket.org/osrf/gazebo/pull-request/1651)
    * [Pull request #1653](https://bitbucket.org/osrf/gazebo/pull-request/1653)
    * [Pull request #1654](https://bitbucket.org/osrf/gazebo/pull-request/1654)
<<<<<<< HEAD
    * [Pull request #1660](https://bitbucket.org/osrf/gazebo/pull-request/1660)
=======
    * [Pull request #1657](https://bitbucket.org/osrf/gazebo/pull-request/1657)
>>>>>>> 4ca8528f

1. Install `libgazebo_server_fixture`. This will facilitate tests external to the main gazebo repository. See `examples/stand_alone/test_fixture`.
    * [Pull request #1606](https://bitbucket.org/osrf/gazebo/pull-request/1606)

1. Laser visualization renders light blue for rays that do not hit obstacles, and dark blue for other rays.
    * [Pull request #1607](https://bitbucket.org/osrf/gazebo/pull-request/1607)
    * [Issue #1576](https://bitbucket.org/osrf/gazebo/issue/1576)

1. New accessors in LogPlay class.
    * [Pull request #1577](https://bitbucket.org/osrf/gazebo/pull-request/1577)

1. Added a plugin to send messages to an existing website.
   Added gui::MainWindow::AddMenu and msgs/rest_error, msgs/rest_login, msgs rest/post
    * [Pull request #1524](https://bitbucket.org/osrf/gazebo/pull-request/1524)

1. Fix deprecation warnings when using SDFormat 3.0.2, 3.0.3 prereleases
    * [Pull request #1568](https://bitbucket.org/osrf/gazebo/pull-request/1568)

1. Use GAZEBO_CFLAGS or GAZEBO_CXX_FLAGS in CMakeLists.txt for example plugins
    * [Pull request #1573](https://bitbucket.org/osrf/gazebo/pull-request/1573)

1. Added Link::OnWrenchMsg subscriber with test
    * [Pull request #1582](https://bitbucket.org/osrf/gazebo/pull-request/1582)

1. Show/hide GUI overlays using the menu bar.
    * [Pull request #1555](https://bitbucket.org/osrf/gazebo/pull-request/1555)

1. Show/hide toolbars using the menu bars and shortcut.
   Added MainWindow::CloneAction.
   Added Window menu to Model Editor.
    * [Pull request #1584](https://bitbucket.org/osrf/gazebo/pull-request/1584)

1. Added optional start/stop/reset buttons to timer GUI plugin.
    * [Pull request #1576](https://bitbucket.org/osrf/gazebo/pull-request/1576)

1. Added Visual::GetDepth() and Visual::GetNthAncestor()
    * [Pull request #1613](https://bitbucket.org/osrf/gazebo/pull-request/1613)

1. Added a context menu for links
    * [Pull request #1589](https://bitbucket.org/osrf/gazebo/pull-request/1589)

1. Separate TimePanel's display into TimeWidget and LogPlayWidget.
    * [Pull request #1564](https://bitbucket.org/osrf/gazebo/pull-request/1564)

1. Added support for Oculus DK2
    * [Pull request #1526](https://bitbucket.org/osrf/gazebo/pull-request/1526)

1. Use collide_bitmask from SDF to perform collision filtering
    * [Pull request #1470](https://bitbucket.org/osrf/gazebo/pull-request/1470)

1. Pass Coulomb surface friction parameters to DART.
    * [Pull request #1420](https://bitbucket.org/osrf/gazebo/pull-request/1420)

1. Added ModelAlign::SetHighlighted
    * [Pull request #1598](https://bitbucket.org/osrf/gazebo/pull-request/1598)

1. Added various Get functions to Visual. Also added a ConvertGeometryType function to msgs.
    * [Pull request #1402](https://bitbucket.org/osrf/gazebo/pull-request/1402)

1. Get and Set visibility of SelectionObj's handles, with unit test.
    * [Pull request #1417](https://bitbucket.org/osrf/gazebo/pull-request/1417)

1. Set material of SelectionObj's handles.
    * [Pull request #1472](https://bitbucket.org/osrf/gazebo/pull-request/1472)

1. Allow link selection with the mouse if parent model already selected.
    * [Pull request #1409](https://bitbucket.org/osrf/gazebo/pull-request/1409)

1. Added ModelRightMenu::EntityTypes.
    * [Pull request #1414](https://bitbucket.org/osrf/gazebo/pull-request/1414)

1. Scale joint visuals according to link size.
    * [Pull request #1591](https://bitbucket.org/osrf/gazebo/pull-request/1591)
    * [Issue #1563](https://bitbucket.org/osrf/gazebo/issue/1563)

1. Added Gazebo/CoM material.
    * [Pull request #1439](https://bitbucket.org/osrf/gazebo/pull-request/1439)

1. Added arc parameter to MeshManager::CreateTube
    * [Pull request #1436](https://bitbucket.org/osrf/gazebo/pull-request/1436)

1. Added View Inertia and InertiaVisual, changed COMVisual to sphere proportional to mass.
    * [Pull request #1445](https://bitbucket.org/osrf/gazebo/pull-request/1445)

1. Changed the position of Save and Cancel buttons on editor dialogs
    * [Pull request #1442](https://bitbucket.org/osrf/gazebo/pull-request/1442)
    * [Issue #1377](https://bitbucket.org/osrf/gazebo/issue/1377)

1. Fixed Visual material updates
    * [Pull request #1454](https://bitbucket.org/osrf/gazebo/pull-request/1454)
    * [Issue #1455](https://bitbucket.org/osrf/gazebo/issue/1455)

1. Added Matrix3::Inverse() and tests
    * [Pull request #1481](https://bitbucket.org/osrf/gazebo/pull-request/1481)

1. Implemented AddLinkForce for ODE.
    * [Pull request #1456](https://bitbucket.org/osrf/gazebo/pull-request/1456)

1. Updated ConfigWidget class to parse enum values.
    * [Pull request #1518](https://bitbucket.org/osrf/gazebo/pull-request/1518)

1. Added PresetManager to physics libraries and corresponding integration test.
    * [Pull request #1471](https://bitbucket.org/osrf/gazebo/pull-request/1471)

1. Sync name and location on SaveDialog.
    * [Pull request #1563](https://bitbucket.org/osrf/gazebo/pull-request/1563)

1. Added Apply Force/Torque dialog
    * [Pull request #1600](https://bitbucket.org/osrf/gazebo/pull-request/1600)

1. Added inertia pose getter for COMVisual and COMVisual_TEST
    * [Pull request #1581](https://bitbucket.org/osrf/gazebo/pull-request/1581)

1. Model editor updates
    1. Joint preview using JointVisuals.
        * [Pull request #1369](https://bitbucket.org/osrf/gazebo/pull-request/1369)

    1. Added inspector for configuring link, visual, and collision properties.
        * [Pull request #1408](https://bitbucket.org/osrf/gazebo/pull-request/1408)

    1. Saving, exiting, generalizing SaveDialog.
        * [Pull request #1401](https://bitbucket.org/osrf/gazebo/pull-request/1401)

    1. Inspectors redesign
        * [Pull request #1586](https://bitbucket.org/osrf/gazebo/pull-request/1586)

    1. Edit existing model.
        * [Pull request #1425](https://bitbucket.org/osrf/gazebo/pull-request/1425)

    1. Add joint inspector to link's context menu.
        * [Pull request #1449](https://bitbucket.org/osrf/gazebo/pull-request/1449)
        * [Issue #1443](https://bitbucket.org/osrf/gazebo/issue/1443)

    1. Added button to select mesh file on inspector.
        * [Pull request #1460](https://bitbucket.org/osrf/gazebo/pull-request/1460)
        * [Issue #1450](https://bitbucket.org/osrf/gazebo/issue/1450)

    1. Renamed Part to Link.
        * [Pull request #1478](https://bitbucket.org/osrf/gazebo/pull-request/1478)

    1. Fix snapping inside editor.
        * [Pull request #1489](https://bitbucket.org/osrf/gazebo/pull-request/1489)
        * [Issue #1457](https://bitbucket.org/osrf/gazebo/issue/1457)

    1. Keep loaded model's name.
        * [Pull request #1516](https://bitbucket.org/osrf/gazebo/pull-request/1516)
        * [Issue #1504](https://bitbucket.org/osrf/gazebo/issue/1504)

    1. Added ExtrudeDialog.
        * [Pull request #1483](https://bitbucket.org/osrf/gazebo/pull-request/1483)

    1. Hide time panel inside editor and keep main window's paused state.
        * [Pull request #1500](https://bitbucket.org/osrf/gazebo/pull-request/1500)

    1. Fixed pose issues and added ModelCreator_TEST.
        * [Pull request #1509](https://bitbucket.org/osrf/gazebo/pull-request/1509)
        * [Issue #1497](https://bitbucket.org/osrf/gazebo/issue/1497)
        * [Issue #1509](https://bitbucket.org/osrf/gazebo/issue/1509)

    1. Added list of links and joints.
        * [Pull request #1515](https://bitbucket.org/osrf/gazebo/pull-request/1515)
        * [Issue #1418](https://bitbucket.org/osrf/gazebo/issue/1418)

    1. Expose API to support adding items to the palette.
        * [Pull request #1565](https://bitbucket.org/osrf/gazebo/pull-request/1565)

    1. Added menu for toggling joint visualization
        * [Pull request #1551](https://bitbucket.org/osrf/gazebo/pull-request/1551)
        * [Issue #1483](https://bitbucket.org/osrf/gazebo/issue/1483)

    1. Add schematic view to model editor
        * [Pull request #1562](https://bitbucket.org/osrf/gazebo/pull-request/1562)

1. Building editor updates
    1. Make palette tips tooltip clickable to open.
        * [Pull request #1519](https://bitbucket.org/osrf/gazebo/pull-request/1519)
        * [Issue #1370](https://bitbucket.org/osrf/gazebo/issue/1370)

## Gazebo 5.0

### Gazebo 5.x.x

1. Fix heightmap model texture loading.
    * [Pull request #1592](https://bitbucket.org/osrf/gazebo/pull-request/1592)

1. Disable failing pr2 test for dart
    * [Pull request #1540](https://bitbucket.org/osrf/gazebo/pull-request/1540)
    * [Issue #1435](https://bitbucket.org/osrf/gazebo/issue/1435)

### Gazebo 5.1.0 (2015-03-20)
1. Backport pull request #1527 (FindOGRE.cmake for non-Debian systems)
  * [Pull request #1532](https://bitbucket.org/osrf/gazebo/pull-request/1532)

1. Respect system cflags when not using USE_UPSTREAM_CFLAGS
  * [Pull request #1531](https://bitbucket.org/osrf/gazebo/pull-request/1531)

1. Allow light manipulation
  * [Pull request #1529](https://bitbucket.org/osrf/gazebo/pull-request/1529)

1. Allow sdformat 2.3.1+ or 3+ and fix tests
  * [Pull request #1484](https://bitbucket.org/osrf/gazebo/pull-request/1484)

1. Add Link::GetWorldAngularMomentum function and test.
  * [Pull request #1482](https://bitbucket.org/osrf/gazebo/pull-request/1482)

1. Preserve previous GAZEBO_MODEL_PATH values when sourcing setup.sh
  * [Pull request #1430](https://bitbucket.org/osrf/gazebo/pull-request/1430)

1. Implement Coulomb joint friction for DART
  * [Pull request #1427](https://bitbucket.org/osrf/gazebo/pull-request/1427)
  * [Issue #1281](https://bitbucket.org/osrf/gazebo/issue/1281)

1. Fix simple shape normals.
    * [Pull request #1477](https://bitbucket.org/osrf/gazebo/pull-request/1477)
    * [Issue #1369](https://bitbucket.org/osrf/gazebo/issue/1369)

1. Use Msg-to-SDF conversion functions in tests, add ServerFixture::SpawnModel(msgs::Model).
    * [Pull request #1466](https://bitbucket.org/osrf/gazebo/pull-request/1466)

1. Added Model Msg-to-SDF conversion functions and test.
    * [Pull request #1429](https://bitbucket.org/osrf/gazebo/pull-request/1429)

1. Added Joint Msg-to-SDF conversion functions and test.
    * [Pull request #1419](https://bitbucket.org/osrf/gazebo/pull-request/1419)

1. Added Visual, Material Msg-to-SDF conversion functions and ShaderType to string conversion functions.
    * [Pull request #1415](https://bitbucket.org/osrf/gazebo/pull-request/1415)

1. Implement Coulomb joint friction for BulletSliderJoint
  * [Pull request #1452](https://bitbucket.org/osrf/gazebo/pull-request/1452)
  * [Issue #1348](https://bitbucket.org/osrf/gazebo/issue/1348)

### Gazebo 5.0.0 (2015-01-27)
1. Support for using [digital elevation maps](http://gazebosim.org/tutorials?tut=dem) has been added to debian packages.

1. C++11 support (C++11 compatible compiler is now required)
    * [Pull request #1340](https://bitbucket.org/osrf/gazebo/pull-request/1340)

1. Implemented private data pointer for the World class.
    * [Pull request #1383](https://bitbucket.org/osrf/gazebo/pull-request/1383)

1. Implemented private data pointer for the Scene class.
    * [Pull request #1385](https://bitbucket.org/osrf/gazebo/pull-request/1385)

1. Added a events::Event::resetWorld event that is triggered when World::Reset is called.
    * [Pull request #1332](https://bitbucket.org/osrf/gazebo/pull-request/1332)
    * [Issue #1375](https://bitbucket.org/osrf/gazebo/issue/1375)

1. Fixed `math::Box::GetCenter` functionality.
    * [Pull request #1278](https://bitbucket.org/osrf/gazebo/pull-request/1278)
    * [Issue #1327](https://bitbucket.org/osrf/gazebo/issue/1327)

1. Added a GUI timer plugin that facilitates the display and control a timer inside the Gazebo UI.
    * [Pull request #1270](https://bitbucket.org/osrf/gazebo/pull-request/1270)

1. Added ability to load plugins via SDF.
    * [Pull request #1261](https://bitbucket.org/osrf/gazebo/pull-request/1261)

1. Added GUIEvent to hide/show the left GUI pane.
    * [Pull request #1269](https://bitbucket.org/osrf/gazebo/pull-request/1269)

1. Modified KeyEventHandler and GLWidget so that hotkeys can be suppressed by custom KeyEvents set up by developers
    * [Pull request #1251](https://bitbucket.org/osrf/gazebo/pull-request/1251)

1. Added ability to read the directory where the log files are stored.
    * [Pull request #1277](https://bitbucket.org/osrf/gazebo/pull-request/1277)

1. Implemented a simulation cloner
    * [Pull request #1180](https://bitbucket.org/osrf/gazebo/pull-request/1180/clone-a-simulation)

1. Added GUI overlay plugins. Users can now write a Gazebo + QT plugin that displays widgets over the render window.
  * [Pull request #1181](https://bitbucket.org/osrf/gazebo/pull-request/1181)

1. Change behavior of Joint::SetVelocity, add Joint::SetVelocityLimit(unsigned int, double)
  * [Pull request #1218](https://bitbucket.org/osrf/gazebo/pull-request/1218)
  * [Issue #964](https://bitbucket.org/osrf/gazebo/issue/964)

1. Implement Coulomb joint friction for ODE
  * [Pull request #1221](https://bitbucket.org/osrf/gazebo/pull-request/1221)
  * [Issue #381](https://bitbucket.org/osrf/gazebo/issue/381)

1. Implement Coulomb joint friction for BulletHingeJoint
  * [Pull request #1317](https://bitbucket.org/osrf/gazebo/pull-request/1317)
  * [Issue #1348](https://bitbucket.org/osrf/gazebo/issue/1348)

1. Implemented camera lens distortion.
  * [Pull request #1213](https://bitbucket.org/osrf/gazebo/pull-request/1213)

1. Kill rogue gzservers left over from failed INTEGRATION_world_clone tests
   and improve robustness of `UNIT_gz_TEST`
  * [Pull request #1232](https://bitbucket.org/osrf/gazebo/pull-request/1232)
  * [Issue #1299](https://bitbucket.org/osrf/gazebo/issue/1299)

1. Added RenderWidget::ShowToolbar to toggle visibility of top toolbar.
  * [Pull request #1248](https://bitbucket.org/osrf/gazebo/pull-request/1248)

1. Fix joint axis visualization.
  * [Pull request #1258](https://bitbucket.org/osrf/gazebo/pull-request/1258)

1. Change UserCamera view control via joysticks. Clean up rate control vs. pose control.
   see UserCamera::OnJoyPose and UserCamera::OnJoyTwist. Added view twist control toggle
   with joystick button 1.
  * [Pull request #1249](https://bitbucket.org/osrf/gazebo/pull-request/1249)

1. Added RenderWidget::GetToolbar to get the top toolbar and change its actions on ModelEditor.
    * [Pull request #1263](https://bitbucket.org/osrf/gazebo/pull-request/1263)

1. Added accessor for MainWindow graphical widget to GuiIface.
    * [Pull request #1250](https://bitbucket.org/osrf/gazebo/pull-request/1250)

1. Added a ConfigWidget class that takes in a google protobuf message and generates widgets for configuring the fields in the message
    * [Pull request #1285](https://bitbucket.org/osrf/gazebo/pull-request/1285)

1. Added GLWidget::OnModelEditor when model editor is triggered, and MainWindow::OnEditorGroup to manually uncheck editor actions.
    * [Pull request #1283](https://bitbucket.org/osrf/gazebo/pull-request/1283)

1. Added Collision, Geometry, Inertial, Surface Msg-to-SDF conversion functions.
    * [Pull request #1315](https://bitbucket.org/osrf/gazebo/pull-request/1315)

1. Added "button modifier" fields (control, shift, and alt) to common::KeyEvent.
    * [Pull request #1325](https://bitbucket.org/osrf/gazebo/pull-request/1325)

1. Added inputs for environment variable GAZEBO_GUI_INI_FILE for reading a custom .ini file.
    * [Pull request #1252](https://bitbucket.org/osrf/gazebo/pull-request/1252)

1. Fixed crash on "permission denied" bug, added insert_model integration test.
    * [Pull request #1329](https://bitbucket.org/osrf/gazebo/pull-request/1329/)

1. Enable simbody joint tests, implement `SimbodyJoint::GetParam`, create
   `Joint::GetParam`, fix bug in `BulletHingeJoint::SetParam`.
    * [Pull request #1404](https://bitbucket.org/osrf/gazebo/pull-request/1404/)

1. Building editor updates
    1. Fixed inspector resizing.
        * [Pull request #1230](https://bitbucket.org/osrf/gazebo/pull-request/1230)
        * [Issue #395](https://bitbucket.org/osrf/gazebo/issue/395)

    1. Doors and windows move proportionally with wall.
        * [Pull request #1231](https://bitbucket.org/osrf/gazebo/pull-request/1231)
        * [Issue #368](https://bitbucket.org/osrf/gazebo/issue/368)

    1. Inspector dialogs stay on top.
        * [Pull request #1229](https://bitbucket.org/osrf/gazebo/pull-request/1229)
        * [Issue #417](https://bitbucket.org/osrf/gazebo/issue/417)

    1. Make model name editable on palette.
        * [Pull request #1239](https://bitbucket.org/osrf/gazebo/pull-request/1239)

    1. Import background image and improve add/delete levels.
        * [Pull request #1214](https://bitbucket.org/osrf/gazebo/pull-request/1214)
        * [Issue #422](https://bitbucket.org/osrf/gazebo/issue/422)
        * [Issue #361](https://bitbucket.org/osrf/gazebo/issue/361)

    1. Fix changing draw mode.
        * [Pull request #1233](https://bitbucket.org/osrf/gazebo/pull-request/1233)
        * [Issue #405](https://bitbucket.org/osrf/gazebo/issue/405)

    1. Tips on palette's top-right corner.
        * [Pull request #1241](https://bitbucket.org/osrf/gazebo/pull-request/1241)

    1. New buttons and layout for the palette.
        * [Pull request #1242](https://bitbucket.org/osrf/gazebo/pull-request/1242)

    1. Individual wall segments instead of polylines.
        * [Pull request #1246](https://bitbucket.org/osrf/gazebo/pull-request/1246)
        * [Issue #389](https://bitbucket.org/osrf/gazebo/issue/389)
        * [Issue #415](https://bitbucket.org/osrf/gazebo/issue/415)

    1. Fix exiting and saving, exiting when there's nothing drawn, fix text on popups.
        * [Pull request #1296](https://bitbucket.org/osrf/gazebo/pull-request/1296)

    1. Display measure for selected wall segment.
        * [Pull request #1291](https://bitbucket.org/osrf/gazebo/pull-request/1291)
        * [Issue #366](https://bitbucket.org/osrf/gazebo/issue/366)

    1. Highlight selected item's 3D visual.
        * [Pull request #1292](https://bitbucket.org/osrf/gazebo/pull-request/1292)

    1. Added color picker to inspector dialogs.
        * [Pull request #1298](https://bitbucket.org/osrf/gazebo/pull-request/1298)

    1. Snapping on by default, off holding Shift. Improved snapping.
        * [Pull request #1304](https://bitbucket.org/osrf/gazebo/pull-request/1304)

    1. Snap walls to length increments, moved scale to SegmentItem and added Get/SetScale, added SegmentItem::SnapAngle and SegmentItem::SnapLength.
        * [Pull request #1311](https://bitbucket.org/osrf/gazebo/pull-request/1311)

    1. Make buildings available in "Insert Models" tab, improve save flow.
        * [Pull request #1312](https://bitbucket.org/osrf/gazebo/pull-request/1312)

    1. Added EditorItem::SetHighlighted.
        * [Pull request #1308](https://bitbucket.org/osrf/gazebo/pull-request/1308)

    1. Current level is transparent, lower levels opaque, higher levels invisible.
        * [Pull request #1303](https://bitbucket.org/osrf/gazebo/pull-request/1303)

    1. Detach all child manips when item is deleted, added BuildingMaker::DetachAllChildren.
        * [Pull request #1316](https://bitbucket.org/osrf/gazebo/pull-request/1316)

    1. Added texture picker to inspector dialogs.
        * [Pull request #1306](https://bitbucket.org/osrf/gazebo/pull-request/1306)

    1. Measures for doors and windows. Added RectItem::angleOnWall and related Get/Set.
        * [Pull request #1322](https://bitbucket.org/osrf/gazebo/pull-request/1322)
        * [Issue #370](https://bitbucket.org/osrf/gazebo/issue/370)

    1. Added Gazebo/BuildingFrame material to display holes for doors and windows on walls.
        * [Pull request #1338](https://bitbucket.org/osrf/gazebo/pull-request/1338)

    1. Added Gazebo/Bricks material to be used as texture on the building editor.
        * [Pull request #1333](https://bitbucket.org/osrf/gazebo/pull-request/1333)

    1. Pick colors from the palette and assign on 3D view. Added mouse and key event handlers to BuildingMaker, and events to communicate from BuildingModelManip to EditorItem.
        * [Pull request #1336](https://bitbucket.org/osrf/gazebo/pull-request/1336)

    1. Pick textures from the palette and assign in 3D view.
        * [Pull request #1368](https://bitbucket.org/osrf/gazebo/pull-request/1368)

1. Model editor updates
    1. Fix adding/removing event filters .
        * [Pull request #1279](https://bitbucket.org/osrf/gazebo/pull-request/1279)

    1. Enabled multi-selection and align tool inside model editor.
        * [Pull request #1302](https://bitbucket.org/osrf/gazebo/pull-request/1302)
        * [Issue #1323](https://bitbucket.org/osrf/gazebo/issue/1323)

    1. Enabled snap mode inside model editor.
        * [Pull request #1331](https://bitbucket.org/osrf/gazebo/pull-request/1331)
        * [Issue #1318](https://bitbucket.org/osrf/gazebo/issue/1318)

    1. Implemented copy/pasting of links.
        * [Pull request #1330](https://bitbucket.org/osrf/gazebo/pull-request/1330)

1. GUI publishes model selection information on ~/selection topic.
    * [Pull request #1318](https://bitbucket.org/osrf/gazebo/pull-request/1318)

## Gazebo 4.0

### Gazebo 4.1.2 (2015-03-20)

1. Fix quaternion documentation: target Gazebo_4.1
    * [Pull request #1525](https://bitbucket.org/osrf/gazebo/pull-request/1525)
1. Speed up World::Step in loops
    * [Pull request #1492](https://bitbucket.org/osrf/gazebo/pull-request/1492)
1. Reduce selection buffer updates -> 4.1
    * [Pull request #1494](https://bitbucket.org/osrf/gazebo/pull-request/1494)
1. Fix QT rendering, and rendering update rate
    * [Pull request #1487](https://bitbucket.org/osrf/gazebo/pull-request/1487)
1. Fix loading of SimbodyPhysics parameters
    * [Pull request #1474](https://bitbucket.org/osrf/gazebo/pull-request/1474)
1. Fix heightmap on OSX -> 4.1
    * [Pull request #1455](https://bitbucket.org/osrf/gazebo/pull-request/1455)
1. Remove extra pose tag in a world file that should not be there
    * [Pull request #1458](https://bitbucket.org/osrf/gazebo/pull-request/1458)
1. Better fix for #236 for IMU that doesn't require ABI changes
    * [Pull request #1448](https://bitbucket.org/osrf/gazebo/pull-request/1448)
1. Fix regression of #236 for ImuSensor in 4.1
    * [Pull request #1446](https://bitbucket.org/osrf/gazebo/pull-request/1446)
1. Preserve previous GAZEBO_MODEL_PATH values when sourcing setup.sh
    * [Pull request #1430](https://bitbucket.org/osrf/gazebo/pull-request/1430)
1. issue #857: fix segfault for simbody screw joint when setting limits due to uninitialized limitForce.
    * [Pull request #1423](https://bitbucket.org/osrf/gazebo/pull-request/1423)
1. Allow multiple contact sensors per link (#960)
    * [Pull request #1413](https://bitbucket.org/osrf/gazebo/pull-request/1413)
1. Fix for issue #351, ODE World Step
    * [Pull request #1406](https://bitbucket.org/osrf/gazebo/pull-request/1406)
1. Disable failing InelasticCollision/0 test (#1394)
    * [Pull request #1405](https://bitbucket.org/osrf/gazebo/pull-request/1405)
1. Prevent out of bounds array access in SkidSteerDrivePlugin (found by cppcheck 1.68)
    * [Pull request #1379](https://bitbucket.org/osrf/gazebo/pull-request/1379)

### Gazebo 4.1.1 (2015-01-15)

1. Fix BulletPlaneShape bounding box (#1265)
    * [Pull request #1367](https://bitbucket.org/osrf/gazebo/pull-request/1367)
1. Fix dart linking errors on osx
    * [Pull request #1372](https://bitbucket.org/osrf/gazebo/pull-request/1372)
1. Update to player interfaces
    * [Pull request #1324](https://bitbucket.org/osrf/gazebo/pull-request/1324)
1. Handle GpuLaser name collisions (#1403)
    * [Pull request #1360](https://bitbucket.org/osrf/gazebo/pull-request/1360)
1. Add checks for handling array's with counts of zero, and read specular values
    * [Pull request #1339](https://bitbucket.org/osrf/gazebo/pull-request/1339)
1. Fix model list widget test
    * [Pull request #1327](https://bitbucket.org/osrf/gazebo/pull-request/1327)
1. Fix ogre includes
    * [Pull request #1323](https://bitbucket.org/osrf/gazebo/pull-request/1323)

### Gazebo 4.1.0 (2014-11-20)

1. Modified GUI rendering to improve the rendering update rate.
    * [Pull request #1487](https://bitbucket.org/osrf/gazebo/pull-request/1487)

### Gazebo 4.1.0 (2014-11-20)

1. Add ArrangePlugin for arranging groups of models.
   Also add Model::ResetPhysicsStates to call Link::ResetPhysicsStates
   recursively on all links in model.
    * [Pull request #1208](https://bitbucket.org/osrf/gazebo/pull-request/1208)
1. The `gz model` command line tool will output model info using either `-i` for complete info, or `-p` for just the model pose.
    * [Pull request #1212](https://bitbucket.org/osrf/gazebo/pull-request/1212)
    * [DRCSim Issue #389](https://bitbucket.org/osrf/drcsim/issue/389)
1. Added SignalStats class for computing incremental signal statistics.
    * [Pull request #1198](https://bitbucket.org/osrf/gazebo/pull-request/1198)
1. Add InitialVelocityPlugin to setting the initial state of links
    * [Pull request #1237](https://bitbucket.org/osrf/gazebo/pull-request/1237)
1. Added Quaternion::Integrate function.
    * [Pull request #1255](https://bitbucket.org/osrf/gazebo/pull-request/1255)
1. Added ConvertJointType functions, display more joint info on model list.
    * [Pull request #1259](https://bitbucket.org/osrf/gazebo/pull-request/1259)
1. Added ModelListWidget::AddProperty, removed unnecessary checks on ModelListWidget.
    * [Pull request #1271](https://bitbucket.org/osrf/gazebo/pull-request/1271)
1. Fix loading collada meshes with unsupported input semantics.
    * [Pull request #1319](https://bitbucket.org/osrf/gazebo/pull-request/1319)

### Gazebo 4.0.2 (2014-09-23)

1. Fix and improve mechanism to generate pkgconfig libs
    * [Pull request #1027](https://bitbucket.org/osrf/gazebo/pull-request/1027)
    * [Issue #1284](https://bitbucket.org/osrf/gazebo/issue/1284)
1. Added arat.world
    * [Pull request #1205](https://bitbucket.org/osrf/gazebo/pull-request/1205)
1. Update gzprop to output zip files.
    * [Pull request #1197](https://bitbucket.org/osrf/gazebo/pull-request/1197)
1. Make Collision::GetShape a const function
    * [Pull requset #1189](https://bitbucket.org/osrf/gazebo/pull-request/1189)
1. Install missing physics headers
    * [Pull requset #1183](https://bitbucket.org/osrf/gazebo/pull-request/1183)
1. Remove SimbodyLink::AddTorque console message
    * [Pull requset #1185](https://bitbucket.org/osrf/gazebo/pull-request/1185)
1. Fix log xml
    * [Pull requset #1188](https://bitbucket.org/osrf/gazebo/pull-request/1188)

### Gazebo 4.0.0 (2014-08-08)

1. Added lcov support to cmake
    * [Pull request #1047](https://bitbucket.org/osrf/gazebo/pull-request/1047)
1. Fixed memory leak in image conversion
    * [Pull request #1057](https://bitbucket.org/osrf/gazebo/pull-request/1057)
1. Removed deprecated function
    * [Pull request #1067](https://bitbucket.org/osrf/gazebo/pull-request/1067)
1. Improved collada loading performance
    * [Pull request #1066](https://bitbucket.org/osrf/gazebo/pull-request/1066)
    * [Pull request #1082](https://bitbucket.org/osrf/gazebo/pull-request/1082)
    * [Issue #1134](https://bitbucket.org/osrf/gazebo/issue/1134)
1. Implemented a collada exporter
    * [Pull request #1064](https://bitbucket.org/osrf/gazebo/pull-request/1064)
1. Force torque sensor now makes use of sensor's pose.
    * [Pull request #1076](https://bitbucket.org/osrf/gazebo/pull-request/1076)
    * [Issue #940](https://bitbucket.org/osrf/gazebo/issue/940)
1. Fix Model::GetLinks segfault
    * [Pull request #1093](https://bitbucket.org/osrf/gazebo/pull-request/1093)
1. Fix deleting and saving lights in gzserver
    * [Pull request #1094](https://bitbucket.org/osrf/gazebo/pull-request/1094)
    * [Issue #1182](https://bitbucket.org/osrf/gazebo/issue/1182)
    * [Issue #346](https://bitbucket.org/osrf/gazebo/issue/346)
1. Fix Collision::GetWorldPose. The pose of a collision would not update properly.
    * [Pull request #1049](https://bitbucket.org/osrf/gazebo/pull-request/1049)
    * [Issue #1124](https://bitbucket.org/osrf/gazebo/issue/1124)
1. Fixed the animate_box and animate_joints examples
    * [Pull request #1086](https://bitbucket.org/osrf/gazebo/pull-request/1086)
1. Integrated Oculus Rift functionality
    * [Pull request #1074](https://bitbucket.org/osrf/gazebo/pull-request/1074)
    * [Pull request #1136](https://bitbucket.org/osrf/gazebo/pull-request/1136)
    * [Pull request #1139](https://bitbucket.org/osrf/gazebo/pull-request/1139)
1. Updated Base::GetScopedName
    * [Pull request #1104](https://bitbucket.org/osrf/gazebo/pull-request/1104)
1. Fix collada loader from adding duplicate materials into a Mesh
    * [Pull request #1105](https://bitbucket.org/osrf/gazebo/pull-request/1105)
    * [Issue #1180](https://bitbucket.org/osrf/gazebo/issue/1180)
1. Integrated Razer Hydra functionality
    * [Pull request #1083](https://bitbucket.org/osrf/gazebo/pull-request/1083)
    * [Pull request #1109](https://bitbucket.org/osrf/gazebo/pull-request/1109)
1. Added ability to copy and paste models in the GUI
    * [Pull request #1103](https://bitbucket.org/osrf/gazebo/pull-request/1103)
1. Removed unnecessary inclusion of gazebo.hh and common.hh in plugins
    * [Pull request #1111](https://bitbucket.org/osrf/gazebo/pull-request/1111)
1. Added ability to specify custom road textures
    * [Pull request #1027](https://bitbucket.org/osrf/gazebo/pull-request/1027)
1. Added support for DART 4.1
    * [Pull request #1113](https://bitbucket.org/osrf/gazebo/pull-request/1113)
    * [Pull request #1132](https://bitbucket.org/osrf/gazebo/pull-request/1132)
    * [Pull request #1134](https://bitbucket.org/osrf/gazebo/pull-request/1134)
    * [Pull request #1154](https://bitbucket.org/osrf/gazebo/pull-request/1154)
1. Allow position of joints to be directly set.
    * [Pull request #1097](https://bitbucket.org/osrf/gazebo/pull-request/1097)
    * [Issue #1138](https://bitbucket.org/osrf/gazebo/issue/1138)
1. Added extruded polyline geometry
    * [Pull request #1026](https://bitbucket.org/osrf/gazebo/pull-request/1026)
1. Fixed actor animation
    * [Pull request #1133](https://bitbucket.org/osrf/gazebo/pull-request/1133)
    * [Pull request #1141](https://bitbucket.org/osrf/gazebo/pull-request/1141)
1. Generate a versioned cmake config file
    * [Pull request #1153](https://bitbucket.org/osrf/gazebo/pull-request/1153)
    * [Issue #1226](https://bitbucket.org/osrf/gazebo/issue/1226)
1. Added KMeans class
    * [Pull request #1147](https://bitbucket.org/osrf/gazebo/pull-request/1147)
1. Added --summary-range feature to bitbucket pullrequest tool
    * [Pull request #1156](https://bitbucket.org/osrf/gazebo/pull-request/1156)
1. Updated web links
    * [Pull request #1159](https://bitbucket.org/osrf/gazebo/pull-request/1159)
1. Update tests
    * [Pull request #1155](https://bitbucket.org/osrf/gazebo/pull-request/1155)
    * [Pull request #1143](https://bitbucket.org/osrf/gazebo/pull-request/1143)
    * [Pull request #1138](https://bitbucket.org/osrf/gazebo/pull-request/1138)
    * [Pull request #1140](https://bitbucket.org/osrf/gazebo/pull-request/1140)
    * [Pull request #1127](https://bitbucket.org/osrf/gazebo/pull-request/1127)
    * [Pull request #1115](https://bitbucket.org/osrf/gazebo/pull-request/1115)
    * [Pull request #1102](https://bitbucket.org/osrf/gazebo/pull-request/1102)
    * [Pull request #1087](https://bitbucket.org/osrf/gazebo/pull-request/1087)
    * [Pull request #1084](https://bitbucket.org/osrf/gazebo/pull-request/1084)

## Gazebo 3.0

### Gazebo 3.x.x (yyyy-mm-dd)

1. Fixed sonar and wireless sensor visualization
    * [Pull request #1254](https://bitbucket.org/osrf/gazebo/pull-request/1254)
1. Update visual bounding box when model is selected
    * [Pull request #1280](https://bitbucket.org/osrf/gazebo/pull-request/1280)

### Gazebo 3.1.0 (2014-08-08)

1. Implemented Simbody::Link::Set*Vel
    * [Pull request #1160](https://bitbucket.org/osrf/gazebo/pull-request/1160)
    * [Issue #1012](https://bitbucket.org/osrf/gazebo/issue/1012)
1. Added World::RemoveModel function
    * [Pull request #1106](https://bitbucket.org/osrf/gazebo/pull-request/1106)
    * [Issue #1177](https://bitbucket.org/osrf/gazebo/issue/1177)
1. Fix exit from camera follow mode using the escape key
    * [Pull request #1137](https://bitbucket.org/osrf/gazebo/pull-request/1137)
    * [Issue #1220](https://bitbucket.org/osrf/gazebo/issue/1220)
1. Added support for SDF joint spring stiffness and reference positions
    * [Pull request #1117](https://bitbucket.org/osrf/gazebo/pull-request/1117)
1. Removed the gzmodel_create script
    * [Pull request #1130](https://bitbucket.org/osrf/gazebo/pull-request/1130)
1. Added Vector2 dot product
    * [Pull request #1101](https://bitbucket.org/osrf/gazebo/pull-request/1101)
1. Added SetPositionPID and SetVelocityPID to JointController
    * [Pull request #1091](https://bitbucket.org/osrf/gazebo/pull-request/1091)
1. Fix gzclient startup crash with ogre 1.9
    * [Pull request #1098](https://bitbucket.org/osrf/gazebo/pull-request/1098)
    * [Issue #996](https://bitbucket.org/osrf/gazebo/issue/996)
1. Update the bitbucket_pullrequests tool
    * [Pull request #1108](https://bitbucket.org/osrf/gazebo/pull-request/1108)
1. Light properties now remain in place after move by the user via the GUI.
    * [Pull request #1110](https://bitbucket.org/osrf/gazebo/pull-request/1110)
    * [Issue #1211](https://bitbucket.org/osrf/gazebo/issue/1211)
1. Allow position of joints to be directly set.
    * [Pull request #1096](https://bitbucket.org/osrf/gazebo/pull-request/1096)
    * [Issue #1138](https://bitbucket.org/osrf/gazebo/issue/1138)

### Gazebo 3.0.0 (2014-04-11)

1. Fix bug when deleting the sun light
    * [Pull request #1088](https://bitbucket.org/osrf/gazebo/pull-request/1088)
    * [Issue #1133](https://bitbucket.org/osrf/gazebo/issue/1133)
1. Fix ODE screw joint
    * [Pull request #1078](https://bitbucket.org/osrf/gazebo/pull-request/1078)
    * [Issue #1167](https://bitbucket.org/osrf/gazebo/issue/1167)
1. Update joint integration tests
    * [Pull request #1081](https://bitbucket.org/osrf/gazebo/pull-request/1081)
1. Fixed false positives in cppcheck.
    * [Pull request #1061](https://bitbucket.org/osrf/gazebo/pull-request/1061)
1. Made joint axis reference frame relative to child, and updated simbody and dart accordingly.
    * [Pull request #1069](https://bitbucket.org/osrf/gazebo/pull-request/1069)
    * [Issue #494](https://bitbucket.org/osrf/gazebo/issue/494)
    * [Issue #1143](https://bitbucket.org/osrf/gazebo/issue/1143)
1. Added ability to pass vector of strings to SetupClient and SetupServer
    * [Pull request #1068](https://bitbucket.org/osrf/gazebo/pull-request/1068)
    * [Issue #1132](https://bitbucket.org/osrf/gazebo/issue/1132)
1. Fix error correction in screw constraints for ODE
    * [Pull request #1159](https://bitbucket.org/osrf/gazebo/pull-request/1159)
    * [Issue #1159](https://bitbucket.org/osrf/gazebo/issue/1159)
1. Improved pkgconfig with SDF
    * [Pull request #1062](https://bitbucket.org/osrf/gazebo/pull-request/1062)
1. Added a plugin to simulate aero dynamics
    * [Pull request #905](https://bitbucket.org/osrf/gazebo/pull-request/905)
1. Updated bullet support
    * [Issue #1069](https://bitbucket.org/osrf/gazebo/issue/1069)
    * [Pull request #1011](https://bitbucket.org/osrf/gazebo/pull-request/1011)
    * [Pull request #996](https://bitbucket.org/osrf/gazebo/pull-request/966)
    * [Pull request #1024](https://bitbucket.org/osrf/gazebo/pull-request/1024)
1. Updated simbody support
    * [Pull request #995](https://bitbucket.org/osrf/gazebo/pull-request/995)
1. Updated worlds to SDF 1.5
    * [Pull request #1021](https://bitbucket.org/osrf/gazebo/pull-request/1021)
1. Improvements to ODE
    * [Pull request #1001](https://bitbucket.org/osrf/gazebo/pull-request/1001)
    * [Pull request #1014](https://bitbucket.org/osrf/gazebo/pull-request/1014)
    * [Pull request #1015](https://bitbucket.org/osrf/gazebo/pull-request/1015)
    * [Pull request #1016](https://bitbucket.org/osrf/gazebo/pull-request/1016)
1. New command line tool
    * [Pull request #972](https://bitbucket.org/osrf/gazebo/pull-request/972)
1. Graphical user interface improvements
    * [Pull request #971](https://bitbucket.org/osrf/gazebo/pull-request/971)
    * [Pull request #1013](https://bitbucket.org/osrf/gazebo/pull-request/1013)
    * [Pull request #989](https://bitbucket.org/osrf/gazebo/pull-request/989)
1. Created a friction pyramid class
    * [Pull request #935](https://bitbucket.org/osrf/gazebo/pull-request/935)
1. Added GetWorldEnergy functions to Model, Joint, and Link
    * [Pull request #1017](https://bitbucket.org/osrf/gazebo/pull-request/1017)
1. Preparing Gazebo for admission into Ubuntu
    * [Pull request #969](https://bitbucket.org/osrf/gazebo/pull-request/969)
    * [Pull request #998](https://bitbucket.org/osrf/gazebo/pull-request/998)
    * [Pull request #1002](https://bitbucket.org/osrf/gazebo/pull-request/1002)
1. Add method for querying if useImplicitStiffnessDamping flag is set for a given joint
    * [Issue #629](https://bitbucket.org/osrf/gazebo/issue/629)
    * [Pull request #1006](https://bitbucket.org/osrf/gazebo/pull-request/1006)
1. Fix joint axis frames
    * [Issue #494](https://bitbucket.org/osrf/gazebo/issue/494)
    * [Pull request #963](https://bitbucket.org/osrf/gazebo/pull-request/963)
1. Compute joint anchor pose relative to parent
    * [Issue #1029](https://bitbucket.org/osrf/gazebo/issue/1029)
    * [Pull request #982](https://bitbucket.org/osrf/gazebo/pull-request/982)
1. Cleanup the installed worlds
    * [Issue #1036](https://bitbucket.org/osrf/gazebo/issue/1036)
    * [Pull request #984](https://bitbucket.org/osrf/gazebo/pull-request/984)
1. Update to the GPS sensor
    * [Issue #1059](https://bitbucket.org/osrf/gazebo/issue/1059)
    * [Pull request #984](https://bitbucket.org/osrf/gazebo/pull-request/984)
1. Removed libtool from plugin loading
    * [Pull request #981](https://bitbucket.org/osrf/gazebo/pull-request/981)
1. Added functions to get inertial information for a link in the world frame.
    * [Pull request #1005](https://bitbucket.org/osrf/gazebo/pull-request/1005)

## Gazebo 2.0

### Gazebo 2.2.3 (2014-04-29)

1. Removed redundant call to World::Init
    * [Pull request #1107](https://bitbucket.org/osrf/gazebo/pull-request/1107)
    * [Issue #1208](https://bitbucket.org/osrf/gazebo/issue/1208)
1. Return proper error codes when gazebo exits
    * [Pull request #1085](https://bitbucket.org/osrf/gazebo/pull-request/1085)
    * [Issue #1178](https://bitbucket.org/osrf/gazebo/issue/1178)
1. Fixed Camera::GetWorldRotation().
    * [Pull request #1071](https://bitbucket.org/osrf/gazebo/pull-request/1071)
    * [Issue #1087](https://bitbucket.org/osrf/gazebo/issue/1087)
1. Fixed memory leak in image conversion
    * [Pull request #1073](https://bitbucket.org/osrf/gazebo/pull-request/1073)

### Gazebo 2.2.0 (2014-01-10)

1. Fix compilation when using OGRE-1.9 (full support is being worked on)
    * [Issue #994](https://bitbucket.org/osrf/gazebo/issue/994)
    * [Issue #995](https://bitbucket.org/osrf/gazebo/issue/995)
    * [Issue #996](https://bitbucket.org/osrf/gazebo/issue/996)
    * [Pull request #883](https://bitbucket.org/osrf/gazebo/pull-request/883)
1. Added unit test for issue 624.
    * [Issue #624](https://bitbucket.org/osrf/gazebo/issue/624).
    * [Pull request #889](https://bitbucket.org/osrf/gazebo/pull-request/889)
1. Use 3x3 PCF shadows for smoother shadows.
    * [Pull request #887](https://bitbucket.org/osrf/gazebo/pull-request/887)
1. Update manpage copyright to 2014.
    * [Pull request #893](https://bitbucket.org/osrf/gazebo/pull-request/893)
1. Added friction integration test .
    * [Pull request #885](https://bitbucket.org/osrf/gazebo/pull-request/885)
1. Fix joint anchor when link pose is not specified.
    * [Issue #978](https://bitbucket.org/osrf/gazebo/issue/978)
    * [Pull request #862](https://bitbucket.org/osrf/gazebo/pull-request/862)
1. Added (ESC) tooltip for GUI Selection Mode icon.
    * [Issue #993](https://bitbucket.org/osrf/gazebo/issue/993)
    * [Pull request #888](https://bitbucket.org/osrf/gazebo/pull-request/888)
1. Removed old comment about resolved issue.
    * [Issue #837](https://bitbucket.org/osrf/gazebo/issue/837)
    * [Pull request #880](https://bitbucket.org/osrf/gazebo/pull-request/880)
1. Made SimbodyLink::Get* function thread-safe
    * [Issue #918](https://bitbucket.org/osrf/gazebo/issue/918)
    * [Pull request #872](https://bitbucket.org/osrf/gazebo/pull-request/872)
1. Suppressed spurious gzlog messages in ODE::Body
    * [Issue #983](https://bitbucket.org/osrf/gazebo/issue/983)
    * [Pull request #875](https://bitbucket.org/osrf/gazebo/pull-request/875)
1. Fixed Force Torque Sensor Test by properly initializing some values.
    * [Issue #982](https://bitbucket.org/osrf/gazebo/issue/982)
    * [Pull request #869](https://bitbucket.org/osrf/gazebo/pull-request/869)
1. Added breakable joint plugin to support breakable walls.
    * [Pull request #865](https://bitbucket.org/osrf/gazebo/pull-request/865)
1. Used different tuple syntax to fix compilation on OSX mavericks.
    * [Issue #947](https://bitbucket.org/osrf/gazebo/issue/947)
    * [Pull request #858](https://bitbucket.org/osrf/gazebo/pull-request/858)
1. Fixed sonar test and deprecation warning.
    * [Pull request #856](https://bitbucket.org/osrf/gazebo/pull-request/856)
1. Speed up test compilation.
    * Part of [Issue #955](https://bitbucket.org/osrf/gazebo/issue/955)
    * [Pull request #846](https://bitbucket.org/osrf/gazebo/pull-request/846)
1. Added Joint::SetEffortLimit API
    * [Issue #923](https://bitbucket.org/osrf/gazebo/issue/923)
    * [Pull request #808](https://bitbucket.org/osrf/gazebo/pull-request/808)
1. Made bullet output less verbose.
    * [Pull request #839](https://bitbucket.org/osrf/gazebo/pull-request/839)
1. Convergence acceleration and stability tweak to make atlas_v3 stable
    * [Issue #895](https://bitbucket.org/osrf/gazebo/issue/895)
    * [Pull request #772](https://bitbucket.org/osrf/gazebo/pull-request/772)
1. Added colors, textures and world files for the SPL RoboCup environment
    * [Pull request #838](https://bitbucket.org/osrf/gazebo/pull-request/838)
1. Fixed bitbucket_pullrequests tool to work with latest BitBucket API.
    * [Issue #933](https://bitbucket.org/osrf/gazebo/issue/933)
    * [Pull request #841](https://bitbucket.org/osrf/gazebo/pull-request/841)
1. Fixed cppcheck warnings.
    * [Pull request #842](https://bitbucket.org/osrf/gazebo/pull-request/842)

### Gazebo 2.1.0 (2013-11-08)
1. Fix mainwindow unit test
    * [Pull request #752](https://bitbucket.org/osrf/gazebo/pull-request/752)
1. Visualize moment of inertia
    * Pull request [#745](https://bitbucket.org/osrf/gazebo/pull-request/745), [#769](https://bitbucket.org/osrf/gazebo/pull-request/769), [#787](https://bitbucket.org/osrf/gazebo/pull-request/787)
    * [Issue #203](https://bitbucket.org/osrf/gazebo/issue/203)
1. Update tool to count lines of code
    * [Pull request #758](https://bitbucket.org/osrf/gazebo/pull-request/758)
1. Implement World::Clear
    * Pull request [#785](https://bitbucket.org/osrf/gazebo/pull-request/785), [#804](https://bitbucket.org/osrf/gazebo/pull-request/804)
1. Improve Bullet support
    * [Pull request #805](https://bitbucket.org/osrf/gazebo/pull-request/805)
1. Fix doxygen spacing
    * [Pull request #740](https://bitbucket.org/osrf/gazebo/pull-request/740)
1. Add tool to generate model images for thepropshop.org
    * [Pull request #734](https://bitbucket.org/osrf/gazebo/pull-request/734)
1. Added paging support for terrains
    * [Pull request #707](https://bitbucket.org/osrf/gazebo/pull-request/707)
1. Added plugin path to LID_LIBRARY_PATH in setup.sh
    * [Pull request #750](https://bitbucket.org/osrf/gazebo/pull-request/750)
1. Fix for OSX
    * [Pull request #766](https://bitbucket.org/osrf/gazebo/pull-request/766)
    * [Pull request #786](https://bitbucket.org/osrf/gazebo/pull-request/786)
    * [Issue #906](https://bitbucket.org/osrf/gazebo/issue/906)
1. Update copyright information
    * [Pull request #771](https://bitbucket.org/osrf/gazebo/pull-request/771)
1. Enable screen dependent tests
    * [Pull request #764](https://bitbucket.org/osrf/gazebo/pull-request/764)
    * [Issue #811](https://bitbucket.org/osrf/gazebo/issue/811)
1. Fix gazebo command line help message
    * [Pull request #775](https://bitbucket.org/osrf/gazebo/pull-request/775)
    * [Issue #898](https://bitbucket.org/osrf/gazebo/issue/898)
1. Fix man page test
    * [Pull request #774](https://bitbucket.org/osrf/gazebo/pull-request/774)
1. Improve load time by reducing calls to RTShader::Update
    * [Pull request #773](https://bitbucket.org/osrf/gazebo/pull-request/773)
    * [Issue #877](https://bitbucket.org/osrf/gazebo/issue/877)
1. Fix joint visualization
    * [Pull request #776](https://bitbucket.org/osrf/gazebo/pull-request/776)
    * [Pull request #802](https://bitbucket.org/osrf/gazebo/pull-request/802)
    * [Issue #464](https://bitbucket.org/osrf/gazebo/issue/464)
1. Add helpers to fix NaN
    * [Pull request #742](https://bitbucket.org/osrf/gazebo/pull-request/742)
1. Fix model resizing via the GUI
    * [Pull request #763](https://bitbucket.org/osrf/gazebo/pull-request/763)
    * [Issue #885](https://bitbucket.org/osrf/gazebo/issue/885)
1. Simplify gzlog test by using sha1
    * [Pull request #781](https://bitbucket.org/osrf/gazebo/pull-request/781)
    * [Issue #837](https://bitbucket.org/osrf/gazebo/issue/837)
1. Enable cppcheck for header files
    * [Pull request #782](https://bitbucket.org/osrf/gazebo/pull-request/782)
    * [Issue #907](https://bitbucket.org/osrf/gazebo/issue/907)
1. Fix broken regression test
    * [Pull request #784](https://bitbucket.org/osrf/gazebo/pull-request/784)
    * [Issue #884](https://bitbucket.org/osrf/gazebo/issue/884)
1. All simbody and dart to pass tests
    * [Pull request #790](https://bitbucket.org/osrf/gazebo/pull-request/790)
    * [Issue #873](https://bitbucket.org/osrf/gazebo/issue/873)
1. Fix camera rotation from SDF
    * [Pull request #789](https://bitbucket.org/osrf/gazebo/pull-request/789)
    * [Issue #920](https://bitbucket.org/osrf/gazebo/issue/920)
1. Fix bitbucket pullrequest command line tool to match new API
    * [Pull request #803](https://bitbucket.org/osrf/gazebo/pull-request/803)
1. Fix transceiver spawn errors in tests
    * [Pull request #811](https://bitbucket.org/osrf/gazebo/pull-request/811)
    * [Pull request #814](https://bitbucket.org/osrf/gazebo/pull-request/814)

### Gazebo 2.0.0 (2013-10-08)
1. Refactor code check tool.
    * [Pull Request #669](https://bitbucket.org/osrf/gazebo/pull-request/669)
1. Added pull request tool for Bitbucket.
    * [Pull Request #670](https://bitbucket.org/osrf/gazebo/pull-request/670)
    * [Pull Request #691](https://bitbucket.org/osrf/gazebo/pull-request/671)
1. New wireless receiver and transmitter sensor models.
    * [Pull Request #644](https://bitbucket.org/osrf/gazebo/pull-request/644)
    * [Pull Request #675](https://bitbucket.org/osrf/gazebo/pull-request/675)
    * [Pull Request #727](https://bitbucket.org/osrf/gazebo/pull-request/727)
1. Audio support using OpenAL.
    * [Pull Request #648](https://bitbucket.org/osrf/gazebo/pull-request/648)
    * [Pull Request #704](https://bitbucket.org/osrf/gazebo/pull-request/704)
1. Simplify command-line parsing of gztopic echo output.
    * [Pull Request #674](https://bitbucket.org/osrf/gazebo/pull-request/674)
    * Resolves: [Issue #795](https://bitbucket.org/osrf/gazebo/issue/795)
1. Use UNIX directories through the user of GNUInstallDirs cmake module.
    * [Pull Request #676](https://bitbucket.org/osrf/gazebo/pull-request/676)
    * [Pull Request #681](https://bitbucket.org/osrf/gazebo/pull-request/681)
1. New GUI interactions for object manipulation.
    * [Pull Request #634](https://bitbucket.org/osrf/gazebo/pull-request/634)
1. Fix for OSX menubar.
    * [Pull Request #677](https://bitbucket.org/osrf/gazebo/pull-request/677)
1. Remove internal SDF directories and dependencies.
    * [Pull Request #680](https://bitbucket.org/osrf/gazebo/pull-request/680)
1. Add minimum version for sdformat.
    * [Pull Request #682](https://bitbucket.org/osrf/gazebo/pull-request/682)
    * Resolves: [Issue #818](https://bitbucket.org/osrf/gazebo/issue/818)
1. Allow different gtest parameter types with ServerFixture
    * [Pull Request #686](https://bitbucket.org/osrf/gazebo/pull-request/686)
    * Resolves: [Issue #820](https://bitbucket.org/osrf/gazebo/issue/820)
1. GUI model scaling when using Bullet.
    * [Pull Request #683](https://bitbucket.org/osrf/gazebo/pull-request/683)
1. Fix typo in cmake config.
    * [Pull Request #694](https://bitbucket.org/osrf/gazebo/pull-request/694)
    * Resolves: [Issue #824](https://bitbucket.org/osrf/gazebo/issue/824)
1. Remove gazebo include subdir from pkgconfig and cmake config.
    * [Pull Request #691](https://bitbucket.org/osrf/gazebo/pull-request/691)
1. Torsional spring demo
    * [Pull Request #693](https://bitbucket.org/osrf/gazebo/pull-request/693)
1. Remove repeated call to SetAxis in Joint.cc
    * [Pull Request #695](https://bitbucket.org/osrf/gazebo/pull-request/695)
    * Resolves: [Issue #823](https://bitbucket.org/osrf/gazebo/issue/823)
1. Add test for rotational joints.
    * [Pull Request #697](https://bitbucket.org/osrf/gazebo/pull-request/697)
    * Resolves: [Issue #820](https://bitbucket.org/osrf/gazebo/issue/820)
1. Fix compilation of tests using Joint base class
    * [Pull Request #701](https://bitbucket.org/osrf/gazebo/pull-request/701)
1. Terrain paging implemented.
    * [Pull Request #687](https://bitbucket.org/osrf/gazebo/pull-request/687)
1. Improve timeout error reporting in ServerFixture
    * [Pull Request #705](https://bitbucket.org/osrf/gazebo/pull-request/705)
1. Fix mouse picking for cases where visuals overlap with the laser
    * [Pull Request #709](https://bitbucket.org/osrf/gazebo/pull-request/709)
1. Fix string literals for OSX
    * [Pull Request #712](https://bitbucket.org/osrf/gazebo/pull-request/712)
    * Resolves: [Issue #803](https://bitbucket.org/osrf/gazebo/issue/803)
1. Support for ENABLE_TESTS_COMPILATION cmake parameter
    * [Pull Request #708](https://bitbucket.org/osrf/gazebo/pull-request/708)
1. Updated system gui plugin
    * [Pull Request #702](https://bitbucket.org/osrf/gazebo/pull-request/702)
1. Fix force torque unit test issue
    * [Pull Request #673](https://bitbucket.org/osrf/gazebo/pull-request/673)
    * Resolves: [Issue #813](https://bitbucket.org/osrf/gazebo/issue/813)
1. Use variables to control auto generation of CFlags
    * [Pull Request #699](https://bitbucket.org/osrf/gazebo/pull-request/699)
1. Remove deprecated functions.
    * [Pull Request #715](https://bitbucket.org/osrf/gazebo/pull-request/715)
1. Fix typo in `Camera.cc`
    * [Pull Request #719](https://bitbucket.org/osrf/gazebo/pull-request/719)
    * Resolves: [Issue #846](https://bitbucket.org/osrf/gazebo/issue/846)
1. Performance improvements
    * [Pull Request #561](https://bitbucket.org/osrf/gazebo/pull-request/561)
1. Fix gripper model.
    * [Pull Request #713](https://bitbucket.org/osrf/gazebo/pull-request/713)
    * Resolves: [Issue #314](https://bitbucket.org/osrf/gazebo/issue/314)
1. First part of Simbody integration
    * [Pull Request #716](https://bitbucket.org/osrf/gazebo/pull-request/716)

## Gazebo 1.9

### Gazebo 1.9.6 (2014-04-29)

1. Refactored inertia ratio reduction for ODE
    * [Pull request #1114](https://bitbucket.org/osrf/gazebo/pull-request/1114)
1. Improved collada loading performance
    * [Pull request #1075](https://bitbucket.org/osrf/gazebo/pull-request/1075)

### Gazebo 1.9.3 (2014-01-10)

1. Add thickness to plane to remove shadow flickering.
    * [Pull request #886](https://bitbucket.org/osrf/gazebo/pull-request/886)
1. Temporary GUI shadow toggle fix.
    * [Issue #925](https://bitbucket.org/osrf/gazebo/issue/925)
    * [Pull request #868](https://bitbucket.org/osrf/gazebo/pull-request/868)
1. Fix memory access bugs with libc++ on mavericks.
    * [Issue #965](https://bitbucket.org/osrf/gazebo/issue/965)
    * [Pull request #857](https://bitbucket.org/osrf/gazebo/pull-request/857)
    * [Pull request #881](https://bitbucket.org/osrf/gazebo/pull-request/881)
1. Replaced printf with cout in gztopic hz.
    * [Issue #969](https://bitbucket.org/osrf/gazebo/issue/969)
    * [Pull request #854](https://bitbucket.org/osrf/gazebo/pull-request/854)
1. Add Dark grey material and fix indentation.
    * [Pull request #851](https://bitbucket.org/osrf/gazebo/pull-request/851)
1. Fixed sonar sensor unit test.
    * [Pull request #848](https://bitbucket.org/osrf/gazebo/pull-request/848)
1. Convergence acceleration and stability tweak to make atlas_v3 stable.
    * [Pull request #845](https://bitbucket.org/osrf/gazebo/pull-request/845)
1. Update gtest to 1.7.0 to resolve problems with libc++.
    * [Issue #947](https://bitbucket.org/osrf/gazebo/issue/947)
    * [Pull request #827](https://bitbucket.org/osrf/gazebo/pull-request/827)
1. Fixed LD_LIBRARY_PATH for plugins.
    * [Issue #957](https://bitbucket.org/osrf/gazebo/issue/957)
    * [Pull request #844](https://bitbucket.org/osrf/gazebo/pull-request/844)
1. Fix transceiver sporadic errors.
    * Backport of [pull request #811](https://bitbucket.org/osrf/gazebo/pull-request/811)
    * [Pull request #836](https://bitbucket.org/osrf/gazebo/pull-request/836)
1. Modified the MsgTest to be deterministic with time checks.
    * [Pull request #843](https://bitbucket.org/osrf/gazebo/pull-request/843)
1. Fixed seg fault in LaserVisual.
    * [Issue #950](https://bitbucket.org/osrf/gazebo/issue/950)
    * [Pull request #832](https://bitbucket.org/osrf/gazebo/pull-request/832)
1. Implemented the option to disable tests that need a working screen to run properly.
    * Backport of [Pull request #764](https://bitbucket.org/osrf/gazebo/pull-request/764)
    * [Pull request #837](https://bitbucket.org/osrf/gazebo/pull-request/837)
1. Cleaned up gazebo shutdown.
    * [Pull request #829](https://bitbucket.org/osrf/gazebo/pull-request/829)
1. Fixed bug associated with loading joint child links.
    * [Issue #943](https://bitbucket.org/osrf/gazebo/issue/943)
    * [Pull request #820](https://bitbucket.org/osrf/gazebo/pull-request/820)

### Gazebo 1.9.2 (2013-11-08)
1. Fix enable/disable sky and clouds from SDF
    * [Pull request #809](https://bitbucket.org/osrf/gazebo/pull-request/809])
1. Fix occasional blank GUI screen on startup
    * [Pull request #815](https://bitbucket.org/osrf/gazebo/pull-request/815])
1. Fix GPU laser when interacting with heightmaps
    * [Pull request #796](https://bitbucket.org/osrf/gazebo/pull-request/796])
1. Added API/ABI checker command line tool
    * [Pull request #765](https://bitbucket.org/osrf/gazebo/pull-request/765])
1. Added gtest version information
    * [Pull request #801](https://bitbucket.org/osrf/gazebo/pull-request/801])
1. Fix GUI world saving
    * [Pull request #806](https://bitbucket.org/osrf/gazebo/pull-request/806])
1. Enable anti-aliasing for camera sensor
    * [Pull request #800](https://bitbucket.org/osrf/gazebo/pull-request/800])
1. Make sensor noise deterministic
    * [Pull request #788](https://bitbucket.org/osrf/gazebo/pull-request/788])
1. Fix build problem
    * [Issue #901](https://bitbucket.org/osrf/gazebo/issue/901)
    * [Pull request #778](https://bitbucket.org/osrf/gazebo/pull-request/778])
1. Fix a typo in Camera.cc
    * [Pull request #720](https://bitbucket.org/osrf/gazebo/pull-request/720])
    * [Issue #846](https://bitbucket.org/osrf/gazebo/issue/846)
1. Fix OSX menu bar
    * [Pull request #688](https://bitbucket.org/osrf/gazebo/pull-request/688])
1. Fix gazebo::init by calling sdf::setFindCallback() before loading the sdf in gzfactory.
    * [Pull request #678](https://bitbucket.org/osrf/gazebo/pull-request/678])
    * [Issue #817](https://bitbucket.org/osrf/gazebo/issue/817)

### Gazebo 1.9.1 (2013-08-20)
* Deprecate header files that require case-sensitive filesystem (e.g. Common.hh, Physics.hh) [https://bitbucket.org/osrf/gazebo/pull-request/638/fix-for-775-deprecate-headers-that-require]
* Initial support for building on Mac OS X [https://bitbucket.org/osrf/gazebo/pull-request/660/osx-support-for-gazebo-19] [https://bitbucket.org/osrf/gazebo/pull-request/657/cmake-fixes-for-osx]
* Fixes for various issues [https://bitbucket.org/osrf/gazebo/pull-request/635/fix-for-issue-792/diff] [https://bitbucket.org/osrf/gazebo/pull-request/628/allow-scoped-and-non-scoped-joint-names-to/diff] [https://bitbucket.org/osrf/gazebo/pull-request/636/fix-build-dependency-in-message-generation/diff] [https://bitbucket.org/osrf/gazebo/pull-request/639/make-the-unversioned-setupsh-a-copy-of-the/diff] [https://bitbucket.org/osrf/gazebo/pull-request/650/added-missing-lib-to-player-client-library/diff] [https://bitbucket.org/osrf/gazebo/pull-request/656/install-gzmode_create-without-sh-suffix/diff]

### Gazebo 1.9.0 (2013-07-23)
* Use external package [sdformat](https://bitbucket.org/osrf/sdformat) for sdf parsing, refactor the `Element::GetValue*` function calls, and deprecate Gazebo's internal sdf parser [https://bitbucket.org/osrf/gazebo/pull-request/627]
* Improved ROS support ([[Tutorials#ROS_Integration |documentation here]]) [https://bitbucket.org/osrf/gazebo/pull-request/559]
* Added Sonar, Force-Torque, and Tactile Pressure sensors [https://bitbucket.org/osrf/gazebo/pull-request/557], [https://bitbucket.org/osrf/gazebo/pull-request/567]
* Add compile-time defaults for environment variables so that sourcing setup.sh is unnecessary in most cases [https://bitbucket.org/osrf/gazebo/pull-request/620]
* Enable user camera to follow objects in client window [https://bitbucket.org/osrf/gazebo/pull-request/603]
* Install protobuf message files for use in custom messages [https://bitbucket.org/osrf/gazebo/pull-request/614]
* Change default compilation flags to improve debugging [https://bitbucket.org/osrf/gazebo/pull-request/617]
* Change to supported relative include paths [https://bitbucket.org/osrf/gazebo/pull-request/594]
* Fix display of laser scans when sensor is rotated [https://bitbucket.org/osrf/gazebo/pull-request/599]

## Gazebo 1.8

### Gazebo 1.8.7 (2013-07-16)
* Fix bug in URDF parsing of Vector3 elements [https://bitbucket.org/osrf/gazebo/pull-request/613]
* Fix compilation errors with newest libraries [https://bitbucket.org/osrf/gazebo/pull-request/615]

### Gazebo 1.8.6 (2013-06-07)
* Fix inertia lumping in the URDF parser[https://bitbucket.org/osrf/gazebo/pull-request/554]
* Fix for ODEJoint CFM damping sign error [https://bitbucket.org/osrf/gazebo/pull-request/586]
* Fix transport memory growth[https://bitbucket.org/osrf/gazebo/pull-request/584]
* Reduce log file data in order to reduce buffer growth that results in out of memory kernel errors[https://bitbucket.org/osrf/gazebo/pull-request/587]

### Gazebo 1.8.5 (2013-06-04)
* Fix Gazebo build for machines without a valid display.[https://bitbucket.org/osrf/gazebo/commits/37f00422eea03365b839a632c1850431ee6a1d67]

### Gazebo 1.8.4 (2013-06-03)
* Fix UDRF to SDF converter so that URDF gazebo extensions are applied to all collisions in a link.[https://bitbucket.org/osrf/gazebo/pull-request/579]
* Prevent transport layer from locking when a gzclient connects to a gzserver over a connection with high latency.[https://bitbucket.org/osrf/gazebo/pull-request/572]
* Improve performance and fix uninitialized conditional jumps.[https://bitbucket.org/osrf/gazebo/pull-request/571]

### Gazebo 1.8.3 (2013-06-03)
* Fix for gzlog hanging when gzserver is not present or not responsive[https://bitbucket.org/osrf/gazebo/pull-request/577]
* Fix occasional segfault when generating log files[https://bitbucket.org/osrf/gazebo/pull-request/575]
* Performance improvement to ODE[https://bitbucket.org/osrf/gazebo/pull-request/556]
* Fix node initialization[https://bitbucket.org/osrf/gazebo/pull-request/570]
* Fix GPU laser Hz rate reduction when sensor moved away from world origin[https://bitbucket.org/osrf/gazebo/pull-request/566]
* Fix incorrect lighting in camera sensors when GPU laser is subscribe to[https://bitbucket.org/osrf/gazebo/pull-request/563]

### Gazebo 1.8.2 (2013-05-28)
* ODE performance improvements[https://bitbucket.org/osrf/gazebo/pull-request/535][https://bitbucket.org/osrf/gazebo/pull-request/537]
* Fixed tests[https://bitbucket.org/osrf/gazebo/pull-request/538][https://bitbucket.org/osrf/gazebo/pull-request/541][https://bitbucket.org/osrf/gazebo/pull-request/542]
* Fixed sinking vehicle bug[https://bitbucket.org/osrf/drcsim/issue/300] in pull-request[https://bitbucket.org/osrf/gazebo/pull-request/538]
* Fix GPU sensor throttling[https://bitbucket.org/osrf/gazebo/pull-request/536]
* Reduce string comparisons for better performance[https://bitbucket.org/osrf/gazebo/pull-request/546]
* Contact manager performance improvements[https://bitbucket.org/osrf/gazebo/pull-request/543]
* Transport performance improvements[https://bitbucket.org/osrf/gazebo/pull-request/548]
* Reduce friction noise[https://bitbucket.org/osrf/gazebo/pull-request/545]

### Gazebo 1.8.1 (2013-05-22)
* Please note that 1.8.1 contains a bug[https://bitbucket.org/osrf/drcsim/issue/300] that causes interpenetration between objects in resting contact to grow slowly.  Please update to 1.8.2 for the patch.
* Added warm starting[https://bitbucket.org/osrf/gazebo/pull-request/529]
* Reduced console output[https://bitbucket.org/osrf/gazebo/pull-request/533]
* Improved off screen rendering performance[https://bitbucket.org/osrf/gazebo/pull-request/530]
* Performance improvements [https://bitbucket.org/osrf/gazebo/pull-request/535] [https://bitbucket.org/osrf/gazebo/pull-request/537]

### Gazebo 1.8.0 (2013-05-17)
* Fixed slider axis [https://bitbucket.org/osrf/gazebo/pull-request/527]
* Fixed heightmap shadows [https://bitbucket.org/osrf/gazebo/pull-request/525]
* Fixed model and canonical link pose [https://bitbucket.org/osrf/gazebo/pull-request/519]
* Fixed OSX message header[https://bitbucket.org/osrf/gazebo/pull-request/524]
* Added zlib compression for logging [https://bitbucket.org/osrf/gazebo/pull-request/515]
* Allow clouds to be disabled in cameras [https://bitbucket.org/osrf/gazebo/pull-request/507]
* Camera rendering performance [https://bitbucket.org/osrf/gazebo/pull-request/528]


## Gazebo 1.7

### Gazebo 1.7.3 (2013-05-08)
* Fixed log cleanup (again) [https://bitbucket.org/osrf/gazebo/pull-request/511/fix-log-cleanup-logic]

### Gazebo 1.7.2 (2013-05-07)
* Fixed log cleanup [https://bitbucket.org/osrf/gazebo/pull-request/506/fix-gzlog-stop-command-line]
* Minor documentation fix [https://bitbucket.org/osrf/gazebo/pull-request/488/minor-documentation-fix]

### Gazebo 1.7.1 (2013-04-19)
* Fixed tests
* IMU sensor receives time stamped data from links
* Fix saving image frames [https://bitbucket.org/osrf/gazebo/pull-request/466/fix-saving-frames/diff]
* Wireframe rendering in GUI [https://bitbucket.org/osrf/gazebo/pull-request/414/allow-rendering-of-models-in-wireframe]
* Improved logging performance [https://bitbucket.org/osrf/gazebo/pull-request/457/improvements-to-gzlog-filter-and-logging]
* Viscous mud model [https://bitbucket.org/osrf/gazebo/pull-request/448/mud-plugin/diff]

## Gazebo 1.6

### Gazebo 1.6.3 (2013-04-15)
* Fixed a [critical SDF bug](https://bitbucket.org/osrf/gazebo/pull-request/451)
* Fixed a [laser offset bug](https://bitbucket.org/osrf/gazebo/pull-request/449)

### Gazebo 1.6.2 (2013-04-14)
* Fix for fdir1 physics property [https://bitbucket.org/osrf/gazebo/pull-request/429/fixes-to-treat-fdir1-better-1-rotate-into/diff]
* Fix for force torque sensor [https://bitbucket.org/osrf/gazebo/pull-request/447]
* SDF documentation fix [https://bitbucket.org/osrf/gazebo/issue/494/joint-axis-reference-frame-doesnt-match]

### Gazebo 1.6.1 (2013-04-05)
* Switch default build type to Release.

### Gazebo 1.6.0 (2013-04-05)
* Improvements to inertia in rubble pile
* Various Bullet integration advances.
* Noise models for ray, camera, and imu sensors.
* SDF 1.4, which accommodates more physics engine parameters and also some sensor noise models.
* Initial support for making movies from within Gazebo.
* Many performance improvements.
* Many bug fixes.
* Progress toward to building on OS X.

## Gazebo 1.5

### Gazebo 1.5.0 (2013-03-11)
* Partial integration of Bullet
  * Includes: cubes, spheres, cylinders, planes, meshes, revolute joints, ray sensors
* GUI Interface for log writing.
* Threaded sensors.
* Multi-camera sensor.

* Fixed the following issues:
 * [https://bitbucket.org/osrf/gazebo/issue/236 Issue #236]
 * [https://bitbucket.org/osrf/gazebo/issue/507 Issue #507]
 * [https://bitbucket.org/osrf/gazebo/issue/530 Issue #530]
 * [https://bitbucket.org/osrf/gazebo/issue/279 Issue #279]
 * [https://bitbucket.org/osrf/gazebo/issue/529 Issue #529]
 * [https://bitbucket.org/osrf/gazebo/issue/239 Issue #239]
 * [https://bitbucket.org/osrf/gazebo/issue/5 Issue #5]

## Gazebo 1.4

### Gazebo 1.4.0 (2013-02-01)
* New Features:
 * GUI elements to display messages from the server.
 * Multi-floor building editor and creator.
 * Improved sensor visualizations.
 * Improved mouse interactions

* Fixed the following issues:
 * [https://bitbucket.org/osrf/gazebo/issue/16 Issue #16]
 * [https://bitbucket.org/osrf/gazebo/issue/142 Issue #142]
 * [https://bitbucket.org/osrf/gazebo/issue/229 Issue #229]
 * [https://bitbucket.org/osrf/gazebo/issue/277 Issue #277]
 * [https://bitbucket.org/osrf/gazebo/issue/291 Issue #291]
 * [https://bitbucket.org/osrf/gazebo/issue/310 Issue #310]
 * [https://bitbucket.org/osrf/gazebo/issue/320 Issue #320]
 * [https://bitbucket.org/osrf/gazebo/issue/329 Issue #329]
 * [https://bitbucket.org/osrf/gazebo/issue/333 Issue #333]
 * [https://bitbucket.org/osrf/gazebo/issue/334 Issue #334]
 * [https://bitbucket.org/osrf/gazebo/issue/335 Issue #335]
 * [https://bitbucket.org/osrf/gazebo/issue/341 Issue #341]
 * [https://bitbucket.org/osrf/gazebo/issue/350 Issue #350]
 * [https://bitbucket.org/osrf/gazebo/issue/384 Issue #384]
 * [https://bitbucket.org/osrf/gazebo/issue/431 Issue #431]
 * [https://bitbucket.org/osrf/gazebo/issue/433 Issue #433]
 * [https://bitbucket.org/osrf/gazebo/issue/453 Issue #453]
 * [https://bitbucket.org/osrf/gazebo/issue/456 Issue #456]
 * [https://bitbucket.org/osrf/gazebo/issue/457 Issue #457]
 * [https://bitbucket.org/osrf/gazebo/issue/459 Issue #459]

## Gazebo 1.3

### Gazebo 1.3.1 (2012-12-14)
* Fixed the following issues:
 * [https://bitbucket.org/osrf/gazebo/issue/297 Issue #297]
* Other bugs fixed:
 * [https://bitbucket.org/osrf/gazebo/pull-request/164/ Fix light bounding box to disable properly when deselected]
 * [https://bitbucket.org/osrf/gazebo/pull-request/169/ Determine correct local IP address, to make remote clients work properly]
 * Various test fixes

### Gazebo 1.3.0 (2012-12-03)
* Fixed the following issues:
 * [https://bitbucket.org/osrf/gazebo/issue/233 Issue #233]
 * [https://bitbucket.org/osrf/gazebo/issue/238 Issue #238]
 * [https://bitbucket.org/osrf/gazebo/issue/2 Issue #2]
 * [https://bitbucket.org/osrf/gazebo/issue/95 Issue #95]
 * [https://bitbucket.org/osrf/gazebo/issue/97 Issue #97]
 * [https://bitbucket.org/osrf/gazebo/issue/90 Issue #90]
 * [https://bitbucket.org/osrf/gazebo/issue/253 Issue #253]
 * [https://bitbucket.org/osrf/gazebo/issue/163 Issue #163]
 * [https://bitbucket.org/osrf/gazebo/issue/91 Issue #91]
 * [https://bitbucket.org/osrf/gazebo/issue/245 Issue #245]
 * [https://bitbucket.org/osrf/gazebo/issue/242 Issue #242]
 * [https://bitbucket.org/osrf/gazebo/issue/156 Issue #156]
 * [https://bitbucket.org/osrf/gazebo/issue/78 Issue #78]
 * [https://bitbucket.org/osrf/gazebo/issue/36 Issue #36]
 * [https://bitbucket.org/osrf/gazebo/issue/104 Issue #104]
 * [https://bitbucket.org/osrf/gazebo/issue/249 Issue #249]
 * [https://bitbucket.org/osrf/gazebo/issue/244 Issue #244]
 * [https://bitbucket.org/osrf/gazebo/issue/36 Issue #36]

* New features:
 * Default camera view changed to look down at the origin from a height of 2 meters at location (5, -5, 2).
 * Record state data using the '-r' command line option, playback recorded state data using the '-p' command line option
 * Adjust placement of lights using the mouse.
 * Reduced the startup time.
 * Added visual reference for GUI mouse movements.
 * SDF version 1.3 released (changes from 1.2 listed below):
     - added `name` to `<camera name="cam_name"/>`
     - added `pose` to `<camera><pose>...</pose></camera>`
     - removed `filename` from `<mesh><filename>...</filename><mesh>`, use uri only.
     - recovered `provide_feedback` under `<joint>`, allowing calling `physics::Joint::GetForceTorque` in plugins.
     - added `imu` under `<sensor>`.

## Gazebo 1.2

### Gazebo 1.2.6 (2012-11-08)
* Fixed a transport issue with the GUI. Fixed saving the world via the GUI. Added more documentation. ([https://bitbucket.org/osrf/gazebo/pull-request/43/fixed-a-transport-issue-with-the-gui-fixed/diff pull request #43])
* Clean up mutex usage. ([https://bitbucket.org/osrf/gazebo/pull-request/54/fix-mutex-in-modellistwidget-using-boost/diff pull request #54])
* Fix OGRE path determination ([https://bitbucket.org/osrf/gazebo/pull-request/58/fix-ogre-paths-so-this-also-works-with/diff pull request #58], [https://bitbucket.org/osrf/gazebo/pull-request/68/fix-ogre-plugindir-determination/diff pull request #68])
* Fixed a couple of crashes and model selection/dragging problems ([https://bitbucket.org/osrf/gazebo/pull-request/59/fixed-a-couple-of-crashes-and-model/diff pull request #59])

### Gazebo 1.2.5 (2012-10-22)
* Step increment update while paused fixed ([https://bitbucket.org/osrf/gazebo/pull-request/45/fix-proper-world-stepinc-count-we-were/diff pull request #45])
* Actually call plugin destructors on shutdown ([https://bitbucket.org/osrf/gazebo/pull-request/51/fixed-a-bug-which-prevent-a-plugin/diff pull request #51])
* Don't crash on bad SDF input ([https://bitbucket.org/osrf/gazebo/pull-request/52/fixed-loading-of-bad-sdf-files/diff pull request #52])
* Fix cleanup of ray sensors on model deletion ([https://bitbucket.org/osrf/gazebo/pull-request/53/deleting-a-model-with-a-ray-sensor-did/diff pull request #53])
* Fix loading / deletion of improperly specified models ([https://bitbucket.org/osrf/gazebo/pull-request/56/catch-when-loading-bad-models-joint/diff pull request #56])

### Gazebo 1.2.4 (10-19-2012:08:00:52)
*  Style fixes ([https://bitbucket.org/osrf/gazebo/pull-request/30/style-fixes/diff pull request #30]).
*  Fix joint position control ([https://bitbucket.org/osrf/gazebo/pull-request/49/fixed-position-joint-control/diff pull request #49])

### Gazebo 1.2.3 (10-16-2012:18:39:54)
*  Disabled selection highlighting due to bug ([https://bitbucket.org/osrf/gazebo/pull-request/44/disabled-selection-highlighting-fixed/diff pull request #44]).
*  Fixed saving a world via the GUI.

### Gazebo 1.2.2 (10-16-2012:15:12:22)
*  Skip search for system install of libccd, use version inside gazebo ([https://bitbucket.org/osrf/gazebo/pull-request/39/skip-search-for-system-install-of-libccd/diff pull request #39]).
*  Fixed sensor initialization race condition ([https://bitbucket.org/osrf/gazebo/pull-request/42/fix-sensor-initializaiton-race-condition pull request #42]).

### Gazebo 1.2.1 (10-15-2012:21:32:55)
*  Properly removed projectors attached to deleted models ([https://bitbucket.org/osrf/gazebo/pull-request/37/remove-projectors-that-are-attached-to/diff pull request #37]).
*  Fix model plugin loading bug ([https://bitbucket.org/osrf/gazebo/pull-request/31/moving-bool-first-in-model-and-world pull request #31]).
*  Fix light insertion and visualization of models prior to insertion ([https://bitbucket.org/osrf/gazebo/pull-request/35/fixed-light-insertion-and-visualization-of/diff pull request #35]).
*  Fixed GUI manipulation of static objects ([https://bitbucket.org/osrf/gazebo/issue/63/moving-static-objects-does-not-move-the issue #63] [https://bitbucket.org/osrf/gazebo/pull-request/38/issue-63-bug-patch-moving-static-objects/diff pull request #38]).
*  Fixed GUI selection bug ([https://bitbucket.org/osrf/gazebo/pull-request/40/fixed-selection-of-multiple-objects-at/diff pull request #40])

### Gazebo 1.2.0 (10-04-2012:20:01:20)
*  Updated GUI: new style, improved mouse controls, and removal of non-functional items.
*  Model database: An online repository of models.
*  Numerous bug fixes
*  APT repository hosted at [http://osrfoundation.org OSRF]
*  Improved process control prevents zombie processes<|MERGE_RESOLUTION|>--- conflicted
+++ resolved
@@ -24,11 +24,8 @@
     * [Pull request #1651](https://bitbucket.org/osrf/gazebo/pull-request/1651)
     * [Pull request #1653](https://bitbucket.org/osrf/gazebo/pull-request/1653)
     * [Pull request #1654](https://bitbucket.org/osrf/gazebo/pull-request/1654)
-<<<<<<< HEAD
+    * [Pull request #1657](https://bitbucket.org/osrf/gazebo/pull-request/1657)
     * [Pull request #1660](https://bitbucket.org/osrf/gazebo/pull-request/1660)
-=======
-    * [Pull request #1657](https://bitbucket.org/osrf/gazebo/pull-request/1657)
->>>>>>> 4ca8528f
 
 1. Install `libgazebo_server_fixture`. This will facilitate tests external to the main gazebo repository. See `examples/stand_alone/test_fixture`.
     * [Pull request #1606](https://bitbucket.org/osrf/gazebo/pull-request/1606)
