--- conflicted
+++ resolved
@@ -498,11 +498,7 @@
 //   }
 }
 
-<<<<<<< HEAD
-JointWrench RTQL8Joint::GetForceTorque(int _index)
-=======
 JointWrench RTQL8Joint::GetForceTorque(int /*_index*/)
->>>>>>> 31bebe87
 {
   JointWrench wrench;
 //  // Note that:
