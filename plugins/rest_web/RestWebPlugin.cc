/*
 * Copyright (C) 2015 Open Source Robotics Foundation
 *
 * Licensed under the Apache License, Version 2.0 (the "License");
 * you may not use this file except in compliance with the License.
 * You may obtain a copy of the License at
 *
 *     http://www.apache.org/licenses/LICENSE-2.0
 *
 * Unless required by applicable law or agreed to in writing, software
 * distributed under the License is distributed on an "AS IS" BASIS,
 * WITHOUT WARRANTIES OR CONDITIONS OF ANY KIND, either express or implied.
 * See the License for the specific language governing permissions and
 * limitations under the License.
 *
*/

#ifdef _WIN32
  #include <Rpc.h>
  #pragma comment(lib, "Rpcrt4.lib")
#else /* UNIX */

#ifdef HAVE_UUID
  #include <uuid/uuid.h>
#endif

#endif

#include "RestWebPlugin.hh"


using namespace gazebo;
using namespace std;

//////////////////////////////////////////////////
RestWebPlugin::RestWebPlugin()
: node(new gazebo::transport::Node()),
  stopMsgProcessing(false),
  requestQThread(NULL)
{
  // generate a unique session ID
  // On Windows
#ifdef _WIN32
  UUID uuid;
  C_STATUS Result = ::UuidCreate(uuid);
  if (Result != RPC_S_OK)
  {
    gzerr << "Call to UuidCreate return a non success RPC call. " <<
                 "Return code: " << Result << std::endl;
  }
  char* szUuid = NULL;
  if (::UuidToStringA(&this->data, reinterpret_cast<RPC_CSTR*>(&szUuid)) ==
    RPC_S_OK)
  {
    this->session = szUuid;
    ::RpcStringFreeA(reinterpret_cast<RPC_CSTR*>(&szUuid));
  }
  // or on UNIX
#else

#ifdef HAVE_UUID
  uuid_t uuid;
  uuid_generate_random(uuid);
  char s[37];
  uuid_unparse(uuid, s);
  this->session = s;
#endif

#endif

  gzmsg << "REST web Session : " << this->session << endl;
}

//////////////////////////////////////////////////
RestWebPlugin::~RestWebPlugin()
{
  // tell the requestQ to stop precessing
  this->stopMsgProcessing = true;
  if (this->requestQThread->joinable())
  {
    this->requestQThread->join();
    delete this->requestQThread;
  }
}

//////////////////////////////////////////////////
void RestWebPlugin::Init()
{
  // setup our node for communication
  this->node->Init();
  this->subLogin = node->Subscribe("/gazebo/rest/rest_login",
                               &RestWebPlugin::OnRestLoginRequest, this);

  this->subLogout = node->Subscribe("/gazebo/rest/rest_logout",
                               &RestWebPlugin::OnRestLogoutRequest, this);

  this->subEvent = node->Subscribe("/gazebo/rest/rest_post",
                             &RestWebPlugin::OnEventRestPost, this);

  this->subSimEvent = node->Subscribe("/gazebo/sim_events",
                                &RestWebPlugin::OnSimEvent, this);

  this->requestQThread = new boost::thread(
      boost::bind(&RestWebPlugin::RunRequestQ, this));
}

//////////////////////////////////////////////////
void RestWebPlugin::Load(int /*_argc*/, char ** /*_argv*/)
{
  // nothing to do for now
}

//////////////////////////////////////////////////
void RestWebPlugin::OnSimEvent(ConstSimEventPtr &_msg)
{
<<<<<<< HEAD
  try
  {
    // where to post the data on the REST server
    std::string route = "/events/new";
    std::string eType = _msg->type();
    std::string name = _msg->name();
    std::string data = _msg->data();

    msgs::WorldStatistics ws = _msg->world_statistics();
    msgs::Time simT = ws.sim_time();
    msgs::Time realT = ws.real_time();
    msgs::Time pauseT = ws.pause_time();
    bool paused = ws.paused();

    std::string worldName = physics::get_world()->GetName();
    std::string event = "{\n";

    event += "\"session\": \"" + this->session + "\", ";
    event += "\"name\": \"" + name + "\", ";
    event += "\"type\": \"" + eType + "\",\n";
    event += "\"data\": " + data + ", ";

    event += "\"world\": {";
    event += "\"name\": ";
    event += "\"";
    event += worldName;
    event += "\", ";

    event += "\"paused\": ";
    event += "\"";
    if (paused)
      event += "true";
    else
      event += "false";
    event += "\", ";

    event += "\"clock_time\": ";
    event += "\"";
    event += common::Time::GetWallTimeAsISOString();
    event += "\", ";

    event += "\"real_time\": ";
    event += "\"";
    event += FormatTime(realT.sec(), realT.nsec());
    event += "\", ";

    event += "\"sim_time\": ";
    event += "\"";
    event += FormatTime(simT.sec(), simT.nsec());
    event += "\", ";

    event += "\"pause_time\": ";
    event += "\"";
    event += FormatTime(pauseT.sec(), pauseT.nsec());
    event += "\"";

    event += "}\n";  // world element
    event += "}";    // root element
    // post it with curl
    this->restApi.PostJsonData(route.c_str(), event.c_str());
  }
  catch(RestException &x)
  {
    gazebo::msgs::RestError msg;
    std::string errorMsg;
    errorMsg = "There was a problem trying to send data to the server: ";
    errorMsg += x.what();
    msg.set_type("Error");
    msg.set_msg(errorMsg);
    // alert the user via the gui plugin
    gzerr << "ERROR in REST service POST request: " << errorMsg << std::endl;
    this->pub->Publish(msg);
  }
=======
  // where to post the data on the REST server
  std::string route = "/events/new";

  std::string eType = _msg->type();
  std::string name = _msg->name();
  std::string data = _msg->data();

  msgs::WorldStatistics ws = _msg->world_statistics();
  msgs::Time simT = ws.sim_time();
  msgs::Time realT = ws.real_time();
  msgs::Time pauseT = ws.pause_time();
  bool paused = ws.paused();

  std::string worldName = physics::get_world()->GetName();
  std::string event = "{\n";

  event += "\"session\": \"" + this->session + "\", ";
  event += "\"name\": \"" + name + "\", ";
  event += "\"type\": \"" + eType + "\",\n";
  event += "\"data\": " + data + ", ";

  event += "\"world\": {";
  event += "\"name\": ";
  event += "\"";
  event += worldName;
  event += "\", ";

  event += "\"paused\": ";
  event += "\"";
  if (paused)
    event += "true";
  else
    event += "false";
  event += "\", ";

  event += "\"clock_time\": ";
  event += "\"";
  event += common::Time::GetWallTimeAsISOString();
  event += "\", ";

  event += "\"real_time\": ";
  event += "\"";
  event += msgs::Convert(realT).FormattedString();
  event += "\", ";

  event += "\"sim_time\": ";
  event += "\"";
  event += msgs::Convert(simT).FormattedString();
  event += "\", ";

  event += "\"pause_time\": ";
  event += "\"";
  event += msgs::Convert(pauseT).FormattedString();
  event += "\"";

  event += "}\n";  // world element
  event += "}";    // root element

  // post it with curl
  this->restApi.PostJsonData(route.c_str(), event.c_str());
>>>>>>> 35c13ef6
}

//////////////////////////////////////////////////
void RestWebPlugin::OnEventRestPost(ConstRestPostPtr &_msg)
{
  gzmsg << "RestWebPlugin::OnRestPost";
  gzmsg << "[" << _msg->route() << ", " << _msg->json() << "]"  << std::endl;
  gzmsg << std::endl;

  try
  {
    std::string event = "{";
    event += "\"event\": " + _msg->json() + ", ";
    physics::WorldPtr world = physics::get_world();
    if (!world)
    {
      gzerr << "Can't access world before web service POST" << std::endl;
    }
    else
    {
      event += "\"session\": \"" + this->session + "\", ";
      event += "\"world\": {";

      event += "\"name\": ";
      event += "\"";
      event += world->GetName();
      event += "\", ";

      if (!world->IsPaused())
      {
        event += "\"is_running\": \"true\", ";
      }
      else
      {
        event +=  "\"is_running\": \"false\", ";
      }

      common::Time t;
      event += "\"clock_time\": ";
      event += "\"";
      event += common::Time::GetWallTimeAsISOString();
      event += "\", ";

      event += "\"real_time\": ";
      event += "\"";
      t = world->GetRealTime();
      event += t.FormattedString();
      event += "\", ";

      event += "\"sim_time\": ";
      event += "\"";
      t = world->GetSimTime();
      event += t.FormattedString();
      event += "\", ";

      event += "\"pause_time\": ";
      event += "\"";
      t = world->GetPauseTime();
      event += t.FormattedString();
      event += "\" ";

      event += "}";
    }
    event += "}";
    this->restApi.PostJsonData(_msg->route().c_str(), event.c_str());
  }
  catch(RestException &x)
  {
    gazebo::msgs::RestError msg;
    std::string errorMsg;
    errorMsg = "There was a problem trying to send data to the server: ";
    errorMsg += x.what();
    msg.set_type("Error");
    msg.set_msg(errorMsg);
    // alert the user via the gui plugin
    gzerr << "ERROR in REST request: " << errorMsg << std::endl;
    this->pub->Publish(msg);
  }
}

//////////////////////////////////////////////////
void RestWebPlugin::OnRestLoginRequest(ConstRestLoginPtr &_msg)
{
  boost::mutex::scoped_lock lock(this->requestQMutex);
  this->msgLoginQ.push_back(_msg);
}

//////////////////////////////////////////////////
void RestWebPlugin::OnRestLogoutRequest(ConstRestLogoutPtr &/*_msg*/)
{
  boost::mutex::scoped_lock lock(this->requestQMutex);
  this->restApi.Logout();
}

//////////////////////////////////////////////////
void RestWebPlugin::ProcessLoginRequest(ConstRestLoginPtr _msg)
{
  // this is executed asynchronously
  try
  {
    this->restApi.Login(_msg->url().c_str(),
        "/login",
        _msg->username().c_str(),
        _msg->password().c_str());
  }
  catch(RestException &x)
  {
    gazebo::msgs::RestError msg;
    std::string errorMsg;
    errorMsg = "There was a problem trying to login to the server: ";
    errorMsg += x.what();
    msg.set_type("Error");
    msg.set_msg(errorMsg);
    // alert the user via the gui plugin
    gzerr << "ERROR in REST login request. : " << errorMsg << std::endl;
    this->pub->Publish(msg);
  }
}

//////////////////////////////////////////////////
void RestWebPlugin::RunRequestQ()
{
  // be ready to send errors back to the UI
  std::string path("/gazebo/rest/rest_error");
  this->pub = node->Advertise<gazebo::msgs::RestError>(path);
  // process any login or post data that ha been received
  while (!this->stopMsgProcessing)
  {
    gazebo::common::Time::MSleep(50);
    try
    {
      boost::shared_ptr<const gazebo::msgs::RestLogin> login;
      // Grab the mutex and remove first message the queue
      {
        boost::mutex::scoped_lock lock(this->requestQMutex);
        if (!this->msgLoginQ.empty())
        {
          login = this->msgLoginQ.front();
          this->msgLoginQ.pop_front();
        }
      }
      if (login)
      {
        this->ProcessLoginRequest(login);
      }
    }
    catch(...)
    {
      gzerr << "Unhandled exception while processing request message"
          << std::endl;
    }
  }
}

// plugin registration
GZ_REGISTER_SYSTEM_PLUGIN(RestWebPlugin)<|MERGE_RESOLUTION|>--- conflicted
+++ resolved
@@ -113,7 +113,6 @@
 //////////////////////////////////////////////////
 void RestWebPlugin::OnSimEvent(ConstSimEventPtr &_msg)
 {
-<<<<<<< HEAD
   try
   {
     // where to post the data on the REST server
@@ -157,17 +156,17 @@
 
     event += "\"real_time\": ";
     event += "\"";
-    event += FormatTime(realT.sec(), realT.nsec());
+    event += msgs::Convert(realT).FormattedString();
     event += "\", ";
 
     event += "\"sim_time\": ";
     event += "\"";
-    event += FormatTime(simT.sec(), simT.nsec());
+    event += msgs::Convert(simT).FormattedString();
     event += "\", ";
 
     event += "\"pause_time\": ";
     event += "\"";
-    event += FormatTime(pauseT.sec(), pauseT.nsec());
+    event += msgs::Convert(pauseT).FormattedString();
     event += "\"";
 
     event += "}\n";  // world element
@@ -187,68 +186,6 @@
     gzerr << "ERROR in REST service POST request: " << errorMsg << std::endl;
     this->pub->Publish(msg);
   }
-=======
-  // where to post the data on the REST server
-  std::string route = "/events/new";
-
-  std::string eType = _msg->type();
-  std::string name = _msg->name();
-  std::string data = _msg->data();
-
-  msgs::WorldStatistics ws = _msg->world_statistics();
-  msgs::Time simT = ws.sim_time();
-  msgs::Time realT = ws.real_time();
-  msgs::Time pauseT = ws.pause_time();
-  bool paused = ws.paused();
-
-  std::string worldName = physics::get_world()->GetName();
-  std::string event = "{\n";
-
-  event += "\"session\": \"" + this->session + "\", ";
-  event += "\"name\": \"" + name + "\", ";
-  event += "\"type\": \"" + eType + "\",\n";
-  event += "\"data\": " + data + ", ";
-
-  event += "\"world\": {";
-  event += "\"name\": ";
-  event += "\"";
-  event += worldName;
-  event += "\", ";
-
-  event += "\"paused\": ";
-  event += "\"";
-  if (paused)
-    event += "true";
-  else
-    event += "false";
-  event += "\", ";
-
-  event += "\"clock_time\": ";
-  event += "\"";
-  event += common::Time::GetWallTimeAsISOString();
-  event += "\", ";
-
-  event += "\"real_time\": ";
-  event += "\"";
-  event += msgs::Convert(realT).FormattedString();
-  event += "\", ";
-
-  event += "\"sim_time\": ";
-  event += "\"";
-  event += msgs::Convert(simT).FormattedString();
-  event += "\", ";
-
-  event += "\"pause_time\": ";
-  event += "\"";
-  event += msgs::Convert(pauseT).FormattedString();
-  event += "\"";
-
-  event += "}\n";  // world element
-  event += "}";    // root element
-
-  // post it with curl
-  this->restApi.PostJsonData(route.c_str(), event.c_str());
->>>>>>> 35c13ef6
 }
 
 //////////////////////////////////////////////////
