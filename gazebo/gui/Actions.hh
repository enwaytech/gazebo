--- conflicted
+++ resolved
@@ -128,16 +128,11 @@
     /// \brief Action to redo last undone user command.
     extern GZ_GUI_VISIBLE QAction *g_redoAct;
 
-<<<<<<< HEAD
-    /// \brief Action to open the command history menu.
-    extern GZ_GUI_VISIBLE QAction *g_cmdHistoryAct;
-=======
     /// \brief Action to open the undo history menu.
     extern GZ_GUI_VISIBLE QAction *g_undoHistoryAct;
 
     /// \brief Action to open the redo history menu.
     extern GZ_GUI_VISIBLE QAction *g_redoHistoryAct;
->>>>>>> 12b5df3a
 
     /// \class DeleteAction Actions.hh gui/gui.hh
     /// \brief Custom delete action.
