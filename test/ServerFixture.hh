--- conflicted
+++ resolved
@@ -551,31 +551,19 @@
     /// \brief Helper to record data to gtest xml output.
     /// \param[in] _name Name of data.
     /// \param[in] _data Floating point number to store.
-<<<<<<< HEAD
-    void Record(const std::string &_name, double _data);
-=======
     protected: void Record(const std::string &_name, const double _data);
->>>>>>> 3f0529a0
 
     /// \brief Helper to record signal statistics to gtest xml output.
     /// \param[in] _prefix Prefix string for data names.
     /// \param[in] _stats Signal statistics to store.
-<<<<<<< HEAD
-    void Record(const std::string &_prefix, const math::SignalStats &_stats);
-=======
     protected: void Record(const std::string &_prefix,
                            const math::SignalStats &_stats);
->>>>>>> 3f0529a0
 
     /// \brief Helper to record Vector3 signal statistics to gtest xml output.
     /// \param[in] _prefix Prefix string for data names.
     /// \param[in] _stats Vector3 signal statistics to store.
-<<<<<<< HEAD
-    void Record(const std::string &_prefix, const math::Vector3Stats &_stats);
-=======
     protected: void Record(const std::string &_prefix,
                            const math::Vector3Stats &_stats);
->>>>>>> 3f0529a0
 
     /// \brief Pointer the Gazebo server.
     protected: Server *server;
