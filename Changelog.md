## Gazebo 8

## Gazebo 8.x.x (2017-xx-xx)
1. Use ignition math with ServerFixture
    * [Pull request #2552](https://bitbucket.org/osrf/gazebo/pull-request/2552)

1. Changed the type of `FrictionPyramid::direction1` from `gazebo::math::Vector3` to `ignition::math::Vector3d`.
    * [Pull request #2548](https://bitbucket.org/osrf/gazebo/pull-request/2548)

1. Added igntition::transport interfaces to header files
    * [Pull request #2559](https://bitbucket.org/osrf/gazebo/pull-request/2559)

1. Added ignition transport dependency, and output camera sensor images on
   an ignition transport topic.
    * [Pull request #2544](https://bitbucket.org/osrf/gazebo/pull-request/2544)

1. Fix restoring submesh material transparency
    * [Pull request #2536](https://bitbucket.org/osrf/gazebo/pull-request/2536)

1. Updated `gz_log` tool to use `ignition::math`.
    * [Pull request #2532](https://bitbucket.org/osrf/gazebo/pull-request/2532)

1. Updated the following rendering classes to use `ignition::math`:
   `FPSViewController`, `JointVisual`, `OculusCamera`, `OrbitViewController`,
   `OrthoViewController`, `Projector`, `UserCamera`, `ViewController`.
    * [Pull request #2551](https://bitbucket.org/osrf/gazebo/pull-request/2551)

1. Update examples to use ign-math.
    * [Pull request #2539](https://bitbucket.org/osrf/gazebo/pull-request/2539)

1. Update plugins to use ign-math.
    * [Pull request #2531](https://bitbucket.org/osrf/gazebo/pull-request/2531)
    * [Pull request #2534](https://bitbucket.org/osrf/gazebo/pull-request/2534)
    * [Pull request #2538](https://bitbucket.org/osrf/gazebo/pull-request/2538)

1. Use ignition math with `rendering/Distortion` and update function names.
    * [Pull request #2529](https://bitbucket.org/osrf/gazebo/pull-request/2529)

1. Updated COMVisual class to use `ignition::math`.
    * [Pull request #2528](https://bitbucket.org/osrf/gazebo/pull-request/2528)

1. Deprecate angle API from physics::Joint, in favor of using doubles
    * [Pull request #2568](https://bitbucket.org/osrf/gazebo/pull-request/2568)
    * [Issue #553](https://bitbucket.org/osrf/gazebo/issues/553)
    * [Issue #1108](https://bitbucket.org/osrf/gazebo/issues/1108)

1. PIMPL-ize `gazebo/physics/Gripper` and use ignition-math.
    * [Pull request #2523](https://bitbucket.org/osrf/gazebo/pull-request/2523)

1. Added VisualMarkers to the rendering engine. Visual markers support
   programmatic rendering of various shapes in a scene.
    * [Pull request 2541](https://bitbucket.org/osrf/gazebo/pull-request/2541)

1. Support version 5 of the DART Physics Engine.
    * [Pull request #2459](https://bitbucket.org/osrf/gazebo/pull-request/2459)

1. UserCamera overrides `Camera::Render` to reduce CPU usage.
    * [Pull request 2480](https://bitbucket.org/osrf/gazebo/pull-request/2480)

1. Static links no longer subscribe to wrench topics.
    * [Pull request #2452]((https://bitbucket.org/osrf/gazebo/pull-request/2452)

1. Add Gazebo math helper functions to convert to and from Ignition Math
   objects.
    * [Pull request #2461](https://bitbucket.org/osrf/gazebo/pull-request/2461)

1. Add video recording of user camera. This change added an optional
   dependency on libavdevice>=56.4.100 for linux systems. When installed,
   libavdevice will allow a user to stream a simulated camera to a video4linux2
   loopback device.
    * [Pull request #2443](https://bitbucket.org/osrf/gazebo/pull-request/2443)

1. Removed deprecations
    * [Pull request #2427]((https://bitbucket.org/osrf/gazebo/pull-request/2427)

1. Include basic support for GNU Precompiled Headers to reduce compile time
    * [Pull request #2268](https://bitbucket.org/osrf/gazebo/pull-request/2268)

1. Plotting utility
    * [Pull request #2348](https://bitbucket.org/osrf/gazebo/pull-request/2348)
    * [Pull request #2325](https://bitbucket.org/osrf/gazebo/pull-request/2325)
    * [Pull request #2382](https://bitbucket.org/osrf/gazebo/pull-request/2382)
    * [Pull request #2448](https://bitbucket.org/osrf/gazebo/pull-request/2448)

1. Renamed `gazebo/gui/SaveDialog` to `gazebo/gui/SaveEntityDialog`. A new
   `SaveDialog` class will be added in a future pull request. The migration
   guide will be updated with that pull request.
    * [Pull request #2384](https://bitbucket.org/osrf/gazebo/pull-request/2384)

1. Add FiducialCameraPlugin for Camera Sensors
    * [Pull request #2350](https://bitbucket.org/osrf/gazebo/pull-request/2350)

1. Fix Road2d vertices and shadows
    * [Pull request #2362](https://bitbucket.org/osrf/gazebo/pull-request/2362)

1. Rearrange GLWidget::OnMouseMove so that the more common use cases it
   fewer if statements. Use std::thread in place of boost in OculusWindow.
   Pragma statements to prevent warnings. Prevent variable hiding in
   WallSegmentItem.
    * [Pull request #2376](https://bitbucket.org/osrf/gazebo/pull-request/2376)

1. Use single pixel selection buffer for mouse picking
    * [Pull request #2335](https://bitbucket.org/osrf/gazebo/pull-request/2335)

1. Refactor Visual classes
  * [Pull request #2331](https://bitbucket.org/osrf/gazebo/pull-requests/2331)

1. Windows plugins (with .dll extension) now accepted
    * [Pull request #2311](https://bitbucket.org/osrf/gazebo/pull-requests/2311)
    * Writing libMyPlugin.so in the sdf file will look for MyPlugin.dll on windows.

1. Add Introspection Manager and Client util
    * [Pull request #2304](https://bitbucket.org/osrf/gazebo/pull-request/2304)

1. Refactor Event classes and improve memory management.
    * [Pull request #2277](https://bitbucket.org/osrf/gazebo/pull-request/2277)
    * [Pull request #2317](https://bitbucket.org/osrf/gazebo/pull-request/2317)
    * [Pull request #2329](https://bitbucket.org/osrf/gazebo/pull-request/2329)
    * [gazebo_design Pull request #33](https://bitbucket.org/osrf/gazebo_design/pull-requests/33)

1. Remove EntityMakerPrivate and move its members to derived classes
    * [Pull request #2310](https://bitbucket.org/osrf/gazebo/pull-request/2310)

1. Conversion between ign-msgs and sdf, for plugin
    * [Pull request #2403](https://bitbucket.org/osrf/gazebo/pull-request/2403)

1. Change NULL to nullptr.
    * [Pull request #2294](https://bitbucket.org/osrf/gazebo/pull-request/2294)
    * [Pull request #2297](https://bitbucket.org/osrf/gazebo/pull-request/2297)
    * [Pull request #2298](https://bitbucket.org/osrf/gazebo/pull-request/2298)
    * [Pull request #2302](https://bitbucket.org/osrf/gazebo/pull-request/2302)
    * [Pull request #2295](https://bitbucket.org/osrf/gazebo/pull-request/2295)
    * [Pull request #2300](https://bitbucket.org/osrf/gazebo/pull-request/2300)

1. Fix memory and other issues found from running Coverity.
    * A contribution from Olivier Crave
    * [Pull request #2241](https://bitbucket.org/osrf/gazebo/pull-request/2241)
    * [Pull request #2242](https://bitbucket.org/osrf/gazebo/pull-request/2242)
    * [Pull request #2243](https://bitbucket.org/osrf/gazebo/pull-request/2243)
    * [Pull request #2244](https://bitbucket.org/osrf/gazebo/pull-request/2244)
    * [Pull request #2245](https://bitbucket.org/osrf/gazebo/pull-request/2245)

1. Deprecate gazebo::math
    * [Pull request #2513](https://bitbucket.org/osrf/gazebo/pull-request/2513)
    * [Pull request #2326](https://bitbucket.org/osrf/gazebo/pull-request/2326)
    * [Pull request #2579](https://bitbucket.org/osrf/gazebo/pull-request/2579)
    * [Pull request #2574](https://bitbucket.org/osrf/gazebo/pull-request/2574)
    * [Pull request #2426](https://bitbucket.org/osrf/gazebo/pull-request/2426)
    * [Pull request #2567](https://bitbucket.org/osrf/gazebo/pull-request/2567)
    * [Pull request #2355](https://bitbucket.org/osrf/gazebo/pull-request/2355)
    * [Pull request #2407](https://bitbucket.org/osrf/gazebo/pull-request/2407)
    * [Pull request #2564](https://bitbucket.org/osrf/gazebo/pull-request/2564)
    * [Pull request #2425](https://bitbucket.org/osrf/gazebo/pull-request/2425)
    * [Pull request #2570](https://bitbucket.org/osrf/gazebo/pull-request/2570)
    * [Pull request #2436](https://bitbucket.org/osrf/gazebo/pull-request/2436)
    * [Pull request #2556](https://bitbucket.org/osrf/gazebo/pull-request/2556)
    * [Pull request #2472](https://bitbucket.org/osrf/gazebo/pull-request/2472)
    * [Pull request #2505](https://bitbucket.org/osrf/gazebo/pull-request/2505)
    * [Pull request #2514](https://bitbucket.org/osrf/gazebo/pull-request/2514)
    * [Pull request #2522](https://bitbucket.org/osrf/gazebo/pull-request/2522)
    * [Pull request #2565](https://bitbucket.org/osrf/gazebo/pull-request/2565)
    * [Pull request #2525](https://bitbucket.org/osrf/gazebo/pull-request/2525)
    * [Pull request #2533](https://bitbucket.org/osrf/gazebo/pull-request/2533)
    * [Pull request #2543](https://bitbucket.org/osrf/gazebo/pull-request/2543)
    * [Pull request #2549](https://bitbucket.org/osrf/gazebo/pull-request/2549)
    * [Pull request #2554](https://bitbucket.org/osrf/gazebo/pull-request/2554)
    * [Pull request #2560](https://bitbucket.org/osrf/gazebo/pull-request/2560)
    * [Pull request #2575](https://bitbucket.org/osrf/gazebo/pull-request/2575)
    * [Pull request #2563](https://bitbucket.org/osrf/gazebo/pull-request/2563)
    * [Pull request #2573](https://bitbucket.org/osrf/gazebo/pull-request/2573)
    * [Pull request #2577](https://bitbucket.org/osrf/gazebo/pull-request/2577)
<<<<<<< HEAD
    * [Pull request #2581](https://bitbucket.org/osrf/gazebo/pull-request/2581)
=======
    * [Pull request #2566](https://bitbucket.org/osrf/gazebo/pull-request/2566)
    * [Pull request #2578](https://bitbucket.org/osrf/gazebo/pull-request/2578)
>>>>>>> e28ced8f

1. Add Wind support
    * [Pull request #1985](https://bitbucket.org/osrf/gazebo/pull-request/1985)
    * A contribution from Olivier Crave

1. Add const accessors to uri path and query
    * [Pull request #2400](https://bitbucket.org/osrf/gazebo/pull-request/2400)

1. Server generates unique model names in case of overlap, and added allow_renaming field to factory message.
    * [Pull request 2301](https://bitbucket.org/osrf/gazebo/pull-request/2301)
    * [Issue 510](https://bitbucket.org/osrf/gazebo/issues/510)

1. Adds an output option to gz log that allows the tool to filter a log file and write to a new log file.
    * [Pull request #2149](https://bitbucket.org/osrf/gazebo/pull-request/2149)

1. Add common::URI class
    * [Pull request #2275](https://bitbucket.org/osrf/gazebo/pull-request/2275)

1. Update Actor animations by faciliting skeleton visualization, control via a plugin. Also resolves issue #1785.
    * [Pull request #2219](https://bitbucket.org/osrf/gazebo/pull-request/2219)

1. Generalize actors to work even if not all elements are specified
    * [Pull request #2360](https://bitbucket.org/osrf/gazebo/pull-request/2360)

1. PIMPLize rendering/Grid
    * [Pull request 2330](https://bitbucket.org/osrf/gazebo/pull-request/2330)

1. Use only Gazebo's internal version of tinyxml2. The version of tinyxml2 distributed with Ubuntu fails when parsing large log files.
    * [Pull request #2146](https://bitbucket.org/osrf/gazebo/pull-request/2146)

1. Moved gazebo ODE includes to have correct include path
    * [Pull request #2186](https://bitbucket.org/osrf/gazebo/pull-request/2186)

1. Atmosphere model
    * [Pull request #1989](https://bitbucket.org/osrf/gazebo/pull-request/1989)

1. Added static camera when following a model.
    * [Pull request #1980](https://bitbucket.org/osrf/gazebo/pull-request/1980)
    * A contribution from Oliver Crave

1. Get plugin info with Ignition transport service
    * [Pull request #2420](https://bitbucket.org/osrf/gazebo/pull-request/2420)

1. Support conversions between SDF and protobuf for more sensors.
    * [Pull request #2118](https://bitbucket.org/osrf/gazebo/pull-request/2118)

1. Fix ODE Ray-Cylinder collision, and added ability to instantiate stand alone MultiRayShapes.
    * [Pull request #2122](https://bitbucket.org/osrf/gazebo/pull-request/2122)

1. Update depth camera sensor to publish depth data over a topic.
    * [Pull request #2112](https://bitbucket.org/osrf/gazebo/pull-request/2112)

1. Add color picker to config widget and fix visual and collision duplication.
    * [Pull request #2381](https://bitbucket.org/osrf/gazebo/pull-request/2381)

1. Model editor updates

    1. Undo / redo inserting and deleting links
        * [Pull request #2151](https://bitbucket.org/osrf/gazebo/pull-request/2151)

    1. Undo / redo inserting and deleting nested models
        * [Pull request #2229](https://bitbucket.org/osrf/gazebo/pull-request/2229)

    1. Undo insert / delete joints
        * [Pull request #2266](https://bitbucket.org/osrf/gazebo/pull-request/2266)

    1. Undo insert / delete model plugins
        * [Pull request #2334](https://bitbucket.org/osrf/gazebo/pull-request/2334)

    1. Undo translate, rotate, snap and align links and nested models
        * [Pull request #2314](https://bitbucket.org/osrf/gazebo/pull-request/2314)

    1. Undo scale links
        * [Pull request #2368](https://bitbucket.org/osrf/gazebo/pull-request/2368)

1. Google Summer of Code Graphical interface for inserting plugins during simulation.

    1. Display attached model plugins in the world tab / Add subheaders for model links, joints and plugins
        * [Pull request #2323](https://bitbucket.org/osrf/gazebo/pull-request/2323)
        * [Issue #1698](https://bitbucket.org/osrf/gazebo/issues/1698)

## Gazebo 7

## Gazebo 7.x.x (2016-xx-xx)

1. Fix `model.config` dependency support, and add ability to reference
   textures using a URI.
    * [Pull request 2517](https://bitbucket.org/osrf/gazebo/pull-request/2517)

1. Fix DEM heightmap size, collision, scale
    * [Pull request 2477](https://bitbucket.org/osrf/gazebo/pull-request/2477)

1. Create ode_quiet parameter to silence solver messages
    * [Pull request 2512](https://bitbucket.org/osrf/gazebo/pull-request/2512)

1. Update QT render loop to throttle based on UserCamera::RenderRate.
    * [Pull request 2476](https://bitbucket.org/osrf/gazebo/pull-request/2476)
    * [Issue 1560](https://bitbucket.org/osrf/gazebo/issues/1560)

1. Generate visualization on demand, instead of on load. This helps to
   reduce load time.
    * [Pull request 2457](https://bitbucket.org/osrf/gazebo/pull-request/2457)

1. Added a plugin to teleoperate joints in a model with the keyboard.
    * [Pull request 2490](https://bitbucket.org/osrf/gazebo/pull-request/2490)

1. Add GUI items to change the user camera clip distance
    * [Pull request 2470](https://bitbucket.org/osrf/gazebo/pull-request/2470)
    * [Issue 2064](https://bitbucket.org/osrf/gazebo/issues/2064)

1. Support custom material scripts for heightmaps
    * [Pull request 2473](https://bitbucket.org/osrf/gazebo/pull-request/2473)

1. Model Editor: Show / hide collisions
    * [Pull request 2503](https://bitbucket.org/osrf/gazebo/pull-request/2503)

## Gazebo 7.4.0 (2016-10-11)

1. Add test for HarnessPlugin, reduce likelihood of race condition
    * [Pull request 2431](https://bitbucket.org/osrf/gazebo/pull-request/2431)
    * [Issue 2034](https://bitbucket.org/osrf/gazebo/issues/2034)

1. Add `syntax = proto2` in proto files to fix some protobuf3 warnings
    * [Pull request 2456](https://bitbucket.org/osrf/gazebo/pull-request/2456)

1. Add support for loading wavefront obj mesh files
    * [Pull request 2454](https://bitbucket.org/osrf/gazebo/pull-request/2454)

1. Added filesystem operations to the common library. Additions include
   `cwd`, `exists`, `isDirectory`, `isFile`, `copyFile`, and `moveFile`.
    * [Pull request 2417](https://bitbucket.org/osrf/gazebo/pull-request/2417)

1. Fix loading collada files with multiple texture coordinates.
    * [Pull request 2413](https://bitbucket.org/osrf/gazebo/pull-request/2413)

1. Added visualization of minimum range to laservisual.
    * [Pull request 2412](https://bitbucket.org/osrf/gazebo/pull-request/2412)
    * [Issue 2018](https://bitbucket.org/osrf/gazebo/issues/2018)

1. Use precision 2 for FPS display in TimePanel
    * [Pull request 2405](https://bitbucket.org/osrf/gazebo/pull-request/2405)

1. Switch ImuSensor::worldToReference transform from Pose to Quaternion
    * [Pull request 2410](https://bitbucket.org/osrf/gazebo/pull-request/2410)
    * [Issue 1959](https://bitbucket.org/osrf/gazebo/issues/1959)

1. Include Boost_LIBRARIES  in the linking of gazebo_physics
    * [Pull request 2402](https://bitbucket.org/osrf/gazebo/pull-request/2402)

1. Backported KeyboardGUIPlugin and msgs::Any
    * [Pull request 2416](https://bitbucket.org/osrf/gazebo/pull-request/2416)

1. Use XML_SUCCESS enum instead of XML_NO_ERROR, which has been deleted in tinyxml2 4.0
    * [Pull request 2397](https://bitbucket.org/osrf/gazebo/pull-request/2397)

1. Ignore ffmpeg deprecation warnings to clean up CI since they are noted in #2002
    * [Pull request 2388](https://bitbucket.org/osrf/gazebo/pull-request/2388)

1. Added a visual blinking plugin
    * [Pull request 2394](https://bitbucket.org/osrf/gazebo/pull-request/2394)

1. Fix InertiaVisual for non-diagonal inertia matrices
    * [Pull request 2354](https://bitbucket.org/osrf/gazebo/pull-request/2354)

## Gazebo 7.3.1 (2016-07-13)

1. Fix homebrew test failure of UNIT_ApplyWrenchDialog_TEST
    * [Pull request 2393](https://bitbucket.org/osrf/gazebo/pull-request/2393)

1. Fix MainWindow crash when window is minimized and maximized
    * [Pull request 2392](https://bitbucket.org/osrf/gazebo/pull-request/2392)
    * [Issue 2003](https://bitbucket.org/osrf/gazebo/issues/2003)

## Gazebo 7.3.0 (2016-07-12)

1. Fix selecting ApplyWrenchVisual's force torque visuals
    * [Pull request 2377](https://bitbucket.org/osrf/gazebo/pull-request/2377)
    * [Issue 1999](https://bitbucket.org/osrf/gazebo/issues/1999)

1. Use ignition math in gazebo::msgs
    * [Pull request 2389](https://bitbucket.org/osrf/gazebo/pull-request/2389)

1. Parse command-line options for GUI plugins in Server to fix parsing of
   positional argument for world file.
   This fixes command-line parsing for `gazebo -g gui_plugin.so`.
    * [Pull request 2387](https://bitbucket.org/osrf/gazebo/pull-request/2387)

1. Added a harness plugin that supports lowering a model at a controlled rate
    * [Pull request 2346](https://bitbucket.org/osrf/gazebo/pull-request/2346)

1. Fix ogre log test on xenial+nvidia
    * [Pull request 2374](https://bitbucket.org/osrf/gazebo/pull-request/2374)

1. Redirect QT messages to Gazebo's console message handling system.
    * [Pull request 2375](https://bitbucket.org/osrf/gazebo/pull-request/2375)

1. Fix buoyancy plugin when multiple link tags are used within the plugin
    * [Pull request 2369](https://bitbucket.org/osrf/gazebo/pull-request/2369)

1. Remove contact filters with names that contain `::`
    * [Pull request 2363](https://bitbucket.org/osrf/gazebo/pull-request/2363)
    * [Issue 1805](https://bitbucket.org/osrf/gazebo/issues/1805)

1. Fix Model Manipulator switching between local and global frames
    * [Pull request 2361](https://bitbucket.org/osrf/gazebo/pull-request/2361)

1. Remove duplicate code from cmake config file caused by bad merge
    * [Pull request 2347](https://bitbucket.org/osrf/gazebo/pull-request/2347)

1. Properly cleanup pointers when destroying a world with joints.
    * [Pull request 2309](https://bitbucket.org/osrf/gazebo/pull-request/2309)

1. Fix right click view options after deleting and respawning a model.
    * [Pull request 2349](https://bitbucket.org/osrf/gazebo/pull-request/2349)
    * [Issue 1985](https://bitbucket.org/osrf/gazebo/issues/1985)

1. Implement missing function: LogicalCamera::Topic()
    * [Pull request 2343](https://bitbucket.org/osrf/gazebo/pull-request/2343)
    * [Issue 1980](https://bitbucket.org/osrf/gazebo/issues/1980)

## Gazebo 7.2.0 (2016-06-13)

1. Backport single pixel selection buffer for mouse picking
    * [Pull request 2338](https://bitbucket.org/osrf/gazebo/pull-request/2338)

1. Prevent mouse pan and orbit from deselecting entities in model editor
    * [Pull request 2333](https://bitbucket.org/osrf/gazebo/pull-request/2333)

1. Handle model manipulation tool RTS shortcuts in keyPress
    * [Pull request 2312](https://bitbucket.org/osrf/gazebo/pull-request/2312)

1. Reset ODE joint force feedback after world reset
    * [Pull request 2255](https://bitbucket.org/osrf/gazebo/pull-request/2255)

1. Update model editor snap to grid modifier key
    * [Pull request 2259](https://bitbucket.org/osrf/gazebo/pull-request/2259)
    * [Issue #1583](https://bitbucket.org/osrf/gazebo/issues/1583)

1. PIMPLize gui/model/ModelEditorPalette
    * [Pull request 2279](https://bitbucket.org/osrf/gazebo/pull-request/2279)

1. Properly cleanup pointers when destroying a blank world.
    * [Pull request 2220](https://bitbucket.org/osrf/gazebo/pull-request/2220)

1. Properly cleanup pointers when destroying a world with models and lights.
    * [Pull request 2263](https://bitbucket.org/osrf/gazebo/pull-request/2263)

1. Fix view control mouse focus in model editor
    * [Pull request 2315](https://bitbucket.org/osrf/gazebo/pull-request/2315)
    * [Issue #1791](https://bitbucket.org/osrf/gazebo/issues/1791)

1. Server generates unique model names in case of overlap
    * [Pull request 2296](https://bitbucket.org/osrf/gazebo/pull-request/2296)
    * [Issue 510](https://bitbucket.org/osrf/gazebo/issues/510)

1. Model Editor: Select and align nested models
    * [Pull request 2282](https://bitbucket.org/osrf/gazebo/pull-request/2282)

## Gazebo 7.1.0 (2016-04-07)

1. fix: remove back projection
    * [Pull request 2201](https://bitbucket.org/osrf/gazebo/pull-request/2201)
    * A contribution from Yuki Furuta

1. Fix oculus 2 camera field of view
    * [Pull request 2157](https://bitbucket.org/osrf/gazebo/pull-request/2157)

1. Added BeforePhysicsUpdate world event
    * [Pull request 2128](https://bitbucket.org/osrf/gazebo/pull-request/2128)
    * A contribution from Martin Pecka

1. Update `gz sdf -c` command line tool to use the new `sdf::convertFile` API.
    * [Pull request #2227](https://bitbucket.org/osrf/gazebo/pull-requests/2227)

1. Backport depth camera OSX fix
    * [Pull request 2233](https://bitbucket.org/osrf/gazebo/pull-request/2233)

1. Feat load collision.sdf only once
    * [Pull request 2236](https://bitbucket.org/osrf/gazebo/pull-request/2236)

1. Update gui/building/Item API
    * [Pull request 2228](https://bitbucket.org/osrf/gazebo/pull-request/2228)

1. Semantic version class to compare model versions in the model database.
    * [Pull request 2207](https://bitbucket.org/osrf/gazebo/pull-request/2207)

1. Backport issue 1834 fix to gazebo7
    * [Pull request 2222](https://bitbucket.org/osrf/gazebo/pull-request/2222)

1. Backport ImagesView_TEST changes
    * [Pull request 2217](https://bitbucket.org/osrf/gazebo/pull-request/2217)

1. Backport pull request #2189 (mutex in Transport::Conection)
    * [Pull request 2208](https://bitbucket.org/osrf/gazebo/pull-request/2208)

1. Process insertions on World::SetState
    * [Pull request #2200](https://bitbucket.org/osrf/gazebo/pull-requests/2200)

1. Process deletions on World::SetState
    * [Pull request #2204](https://bitbucket.org/osrf/gazebo/pull-requests/2204)

1. Fix ray-cylinder collision
    * [Pull request 2124](https://bitbucket.org/osrf/gazebo/pull-request/2124)

1. Fix editing physics parameters in gzclient, update test
    * [Pull request 2192](https://bitbucket.org/osrf/gazebo/pull-request/2192)

1. Fix Audio Decoder test failure
    * [Pull request 2193](https://bitbucket.org/osrf/gazebo/pull-request/2193)

1. Add layers to building levels
    * [Pull request 2180](https://bitbucket.org/osrf/gazebo/pull-request/2180)

1. Allow dynamically adding links to a model.
    * [Pull request #2185](https://bitbucket.org/osrf/gazebo/pull-requests/2185)

1. Fix editing physics parameters in gzclient, update test
    * [Pull request #2192](https://bitbucket.org/osrf/gazebo/pull-requests/2192)
    * [Issue #1876](https://bitbucket.org/osrf/gazebo/issues/1876)

1. Model database selects the latest model version.
    * [Pull request #2207](https://bitbucket.org/osrf/gazebo/pull-requests/2207)

1. Only link relevant libraries to tests
    * [Pull request 2130](https://bitbucket.org/osrf/gazebo/pull-request/2130)

1. PIMPLize gui/model/ModelCreator
    * [Pull request 2171](https://bitbucket.org/osrf/gazebo/pull-request/2171)

1. backport warning and test fixes from pull request #2177
    * [Pull request 2179](https://bitbucket.org/osrf/gazebo/pull-request/2179)

1. Prevent xml parser error from crashing LogPlay on osx -> gazebo7
    * [Pull request 2174](https://bitbucket.org/osrf/gazebo/pull-request/2174)

1. PIMPLize gui/building/ScaleWidget
    * [Pull request 2164](https://bitbucket.org/osrf/gazebo/pull-request/2164)

1. Fix using Shift key while scaling inside the model editor
    * [Pull request 2165](https://bitbucket.org/osrf/gazebo/pull-request/2165)

1. Backport fix for ign-math explicit constructors -> gazebo7
    * [Pull request 2163](https://bitbucket.org/osrf/gazebo/pull-request/2163)

1. Display physics engine type in the GUI
    * [Pull request #2155](https://bitbucket.org/osrf/gazebo/pull-requests/2155)
    * [Issue #1121](https://bitbucket.org/osrf/gazebo/issues/1121)
    * A contribution from Mohamd Ayman

1. Fix compilation against ffmpeg3 (libavcodec)
    * [Pull request #2154](https://bitbucket.org/osrf/gazebo/pull-request/2154)

1. Append a missing </gazebo_log> tag to log files when played.
    * [Pull request #2143](https://bitbucket.org/osrf/gazebo/pull-request/2143)

1. Add helper function QTestFixture::ProcessEventsAndDraw
    * [Pull request #2147](https://bitbucket.org/osrf/gazebo/pull-request/2147)

1. Add qt resources to gazebo gui library
    * [Pull request 2134](https://bitbucket.org/osrf/gazebo/pull-request/2134)

1. Undo scaling during simulation
    * [Pull request #2108](https://bitbucket.org/osrf/gazebo/pull-request/2108)

1. Fix SensorManager::SensorContainer::RunLoop sensor update time assertion
    * [Pull request #2115](https://bitbucket.org/osrf/gazebo/pull-request/2115)

1. Fix use of not initialized static attribute in Light class
    * [Pull request 2075](https://bitbucket.org/osrf/gazebo/pull-request/2075)
    * A contribution from Silvio Traversaro

1. Install GuiTypes header
    * [Pull request 2106](https://bitbucket.org/osrf/gazebo/pull-request/2106)

1. Removes one function call and replaces a manual swap with std::swap in ODE heightfield.
    * [Pull request #2114](https://bitbucket.org/osrf/gazebo/pull-request/2114)

1. New world event: BeforePhysicsUpdate
    * [Pull request #2128](https://bitbucket.org/osrf/gazebo/pull-request/2128)
    * [Issue #1851](https://bitbucket.org/osrf/gazebo/issues/1851)

1. Model editor: Fix setting relative pose after alignment during joint creation.
    * [Issue #1844](https://bitbucket.org/osrf/gazebo/issues/1844)
    * [Pull request #2150](https://bitbucket.org/osrf/gazebo/pull-request/2150)

1. Model editor: Fix saving and spawning model with its original name
    * [Pull request #2183](https://bitbucket.org/osrf/gazebo/pull-request/2183)

1. Model editor: Fix inserting custom links
    * [Pull request #2222](https://bitbucket.org/osrf/gazebo/pull-request/2222)
    * [Issue #1834](https://bitbucket.org/osrf/gazebo/issues/1834)

1. Model editor: Reset visual / collision insertion / deletion
        * [Pull request #2254](https://bitbucket.org/osrf/gazebo/pull-request/2254)
        * [Issue #1777](https://bitbucket.org/osrf/gazebo/issues/1777)
        * [Issue #1852](https://bitbucket.org/osrf/gazebo/issues/1852)

1. Building editor: Add layers to building levels
    * [Pull request #2180](https://bitbucket.org/osrf/gazebo/pull-request/2180)
    * [Issue #1806](https://bitbucket.org/osrf/gazebo/issues/1806)

1. Building editor: Update gui/building/Item API
    * [Pull request #2228](https://bitbucket.org/osrf/gazebo/pull-request/2228)

## Gazebo 7.0.0 (2016-01-25)

1. Add FollowerPlugin
    * [Pull request #2085](https://bitbucket.org/osrf/gazebo/pull-request/2085)

1. Fix circular dependency so that physics does not call the sensors API.
    * [Pull request #2089](https://bitbucket.org/osrf/gazebo/pull-request/2089)
    * [Issue #1516](https://bitbucket.org/osrf/gazebo/issues/1516)

1. Add Gravity and MagneticField API to World class to match sdformat change.
    * [SDFormat pull request 247](https://bitbucket.org/osrf/sdformat/pull-requests/247)
    * [Issue #1823](https://bitbucket.org/osrf/gazebo/issues/1823)
    * [Pull request #2090](https://bitbucket.org/osrf/gazebo/pull-request/2090)

1. Use opaque pointers and deprecate functions in the rendering library
    * [Pull request #2069](https://bitbucket.org/osrf/gazebo/pull-request/2069)
    * [Pull request #2064](https://bitbucket.org/osrf/gazebo/pull-request/2064)
    * [Pull request #2066](https://bitbucket.org/osrf/gazebo/pull-request/2066)
    * [Pull request #2069](https://bitbucket.org/osrf/gazebo/pull-request/2069)
    * [Pull request #2074](https://bitbucket.org/osrf/gazebo/pull-request/2074)
    * [Pull request #2076](https://bitbucket.org/osrf/gazebo/pull-request/2076)
    * [Pull request #2070](https://bitbucket.org/osrf/gazebo/pull-request/2070)
    * [Pull request #2071](https://bitbucket.org/osrf/gazebo/pull-request/2071)
    * [Pull request #2084](https://bitbucket.org/osrf/gazebo/pull-request/2084)
    * [Pull request #2073](https://bitbucket.org/osrf/gazebo/pull-request/2073)

1. Use opaque pointers for the Master class.
    * [Pull request #2036](https://bitbucket.org/osrf/gazebo/pull-request/2036)

1. Use opaque pointers in the gui library
    * [Pull request #2057](https://bitbucket.org/osrf/gazebo/pull-request/2057)
    * [Pull request #2037](https://bitbucket.org/osrf/gazebo/pull-request/2037)
    * [Pull request #2052](https://bitbucket.org/osrf/gazebo/pull-request/2052)
    * [Pull request #2053](https://bitbucket.org/osrf/gazebo/pull-request/2053)
    * [Pull request #2028](https://bitbucket.org/osrf/gazebo/pull-request/2028)
    * [Pull request #2051](https://bitbucket.org/osrf/gazebo/pull-request/2051)
    * [Pull request #2027](https://bitbucket.org/osrf/gazebo/pull-request/2027)
    * [Pull request #2026](https://bitbucket.org/osrf/gazebo/pull-request/2026)
    * [Pull request #2029](https://bitbucket.org/osrf/gazebo/pull-request/2029)
    * [Pull request #2042](https://bitbucket.org/osrf/gazebo/pull-request/2042)

1. Use more opaque pointers.
    * [Pull request #2022](https://bitbucket.org/osrf/gazebo/pull-request/2022)
    * [Pull request #2025](https://bitbucket.org/osrf/gazebo/pull-request/2025)
    * [Pull request #2043](https://bitbucket.org/osrf/gazebo/pull-request/2043)
    * [Pull request #2044](https://bitbucket.org/osrf/gazebo/pull-request/2044)
    * [Pull request #2065](https://bitbucket.org/osrf/gazebo/pull-request/2065)
    * [Pull request #2067](https://bitbucket.org/osrf/gazebo/pull-request/2067)
    * [Pull request #2079](https://bitbucket.org/osrf/gazebo/pull-request/2079)

1. Fix visual transparency issues
    * [Pull request #2031](https://bitbucket.org/osrf/gazebo/pull-request/2031)
    * [Issue #1726](https://bitbucket.org/osrf/gazebo/issue/1726)
    * [Issue #1790](https://bitbucket.org/osrf/gazebo/issue/1790)

1. Implemented private data pointer for the RTShaderSystem class. Minimized shader updates to once per render update.
    * [Pull request #2003](https://bitbucket.org/osrf/gazebo/pull-request/2003)

1. Updating physics library to use ignition math.
    * [Pull request #2007](https://bitbucket.org/osrf/gazebo/pull-request/2007)

1. Switching to ignition math for the rendering library.
    * [Pull request #1993](https://bitbucket.org/osrf/gazebo/pull-request/1993)
    * [Pull request #1994](https://bitbucket.org/osrf/gazebo/pull-request/1994)
    * [Pull request #1995](https://bitbucket.org/osrf/gazebo/pull-request/1995)
    * [Pull request #1996](https://bitbucket.org/osrf/gazebo/pull-request/1996)

1. Removed deprecations
    * [Pull request #1992]((https://bitbucket.org/osrf/gazebo/pull-request/1992)

1. Add ability to set the pose of a visual from a link.
    * [Pull request #1963](https://bitbucket.org/osrf/gazebo/pull-request/1963)

1. Copy visual visibility flags on clone
    * [Pull request #2008](https://bitbucket.org/osrf/gazebo/pull-request/2008)

1. Publish camera sensor image size when rendering is not enabled
    * [Pull request #1969](https://bitbucket.org/osrf/gazebo/pull-request/1969)

1. Added Poissons Ratio and Elastic Modulus for ODE.
    * [Pull request #1974](https://bitbucket.org/osrf/gazebo/pull-request/1974)

1. Update rest web plugin to publish response messages and display login user name in toolbar.
    * [Pull request #1956](https://bitbucket.org/osrf/gazebo/pull-request/1956)

1. Improve overall speed of log playback. Added new functions to LogPlay.
   Use tinyxml2 for playback.
    * [Pull request #1931](https://bitbucket.org/osrf/gazebo/pull-request/1931)

1. Improve SVG import. Added support for transforms in paths.
    * [Pull request #1981](https://bitbucket.org/osrf/gazebo/pull-request/1981)

1. Enter time during log playback
    * [Pull request #2000](https://bitbucket.org/osrf/gazebo/pull-request/2000)

1. Added Ignition Transport dependency.
    * [Pull request #1930](https://bitbucket.org/osrf/gazebo/pull-request/1930)

1. Make latched subscribers receive the message only once
    * [Issue #1789](https://bitbucket.org/osrf/gazebo/issue/1789)
    * [Pull request #2019](https://bitbucket.org/osrf/gazebo/pull-request/2019)

1. Implemented transport clear buffers
    * [Pull request #2017](https://bitbucket.org/osrf/gazebo/pull-request/2017)

1. KeyEvent constructor should be in a source file. Removed a few visibility
flags from c functions. Windows did not like `CPPTYPE_*` in
`gazebo/gui/ConfigWidget.cc`, so I replaced it with `TYPE_*`.
    * [Pull request #1943](https://bitbucket.org/osrf/gazebo/pull-request/1943)

1. Added wide angle camera sensor.
    * [Pull request #1866](https://bitbucket.org/osrf/gazebo/pull-request/1866)

1. Change the `near` and `far` members of `gazebo/msgs/logical_camera_sensors.proto` to `near_clip` and `far_clip`
    + [Pull request #1942](https://bitbucket.org/osrf/gazebo/pull-request/1942)

1. Resolve issue #1702
    * [Issue #1702](https://bitbucket.org/osrf/gazebo/issue/1702)
    * [Pull request #1905](https://bitbucket.org/osrf/gazebo/pull-request/1905)
    * [Pull request #1913](https://bitbucket.org/osrf/gazebo/pull-request/1913)
    * [Pull request #1914](https://bitbucket.org/osrf/gazebo/pull-request/1914)

1. Update physics when the world is reset
    * [Pull request #1903](https://bitbucket.org/osrf/gazebo/pull-request/1903)

1. Light and light state for the server side
    * [Pull request #1920](https://bitbucket.org/osrf/gazebo/pull-request/1920)

1. Add scale to model state so scaling works on log/playback.
    * [Pull request #2020](https://bitbucket.org/osrf/gazebo/pull-request/2020)

1. Added tests for WorldState
    * [Pull request #1968](https://bitbucket.org/osrf/gazebo/pull-request/1968)

1. Rename Reset to Reset Time in time widget
    * [Pull request #1892](https://bitbucket.org/osrf/gazebo/pull-request/1892)
    * [Issue #1730](https://bitbucket.org/osrf/gazebo/issue/1730)

1. Set QTestfFxture to verbose
    * [Pull request #1944](https://bitbucket.org/osrf/gazebo/pull-request/1944)
    * [Issue #1756](https://bitbucket.org/osrf/gazebo/issue/1756)

1. Added torsional friction
    * [Pull request #1831](https://bitbucket.org/osrf/gazebo/pull-request/1831)

1. Support loading and spawning nested models
    * [Pull request #1868](https://bitbucket.org/osrf/gazebo/pull-request/1868)
    * [Pull request #1895](https://bitbucket.org/osrf/gazebo/pull-request/1895)

1. Undo user motion commands during simulation, added physics::UserCmdManager and gui::UserCmdHistory.
    * [Pull request #1934](https://bitbucket.org/osrf/gazebo/pull-request/1934)

1. Forward user command messages for undo.
    * [Pull request #2009](https://bitbucket.org/osrf/gazebo/pull-request/2009)

1. Undo reset commands during simulation, forwarding commands
    * [Pull request #1986](https://bitbucket.org/osrf/gazebo/pull-request/1986)

1. Undo apply force / torque during simulation
    * [Pull request #2030](https://bitbucket.org/osrf/gazebo/pull-request/2030)

1. Add function to get the derived scale of a Visual
    * [Pull request #1881](https://bitbucket.org/osrf/gazebo/pull-request/1881)

1. Added EnumIface, which supports iterators over enums.
    * [Pull request #1847](https://bitbucket.org/osrf/gazebo/pull-request/1847)

1. Added RegionEventBoxPlugin - fires events when models enter / exit the region
    * [Pull request #1856](https://bitbucket.org/osrf/gazebo/pull-request/1856)

1. Added tests for checking the playback control via messages.
    * [Pull request #1885](https://bitbucket.org/osrf/gazebo/pull-request/1885)

1. Added LoadArgs() function to ServerFixture for being able to load a server
using the same arguments used in the command line.
    * [Pull request #1874](https://bitbucket.org/osrf/gazebo/pull-request/1874)

1. Added battery class, plugins and test world.
    * [Pull request #1872](https://bitbucket.org/osrf/gazebo/pull-request/1872)

1. Display gearbox and screw joint properties in property tree
    * [Pull request #1838](https://bitbucket.org/osrf/gazebo/pull-request/1838)

1. Set window flags for dialogs and file dialogs
    * [Pull request #1816](https://bitbucket.org/osrf/gazebo/pull-request/1816)

1. Fix minimum window height
   * [Pull request #1977](https://bitbucket.org/osrf/gazebo/pull-request/1977)
   * [Issue #1706](https://bitbucket.org/osrf/gazebo/issue/1706)

1. Add option to reverse alignment direction
   * [Pull request #2040](https://bitbucket.org/osrf/gazebo/pull-request/2040)
   * [Issue #1242](https://bitbucket.org/osrf/gazebo/issue/1242)

1. Fix unadvertising a publisher - only unadvertise topic if it is the last publisher.
   * [Pull request #2005](https://bitbucket.org/osrf/gazebo/pull-request/2005)
   * [Issue #1782](https://bitbucket.org/osrf/gazebo/issue/1782)

1. Log playback GUI for multistep, rewind, forward and seek
    * [Pull request #1791](https://bitbucket.org/osrf/gazebo/pull-request/1791)

1. Added Apply Force/Torque movable text
    * [Pull request #1789](https://bitbucket.org/osrf/gazebo/pull-request/1789)

1. Added cascade parameter (apply to children) for Visual SetMaterial, SetAmbient, SetEmissive, SetSpecular, SetDiffuse, SetTransparency
    * [Pull request #1851](https://bitbucket.org/osrf/gazebo/pull-request/1851)

1. Tweaks to Data Logger, such as multiline text edit for path
    * [Pull request #1800](https://bitbucket.org/osrf/gazebo/pull-request/1800)

1. Added TopToolbar and hide / disable several widgets according to WindowMode
    * [Pull request #1869](https://bitbucket.org/osrf/gazebo/pull-request/1869)

1. Added Visual::IsAncestorOf and Visual::IsDescendantOf
    * [Pull request #1850](https://bitbucket.org/osrf/gazebo/pull-request/1850)

1. Added msgs::PluginFromSDF and tests
    * [Pull request #1858](https://bitbucket.org/osrf/gazebo/pull-request/1858)

1. Added msgs::CollisionFromSDF msgs::SurfaceFromSDF and msgs::FrictionFromSDF
    * [Pull request #1900](https://bitbucket.org/osrf/gazebo/pull-request/1900)

1. Added hotkeys chart dialog
    * [Pull request #1835](https://bitbucket.org/osrf/gazebo/pull-request/1835)

1. Space bar to play / pause
   * [Pull request #2023](https://bitbucket.org/osrf/gazebo/pull-request/2023)
   * [Issue #1798](https://bitbucket.org/osrf/gazebo/issue/1798)

1. Make it possible to create custom ConfigWidgets
    * [Pull request #1861](https://bitbucket.org/osrf/gazebo/pull-request/1861)

1. AddItem / RemoveItem / Clear enum config widgets
    * [Pull request #1878](https://bitbucket.org/osrf/gazebo/pull-request/1878)

1. Make all child ConfigWidgets emit signals.
    * [Pull request #1884](https://bitbucket.org/osrf/gazebo/pull-request/1884)

1. Refactored makers
    * [Pull request #1828](https://bitbucket.org/osrf/gazebo/pull-request/1828)

1. Added gui::Conversions to convert between Gazebo and Qt
    * [Pull request #2034](https://bitbucket.org/osrf/gazebo/pull-request/2034)

1. Model editor updates
    1. Support adding model plugins in model editor
        * [Pull request #2060](https://bitbucket.org/osrf/gazebo/pull-request/2060)

    1. Added support for copying and pasting top level nested models
        * [Pull request #2006](https://bitbucket.org/osrf/gazebo/pull-request/2006)

    1. Make non-editable background models white in model editor
        * [Pull request #1950](https://bitbucket.org/osrf/gazebo/pull-request/1950)

    1. Choose / swap parent and child links in joint inspector
        * [Pull request #1887](https://bitbucket.org/osrf/gazebo/pull-request/1887)
        * [Issue #1500](https://bitbucket.org/osrf/gazebo/issue/1500)

    1. Presets combo box for Vector3 config widget
        * [Pull request #1954](https://bitbucket.org/osrf/gazebo/pull-request/1954)

    1. Added support for more joint types (gearbox and fixed joints).
        * [Pull request #1794](https://bitbucket.org/osrf/gazebo/pull-request/1794)

    1. Added support for selecting links and joints, opening context menu and inspectors in Schematic View.
        * [Pull request #1787](https://bitbucket.org/osrf/gazebo/pull-request/1787)

    1. Color-coded edges in Schematic View to match joint color.
        * [Pull request #1781](https://bitbucket.org/osrf/gazebo/pull-request/1781)

    1. Scale link mass and inertia when a link is scaled
        * [Pull request #1836](https://bitbucket.org/osrf/gazebo/pull-request/1836)

    1. Add density widget to config widget and link inspector
        * [Pull request #1978](https://bitbucket.org/osrf/gazebo/pull-request/1978)

    1. Added icons for child and parent link in joint inspector
        * [Pull request #1953](https://bitbucket.org/osrf/gazebo/pull-request/1953)

    1. Load and save nested models
        * [Pull request #1894](https://bitbucket.org/osrf/gazebo/pull-request/1894)

    1. Display model plugins on the left panel and added model plugin inspector
        * [Pull request #1863](https://bitbucket.org/osrf/gazebo/pull-request/1863)

    1. Context menu and deletion for model plugins
        * [Pull request #1890](https://bitbucket.org/osrf/gazebo/pull-request/1890)

    1. Delete self from inspector
        * [Pull request #1904](https://bitbucket.org/osrf/gazebo/pull-request/1904)
        * [Issue #1543](https://bitbucket.org/osrf/gazebo/issue/1543)

    1. Apply inspector changes in real time and add reset button
        * [Pull request #1945](https://bitbucket.org/osrf/gazebo/pull-request/1945)
        * [Issue #1472](https://bitbucket.org/osrf/gazebo/issue/1472)

    1. Set physics to be paused when exiting model editor mode
        * [Pull request #1893](https://bitbucket.org/osrf/gazebo/pull-request/1893)
        * [Issue #1734](https://bitbucket.org/osrf/gazebo/issue/1734)

    1. Add Insert tab to model editor
        * [Pull request #1924](https://bitbucket.org/osrf/gazebo/pull-request/1924)

    1. Support inserting nested models from model maker
        * [Pull request #1982](https://bitbucket.org/osrf/gazebo/pull-request/1982)

    1. Added joint creation dialog
        * [Pull request #2021](https://bitbucket.org/osrf/gazebo/pull-request/2021)

    1. Added reverse checkboxes to joint creation dialog
        * [Pull request #2086](https://bitbucket.org/osrf/gazebo/pull-request/2086)

    1. Use opaque pointers in the model editor
        * [Pull request #2056](https://bitbucket.org/osrf/gazebo/pull-request/2056)
        * [Pull request #2059](https://bitbucket.org/osrf/gazebo/pull-request/2059)
        * [Pull request #2087](https://bitbucket.org/osrf/gazebo/pull-request/2087)

    1. Support joint creation between links in nested model.
        * [Pull request #2080](https://bitbucket.org/osrf/gazebo/pull-request/2080)

1. Building editor updates

    1. Use opaque pointers in the building editor
        * [Pull request #2041](https://bitbucket.org/osrf/gazebo/pull-request/2041)
        * [Pull request #2039](https://bitbucket.org/osrf/gazebo/pull-request/2039)
        * [Pull request #2055](https://bitbucket.org/osrf/gazebo/pull-request/2055)
        * [Pull request #2032](https://bitbucket.org/osrf/gazebo/pull-request/2032)
        * [Pull request #2082](https://bitbucket.org/osrf/gazebo/pull-request/2082)
        * [Pull request #2038](https://bitbucket.org/osrf/gazebo/pull-request/2038)
        * [Pull request #2033](https://bitbucket.org/osrf/gazebo/pull-request/2033)

    1. Use opaque pointers for GrabberHandle, add *LinkedGrabbers functions
        * [Pull request #2034](https://bitbucket.org/osrf/gazebo/pull-request/2034)

    1. Removed unused class: BuildingItem
        * [Pull request #2045](https://bitbucket.org/osrf/gazebo/pull-request/2045)

    1. Use opaque pointers for BuildingModelManip, move attachment logic to BuildingMaker
        * [Pull request #2046](https://bitbucket.org/osrf/gazebo/pull-request/2046)

    1. Use opaque pointers for all Dialog classes, add conversion from QPointF, move common logic to BaseInspectorDialog.
        * [Pull request #2083](https://bitbucket.org/osrf/gazebo/pull-request/2083)

## Gazebo 6.0

### Gazebo 6.X.X (201X-XX-XX)

1. Fix buoyancy plugin when multiple link tags are used within the plugin
    * [Pull request 2369](https://bitbucket.org/osrf/gazebo/pull-request/2369)

1. Fix race condition in ~TimePanelPrivate (#1919)
    * [Pull request 2250](https://bitbucket.org/osrf/gazebo/pull-request/2250)

### Gazebo 6.6.0 (2016-04-07)

1. fix: remove back projection
    * [Pull request 2201](https://bitbucket.org/osrf/gazebo/pull-request/2201)
    * A contribution from Yuki Furuta

1. Backport depth camera OSX fix and test
    * [Pull request 2230](https://bitbucket.org/osrf/gazebo/pull-request/2230)

1. Add missing tinyxml includes (gazebo6)
    * [Pull request 2218](https://bitbucket.org/osrf/gazebo/pull-request/2218)

1. Fix ray-cylinder collision in ode
    * [Pull request 2125](https://bitbucket.org/osrf/gazebo/pull-request/2125)

1. backport fixes for ffmpeg3 to gazebo6 (from pull request #2154)
    * [Pull request 2162](https://bitbucket.org/osrf/gazebo/pull-request/2162)

1. Install shapes_bitmask.world
    * [Pull request 2104](https://bitbucket.org/osrf/gazebo/pull-request/2104)

1. Add gazebo_client to gazebo.pc (gazebo6)
    * [Pull request 2102](https://bitbucket.org/osrf/gazebo/pull-request/2102)

1. Fix removing multiple camera sensors that have the same camera name
    * [Pull request 2081](https://bitbucket.org/osrf/gazebo/pull-request/2081)

1. Ensure that LINK_FRAME_VISUAL arrow components are deleted (#1812)
    * [Pull request 2078](https://bitbucket.org/osrf/gazebo/pull-request/2078)

1. add migration notes for gazebo::setupClient to gazebo::client::setup
    * [Pull request 2068](https://bitbucket.org/osrf/gazebo/pull-request/2068)

1. Update inertia properties during simulation: part 2
    * [Pull request 1984](https://bitbucket.org/osrf/gazebo/pull-request/1984)

1. Fix minimum window height
    * [Pull request 2002](https://bitbucket.org/osrf/gazebo/pull-request/2002)

1. Backport gpu laser test fix
    * [Pull request 1999](https://bitbucket.org/osrf/gazebo/pull-request/1999)

1. Relax physics tolerances for single-precision bullet (gazebo6)
    * [Pull request 1997](https://bitbucket.org/osrf/gazebo/pull-request/1997)

1. Fix minimum window height
    * [Pull request 1998](https://bitbucket.org/osrf/gazebo/pull-request/1998)

1. backport model editor fixed joint option to gazebo6
    * [Pull request 1957](https://bitbucket.org/osrf/gazebo/pull-request/1957)

1. Update shaders once per render update
    * [Pull request 1991](https://bitbucket.org/osrf/gazebo/pull-request/1991)

1. Relax physics tolerances for single-precision bullet
    * [Pull request 1976](https://bitbucket.org/osrf/gazebo/pull-request/1976)

1. Fix visual transparency issues
    * [Pull request 1967](https://bitbucket.org/osrf/gazebo/pull-request/1967)

1. fix memory corruption in transport/Publisher.cc
    * [Pull request 1951](https://bitbucket.org/osrf/gazebo/pull-request/1951)

1. Add test for SphericalCoordinates::LocalFromGlobal
    * [Pull request 1959](https://bitbucket.org/osrf/gazebo/pull-request/1959)

### Gazebo 6.5.1 (2015-10-29)

1. Fix removing multiple camera sensors that have the same camera name.
    * [Pull request #2081](https://bitbucket.org/osrf/gazebo/pull-request/2081)
    * [Issue #1811](https://bitbucket.org/osrf/gazebo/issues/1811)

1. Backport model editor toolbar fixed joint option from [pull request #1794](https://bitbucket.org/osrf/gazebo/pull-request/1794)
    * [Pull request #1957](https://bitbucket.org/osrf/gazebo/pull-request/1957)

1. Fix minimum window height
    * Backport of [pull request #1977](https://bitbucket.org/osrf/gazebo/pull-request/1977)
    * [Pull request #1998](https://bitbucket.org/osrf/gazebo/pull-request/1998)
    * [Issue #1706](https://bitbucket.org/osrf/gazebo/issue/1706)

1. Fix visual transparency issues
    * [Pull request #1967](https://bitbucket.org/osrf/gazebo/pull-request/1967)
    * [Issue #1726](https://bitbucket.org/osrf/gazebo/issue/1726)

### Gazebo 6.5.0 (2015-10-22)

1. Added ability to convert from spherical coordinates to local coordinates.
    * [Pull request #1955](https://bitbucket.org/osrf/gazebo/pull-request/1955)

### Gazebo 6.4.0 (2015-10-14)

1. Fix ABI problem. Make `Sensor::SetPose` function non virtual.
    * [Pull request #1947](https://bitbucket.org/osrf/gazebo/pull-request/1947)

1. Update inertia properties during simulation
    * [Pull request #1909](https://bitbucket.org/osrf/gazebo/pull-requests/1909)
    * [Design document](https://bitbucket.org/osrf/gazebo_design/src/default/inertia_resize/inertia_resize.md)

1. Fix transparency correction for opaque materials
    * [Pull request #1946](https://bitbucket.org/osrf/gazebo/pull-requests/1946/fix-transparency-correction-for-opaque/diff)

### Gazebo 6.3.0 (2015-10-06)

1. Added `Sensor::SetPose` function
    * [Pull request #1935](https://bitbucket.org/osrf/gazebo/pull-request/1935)

### Gazebo 6.2.0 (2015-10-02)

1. Update physics when the world is reset
    * Backport of [pull request #1903](https://bitbucket.org/osrf/gazebo/pull-request/1903)
    * [Pull request #1916](https://bitbucket.org/osrf/gazebo/pull-request/1916)
    * [Issue #101](https://bitbucket.org/osrf/gazebo/issue/101)

1. Added Copy constructor and assignment operator to MouseEvent
    * [Pull request #1855](https://bitbucket.org/osrf/gazebo/pull-request/1855)

### Gazebo 6.1.0 (2015-08-02)

1. Added logical_camera sensor.
    * [Pull request #1845](https://bitbucket.org/osrf/gazebo/pull-request/1845)

1. Added RandomVelocityPlugin, which applies a random velocity to a model's link.
    * [Pull request #1839](https://bitbucket.org/osrf/gazebo/pull-request/1839)

1. Sim events for joint position, velocity and applied force
    * [Pull request #1849](https://bitbucket.org/osrf/gazebo/pull-request/1849)

### Gazebo 6.0.0 (2015-07-27)

1. Added magnetometer sensor. A contribution from Andrew Symington.
    * [Pull request #1788](https://bitbucket.org/osrf/gazebo/pull-request/1788)

1. Added altimeter sensor. A contribution from Andrew Symington.
    * [Pull request #1792](https://bitbucket.org/osrf/gazebo/pull-request/1792)

1. Implement more control options for log playback:
  1. Rewind: The simulation starts from the beginning.
  1. Forward: The simulation jumps to the end of the log file.
  1. Seek: The simulation jumps to a specific point specified by its simulation
  time.
      * [Pull request #1737](https://bitbucket.org/osrf/gazebo/pull-request/1737)

1. Added Gazebo splash screen
    * [Pull request #1745](https://bitbucket.org/osrf/gazebo/pull-request/1745)

1. Added a transporter plugin which allows models to move from one location
   to another based on their location and the location of transporter pads.
    * [Pull request #1738](https://bitbucket.org/osrf/gazebo/pull-request/1738)

1. Implement forward/backwards multi-step for log playback. Now, the semantics
of a multi-step while playing back a log session are different from a multi-step
during a live simulation. While playback, a multi-step simulates all the
intermediate steps as before, but the client only perceives a single step.
E.g: You have a log file containing a 1 hour simulation session. You want to
jump to the minute 00H::30M::00S to check a specific aspect of the simulation.
You should not see continuous updates until minute 00H:30M:00S. Instead, you
should visualize a single jump to the specific instant of the simulation that
you are interested.
    * [Pull request #1623](https://bitbucket.org/osrf/gazebo/pull-request/1623)

1. Added browse button to log record dialog.
    * [Pull request #1719](https://bitbucket.org/osrf/gazebo/pull-request/1719)

1. Improved SVG support: arcs in paths, and contours made of multiple paths.
    * [Pull request #1608](https://bitbucket.org/osrf/gazebo/pull-request/1608)

1. Added simulation iterations to the world state.
    * [Pull request #1722](https://bitbucket.org/osrf/gazebo/pull-request/1722)

1. Added multiple LiftDrag plugins to the cessna_demo.world to allow the Cessna
C-172 model to fly.
    * [Pull request #1715](https://bitbucket.org/osrf/gazebo/pull-request/1715)

1. Added a plugin to control a Cessna C-172 via messages (CessnaPlugin), and a
GUI plugin to test this functionality with the keyboard (CessnaGUIPlugin). Added
world with the Cessna model and the two previous plugins loaded
(cessna_demo.world).
    * [Pull request #1712](https://bitbucket.org/osrf/gazebo/pull-request/1712)

1. Added world with OSRF building and an elevator
    * [Pull request #1697](https://bitbucket.org/osrf/gazebo/pull-request/1697)

1. Fixed collide bitmask by changing default value from 0x1 to 0xffff.
    * [Pull request #1696](https://bitbucket.org/osrf/gazebo/pull-request/1696)

1. Added a plugin to control an elevator (ElevatorPlugin), and an OccupiedEvent plugin that sends a message when a model is within a specified region.
    * [Pull request #1694](https://bitbucket.org/osrf/gazebo/pull-request/1694)
    * [Pull request #1775](https://bitbucket.org/osrf/gazebo/pull-request/1775)

1. Added Layers tab and meta information for visuals.
    * [Pull request #1674](https://bitbucket.org/osrf/gazebo/pull-request/1674)

1. Added countdown behavior for common::Timer and exposed the feature in TimerGUIPlugin.
    * [Pull request #1690](https://bitbucket.org/osrf/gazebo/pull-request/1690)

1. Added BuoyancyPlugin for simulating the buoyancy of an object in a column of fluid.
    * [Pull request #1622](https://bitbucket.org/osrf/gazebo/pull-request/1622)

1. Added ComputeVolume function for simple shape subclasses of Shape.hh.
    * [Pull request #1605](https://bitbucket.org/osrf/gazebo/pull-request/1605)

1. Add option to parallelize the ODE quickstep constraint solver,
which solves an LCP twice with different parameters in order
to corrected for position projection errors.
    * [Pull request #1561](https://bitbucket.org/osrf/gazebo/pull-request/1561)

1. Get/Set user camera pose in GUI.
    * [Pull request #1649](https://bitbucket.org/osrf/gazebo/pull-request/1649)
    * [Issue #1595](https://bitbucket.org/osrf/gazebo/issue/1595)

1. Added ViewAngleWidget, removed hard-coded reset view and removed MainWindow::Reset(). Also added GLWidget::GetSelectedVisuals().
    * [Pull request #1768](https://bitbucket.org/osrf/gazebo/pull-request/1768)
    * [Issue #1507](https://bitbucket.org/osrf/gazebo/issue/1507)

1. Windows support. This consists mostly of numerous small changes to support
compilation on Windows.
    * [Pull request #1616](https://bitbucket.org/osrf/gazebo/pull-request/1616)
    * [Pull request #1618](https://bitbucket.org/osrf/gazebo/pull-request/1618)
    * [Pull request #1620](https://bitbucket.org/osrf/gazebo/pull-request/1620)
    * [Pull request #1625](https://bitbucket.org/osrf/gazebo/pull-request/1625)
    * [Pull request #1626](https://bitbucket.org/osrf/gazebo/pull-request/1626)
    * [Pull request #1627](https://bitbucket.org/osrf/gazebo/pull-request/1627)
    * [Pull request #1628](https://bitbucket.org/osrf/gazebo/pull-request/1628)
    * [Pull request #1629](https://bitbucket.org/osrf/gazebo/pull-request/1629)
    * [Pull request #1630](https://bitbucket.org/osrf/gazebo/pull-request/1630)
    * [Pull request #1631](https://bitbucket.org/osrf/gazebo/pull-request/1631)
    * [Pull request #1632](https://bitbucket.org/osrf/gazebo/pull-request/1632)
    * [Pull request #1633](https://bitbucket.org/osrf/gazebo/pull-request/1633)
    * [Pull request #1635](https://bitbucket.org/osrf/gazebo/pull-request/1635)
    * [Pull request #1637](https://bitbucket.org/osrf/gazebo/pull-request/1637)
    * [Pull request #1639](https://bitbucket.org/osrf/gazebo/pull-request/1639)
    * [Pull request #1647](https://bitbucket.org/osrf/gazebo/pull-request/1647)
    * [Pull request #1650](https://bitbucket.org/osrf/gazebo/pull-request/1650)
    * [Pull request #1651](https://bitbucket.org/osrf/gazebo/pull-request/1651)
    * [Pull request #1653](https://bitbucket.org/osrf/gazebo/pull-request/1653)
    * [Pull request #1654](https://bitbucket.org/osrf/gazebo/pull-request/1654)
    * [Pull request #1657](https://bitbucket.org/osrf/gazebo/pull-request/1657)
    * [Pull request #1658](https://bitbucket.org/osrf/gazebo/pull-request/1658)
    * [Pull request #1659](https://bitbucket.org/osrf/gazebo/pull-request/1659)
    * [Pull request #1660](https://bitbucket.org/osrf/gazebo/pull-request/1660)
    * [Pull request #1661](https://bitbucket.org/osrf/gazebo/pull-request/1661)
    * [Pull request #1669](https://bitbucket.org/osrf/gazebo/pull-request/1669)
    * [Pull request #1670](https://bitbucket.org/osrf/gazebo/pull-request/1670)
    * [Pull request #1672](https://bitbucket.org/osrf/gazebo/pull-request/1672)
    * [Pull request #1682](https://bitbucket.org/osrf/gazebo/pull-request/1682)
    * [Pull request #1683](https://bitbucket.org/osrf/gazebo/pull-request/1683)

1. Install `libgazebo_server_fixture`. This will facilitate tests external to the main gazebo repository. See `examples/stand_alone/test_fixture`.
    * [Pull request #1606](https://bitbucket.org/osrf/gazebo/pull-request/1606)

1. Laser visualization renders light blue for rays that do not hit obstacles, and dark blue for other rays.
    * [Pull request #1607](https://bitbucket.org/osrf/gazebo/pull-request/1607)
    * [Issue #1576](https://bitbucket.org/osrf/gazebo/issue/1576)

1. Add VisualType enum to Visual and clean up visuals when entity is deleted.
    * [Pull request #1614](https://bitbucket.org/osrf/gazebo/pull-request/1614)

1. Alert user of connection problems when using the REST service plugin
    * [Pull request #1655](https://bitbucket.org/osrf/gazebo/pull-request/1655)
    * [Issue #1574](https://bitbucket.org/osrf/gazebo/issue/1574)

1. ignition-math is now a dependency.
    + [http://ignitionrobotics.org/libraries/math](http://ignitionrobotics.org/libraries/math)
    + [Gazebo::math migration](https://bitbucket.org/osrf/gazebo/src/583edbeb90759d43d994cc57c0797119dd6d2794/ign-math-migration.md)

1. Detect uuid library during compilation.
    * [Pull request #1655](https://bitbucket.org/osrf/gazebo/pull-request/1655)
    * [Issue #1572](https://bitbucket.org/osrf/gazebo/issue/1572)

1. New accessors in LogPlay class.
    * [Pull request #1577](https://bitbucket.org/osrf/gazebo/pull-request/1577)

1. Added a plugin to send messages to an existing website.
   Added gui::MainWindow::AddMenu and msgs/rest_error, msgs/rest_login, msgs rest/post
    * [Pull request #1524](https://bitbucket.org/osrf/gazebo/pull-request/1524)

1. Fix deprecation warnings when using SDFormat 3.0.2, 3.0.3 prereleases
    * [Pull request #1568](https://bitbucket.org/osrf/gazebo/pull-request/1568)

1. Use GAZEBO_CFLAGS or GAZEBO_CXX_FLAGS in CMakeLists.txt for example plugins
    * [Pull request #1573](https://bitbucket.org/osrf/gazebo/pull-request/1573)

1. Added Link::OnWrenchMsg subscriber with test
    * [Pull request #1582](https://bitbucket.org/osrf/gazebo/pull-request/1582)

1. Show/hide GUI overlays using the menu bar.
    * [Pull request #1555](https://bitbucket.org/osrf/gazebo/pull-request/1555)

1. Added world origin indicator rendering::OriginVisual.
    * [Pull request #1700](https://bitbucket.org/osrf/gazebo/pull-request/1700)

1. Show/hide toolbars using the menu bars and shortcut.
   Added MainWindow::CloneAction.
   Added Window menu to Model Editor.
    * [Pull request #1584](https://bitbucket.org/osrf/gazebo/pull-request/1584)

1. Added event to show/hide toolbars.
    * [Pull request #1707](https://bitbucket.org/osrf/gazebo/pull-request/1707)

1. Added optional start/stop/reset buttons to timer GUI plugin.
    * [Pull request #1576](https://bitbucket.org/osrf/gazebo/pull-request/1576)

1. Timer GUI Plugin: Treat negative positions as positions from the ends
    * [Pull request #1703](https://bitbucket.org/osrf/gazebo/pull-request/1703)

1. Added Visual::GetDepth() and Visual::GetNthAncestor()
    * [Pull request #1613](https://bitbucket.org/osrf/gazebo/pull-request/1613)

1. Added a context menu for links
    * [Pull request #1589](https://bitbucket.org/osrf/gazebo/pull-request/1589)

1. Separate TimePanel's display into TimeWidget and LogPlayWidget.
    * [Pull request #1564](https://bitbucket.org/osrf/gazebo/pull-request/1564)

1. Display confirmation message after log is saved
    * [Pull request #1646](https://bitbucket.org/osrf/gazebo/pull-request/1646)

1. Added LogPlayView to display timeline and LogPlaybackStatistics message type.
    * [Pull request #1724](https://bitbucket.org/osrf/gazebo/pull-request/1724)

1. Added Time::FormattedString and removed all other FormatTime functions.
    * [Pull request #1710](https://bitbucket.org/osrf/gazebo/pull-request/1710)

1. Added support for Oculus DK2
    * [Pull request #1526](https://bitbucket.org/osrf/gazebo/pull-request/1526)

1. Use collide_bitmask from SDF to perform collision filtering
    * [Pull request #1470](https://bitbucket.org/osrf/gazebo/pull-request/1470)

1. Pass Coulomb surface friction parameters to DART.
    * [Pull request #1420](https://bitbucket.org/osrf/gazebo/pull-request/1420)

1. Added ModelAlign::SetHighlighted
    * [Pull request #1598](https://bitbucket.org/osrf/gazebo/pull-request/1598)

1. Added various Get functions to Visual. Also added a ConvertGeometryType function to msgs.
    * [Pull request #1402](https://bitbucket.org/osrf/gazebo/pull-request/1402)

1. Get and Set visibility of SelectionObj's handles, with unit test.
    * [Pull request #1417](https://bitbucket.org/osrf/gazebo/pull-request/1417)

1. Set material of SelectionObj's handles.
    * [Pull request #1472](https://bitbucket.org/osrf/gazebo/pull-request/1472)

1. Add SelectionObj::Fini with tests and make Visual::Fini virtual
    * [Pull request #1685](https://bitbucket.org/osrf/gazebo/pull-request/1685)

1. Allow link selection with the mouse if parent model already selected.
    * [Pull request #1409](https://bitbucket.org/osrf/gazebo/pull-request/1409)

1. Added ModelRightMenu::EntityTypes.
    * [Pull request #1414](https://bitbucket.org/osrf/gazebo/pull-request/1414)

1. Scale joint visuals according to link size.
    * [Pull request #1591](https://bitbucket.org/osrf/gazebo/pull-request/1591)
    * [Issue #1563](https://bitbucket.org/osrf/gazebo/issue/1563)

1. Added Gazebo/CoM material.
    * [Pull request #1439](https://bitbucket.org/osrf/gazebo/pull-request/1439)

1. Added arc parameter to MeshManager::CreateTube
    * [Pull request #1436](https://bitbucket.org/osrf/gazebo/pull-request/1436)

1. Added View Inertia and InertiaVisual, changed COMVisual to sphere proportional to mass.
    * [Pull request #1445](https://bitbucket.org/osrf/gazebo/pull-request/1445)

1. Added View Link Frame and LinkFrameVisual. Visual::SetTransparency goes into texture_unit.
    * [Pull request #1762](https://bitbucket.org/osrf/gazebo/pull-request/1762)
    * [Issue #853](https://bitbucket.org/osrf/gazebo/issue/853)

1. Changed the position of Save and Cancel buttons on editor dialogs
    * [Pull request #1442](https://bitbucket.org/osrf/gazebo/pull-request/1442)
    * [Issue #1377](https://bitbucket.org/osrf/gazebo/issue/1377)

1. Fixed Visual material updates
    * [Pull request #1454](https://bitbucket.org/osrf/gazebo/pull-request/1454)
    * [Issue #1455](https://bitbucket.org/osrf/gazebo/issue/1455)

1. Added Matrix3::Inverse() and tests
    * [Pull request #1481](https://bitbucket.org/osrf/gazebo/pull-request/1481)

1. Implemented AddLinkForce for ODE.
    * [Pull request #1456](https://bitbucket.org/osrf/gazebo/pull-request/1456)

1. Updated ConfigWidget class to parse enum values.
    * [Pull request #1518](https://bitbucket.org/osrf/gazebo/pull-request/1518)

1. Added PresetManager to physics libraries and corresponding integration test.
    * [Pull request #1471](https://bitbucket.org/osrf/gazebo/pull-request/1471)

1. Sync name and location on SaveDialog.
    * [Pull request #1563](https://bitbucket.org/osrf/gazebo/pull-request/1563)

1. Added Apply Force/Torque dialog
    * [Pull request #1600](https://bitbucket.org/osrf/gazebo/pull-request/1600)

1. Added Apply Force/Torque visuals
    * [Pull request #1619](https://bitbucket.org/osrf/gazebo/pull-request/1619)

1. Added Apply Force/Torque OnMouseRelease and ActivateWindow
    * [Pull request #1699](https://bitbucket.org/osrf/gazebo/pull-request/1699)

1. Added Apply Force/Torque mouse interactions, modes, activation
    * [Pull request #1731](https://bitbucket.org/osrf/gazebo/pull-request/1731)

1. Added inertia pose getter for COMVisual and COMVisual_TEST
    * [Pull request #1581](https://bitbucket.org/osrf/gazebo/pull-request/1581)

1. Model editor updates
    1. Joint preview using JointVisuals.
        * [Pull request #1369](https://bitbucket.org/osrf/gazebo/pull-request/1369)

    1. Added inspector for configuring link, visual, and collision properties.
        * [Pull request #1408](https://bitbucket.org/osrf/gazebo/pull-request/1408)

    1. Saving, exiting, generalizing SaveDialog.
        * [Pull request #1401](https://bitbucket.org/osrf/gazebo/pull-request/1401)

    1. Inspectors redesign
        * [Pull request #1586](https://bitbucket.org/osrf/gazebo/pull-request/1586)

    1. Edit existing model.
        * [Pull request #1425](https://bitbucket.org/osrf/gazebo/pull-request/1425)

    1. Add joint inspector to link's context menu.
        * [Pull request #1449](https://bitbucket.org/osrf/gazebo/pull-request/1449)
        * [Issue #1443](https://bitbucket.org/osrf/gazebo/issue/1443)

    1. Added button to select mesh file on inspector.
        * [Pull request #1460](https://bitbucket.org/osrf/gazebo/pull-request/1460)
        * [Issue #1450](https://bitbucket.org/osrf/gazebo/issue/1450)

    1. Renamed Part to Link.
        * [Pull request #1478](https://bitbucket.org/osrf/gazebo/pull-request/1478)

    1. Fix snapping inside editor.
        * [Pull request #1489](https://bitbucket.org/osrf/gazebo/pull-request/1489)
        * [Issue #1457](https://bitbucket.org/osrf/gazebo/issue/1457)

    1. Moved DataLogger from Window menu to the toolbar and moved screenshot button to the right.
        * [Pull request #1665](https://bitbucket.org/osrf/gazebo/pull-request/1665)

    1. Keep loaded model's name.
        * [Pull request #1516](https://bitbucket.org/osrf/gazebo/pull-request/1516)
        * [Issue #1504](https://bitbucket.org/osrf/gazebo/issue/1504)

    1. Added ExtrudeDialog.
        * [Pull request #1483](https://bitbucket.org/osrf/gazebo/pull-request/1483)

    1. Hide time panel inside editor and keep main window's paused state.
        * [Pull request #1500](https://bitbucket.org/osrf/gazebo/pull-request/1500)

    1. Fixed pose issues and added ModelCreator_TEST.
        * [Pull request #1509](https://bitbucket.org/osrf/gazebo/pull-request/1509)
        * [Issue #1497](https://bitbucket.org/osrf/gazebo/issue/1497)
        * [Issue #1509](https://bitbucket.org/osrf/gazebo/issue/1509)

    1. Added list of links and joints.
        * [Pull request #1515](https://bitbucket.org/osrf/gazebo/pull-request/1515)
        * [Issue #1418](https://bitbucket.org/osrf/gazebo/issue/1418)

    1. Expose API to support adding items to the palette.
        * [Pull request #1565](https://bitbucket.org/osrf/gazebo/pull-request/1565)

    1. Added menu for toggling joint visualization
        * [Pull request #1551](https://bitbucket.org/osrf/gazebo/pull-request/1551)
        * [Issue #1483](https://bitbucket.org/osrf/gazebo/issue/1483)

    1. Add schematic view to model editor
        * [Pull request #1562](https://bitbucket.org/osrf/gazebo/pull-request/1562)

1. Building editor updates
    1. Make palette tips tooltip clickable to open.
        * [Pull request #1519](https://bitbucket.org/osrf/gazebo/pull-request/1519)
        * [Issue #1370](https://bitbucket.org/osrf/gazebo/issue/1370)

    1. Add measurement unit to building inspectors.
        * [Pull request #1741](https://bitbucket.org/osrf/gazebo/pull-request/1741)
        * [Issue #1363](https://bitbucket.org/osrf/gazebo/issue/1363)

    1. Add `BaseInspectorDialog` as a base class for inspectors.
        * [Pull request #1749](https://bitbucket.org/osrf/gazebo/pull-request/1749)

## Gazebo 5.0

### Gazebo 5.x.x

1. Fix mouse picking with transparent visuals
    * [Pull request 2305](https://bitbucket.org/osrf/gazebo/pull-request/2305)
    * [Issue #1956](https://bitbucket.org/osrf/gazebo/issue/1956)

1. Backport fix for DepthCamera visibility mask
    * [Pull request 2286](https://bitbucket.org/osrf/gazebo/pull-request/2286)
    * [Pull request 2287](https://bitbucket.org/osrf/gazebo/pull-request/2287)

1. Backport sensor reset fix
    * [Pull request 2272](https://bitbucket.org/osrf/gazebo/pull-request/2272)
    * [Issue #1917](https://bitbucket.org/osrf/gazebo/issue/1917)

1. Fix model snap tool highlighting
    * [Pull request 2293](https://bitbucket.org/osrf/gazebo/pull-request/2293)
    * [Issue #1955](https://bitbucket.org/osrf/gazebo/issue/1955)

### Gazebo 5.3.0 (2015-04-07)

1. fix: remove back projection
    * [Pull request 2201](https://bitbucket.org/osrf/gazebo/pull-request/2201)
    * A contribution from Yuki Furuta

1. Backport depth camera OSX fix and test
    * [Pull request 2230](https://bitbucket.org/osrf/gazebo/pull-request/2230)

1. Add missing tinyxml includes
    * [Pull request 2216](https://bitbucket.org/osrf/gazebo/pull-request/2216)

1. backport fixes for ffmpeg3 to gazebo5 (from pull request #2154)
    * [Pull request 2161](https://bitbucket.org/osrf/gazebo/pull-request/2161)

1. Check for valid display using xwininfo -root
    * [Pull request 2111](https://bitbucket.org/osrf/gazebo/pull-request/2111)

1. Don't search for sdformat4 on gazebo5, since gazebo5 can't handle sdformat protocol 1.6
    * [Pull request 2092](https://bitbucket.org/osrf/gazebo/pull-request/2092)

1. Fix minimum window height
    * [Pull request 2002](https://bitbucket.org/osrf/gazebo/pull-request/2002)

1. Relax physics tolerances for single-precision bullet
    * [Pull request 1976](https://bitbucket.org/osrf/gazebo/pull-request/1976)

1. Try finding sdformat 4 in gazebo5 branch
    * [Pull request 1972](https://bitbucket.org/osrf/gazebo/pull-request/1972)

1. Fix_send_message (backport of pull request #1951)
    * [Pull request 1964](https://bitbucket.org/osrf/gazebo/pull-request/1964)
    * A contribution from Samuel Lekieffre

1. Export the media path in the cmake config file.
    * [Pull request 1933](https://bitbucket.org/osrf/gazebo/pull-request/1933)

1. Shorten gearbox test since it is failing via timeout on osx
    * [Pull request 1937](https://bitbucket.org/osrf/gazebo/pull-request/1937)

### Gazebo 5.2.1 (2015-10-02)

1. Fix minimum window height
    * Backport of [pull request #1977](https://bitbucket.org/osrf/gazebo/pull-request/1977)
    * [Pull request #2002](https://bitbucket.org/osrf/gazebo/pull-request/2002)
    * [Issue #1706](https://bitbucket.org/osrf/gazebo/issue/1706)

### Gazebo 5.2.0 (2015-10-02)

1. Initialize sigact struct fields that valgrind said were being used uninitialized
    * [Pull request #1809](https://bitbucket.org/osrf/gazebo/pull-request/1809)

1. Add missing ogre includes to ensure macros are properly defined
    * [Pull request #1813](https://bitbucket.org/osrf/gazebo/pull-request/1813)

1. Use ToSDF functions to simplify physics_friction test
    * [Pull request #1808](https://bitbucket.org/osrf/gazebo/pull-request/1808)

1. Added lines to laser sensor visualization
    * [Pull request #1742](https://bitbucket.org/osrf/gazebo/pull-request/1742)
    * [Issue #935](https://bitbucket.org/osrf/gazebo/issue/935)

1. Fix BulletSliderJoint friction for bullet 2.83
    * [Pull request #1686](https://bitbucket.org/osrf/gazebo/pull-request/1686)

1. Fix heightmap model texture loading.
    * [Pull request #1592](https://bitbucket.org/osrf/gazebo/pull-request/1592)

1. Disable failing pr2 test for dart
    * [Pull request #1540](https://bitbucket.org/osrf/gazebo/pull-request/1540)
    * [Issue #1435](https://bitbucket.org/osrf/gazebo/issue/1435)

### Gazebo 5.1.0 (2015-03-20)
1. Backport pull request #1527 (FindOGRE.cmake for non-Debian systems)
  * [Pull request #1532](https://bitbucket.org/osrf/gazebo/pull-request/1532)

1. Respect system cflags when not using USE_UPSTREAM_CFLAGS
  * [Pull request #1531](https://bitbucket.org/osrf/gazebo/pull-request/1531)

1. Allow light manipulation
  * [Pull request #1529](https://bitbucket.org/osrf/gazebo/pull-request/1529)

1. Allow sdformat 2.3.1+ or 3+ and fix tests
  * [Pull request #1484](https://bitbucket.org/osrf/gazebo/pull-request/1484)

1. Add Link::GetWorldAngularMomentum function and test.
  * [Pull request #1482](https://bitbucket.org/osrf/gazebo/pull-request/1482)

1. Preserve previous GAZEBO_MODEL_PATH values when sourcing setup.sh
  * [Pull request #1430](https://bitbucket.org/osrf/gazebo/pull-request/1430)

1. Implement Coulomb joint friction for DART
  * [Pull request #1427](https://bitbucket.org/osrf/gazebo/pull-request/1427)
  * [Issue #1281](https://bitbucket.org/osrf/gazebo/issue/1281)

1. Fix simple shape normals.
    * [Pull request #1477](https://bitbucket.org/osrf/gazebo/pull-request/1477)
    * [Issue #1369](https://bitbucket.org/osrf/gazebo/issue/1369)

1. Use Msg-to-SDF conversion functions in tests, add ServerFixture::SpawnModel(msgs::Model).
    * [Pull request #1466](https://bitbucket.org/osrf/gazebo/pull-request/1466)

1. Added Model Msg-to-SDF conversion functions and test.
    * [Pull request #1429](https://bitbucket.org/osrf/gazebo/pull-request/1429)

1. Added Joint Msg-to-SDF conversion functions and test.
    * [Pull request #1419](https://bitbucket.org/osrf/gazebo/pull-request/1419)

1. Added Visual, Material Msg-to-SDF conversion functions and ShaderType to string conversion functions.
    * [Pull request #1415](https://bitbucket.org/osrf/gazebo/pull-request/1415)

1. Implement Coulomb joint friction for BulletSliderJoint
  * [Pull request #1452](https://bitbucket.org/osrf/gazebo/pull-request/1452)
  * [Issue #1348](https://bitbucket.org/osrf/gazebo/issue/1348)

### Gazebo 5.0.0 (2015-01-27)
1. Support for using [digital elevation maps](http://gazebosim.org/tutorials?tut=dem) has been added to debian packages.

1. C++11 support (C++11 compatible compiler is now required)
    * [Pull request #1340](https://bitbucket.org/osrf/gazebo/pull-request/1340)

1. Implemented private data pointer for the World class.
    * [Pull request #1383](https://bitbucket.org/osrf/gazebo/pull-request/1383)

1. Implemented private data pointer for the Scene class.
    * [Pull request #1385](https://bitbucket.org/osrf/gazebo/pull-request/1385)

1. Added a events::Event::resetWorld event that is triggered when World::Reset is called.
    * [Pull request #1332](https://bitbucket.org/osrf/gazebo/pull-request/1332)
    * [Issue #1375](https://bitbucket.org/osrf/gazebo/issue/1375)

1. Fixed `math::Box::GetCenter` functionality.
    * [Pull request #1278](https://bitbucket.org/osrf/gazebo/pull-request/1278)
    * [Issue #1327](https://bitbucket.org/osrf/gazebo/issue/1327)

1. Added a GUI timer plugin that facilitates the display and control a timer inside the Gazebo UI.
    * [Pull request #1270](https://bitbucket.org/osrf/gazebo/pull-request/1270)

1. Added ability to load plugins via SDF.
    * [Pull request #1261](https://bitbucket.org/osrf/gazebo/pull-request/1261)

1. Added GUIEvent to hide/show the left GUI pane.
    * [Pull request #1269](https://bitbucket.org/osrf/gazebo/pull-request/1269)

1. Modified KeyEventHandler and GLWidget so that hotkeys can be suppressed by custom KeyEvents set up by developers
    * [Pull request #1251](https://bitbucket.org/osrf/gazebo/pull-request/1251)

1. Added ability to read the directory where the log files are stored.
    * [Pull request #1277](https://bitbucket.org/osrf/gazebo/pull-request/1277)

1. Implemented a simulation cloner
    * [Pull request #1180](https://bitbucket.org/osrf/gazebo/pull-request/1180/clone-a-simulation)

1. Added GUI overlay plugins. Users can now write a Gazebo + QT plugin that displays widgets over the render window.
  * [Pull request #1181](https://bitbucket.org/osrf/gazebo/pull-request/1181)

1. Change behavior of Joint::SetVelocity, add Joint::SetVelocityLimit(unsigned int, double)
  * [Pull request #1218](https://bitbucket.org/osrf/gazebo/pull-request/1218)
  * [Issue #964](https://bitbucket.org/osrf/gazebo/issue/964)

1. Implement Coulomb joint friction for ODE
  * [Pull request #1221](https://bitbucket.org/osrf/gazebo/pull-request/1221)
  * [Issue #381](https://bitbucket.org/osrf/gazebo/issue/381)

1. Implement Coulomb joint friction for BulletHingeJoint
  * [Pull request #1317](https://bitbucket.org/osrf/gazebo/pull-request/1317)
  * [Issue #1348](https://bitbucket.org/osrf/gazebo/issue/1348)

1. Implemented camera lens distortion.
  * [Pull request #1213](https://bitbucket.org/osrf/gazebo/pull-request/1213)

1. Kill rogue gzservers left over from failed INTEGRATION_world_clone tests
   and improve robustness of `UNIT_gz_TEST`
  * [Pull request #1232](https://bitbucket.org/osrf/gazebo/pull-request/1232)
  * [Issue #1299](https://bitbucket.org/osrf/gazebo/issue/1299)

1. Added RenderWidget::ShowToolbar to toggle visibility of top toolbar.
  * [Pull request #1248](https://bitbucket.org/osrf/gazebo/pull-request/1248)

1. Fix joint axis visualization.
  * [Pull request #1258](https://bitbucket.org/osrf/gazebo/pull-request/1258)

1. Change UserCamera view control via joysticks. Clean up rate control vs. pose control.
   see UserCamera::OnJoyPose and UserCamera::OnJoyTwist. Added view twist control toggle
   with joystick button 1.
  * [Pull request #1249](https://bitbucket.org/osrf/gazebo/pull-request/1249)

1. Added RenderWidget::GetToolbar to get the top toolbar and change its actions on ModelEditor.
    * [Pull request #1263](https://bitbucket.org/osrf/gazebo/pull-request/1263)

1. Added accessor for MainWindow graphical widget to GuiIface.
    * [Pull request #1250](https://bitbucket.org/osrf/gazebo/pull-request/1250)

1. Added a ConfigWidget class that takes in a google protobuf message and generates widgets for configuring the fields in the message
    * [Pull request #1285](https://bitbucket.org/osrf/gazebo/pull-request/1285)

1. Added GLWidget::OnModelEditor when model editor is triggered, and MainWindow::OnEditorGroup to manually uncheck editor actions.
    * [Pull request #1283](https://bitbucket.org/osrf/gazebo/pull-request/1283)

1. Added Collision, Geometry, Inertial, Surface Msg-to-SDF conversion functions.
    * [Pull request #1315](https://bitbucket.org/osrf/gazebo/pull-request/1315)

1. Added "button modifier" fields (control, shift, and alt) to common::KeyEvent.
    * [Pull request #1325](https://bitbucket.org/osrf/gazebo/pull-request/1325)

1. Added inputs for environment variable GAZEBO_GUI_INI_FILE for reading a custom .ini file.
    * [Pull request #1252](https://bitbucket.org/osrf/gazebo/pull-request/1252)

1. Fixed crash on "permission denied" bug, added insert_model integration test.
    * [Pull request #1329](https://bitbucket.org/osrf/gazebo/pull-request/1329/)

1. Enable simbody joint tests, implement `SimbodyJoint::GetParam`, create
   `Joint::GetParam`, fix bug in `BulletHingeJoint::SetParam`.
    * [Pull request #1404](https://bitbucket.org/osrf/gazebo/pull-request/1404/)

1. Building editor updates
    1. Fixed inspector resizing.
        * [Pull request #1230](https://bitbucket.org/osrf/gazebo/pull-request/1230)
        * [Issue #395](https://bitbucket.org/osrf/gazebo/issue/395)

    1. Doors and windows move proportionally with wall.
        * [Pull request #1231](https://bitbucket.org/osrf/gazebo/pull-request/1231)
        * [Issue #368](https://bitbucket.org/osrf/gazebo/issue/368)

    1. Inspector dialogs stay on top.
        * [Pull request #1229](https://bitbucket.org/osrf/gazebo/pull-request/1229)
        * [Issue #417](https://bitbucket.org/osrf/gazebo/issue/417)

    1. Make model name editable on palette.
        * [Pull request #1239](https://bitbucket.org/osrf/gazebo/pull-request/1239)

    1. Import background image and improve add/delete levels.
        * [Pull request #1214](https://bitbucket.org/osrf/gazebo/pull-request/1214)
        * [Issue #422](https://bitbucket.org/osrf/gazebo/issue/422)
        * [Issue #361](https://bitbucket.org/osrf/gazebo/issue/361)

    1. Fix changing draw mode.
        * [Pull request #1233](https://bitbucket.org/osrf/gazebo/pull-request/1233)
        * [Issue #405](https://bitbucket.org/osrf/gazebo/issue/405)

    1. Tips on palette's top-right corner.
        * [Pull request #1241](https://bitbucket.org/osrf/gazebo/pull-request/1241)

    1. New buttons and layout for the palette.
        * [Pull request #1242](https://bitbucket.org/osrf/gazebo/pull-request/1242)

    1. Individual wall segments instead of polylines.
        * [Pull request #1246](https://bitbucket.org/osrf/gazebo/pull-request/1246)
        * [Issue #389](https://bitbucket.org/osrf/gazebo/issue/389)
        * [Issue #415](https://bitbucket.org/osrf/gazebo/issue/415)

    1. Fix exiting and saving, exiting when there's nothing drawn, fix text on popups.
        * [Pull request #1296](https://bitbucket.org/osrf/gazebo/pull-request/1296)

    1. Display measure for selected wall segment.
        * [Pull request #1291](https://bitbucket.org/osrf/gazebo/pull-request/1291)
        * [Issue #366](https://bitbucket.org/osrf/gazebo/issue/366)

    1. Highlight selected item's 3D visual.
        * [Pull request #1292](https://bitbucket.org/osrf/gazebo/pull-request/1292)

    1. Added color picker to inspector dialogs.
        * [Pull request #1298](https://bitbucket.org/osrf/gazebo/pull-request/1298)

    1. Snapping on by default, off holding Shift. Improved snapping.
        * [Pull request #1304](https://bitbucket.org/osrf/gazebo/pull-request/1304)

    1. Snap walls to length increments, moved scale to SegmentItem and added Get/SetScale, added SegmentItem::SnapAngle and SegmentItem::SnapLength.
        * [Pull request #1311](https://bitbucket.org/osrf/gazebo/pull-request/1311)

    1. Make buildings available in "Insert Models" tab, improve save flow.
        * [Pull request #1312](https://bitbucket.org/osrf/gazebo/pull-request/1312)

    1. Added EditorItem::SetHighlighted.
        * [Pull request #1308](https://bitbucket.org/osrf/gazebo/pull-request/1308)

    1. Current level is transparent, lower levels opaque, higher levels invisible.
        * [Pull request #1303](https://bitbucket.org/osrf/gazebo/pull-request/1303)

    1. Detach all child manips when item is deleted, added BuildingMaker::DetachAllChildren.
        * [Pull request #1316](https://bitbucket.org/osrf/gazebo/pull-request/1316)

    1. Added texture picker to inspector dialogs.
        * [Pull request #1306](https://bitbucket.org/osrf/gazebo/pull-request/1306)

    1. Measures for doors and windows. Added RectItem::angleOnWall and related Get/Set.
        * [Pull request #1322](https://bitbucket.org/osrf/gazebo/pull-request/1322)
        * [Issue #370](https://bitbucket.org/osrf/gazebo/issue/370)

    1. Added Gazebo/BuildingFrame material to display holes for doors and windows on walls.
        * [Pull request #1338](https://bitbucket.org/osrf/gazebo/pull-request/1338)

    1. Added Gazebo/Bricks material to be used as texture on the building editor.
        * [Pull request #1333](https://bitbucket.org/osrf/gazebo/pull-request/1333)

    1. Pick colors from the palette and assign on 3D view. Added mouse and key event handlers to BuildingMaker, and events to communicate from BuildingModelManip to EditorItem.
        * [Pull request #1336](https://bitbucket.org/osrf/gazebo/pull-request/1336)

    1. Pick textures from the palette and assign in 3D view.
        * [Pull request #1368](https://bitbucket.org/osrf/gazebo/pull-request/1368)

1. Model editor updates
    1. Fix adding/removing event filters .
        * [Pull request #1279](https://bitbucket.org/osrf/gazebo/pull-request/1279)

    1. Enabled multi-selection and align tool inside model editor.
        * [Pull request #1302](https://bitbucket.org/osrf/gazebo/pull-request/1302)
        * [Issue #1323](https://bitbucket.org/osrf/gazebo/issue/1323)

    1. Enabled snap mode inside model editor.
        * [Pull request #1331](https://bitbucket.org/osrf/gazebo/pull-request/1331)
        * [Issue #1318](https://bitbucket.org/osrf/gazebo/issue/1318)

    1. Implemented copy/pasting of links.
        * [Pull request #1330](https://bitbucket.org/osrf/gazebo/pull-request/1330)

1. GUI publishes model selection information on ~/selection topic.
    * [Pull request #1318](https://bitbucket.org/osrf/gazebo/pull-request/1318)

## Gazebo 4.0

### Gazebo 4.x.x (2015-xx-xx)

1. Fix build for Bullet 2.83, enable angle wrapping for BulletHingeJoint
    * [Pull request #1664](https://bitbucket.org/osrf/gazebo/pull-request/1664)

### Gazebo 4.1.3 (2015-05-07)

1. Fix saving visual geom SDF values
    * [Pull request #1597](https://bitbucket.org/osrf/gazebo/pull-request/1597)
1. Fix heightmap model texture loading.
    * [Pull request #1595](https://bitbucket.org/osrf/gazebo/pull-request/1595)
1. Fix visual collision scale on separate client
    * [Pull request #1585](https://bitbucket.org/osrf/gazebo/pull-request/1585)
1. Fix several clang compiler warnings
    * [Pull request #1594](https://bitbucket.org/osrf/gazebo/pull-request/1594)
1. Fix blank save / browse dialogs
    * [Pull request #1544](https://bitbucket.org/osrf/gazebo/pull-request/1544)

### Gazebo 4.1.2 (2015-03-20)

1. Fix quaternion documentation: target Gazebo_4.1
    * [Pull request #1525](https://bitbucket.org/osrf/gazebo/pull-request/1525)
1. Speed up World::Step in loops
    * [Pull request #1492](https://bitbucket.org/osrf/gazebo/pull-request/1492)
1. Reduce selection buffer updates -> 4.1
    * [Pull request #1494](https://bitbucket.org/osrf/gazebo/pull-request/1494)
1. Fix loading of SimbodyPhysics parameters
    * [Pull request #1474](https://bitbucket.org/osrf/gazebo/pull-request/1474)
1. Fix heightmap on OSX -> 4.1
    * [Pull request #1455](https://bitbucket.org/osrf/gazebo/pull-request/1455)
1. Remove extra pose tag in a world file that should not be there
    * [Pull request #1458](https://bitbucket.org/osrf/gazebo/pull-request/1458)
1. Better fix for #236 for IMU that doesn't require ABI changes
    * [Pull request #1448](https://bitbucket.org/osrf/gazebo/pull-request/1448)
1. Fix regression of #236 for ImuSensor in 4.1
    * [Pull request #1446](https://bitbucket.org/osrf/gazebo/pull-request/1446)
1. Preserve previous GAZEBO_MODEL_PATH values when sourcing setup.sh
    * [Pull request #1430](https://bitbucket.org/osrf/gazebo/pull-request/1430)
1. issue #857: fix segfault for simbody screw joint when setting limits due to uninitialized limitForce.
    * [Pull request #1423](https://bitbucket.org/osrf/gazebo/pull-request/1423)
1. Allow multiple contact sensors per link (#960)
    * [Pull request #1413](https://bitbucket.org/osrf/gazebo/pull-request/1413)
1. Fix for issue #351, ODE World Step
    * [Pull request #1406](https://bitbucket.org/osrf/gazebo/pull-request/1406)
1. Disable failing InelasticCollision/0 test (#1394)
    * [Pull request #1405](https://bitbucket.org/osrf/gazebo/pull-request/1405)
1. Prevent out of bounds array access in SkidSteerDrivePlugin (found by cppcheck 1.68)
    * [Pull request #1379](https://bitbucket.org/osrf/gazebo/pull-request/1379)

### Gazebo 4.1.1 (2015-01-15)

1. Fix BulletPlaneShape bounding box (#1265)
    * [Pull request #1367](https://bitbucket.org/osrf/gazebo/pull-request/1367)
1. Fix dart linking errors on osx
    * [Pull request #1372](https://bitbucket.org/osrf/gazebo/pull-request/1372)
1. Update to player interfaces
    * [Pull request #1324](https://bitbucket.org/osrf/gazebo/pull-request/1324)
1. Handle GpuLaser name collisions (#1403)
    * [Pull request #1360](https://bitbucket.org/osrf/gazebo/pull-request/1360)
1. Add checks for handling array's with counts of zero, and read specular values
    * [Pull request #1339](https://bitbucket.org/osrf/gazebo/pull-request/1339)
1. Fix model list widget test
    * [Pull request #1327](https://bitbucket.org/osrf/gazebo/pull-request/1327)
1. Fix ogre includes
    * [Pull request #1323](https://bitbucket.org/osrf/gazebo/pull-request/1323)

### Gazebo 4.1.0 (2014-11-20)

1. Modified GUI rendering to improve the rendering update rate.
    * [Pull request #1487](https://bitbucket.org/osrf/gazebo/pull-request/1487)
1. Add ArrangePlugin for arranging groups of models.
   Also add Model::ResetPhysicsStates to call Link::ResetPhysicsStates
   recursively on all links in model.
    * [Pull request #1208](https://bitbucket.org/osrf/gazebo/pull-request/1208)
1. The `gz model` command line tool will output model info using either `-i` for complete info, or `-p` for just the model pose.
    * [Pull request #1212](https://bitbucket.org/osrf/gazebo/pull-request/1212)
    * [DRCSim Issue #389](https://bitbucket.org/osrf/drcsim/issue/389)
1. Added SignalStats class for computing incremental signal statistics.
    * [Pull request #1198](https://bitbucket.org/osrf/gazebo/pull-request/1198)
1. Add InitialVelocityPlugin to setting the initial state of links
    * [Pull request #1237](https://bitbucket.org/osrf/gazebo/pull-request/1237)
1. Added Quaternion::Integrate function.
    * [Pull request #1255](https://bitbucket.org/osrf/gazebo/pull-request/1255)
1. Added ConvertJointType functions, display more joint info on model list.
    * [Pull request #1259](https://bitbucket.org/osrf/gazebo/pull-request/1259)
1. Added ModelListWidget::AddProperty, removed unnecessary checks on ModelListWidget.
    * [Pull request #1271](https://bitbucket.org/osrf/gazebo/pull-request/1271)
1. Fix loading collada meshes with unsupported input semantics.
    * [Pull request #1319](https://bitbucket.org/osrf/gazebo/pull-request/1319)

### Gazebo 4.0.2 (2014-09-23)

1. Fix and improve mechanism to generate pkgconfig libs
    * [Pull request #1207](https://bitbucket.org/osrf/gazebo/pull-request/1207)
    * [Issue #1284](https://bitbucket.org/osrf/gazebo/issue/1284)
1. Added arat.world
    * [Pull request #1205](https://bitbucket.org/osrf/gazebo/pull-request/1205)
1. Update gzprop to output zip files.
    * [Pull request #1197](https://bitbucket.org/osrf/gazebo/pull-request/1197)
1. Make Collision::GetShape a const function
    * [Pull requset #1189](https://bitbucket.org/osrf/gazebo/pull-request/1189)
1. Install missing physics headers
    * [Pull requset #1183](https://bitbucket.org/osrf/gazebo/pull-request/1183)
1. Remove SimbodyLink::AddTorque console message
    * [Pull requset #1185](https://bitbucket.org/osrf/gazebo/pull-request/1185)
1. Fix log xml
    * [Pull requset #1188](https://bitbucket.org/osrf/gazebo/pull-request/1188)

### Gazebo 4.0.0 (2014-08-08)

1. Added lcov support to cmake
    * [Pull request #1047](https://bitbucket.org/osrf/gazebo/pull-request/1047)
1. Fixed memory leak in image conversion
    * [Pull request #1057](https://bitbucket.org/osrf/gazebo/pull-request/1057)
1. Removed deprecated function
    * [Pull request #1067](https://bitbucket.org/osrf/gazebo/pull-request/1067)
1. Improved collada loading performance
    * [Pull request #1066](https://bitbucket.org/osrf/gazebo/pull-request/1066)
    * [Pull request #1082](https://bitbucket.org/osrf/gazebo/pull-request/1082)
    * [Issue #1134](https://bitbucket.org/osrf/gazebo/issue/1134)
1. Implemented a collada exporter
    * [Pull request #1064](https://bitbucket.org/osrf/gazebo/pull-request/1064)
1. Force torque sensor now makes use of sensor's pose.
    * [Pull request #1076](https://bitbucket.org/osrf/gazebo/pull-request/1076)
    * [Issue #940](https://bitbucket.org/osrf/gazebo/issue/940)
1. Fix Model::GetLinks segfault
    * [Pull request #1093](https://bitbucket.org/osrf/gazebo/pull-request/1093)
1. Fix deleting and saving lights in gzserver
    * [Pull request #1094](https://bitbucket.org/osrf/gazebo/pull-request/1094)
    * [Issue #1182](https://bitbucket.org/osrf/gazebo/issue/1182)
    * [Issue #346](https://bitbucket.org/osrf/gazebo/issue/346)
1. Fix Collision::GetWorldPose. The pose of a collision would not update properly.
    * [Pull request #1049](https://bitbucket.org/osrf/gazebo/pull-request/1049)
    * [Issue #1124](https://bitbucket.org/osrf/gazebo/issue/1124)
1. Fixed the animate_box and animate_joints examples
    * [Pull request #1086](https://bitbucket.org/osrf/gazebo/pull-request/1086)
1. Integrated Oculus Rift functionality
    * [Pull request #1074](https://bitbucket.org/osrf/gazebo/pull-request/1074)
    * [Pull request #1136](https://bitbucket.org/osrf/gazebo/pull-request/1136)
    * [Pull request #1139](https://bitbucket.org/osrf/gazebo/pull-request/1139)
1. Updated Base::GetScopedName
    * [Pull request #1104](https://bitbucket.org/osrf/gazebo/pull-request/1104)
1. Fix collada loader from adding duplicate materials into a Mesh
    * [Pull request #1105](https://bitbucket.org/osrf/gazebo/pull-request/1105)
    * [Issue #1180](https://bitbucket.org/osrf/gazebo/issue/1180)
1. Integrated Razer Hydra functionality
    * [Pull request #1083](https://bitbucket.org/osrf/gazebo/pull-request/1083)
    * [Pull request #1109](https://bitbucket.org/osrf/gazebo/pull-request/1109)
1. Added ability to copy and paste models in the GUI
    * [Pull request #1103](https://bitbucket.org/osrf/gazebo/pull-request/1103)
1. Removed unnecessary inclusion of gazebo.hh and common.hh in plugins
    * [Pull request #1111](https://bitbucket.org/osrf/gazebo/pull-request/1111)
1. Added ability to specify custom road textures
    * [Pull request #1027](https://bitbucket.org/osrf/gazebo/pull-request/1027)
1. Added support for DART 4.1
    * [Pull request #1113](https://bitbucket.org/osrf/gazebo/pull-request/1113)
    * [Pull request #1132](https://bitbucket.org/osrf/gazebo/pull-request/1132)
    * [Pull request #1134](https://bitbucket.org/osrf/gazebo/pull-request/1134)
    * [Pull request #1154](https://bitbucket.org/osrf/gazebo/pull-request/1154)
1. Allow position of joints to be directly set.
    * [Pull request #1097](https://bitbucket.org/osrf/gazebo/pull-request/1097)
    * [Issue #1138](https://bitbucket.org/osrf/gazebo/issue/1138)
1. Added extruded polyline geometry
    * [Pull request #1026](https://bitbucket.org/osrf/gazebo/pull-request/1026)
1. Fixed actor animation
    * [Pull request #1133](https://bitbucket.org/osrf/gazebo/pull-request/1133)
    * [Pull request #1141](https://bitbucket.org/osrf/gazebo/pull-request/1141)
1. Generate a versioned cmake config file
    * [Pull request #1153](https://bitbucket.org/osrf/gazebo/pull-request/1153)
    * [Issue #1226](https://bitbucket.org/osrf/gazebo/issue/1226)
1. Added KMeans class
    * [Pull request #1147](https://bitbucket.org/osrf/gazebo/pull-request/1147)
1. Added --summary-range feature to bitbucket pullrequest tool
    * [Pull request #1156](https://bitbucket.org/osrf/gazebo/pull-request/1156)
1. Updated web links
    * [Pull request #1159](https://bitbucket.org/osrf/gazebo/pull-request/1159)
1. Update tests
    * [Pull request #1155](https://bitbucket.org/osrf/gazebo/pull-request/1155)
    * [Pull request #1143](https://bitbucket.org/osrf/gazebo/pull-request/1143)
    * [Pull request #1138](https://bitbucket.org/osrf/gazebo/pull-request/1138)
    * [Pull request #1140](https://bitbucket.org/osrf/gazebo/pull-request/1140)
    * [Pull request #1127](https://bitbucket.org/osrf/gazebo/pull-request/1127)
    * [Pull request #1115](https://bitbucket.org/osrf/gazebo/pull-request/1115)
    * [Pull request #1102](https://bitbucket.org/osrf/gazebo/pull-request/1102)
    * [Pull request #1087](https://bitbucket.org/osrf/gazebo/pull-request/1087)
    * [Pull request #1084](https://bitbucket.org/osrf/gazebo/pull-request/1084)

## Gazebo 3.0

### Gazebo 3.x.x (yyyy-mm-dd)

1. Fixed sonar and wireless sensor visualization
    * [Pull request #1254](https://bitbucket.org/osrf/gazebo/pull-request/1254)
1. Update visual bounding box when model is selected
    * [Pull request #1280](https://bitbucket.org/osrf/gazebo/pull-request/1280)

### Gazebo 3.1.0 (2014-08-08)

1. Implemented Simbody::Link::Set*Vel
    * [Pull request #1160](https://bitbucket.org/osrf/gazebo/pull-request/1160)
    * [Issue #1012](https://bitbucket.org/osrf/gazebo/issue/1012)
1. Added World::RemoveModel function
    * [Pull request #1106](https://bitbucket.org/osrf/gazebo/pull-request/1106)
    * [Issue #1177](https://bitbucket.org/osrf/gazebo/issue/1177)
1. Fix exit from camera follow mode using the escape key
    * [Pull request #1137](https://bitbucket.org/osrf/gazebo/pull-request/1137)
    * [Issue #1220](https://bitbucket.org/osrf/gazebo/issue/1220)
1. Added support for SDF joint spring stiffness and reference positions
    * [Pull request #1117](https://bitbucket.org/osrf/gazebo/pull-request/1117)
1. Removed the gzmodel_create script
    * [Pull request #1130](https://bitbucket.org/osrf/gazebo/pull-request/1130)
1. Added Vector2 dot product
    * [Pull request #1101](https://bitbucket.org/osrf/gazebo/pull-request/1101)
1. Added SetPositionPID and SetVelocityPID to JointController
    * [Pull request #1091](https://bitbucket.org/osrf/gazebo/pull-request/1091)
1. Fix gzclient startup crash with ogre 1.9
    * [Pull request #1098](https://bitbucket.org/osrf/gazebo/pull-request/1098)
    * [Issue #996](https://bitbucket.org/osrf/gazebo/issue/996)
1. Update the bitbucket_pullrequests tool
    * [Pull request #1108](https://bitbucket.org/osrf/gazebo/pull-request/1108)
1. Light properties now remain in place after move by the user via the GUI.
    * [Pull request #1110](https://bitbucket.org/osrf/gazebo/pull-request/1110)
    * [Issue #1211](https://bitbucket.org/osrf/gazebo/issue/1211)
1. Allow position of joints to be directly set.
    * [Pull request #1096](https://bitbucket.org/osrf/gazebo/pull-request/1096)
    * [Issue #1138](https://bitbucket.org/osrf/gazebo/issue/1138)

### Gazebo 3.0.0 (2014-04-11)

1. Fix bug when deleting the sun light
    * [Pull request #1088](https://bitbucket.org/osrf/gazebo/pull-request/1088)
    * [Issue #1133](https://bitbucket.org/osrf/gazebo/issue/1133)
1. Fix ODE screw joint
    * [Pull request #1078](https://bitbucket.org/osrf/gazebo/pull-request/1078)
    * [Issue #1167](https://bitbucket.org/osrf/gazebo/issue/1167)
1. Update joint integration tests
    * [Pull request #1081](https://bitbucket.org/osrf/gazebo/pull-request/1081)
1. Fixed false positives in cppcheck.
    * [Pull request #1061](https://bitbucket.org/osrf/gazebo/pull-request/1061)
1. Made joint axis reference frame relative to child, and updated simbody and dart accordingly.
    * [Pull request #1069](https://bitbucket.org/osrf/gazebo/pull-request/1069)
    * [Issue #494](https://bitbucket.org/osrf/gazebo/issue/494)
    * [Issue #1143](https://bitbucket.org/osrf/gazebo/issue/1143)
1. Added ability to pass vector of strings to SetupClient and SetupServer
    * [Pull request #1068](https://bitbucket.org/osrf/gazebo/pull-request/1068)
    * [Issue #1132](https://bitbucket.org/osrf/gazebo/issue/1132)
1. Fix error correction in screw constraints for ODE
    * [Pull request #1070](https://bitbucket.org/osrf/gazebo/pull-request/1070)
    * [Issue #1159](https://bitbucket.org/osrf/gazebo/issue/1159)
1. Improved pkgconfig with SDF
    * [Pull request #1062](https://bitbucket.org/osrf/gazebo/pull-request/1062)
1. Added a plugin to simulate aero dynamics
    * [Pull request #905](https://bitbucket.org/osrf/gazebo/pull-request/905)
1. Updated bullet support
    * [Issue #1069](https://bitbucket.org/osrf/gazebo/issue/1069)
    * [Pull request #1011](https://bitbucket.org/osrf/gazebo/pull-request/1011)
    * [Pull request #996](https://bitbucket.org/osrf/gazebo/pull-request/966)
    * [Pull request #1024](https://bitbucket.org/osrf/gazebo/pull-request/1024)
1. Updated simbody support
    * [Pull request #995](https://bitbucket.org/osrf/gazebo/pull-request/995)
1. Updated worlds to SDF 1.5
    * [Pull request #1021](https://bitbucket.org/osrf/gazebo/pull-request/1021)
1. Improvements to ODE
    * [Pull request #1001](https://bitbucket.org/osrf/gazebo/pull-request/1001)
    * [Pull request #1014](https://bitbucket.org/osrf/gazebo/pull-request/1014)
    * [Pull request #1015](https://bitbucket.org/osrf/gazebo/pull-request/1015)
    * [Pull request #1016](https://bitbucket.org/osrf/gazebo/pull-request/1016)
1. New command line tool
    * [Pull request #972](https://bitbucket.org/osrf/gazebo/pull-request/972)
1. Graphical user interface improvements
    * [Pull request #971](https://bitbucket.org/osrf/gazebo/pull-request/971)
    * [Pull request #1013](https://bitbucket.org/osrf/gazebo/pull-request/1013)
    * [Pull request #989](https://bitbucket.org/osrf/gazebo/pull-request/989)
1. Created a friction pyramid class
    * [Pull request #935](https://bitbucket.org/osrf/gazebo/pull-request/935)
1. Added GetWorldEnergy functions to Model, Joint, and Link
    * [Pull request #1017](https://bitbucket.org/osrf/gazebo/pull-request/1017)
1. Preparing Gazebo for admission into Ubuntu
    * [Pull request #969](https://bitbucket.org/osrf/gazebo/pull-request/969)
    * [Pull request #998](https://bitbucket.org/osrf/gazebo/pull-request/998)
    * [Pull request #1002](https://bitbucket.org/osrf/gazebo/pull-request/1002)
1. Add method for querying if useImplicitStiffnessDamping flag is set for a given joint
    * [Issue #629](https://bitbucket.org/osrf/gazebo/issue/629)
    * [Pull request #1006](https://bitbucket.org/osrf/gazebo/pull-request/1006)
1. Fix joint axis frames
    * [Issue #494](https://bitbucket.org/osrf/gazebo/issue/494)
    * [Pull request #963](https://bitbucket.org/osrf/gazebo/pull-request/963)
1. Compute joint anchor pose relative to parent
    * [Issue #1029](https://bitbucket.org/osrf/gazebo/issue/1029)
    * [Pull request #982](https://bitbucket.org/osrf/gazebo/pull-request/982)
1. Cleanup the installed worlds
    * [Issue #1036](https://bitbucket.org/osrf/gazebo/issue/1036)
    * [Pull request #984](https://bitbucket.org/osrf/gazebo/pull-request/984)
1. Update to the GPS sensor
    * [Issue #1059](https://bitbucket.org/osrf/gazebo/issue/1059)
    * [Pull request #978](https://bitbucket.org/osrf/gazebo/pull-request/978)
1. Removed libtool from plugin loading
    * [Pull request #981](https://bitbucket.org/osrf/gazebo/pull-request/981)
1. Added functions to get inertial information for a link in the world frame.
    * [Pull request #1005](https://bitbucket.org/osrf/gazebo/pull-request/1005)

## Gazebo 2.0

### Gazebo 2.2.6 (2015-09-28)

1. Backport fixes to setup.sh from pull request #1430 to 2.2 branch
    * [Pull request 1889](https://bitbucket.org/osrf/gazebo/pull-request/1889)
1. Fix heightmap texture loading (2.2)
    * [Pull request 1596](https://bitbucket.org/osrf/gazebo/pull-request/1596)
1. Prevent out of bounds array access in SkidSteerDrivePlugin (found by cppcheck 1.68)
    * [Pull request 1379](https://bitbucket.org/osrf/gazebo/pull-request/1379)
1. Fix build with boost 1.57 for 2.2 branch (#1399)
    * [Pull request 1358](https://bitbucket.org/osrf/gazebo/pull-request/1358)
1. Fix manpage test failures by incrementing year to 2015
    * [Pull request 1361](https://bitbucket.org/osrf/gazebo/pull-request/1361)
1. Fix build for OS X 10.10 (#1304, #1289)
    * [Pull request 1346](https://bitbucket.org/osrf/gazebo/pull-request/1346)
1. Restore ODELink ABI, use Link variables instead (#1354)
    * [Pull request 1347](https://bitbucket.org/osrf/gazebo/pull-request/1347)
1. Fix inertia_ratio test
    * [Pull request 1344](https://bitbucket.org/osrf/gazebo/pull-request/1344)
1. backport collision visual fix -> 2.2
    * [Pull request 1343](https://bitbucket.org/osrf/gazebo/pull-request/1343)
1. Fix two code_check errors on 2.2
    * [Pull request 1314](https://bitbucket.org/osrf/gazebo/pull-request/1314)
1. issue #243 fix Link::GetWorldLinearAccel and Link::GetWorldAngularAccel for ODE
    * [Pull request 1284](https://bitbucket.org/osrf/gazebo/pull-request/1284)

### Gazebo 2.2.3 (2014-04-29)

1. Removed redundant call to World::Init
    * [Pull request #1107](https://bitbucket.org/osrf/gazebo/pull-request/1107)
    * [Issue #1208](https://bitbucket.org/osrf/gazebo/issue/1208)
1. Return proper error codes when gazebo exits
    * [Pull request #1085](https://bitbucket.org/osrf/gazebo/pull-request/1085)
    * [Issue #1178](https://bitbucket.org/osrf/gazebo/issue/1178)
1. Fixed Camera::GetWorldRotation().
    * [Pull request #1071](https://bitbucket.org/osrf/gazebo/pull-request/1071)
    * [Issue #1087](https://bitbucket.org/osrf/gazebo/issue/1087)
1. Fixed memory leak in image conversion
    * [Pull request #1073](https://bitbucket.org/osrf/gazebo/pull-request/1073)

### Gazebo 2.2.1 (xxxx-xx-xx)

1. Fix heightmap model texture loading.
    * [Pull request #1596](https://bitbucket.org/osrf/gazebo/pull-request/1596)

### Gazebo 2.2.0 (2014-01-10)

1. Fix compilation when using OGRE-1.9 (full support is being worked on)
    * [Issue #994](https://bitbucket.org/osrf/gazebo/issue/994)
    * [Issue #995](https://bitbucket.org/osrf/gazebo/issue/995)
    * [Issue #996](https://bitbucket.org/osrf/gazebo/issue/996)
    * [Pull request #883](https://bitbucket.org/osrf/gazebo/pull-request/883)
1. Added unit test for issue 624.
    * [Issue #624](https://bitbucket.org/osrf/gazebo/issue/624).
    * [Pull request #889](https://bitbucket.org/osrf/gazebo/pull-request/889)
1. Use 3x3 PCF shadows for smoother shadows.
    * [Pull request #887](https://bitbucket.org/osrf/gazebo/pull-request/887)
1. Update manpage copyright to 2014.
    * [Pull request #893](https://bitbucket.org/osrf/gazebo/pull-request/893)
1. Added friction integration test .
    * [Pull request #885](https://bitbucket.org/osrf/gazebo/pull-request/885)
1. Fix joint anchor when link pose is not specified.
    * [Issue #978](https://bitbucket.org/osrf/gazebo/issue/978)
    * [Pull request #862](https://bitbucket.org/osrf/gazebo/pull-request/862)
1. Added (ESC) tooltip for GUI Selection Mode icon.
    * [Issue #993](https://bitbucket.org/osrf/gazebo/issue/993)
    * [Pull request #888](https://bitbucket.org/osrf/gazebo/pull-request/888)
1. Removed old comment about resolved issue.
    * [Issue #837](https://bitbucket.org/osrf/gazebo/issue/837)
    * [Pull request #880](https://bitbucket.org/osrf/gazebo/pull-request/880)
1. Made SimbodyLink::Get* function thread-safe
    * [Issue #918](https://bitbucket.org/osrf/gazebo/issue/918)
    * [Pull request #872](https://bitbucket.org/osrf/gazebo/pull-request/872)
1. Suppressed spurious gzlog messages in ODE::Body
    * [Issue #983](https://bitbucket.org/osrf/gazebo/issue/983)
    * [Pull request #875](https://bitbucket.org/osrf/gazebo/pull-request/875)
1. Fixed Force Torque Sensor Test by properly initializing some values.
    * [Issue #982](https://bitbucket.org/osrf/gazebo/issue/982)
    * [Pull request #869](https://bitbucket.org/osrf/gazebo/pull-request/869)
1. Added breakable joint plugin to support breakable walls.
    * [Pull request #865](https://bitbucket.org/osrf/gazebo/pull-request/865)
1. Used different tuple syntax to fix compilation on OSX mavericks.
    * [Issue #947](https://bitbucket.org/osrf/gazebo/issue/947)
    * [Pull request #858](https://bitbucket.org/osrf/gazebo/pull-request/858)
1. Fixed sonar test and deprecation warning.
    * [Pull request #856](https://bitbucket.org/osrf/gazebo/pull-request/856)
1. Speed up test compilation.
    * Part of [Issue #955](https://bitbucket.org/osrf/gazebo/issue/955)
    * [Pull request #846](https://bitbucket.org/osrf/gazebo/pull-request/846)
1. Added Joint::SetEffortLimit API
    * [Issue #923](https://bitbucket.org/osrf/gazebo/issue/923)
    * [Pull request #808](https://bitbucket.org/osrf/gazebo/pull-request/808)
1. Made bullet output less verbose.
    * [Pull request #839](https://bitbucket.org/osrf/gazebo/pull-request/839)
1. Convergence acceleration and stability tweak to make atlas_v3 stable
    * [Issue #895](https://bitbucket.org/osrf/gazebo/issue/895)
    * [Pull request #772](https://bitbucket.org/osrf/gazebo/pull-request/772)
1. Added colors, textures and world files for the SPL RoboCup environment
    * [Pull request #838](https://bitbucket.org/osrf/gazebo/pull-request/838)
1. Fixed bitbucket_pullrequests tool to work with latest BitBucket API.
    * [Issue #933](https://bitbucket.org/osrf/gazebo/issue/933)
    * [Pull request #841](https://bitbucket.org/osrf/gazebo/pull-request/841)
1. Fixed cppcheck warnings.
    * [Pull request #842](https://bitbucket.org/osrf/gazebo/pull-request/842)

### Gazebo 2.1.0 (2013-11-08)
1. Fix mainwindow unit test
    * [Pull request #752](https://bitbucket.org/osrf/gazebo/pull-request/752)
1. Visualize moment of inertia
    * Pull request [#745](https://bitbucket.org/osrf/gazebo/pull-request/745), [#769](https://bitbucket.org/osrf/gazebo/pull-request/769), [#787](https://bitbucket.org/osrf/gazebo/pull-request/787)
    * [Issue #203](https://bitbucket.org/osrf/gazebo/issue/203)
1. Update tool to count lines of code
    * [Pull request #758](https://bitbucket.org/osrf/gazebo/pull-request/758)
1. Implement World::Clear
    * Pull request [#785](https://bitbucket.org/osrf/gazebo/pull-request/785), [#804](https://bitbucket.org/osrf/gazebo/pull-request/804)
1. Improve Bullet support
    * [Pull request #805](https://bitbucket.org/osrf/gazebo/pull-request/805)
1. Fix doxygen spacing
    * [Pull request #740](https://bitbucket.org/osrf/gazebo/pull-request/740)
1. Add tool to generate model images for thepropshop.org
    * [Pull request #734](https://bitbucket.org/osrf/gazebo/pull-request/734)
1. Added paging support for terrains
    * [Pull request #707](https://bitbucket.org/osrf/gazebo/pull-request/707)
1. Added plugin path to LID_LIBRARY_PATH in setup.sh
    * [Pull request #750](https://bitbucket.org/osrf/gazebo/pull-request/750)
1. Fix for OSX
    * [Pull request #766](https://bitbucket.org/osrf/gazebo/pull-request/766)
    * [Pull request #786](https://bitbucket.org/osrf/gazebo/pull-request/786)
    * [Issue #906](https://bitbucket.org/osrf/gazebo/issue/906)
1. Update copyright information
    * [Pull request #771](https://bitbucket.org/osrf/gazebo/pull-request/771)
1. Enable screen dependent tests
    * [Pull request #764](https://bitbucket.org/osrf/gazebo/pull-request/764)
    * [Issue #811](https://bitbucket.org/osrf/gazebo/issue/811)
1. Fix gazebo command line help message
    * [Pull request #775](https://bitbucket.org/osrf/gazebo/pull-request/775)
    * [Issue #898](https://bitbucket.org/osrf/gazebo/issue/898)
1. Fix man page test
    * [Pull request #774](https://bitbucket.org/osrf/gazebo/pull-request/774)
1. Improve load time by reducing calls to RTShader::Update
    * [Pull request #773](https://bitbucket.org/osrf/gazebo/pull-request/773)
    * [Issue #877](https://bitbucket.org/osrf/gazebo/issue/877)
1. Fix joint visualization
    * [Pull request #776](https://bitbucket.org/osrf/gazebo/pull-request/776)
    * [Pull request #802](https://bitbucket.org/osrf/gazebo/pull-request/802)
    * [Issue #464](https://bitbucket.org/osrf/gazebo/issue/464)
1. Add helpers to fix NaN
    * [Pull request #742](https://bitbucket.org/osrf/gazebo/pull-request/742)
1. Fix model resizing via the GUI
    * [Pull request #763](https://bitbucket.org/osrf/gazebo/pull-request/763)
    * [Issue #885](https://bitbucket.org/osrf/gazebo/issue/885)
1. Simplify gzlog test by using sha1
    * [Pull request #781](https://bitbucket.org/osrf/gazebo/pull-request/781)
    * [Issue #837](https://bitbucket.org/osrf/gazebo/issue/837)
1. Enable cppcheck for header files
    * [Pull request #782](https://bitbucket.org/osrf/gazebo/pull-request/782)
    * [Issue #907](https://bitbucket.org/osrf/gazebo/issue/907)
1. Fix broken regression test
    * [Pull request #784](https://bitbucket.org/osrf/gazebo/pull-request/784)
    * [Issue #884](https://bitbucket.org/osrf/gazebo/issue/884)
1. All simbody and dart to pass tests
    * [Pull request #790](https://bitbucket.org/osrf/gazebo/pull-request/790)
    * [Issue #873](https://bitbucket.org/osrf/gazebo/issue/873)
1. Fix camera rotation from SDF
    * [Pull request #789](https://bitbucket.org/osrf/gazebo/pull-request/789)
    * [Issue #920](https://bitbucket.org/osrf/gazebo/issue/920)
1. Fix bitbucket pullrequest command line tool to match new API
    * [Pull request #803](https://bitbucket.org/osrf/gazebo/pull-request/803)
1. Fix transceiver spawn errors in tests
    * [Pull request #811](https://bitbucket.org/osrf/gazebo/pull-request/811)
    * [Pull request #814](https://bitbucket.org/osrf/gazebo/pull-request/814)

### Gazebo 2.0.0 (2013-10-08)
1. Refactor code check tool.
    * [Pull Request #669](https://bitbucket.org/osrf/gazebo/pull-request/669)
1. Added pull request tool for Bitbucket.
    * [Pull Request #670](https://bitbucket.org/osrf/gazebo/pull-request/670)
    * [Pull Request #691](https://bitbucket.org/osrf/gazebo/pull-request/671)
1. New wireless receiver and transmitter sensor models.
    * [Pull Request #644](https://bitbucket.org/osrf/gazebo/pull-request/644)
    * [Pull Request #675](https://bitbucket.org/osrf/gazebo/pull-request/675)
    * [Pull Request #727](https://bitbucket.org/osrf/gazebo/pull-request/727)
1. Audio support using OpenAL.
    * [Pull Request #648](https://bitbucket.org/osrf/gazebo/pull-request/648)
    * [Pull Request #704](https://bitbucket.org/osrf/gazebo/pull-request/704)
1. Simplify command-line parsing of gztopic echo output.
    * [Pull Request #674](https://bitbucket.org/osrf/gazebo/pull-request/674)
    * Resolves: [Issue #795](https://bitbucket.org/osrf/gazebo/issue/795)
1. Use UNIX directories through the user of GNUInstallDirs cmake module.
    * [Pull Request #676](https://bitbucket.org/osrf/gazebo/pull-request/676)
    * [Pull Request #681](https://bitbucket.org/osrf/gazebo/pull-request/681)
1. New GUI interactions for object manipulation.
    * [Pull Request #634](https://bitbucket.org/osrf/gazebo/pull-request/634)
1. Fix for OSX menubar.
    * [Pull Request #677](https://bitbucket.org/osrf/gazebo/pull-request/677)
1. Remove internal SDF directories and dependencies.
    * [Pull Request #680](https://bitbucket.org/osrf/gazebo/pull-request/680)
1. Add minimum version for sdformat.
    * [Pull Request #682](https://bitbucket.org/osrf/gazebo/pull-request/682)
    * Resolves: [Issue #818](https://bitbucket.org/osrf/gazebo/issue/818)
1. Allow different gtest parameter types with ServerFixture
    * [Pull Request #686](https://bitbucket.org/osrf/gazebo/pull-request/686)
    * Resolves: [Issue #820](https://bitbucket.org/osrf/gazebo/issue/820)
1. GUI model scaling when using Bullet.
    * [Pull Request #683](https://bitbucket.org/osrf/gazebo/pull-request/683)
1. Fix typo in cmake config.
    * [Pull Request #694](https://bitbucket.org/osrf/gazebo/pull-request/694)
    * Resolves: [Issue #824](https://bitbucket.org/osrf/gazebo/issue/824)
1. Remove gazebo include subdir from pkgconfig and cmake config.
    * [Pull Request #691](https://bitbucket.org/osrf/gazebo/pull-request/691)
1. Torsional spring demo
    * [Pull Request #693](https://bitbucket.org/osrf/gazebo/pull-request/693)
1. Remove repeated call to SetAxis in Joint.cc
    * [Pull Request #695](https://bitbucket.org/osrf/gazebo/pull-request/695)
    * Resolves: [Issue #823](https://bitbucket.org/osrf/gazebo/issue/823)
1. Add test for rotational joints.
    * [Pull Request #697](https://bitbucket.org/osrf/gazebo/pull-request/697)
    * Resolves: [Issue #820](https://bitbucket.org/osrf/gazebo/issue/820)
1. Fix compilation of tests using Joint base class
    * [Pull Request #701](https://bitbucket.org/osrf/gazebo/pull-request/701)
1. Terrain paging implemented.
    * [Pull Request #687](https://bitbucket.org/osrf/gazebo/pull-request/687)
1. Improve timeout error reporting in ServerFixture
    * [Pull Request #705](https://bitbucket.org/osrf/gazebo/pull-request/705)
1. Fix mouse picking for cases where visuals overlap with the laser
    * [Pull Request #709](https://bitbucket.org/osrf/gazebo/pull-request/709)
1. Fix string literals for OSX
    * [Pull Request #712](https://bitbucket.org/osrf/gazebo/pull-request/712)
    * Resolves: [Issue #803](https://bitbucket.org/osrf/gazebo/issue/803)
1. Support for ENABLE_TESTS_COMPILATION cmake parameter
    * [Pull Request #708](https://bitbucket.org/osrf/gazebo/pull-request/708)
1. Updated system gui plugin
    * [Pull Request #702](https://bitbucket.org/osrf/gazebo/pull-request/702)
1. Fix force torque unit test issue
    * [Pull Request #673](https://bitbucket.org/osrf/gazebo/pull-request/673)
    * Resolves: [Issue #813](https://bitbucket.org/osrf/gazebo/issue/813)
1. Use variables to control auto generation of CFlags
    * [Pull Request #699](https://bitbucket.org/osrf/gazebo/pull-request/699)
1. Remove deprecated functions.
    * [Pull Request #715](https://bitbucket.org/osrf/gazebo/pull-request/715)
1. Fix typo in `Camera.cc`
    * [Pull Request #719](https://bitbucket.org/osrf/gazebo/pull-request/719)
    * Resolves: [Issue #846](https://bitbucket.org/osrf/gazebo/issue/846)
1. Performance improvements
    * [Pull Request #561](https://bitbucket.org/osrf/gazebo/pull-request/561)
1. Fix gripper model.
    * [Pull Request #713](https://bitbucket.org/osrf/gazebo/pull-request/713)
    * Resolves: [Issue #314](https://bitbucket.org/osrf/gazebo/issue/314)
1. First part of Simbody integration
    * [Pull Request #716](https://bitbucket.org/osrf/gazebo/pull-request/716)

## Gazebo 1.9

### Gazebo 1.9.6 (2014-04-29)

1. Refactored inertia ratio reduction for ODE
    * [Pull request #1114](https://bitbucket.org/osrf/gazebo/pull-request/1114)
1. Improved collada loading performance
    * [Pull request #1075](https://bitbucket.org/osrf/gazebo/pull-request/1075)

### Gazebo 1.9.3 (2014-01-10)

1. Add thickness to plane to remove shadow flickering.
    * [Pull request #886](https://bitbucket.org/osrf/gazebo/pull-request/886)
1. Temporary GUI shadow toggle fix.
    * [Issue #925](https://bitbucket.org/osrf/gazebo/issue/925)
    * [Pull request #868](https://bitbucket.org/osrf/gazebo/pull-request/868)
1. Fix memory access bugs with libc++ on mavericks.
    * [Issue #965](https://bitbucket.org/osrf/gazebo/issue/965)
    * [Pull request #857](https://bitbucket.org/osrf/gazebo/pull-request/857)
    * [Pull request #881](https://bitbucket.org/osrf/gazebo/pull-request/881)
1. Replaced printf with cout in gztopic hz.
    * [Issue #969](https://bitbucket.org/osrf/gazebo/issue/969)
    * [Pull request #854](https://bitbucket.org/osrf/gazebo/pull-request/854)
1. Add Dark grey material and fix indentation.
    * [Pull request #851](https://bitbucket.org/osrf/gazebo/pull-request/851)
1. Fixed sonar sensor unit test.
    * [Pull request #848](https://bitbucket.org/osrf/gazebo/pull-request/848)
1. Convergence acceleration and stability tweak to make atlas_v3 stable.
    * [Pull request #845](https://bitbucket.org/osrf/gazebo/pull-request/845)
1. Update gtest to 1.7.0 to resolve problems with libc++.
    * [Issue #947](https://bitbucket.org/osrf/gazebo/issue/947)
    * [Pull request #827](https://bitbucket.org/osrf/gazebo/pull-request/827)
1. Fixed LD_LIBRARY_PATH for plugins.
    * [Issue #957](https://bitbucket.org/osrf/gazebo/issue/957)
    * [Pull request #844](https://bitbucket.org/osrf/gazebo/pull-request/844)
1. Fix transceiver sporadic errors.
    * Backport of [pull request #811](https://bitbucket.org/osrf/gazebo/pull-request/811)
    * [Pull request #836](https://bitbucket.org/osrf/gazebo/pull-request/836)
1. Modified the MsgTest to be deterministic with time checks.
    * [Pull request #843](https://bitbucket.org/osrf/gazebo/pull-request/843)
1. Fixed seg fault in LaserVisual.
    * [Issue #950](https://bitbucket.org/osrf/gazebo/issue/950)
    * [Pull request #832](https://bitbucket.org/osrf/gazebo/pull-request/832)
1. Implemented the option to disable tests that need a working screen to run properly.
    * Backport of [Pull request #764](https://bitbucket.org/osrf/gazebo/pull-request/764)
    * [Pull request #837](https://bitbucket.org/osrf/gazebo/pull-request/837)
1. Cleaned up gazebo shutdown.
    * [Pull request #829](https://bitbucket.org/osrf/gazebo/pull-request/829)
1. Fixed bug associated with loading joint child links.
    * [Issue #943](https://bitbucket.org/osrf/gazebo/issue/943)
    * [Pull request #820](https://bitbucket.org/osrf/gazebo/pull-request/820)

### Gazebo 1.9.2 (2013-11-08)
1. Fix enable/disable sky and clouds from SDF
    * [Pull request #809](https://bitbucket.org/osrf/gazebo/pull-request/809])
1. Fix occasional blank GUI screen on startup
    * [Pull request #815](https://bitbucket.org/osrf/gazebo/pull-request/815])
1. Fix GPU laser when interacting with heightmaps
    * [Pull request #796](https://bitbucket.org/osrf/gazebo/pull-request/796])
1. Added API/ABI checker command line tool
    * [Pull request #765](https://bitbucket.org/osrf/gazebo/pull-request/765])
1. Added gtest version information
    * [Pull request #801](https://bitbucket.org/osrf/gazebo/pull-request/801])
1. Fix GUI world saving
    * [Pull request #806](https://bitbucket.org/osrf/gazebo/pull-request/806])
1. Enable anti-aliasing for camera sensor
    * [Pull request #800](https://bitbucket.org/osrf/gazebo/pull-request/800])
1. Make sensor noise deterministic
    * [Pull request #788](https://bitbucket.org/osrf/gazebo/pull-request/788])
1. Fix build problem
    * [Issue #901](https://bitbucket.org/osrf/gazebo/issue/901)
    * [Pull request #778](https://bitbucket.org/osrf/gazebo/pull-request/778])
1. Fix a typo in Camera.cc
    * [Pull request #720](https://bitbucket.org/osrf/gazebo/pull-request/720])
    * [Issue #846](https://bitbucket.org/osrf/gazebo/issue/846)
1. Fix OSX menu bar
    * [Pull request #688](https://bitbucket.org/osrf/gazebo/pull-request/688])
1. Fix gazebo::init by calling sdf::setFindCallback() before loading the sdf in gzfactory.
    * [Pull request #678](https://bitbucket.org/osrf/gazebo/pull-request/678])
    * [Issue #817](https://bitbucket.org/osrf/gazebo/issue/817)

### Gazebo 1.9.1 (2013-08-20)
* Deprecate header files that require case-sensitive filesystem (e.g. Common.hh, Physics.hh) [https://bitbucket.org/osrf/gazebo/pull-request/638/fix-for-775-deprecate-headers-that-require]
* Initial support for building on Mac OS X [https://bitbucket.org/osrf/gazebo/pull-request/660/osx-support-for-gazebo-19] [https://bitbucket.org/osrf/gazebo/pull-request/657/cmake-fixes-for-osx]
* Fixes for various issues [https://bitbucket.org/osrf/gazebo/pull-request/635/fix-for-issue-792/diff] [https://bitbucket.org/osrf/gazebo/pull-request/628/allow-scoped-and-non-scoped-joint-names-to/diff] [https://bitbucket.org/osrf/gazebo/pull-request/636/fix-build-dependency-in-message-generation/diff] [https://bitbucket.org/osrf/gazebo/pull-request/639/make-the-unversioned-setupsh-a-copy-of-the/diff] [https://bitbucket.org/osrf/gazebo/pull-request/650/added-missing-lib-to-player-client-library/diff] [https://bitbucket.org/osrf/gazebo/pull-request/656/install-gzmode_create-without-sh-suffix/diff]

### Gazebo 1.9.0 (2013-07-23)
* Use external package [sdformat](https://bitbucket.org/osrf/sdformat) for sdf parsing, refactor the `Element::GetValue*` function calls, and deprecate Gazebo's internal sdf parser [https://bitbucket.org/osrf/gazebo/pull-request/627]
* Improved ROS support ([[Tutorials#ROS_Integration |documentation here]]) [https://bitbucket.org/osrf/gazebo/pull-request/559]
* Added Sonar, Force-Torque, and Tactile Pressure sensors [https://bitbucket.org/osrf/gazebo/pull-request/557], [https://bitbucket.org/osrf/gazebo/pull-request/567]
* Add compile-time defaults for environment variables so that sourcing setup.sh is unnecessary in most cases [https://bitbucket.org/osrf/gazebo/pull-request/620]
* Enable user camera to follow objects in client window [https://bitbucket.org/osrf/gazebo/pull-request/603]
* Install protobuf message files for use in custom messages [https://bitbucket.org/osrf/gazebo/pull-request/614]
* Change default compilation flags to improve debugging [https://bitbucket.org/osrf/gazebo/pull-request/617]
* Change to supported relative include paths [https://bitbucket.org/osrf/gazebo/pull-request/594]
* Fix display of laser scans when sensor is rotated [https://bitbucket.org/osrf/gazebo/pull-request/599]

## Gazebo 1.8

### Gazebo 1.8.7 (2013-07-16)
* Fix bug in URDF parsing of Vector3 elements [https://bitbucket.org/osrf/gazebo/pull-request/613]
* Fix compilation errors with newest libraries [https://bitbucket.org/osrf/gazebo/pull-request/615]

### Gazebo 1.8.6 (2013-06-07)
* Fix inertia lumping in the URDF parser[https://bitbucket.org/osrf/gazebo/pull-request/554]
* Fix for ODEJoint CFM damping sign error [https://bitbucket.org/osrf/gazebo/pull-request/586]
* Fix transport memory growth[https://bitbucket.org/osrf/gazebo/pull-request/584]
* Reduce log file data in order to reduce buffer growth that results in out of memory kernel errors[https://bitbucket.org/osrf/gazebo/pull-request/587]

### Gazebo 1.8.5 (2013-06-04)
* Fix Gazebo build for machines without a valid display.[https://bitbucket.org/osrf/gazebo/commits/37f00422eea03365b839a632c1850431ee6a1d67]

### Gazebo 1.8.4 (2013-06-03)
* Fix UDRF to SDF converter so that URDF gazebo extensions are applied to all collisions in a link.[https://bitbucket.org/osrf/gazebo/pull-request/579]
* Prevent transport layer from locking when a gzclient connects to a gzserver over a connection with high latency.[https://bitbucket.org/osrf/gazebo/pull-request/572]
* Improve performance and fix uninitialized conditional jumps.[https://bitbucket.org/osrf/gazebo/pull-request/571]

### Gazebo 1.8.3 (2013-06-03)
* Fix for gzlog hanging when gzserver is not present or not responsive[https://bitbucket.org/osrf/gazebo/pull-request/577]
* Fix occasional segfault when generating log files[https://bitbucket.org/osrf/gazebo/pull-request/575]
* Performance improvement to ODE[https://bitbucket.org/osrf/gazebo/pull-request/556]
* Fix node initialization[https://bitbucket.org/osrf/gazebo/pull-request/570]
* Fix GPU laser Hz rate reduction when sensor moved away from world origin[https://bitbucket.org/osrf/gazebo/pull-request/566]
* Fix incorrect lighting in camera sensors when GPU laser is subscribe to[https://bitbucket.org/osrf/gazebo/pull-request/563]

### Gazebo 1.8.2 (2013-05-28)
* ODE performance improvements[https://bitbucket.org/osrf/gazebo/pull-request/535][https://bitbucket.org/osrf/gazebo/pull-request/537]
* Fixed tests[https://bitbucket.org/osrf/gazebo/pull-request/538][https://bitbucket.org/osrf/gazebo/pull-request/541][https://bitbucket.org/osrf/gazebo/pull-request/542]
* Fixed sinking vehicle bug[https://bitbucket.org/osrf/drcsim/issue/300] in pull-request[https://bitbucket.org/osrf/gazebo/pull-request/538]
* Fix GPU sensor throttling[https://bitbucket.org/osrf/gazebo/pull-request/536]
* Reduce string comparisons for better performance[https://bitbucket.org/osrf/gazebo/pull-request/546]
* Contact manager performance improvements[https://bitbucket.org/osrf/gazebo/pull-request/543]
* Transport performance improvements[https://bitbucket.org/osrf/gazebo/pull-request/548]
* Reduce friction noise[https://bitbucket.org/osrf/gazebo/pull-request/545]

### Gazebo 1.8.1 (2013-05-22)
* Please note that 1.8.1 contains a bug[https://bitbucket.org/osrf/drcsim/issue/300] that causes interpenetration between objects in resting contact to grow slowly.  Please update to 1.8.2 for the patch.
* Added warm starting[https://bitbucket.org/osrf/gazebo/pull-request/529]
* Reduced console output[https://bitbucket.org/osrf/gazebo/pull-request/533]
* Improved off screen rendering performance[https://bitbucket.org/osrf/gazebo/pull-request/530]
* Performance improvements [https://bitbucket.org/osrf/gazebo/pull-request/535] [https://bitbucket.org/osrf/gazebo/pull-request/537]

### Gazebo 1.8.0 (2013-05-17)
* Fixed slider axis [https://bitbucket.org/osrf/gazebo/pull-request/527]
* Fixed heightmap shadows [https://bitbucket.org/osrf/gazebo/pull-request/525]
* Fixed model and canonical link pose [https://bitbucket.org/osrf/gazebo/pull-request/519]
* Fixed OSX message header[https://bitbucket.org/osrf/gazebo/pull-request/524]
* Added zlib compression for logging [https://bitbucket.org/osrf/gazebo/pull-request/515]
* Allow clouds to be disabled in cameras [https://bitbucket.org/osrf/gazebo/pull-request/507]
* Camera rendering performance [https://bitbucket.org/osrf/gazebo/pull-request/528]


## Gazebo 1.7

### Gazebo 1.7.3 (2013-05-08)
* Fixed log cleanup (again) [https://bitbucket.org/osrf/gazebo/pull-request/511/fix-log-cleanup-logic]

### Gazebo 1.7.2 (2013-05-07)
* Fixed log cleanup [https://bitbucket.org/osrf/gazebo/pull-request/506/fix-gzlog-stop-command-line]
* Minor documentation fix [https://bitbucket.org/osrf/gazebo/pull-request/488/minor-documentation-fix]

### Gazebo 1.7.1 (2013-04-19)
* Fixed tests
* IMU sensor receives time stamped data from links
* Fix saving image frames [https://bitbucket.org/osrf/gazebo/pull-request/466/fix-saving-frames/diff]
* Wireframe rendering in GUI [https://bitbucket.org/osrf/gazebo/pull-request/414/allow-rendering-of-models-in-wireframe]
* Improved logging performance [https://bitbucket.org/osrf/gazebo/pull-request/457/improvements-to-gzlog-filter-and-logging]
* Viscous mud model [https://bitbucket.org/osrf/gazebo/pull-request/448/mud-plugin/diff]

## Gazebo 1.6

### Gazebo 1.6.3 (2013-04-15)
* Fixed a [critical SDF bug](https://bitbucket.org/osrf/gazebo/pull-request/451)
* Fixed a [laser offset bug](https://bitbucket.org/osrf/gazebo/pull-request/449)

### Gazebo 1.6.2 (2013-04-14)
* Fix for fdir1 physics property [https://bitbucket.org/osrf/gazebo/pull-request/429/fixes-to-treat-fdir1-better-1-rotate-into/diff]
* Fix for force torque sensor [https://bitbucket.org/osrf/gazebo/pull-request/447]
* SDF documentation fix [https://bitbucket.org/osrf/gazebo/issue/494/joint-axis-reference-frame-doesnt-match]

### Gazebo 1.6.1 (2013-04-05)
* Switch default build type to Release.

### Gazebo 1.6.0 (2013-04-05)
* Improvements to inertia in rubble pile
* Various Bullet integration advances.
* Noise models for ray, camera, and imu sensors.
* SDF 1.4, which accommodates more physics engine parameters and also some sensor noise models.
* Initial support for making movies from within Gazebo.
* Many performance improvements.
* Many bug fixes.
* Progress toward to building on OS X.

## Gazebo 1.5

### Gazebo 1.5.0 (2013-03-11)
* Partial integration of Bullet
  * Includes: cubes, spheres, cylinders, planes, meshes, revolute joints, ray sensors
* GUI Interface for log writing.
* Threaded sensors.
* Multi-camera sensor.

* Fixed the following issues:
 * [https://bitbucket.org/osrf/gazebo/issue/236 Issue #236]
 * [https://bitbucket.org/osrf/gazebo/issue/507 Issue #507]
 * [https://bitbucket.org/osrf/gazebo/issue/530 Issue #530]
 * [https://bitbucket.org/osrf/gazebo/issue/279 Issue #279]
 * [https://bitbucket.org/osrf/gazebo/issue/529 Issue #529]
 * [https://bitbucket.org/osrf/gazebo/issue/239 Issue #239]
 * [https://bitbucket.org/osrf/gazebo/issue/5 Issue #5]

## Gazebo 1.4

### Gazebo 1.4.0 (2013-02-01)
* New Features:
 * GUI elements to display messages from the server.
 * Multi-floor building editor and creator.
 * Improved sensor visualizations.
 * Improved mouse interactions

* Fixed the following issues:
 * [https://bitbucket.org/osrf/gazebo/issue/16 Issue #16]
 * [https://bitbucket.org/osrf/gazebo/issue/142 Issue #142]
 * [https://bitbucket.org/osrf/gazebo/issue/229 Issue #229]
 * [https://bitbucket.org/osrf/gazebo/issue/277 Issue #277]
 * [https://bitbucket.org/osrf/gazebo/issue/291 Issue #291]
 * [https://bitbucket.org/osrf/gazebo/issue/310 Issue #310]
 * [https://bitbucket.org/osrf/gazebo/issue/320 Issue #320]
 * [https://bitbucket.org/osrf/gazebo/issue/329 Issue #329]
 * [https://bitbucket.org/osrf/gazebo/issue/333 Issue #333]
 * [https://bitbucket.org/osrf/gazebo/issue/334 Issue #334]
 * [https://bitbucket.org/osrf/gazebo/issue/335 Issue #335]
 * [https://bitbucket.org/osrf/gazebo/issue/341 Issue #341]
 * [https://bitbucket.org/osrf/gazebo/issue/350 Issue #350]
 * [https://bitbucket.org/osrf/gazebo/issue/384 Issue #384]
 * [https://bitbucket.org/osrf/gazebo/issue/431 Issue #431]
 * [https://bitbucket.org/osrf/gazebo/issue/433 Issue #433]
 * [https://bitbucket.org/osrf/gazebo/issue/453 Issue #453]
 * [https://bitbucket.org/osrf/gazebo/issue/456 Issue #456]
 * [https://bitbucket.org/osrf/gazebo/issue/457 Issue #457]
 * [https://bitbucket.org/osrf/gazebo/issue/459 Issue #459]

## Gazebo 1.3

### Gazebo 1.3.1 (2012-12-14)
* Fixed the following issues:
 * [https://bitbucket.org/osrf/gazebo/issue/297 Issue #297]
* Other bugs fixed:
 * [https://bitbucket.org/osrf/gazebo/pull-request/164/ Fix light bounding box to disable properly when deselected]
 * [https://bitbucket.org/osrf/gazebo/pull-request/169/ Determine correct local IP address, to make remote clients work properly]
 * Various test fixes

### Gazebo 1.3.0 (2012-12-03)
* Fixed the following issues:
 * [https://bitbucket.org/osrf/gazebo/issue/233 Issue #233]
 * [https://bitbucket.org/osrf/gazebo/issue/238 Issue #238]
 * [https://bitbucket.org/osrf/gazebo/issue/2 Issue #2]
 * [https://bitbucket.org/osrf/gazebo/issue/95 Issue #95]
 * [https://bitbucket.org/osrf/gazebo/issue/97 Issue #97]
 * [https://bitbucket.org/osrf/gazebo/issue/90 Issue #90]
 * [https://bitbucket.org/osrf/gazebo/issue/253 Issue #253]
 * [https://bitbucket.org/osrf/gazebo/issue/163 Issue #163]
 * [https://bitbucket.org/osrf/gazebo/issue/91 Issue #91]
 * [https://bitbucket.org/osrf/gazebo/issue/245 Issue #245]
 * [https://bitbucket.org/osrf/gazebo/issue/242 Issue #242]
 * [https://bitbucket.org/osrf/gazebo/issue/156 Issue #156]
 * [https://bitbucket.org/osrf/gazebo/issue/78 Issue #78]
 * [https://bitbucket.org/osrf/gazebo/issue/36 Issue #36]
 * [https://bitbucket.org/osrf/gazebo/issue/104 Issue #104]
 * [https://bitbucket.org/osrf/gazebo/issue/249 Issue #249]
 * [https://bitbucket.org/osrf/gazebo/issue/244 Issue #244]

* New features:
 * Default camera view changed to look down at the origin from a height of 2 meters at location (5, -5, 2).
 * Record state data using the '-r' command line option, playback recorded state data using the '-p' command line option
 * Adjust placement of lights using the mouse.
 * Reduced the startup time.
 * Added visual reference for GUI mouse movements.
 * SDF version 1.3 released (changes from 1.2 listed below):
     - added `name` to `<camera name="cam_name"/>`
     - added `pose` to `<camera><pose>...</pose></camera>`
     - removed `filename` from `<mesh><filename>...</filename><mesh>`, use uri only.
     - recovered `provide_feedback` under `<joint>`, allowing calling `physics::Joint::GetForceTorque` in plugins.
     - added `imu` under `<sensor>`.

## Gazebo 1.2

### Gazebo 1.2.6 (2012-11-08)
* Fixed a transport issue with the GUI. Fixed saving the world via the GUI. Added more documentation. ([https://bitbucket.org/osrf/gazebo/pull-request/43/fixed-a-transport-issue-with-the-gui-fixed/diff pull request #43])
* Clean up mutex usage. ([https://bitbucket.org/osrf/gazebo/pull-request/54/fix-mutex-in-modellistwidget-using-boost/diff pull request #54])
* Fix OGRE path determination ([https://bitbucket.org/osrf/gazebo/pull-request/58/fix-ogre-paths-so-this-also-works-with/diff pull request #58], [https://bitbucket.org/osrf/gazebo/pull-request/68/fix-ogre-plugindir-determination/diff pull request #68])
* Fixed a couple of crashes and model selection/dragging problems ([https://bitbucket.org/osrf/gazebo/pull-request/59/fixed-a-couple-of-crashes-and-model/diff pull request #59])

### Gazebo 1.2.5 (2012-10-22)
* Step increment update while paused fixed ([https://bitbucket.org/osrf/gazebo/pull-request/45/fix-proper-world-stepinc-count-we-were/diff pull request #45])
* Actually call plugin destructors on shutdown ([https://bitbucket.org/osrf/gazebo/pull-request/51/fixed-a-bug-which-prevent-a-plugin/diff pull request #51])
* Don't crash on bad SDF input ([https://bitbucket.org/osrf/gazebo/pull-request/52/fixed-loading-of-bad-sdf-files/diff pull request #52])
* Fix cleanup of ray sensors on model deletion ([https://bitbucket.org/osrf/gazebo/pull-request/53/deleting-a-model-with-a-ray-sensor-did/diff pull request #53])
* Fix loading / deletion of improperly specified models ([https://bitbucket.org/osrf/gazebo/pull-request/56/catch-when-loading-bad-models-joint/diff pull request #56])

### Gazebo 1.2.4 (10-19-2012:08:00:52)
*  Style fixes ([https://bitbucket.org/osrf/gazebo/pull-request/30/style-fixes/diff pull request #30]).
*  Fix joint position control ([https://bitbucket.org/osrf/gazebo/pull-request/49/fixed-position-joint-control/diff pull request #49])

### Gazebo 1.2.3 (10-16-2012:18:39:54)
*  Disabled selection highlighting due to bug ([https://bitbucket.org/osrf/gazebo/pull-request/44/disabled-selection-highlighting-fixed/diff pull request #44]).
*  Fixed saving a world via the GUI.

### Gazebo 1.2.2 (10-16-2012:15:12:22)
*  Skip search for system install of libccd, use version inside gazebo ([https://bitbucket.org/osrf/gazebo/pull-request/39/skip-search-for-system-install-of-libccd/diff pull request #39]).
*  Fixed sensor initialization race condition ([https://bitbucket.org/osrf/gazebo/pull-request/42/fix-sensor-initializaiton-race-condition pull request #42]).

### Gazebo 1.2.1 (10-15-2012:21:32:55)
*  Properly removed projectors attached to deleted models ([https://bitbucket.org/osrf/gazebo/pull-request/37/remove-projectors-that-are-attached-to/diff pull request #37]).
*  Fix model plugin loading bug ([https://bitbucket.org/osrf/gazebo/pull-request/31/moving-bool-first-in-model-and-world pull request #31]).
*  Fix light insertion and visualization of models prior to insertion ([https://bitbucket.org/osrf/gazebo/pull-request/35/fixed-light-insertion-and-visualization-of/diff pull request #35]).
*  Fixed GUI manipulation of static objects ([https://bitbucket.org/osrf/gazebo/issue/63/moving-static-objects-does-not-move-the issue #63] [https://bitbucket.org/osrf/gazebo/pull-request/38/issue-63-bug-patch-moving-static-objects/diff pull request #38]).
*  Fixed GUI selection bug ([https://bitbucket.org/osrf/gazebo/pull-request/40/fixed-selection-of-multiple-objects-at/diff pull request #40])

### Gazebo 1.2.0 (10-04-2012:20:01:20)
*  Updated GUI: new style, improved mouse controls, and removal of non-functional items.
*  Model database: An online repository of models.
*  Numerous bug fixes
*  APT repository hosted at [http://osrfoundation.org OSRF]
*  Improved process control prevents zombie processes<|MERGE_RESOLUTION|>--- conflicted
+++ resolved
@@ -169,12 +169,9 @@
     * [Pull request #2563](https://bitbucket.org/osrf/gazebo/pull-request/2563)
     * [Pull request #2573](https://bitbucket.org/osrf/gazebo/pull-request/2573)
     * [Pull request #2577](https://bitbucket.org/osrf/gazebo/pull-request/2577)
-<<<<<<< HEAD
     * [Pull request #2581](https://bitbucket.org/osrf/gazebo/pull-request/2581)
-=======
     * [Pull request #2566](https://bitbucket.org/osrf/gazebo/pull-request/2566)
     * [Pull request #2578](https://bitbucket.org/osrf/gazebo/pull-request/2578)
->>>>>>> e28ced8f
 
 1. Add Wind support
     * [Pull request #1985](https://bitbucket.org/osrf/gazebo/pull-request/1985)
