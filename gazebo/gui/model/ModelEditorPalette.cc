--- conflicted
+++ resolved
@@ -191,14 +191,7 @@
   buttonsLayout->setAlignment(Qt::AlignCenter);
 
   this->modelCreator = new ModelCreator();
-<<<<<<< HEAD
-
-  connect(this->modelCreator->GetJointMaker(), SIGNAL(JointAdded()), this,
-      SLOT(OnJointAdded()));
-  connect(this->modelCreator, SIGNAL(PartAdded()), this, SLOT(OnPartAdded()));
-=======
   connect(modelCreator, SIGNAL(PartAdded()), this, SLOT(OnPartAdded()));
->>>>>>> 9fd9549d
 
   QFrame *frame = new QFrame;
   QVBoxLayout *frameLayout = new QVBoxLayout;
