/*
 * Copyright (C) 2014-2016 Open Source Robotics Foundation
 *
 * Licensed under the Apache License, Version 2.0 (the "License");
 * you may not use this file except in compliance with the License.
 * You may obtain a copy of the License at
 *
 *     http://www.apache.org/licenses/LICENSE-2.0
 *
 * Unless required by applicable law or agreed to in writing, software
 * distributed under the License is distributed on an "AS IS" BASIS,
 * WITHOUT WARRANTIES OR CONDITIONS OF ANY KIND, either express or implied.
 * See the License for the specific language governing permissions and
 * limitations under the License.
 *
*/
#include <boost/bind.hpp>

#include "gazebo/common/Assert.hh"
#include "gazebo/common/Console.hh"
#include "gazebo/common/Exception.hh"

#include "gazebo/physics/PhysicsTypes.hh"
#include "gazebo/physics/World.hh"
#include "gazebo/physics/Link.hh"
#include "gazebo/physics/PhysicsEngine.hh"
#include "gazebo/physics/dart/DARTLink.hh"
#include "gazebo/physics/dart/DARTModel.hh"
#include "gazebo/physics/dart/DARTJoint.hh"

#include "gazebo/physics/dart/DARTJointPrivate.hh"

using namespace gazebo;
using namespace physics;

//////////////////////////////////////////////////
DARTJoint::DARTJoint(BasePtr _parent)
  : Joint(_parent),
    dataPtr(new DARTJointPrivate(boost::dynamic_pointer_cast<DARTPhysics>(
      this->GetWorld()->GetPhysicsEngine())))
{
}

//////////////////////////////////////////////////
DARTJoint::~DARTJoint()
{
  this->Detach();

  delete this->dataPtr;
<<<<<<< HEAD
  this->dataPtr = NULL;
=======
  this->dataPtr = nullptr;
>>>>>>> 55ad6de4
}

//////////////////////////////////////////////////
void DARTJoint::Load(sdf::ElementPtr _sdf)
{
  if (!this->dataPtr->dtJoint)
  {
    gzerr << "dtJoint should be created in each subclass constructor" <<
        std::endl;
  }

  // In Joint::Load(sdf::ElementPtr), this joint stored the information of the
  // parent link and child link.
  Joint::Load(_sdf);
}

//////////////////////////////////////////////////
void DARTJoint::Init()
{
  Joint::Init();

  // Name
  std::string jointName = this->GetName();
  this->dataPtr->dtJoint->setName(jointName.c_str());

  // Parent and child link information
  DARTLinkPtr dartParentLink =
    boost::static_pointer_cast<DARTLink>(this->parentLink);
  DARTLinkPtr dartChildLink =
    boost::static_pointer_cast<DARTLink>(this->childLink);

  Eigen::Isometry3d dtTransformParentLinkToJoint =
      Eigen::Isometry3d::Identity();
  Eigen::Isometry3d dtTransformChildLinkToJoint = Eigen::Isometry3d::Identity();
  Eigen::Isometry3d dtTransformParentBodyNode = Eigen::Isometry3d::Identity();
  Eigen::Isometry3d dtTransformChildBodyNode = Eigen::Isometry3d::Identity();

  // if (theChildLink != NULL)
  GZ_ASSERT(dartChildLink.get() != NULL, "dartChildLink pointer is NULL");
  {
    dtTransformChildBodyNode =
        DARTTypes::ConvPose(dartChildLink->GetWorldPose());
    this->dataPtr->dtChildBodyNode = dartChildLink->GetDARTBodyNode();
    this->dataPtr->dtChildBodyNode->setParentJoint(this->dataPtr->dtJoint);
  }
  dtTransformChildLinkToJoint = DARTTypes::ConvPose(this->anchorPose);

  if (dartParentLink.get() != NULL)
  {
    dtTransformParentBodyNode =
        DARTTypes::ConvPose(dartParentLink->GetWorldPose());
    dart::dynamics::BodyNode *dtParentBodyNode =
      dartParentLink->GetDARTBodyNode();
    dtParentBodyNode->addChildBodyNode(this->dataPtr->dtChildBodyNode);
  }

  dtTransformParentLinkToJoint = dtTransformParentBodyNode.inverse() *
                                 dtTransformChildBodyNode *
                                 dtTransformChildLinkToJoint;

  // We assume that the joint angles are all zero.
  this->dataPtr->dtJoint->setTransformFromParentBodyNode(
        dtTransformParentLinkToJoint);
  this->dataPtr->dtJoint->setTransformFromChildBodyNode(
        dtTransformChildLinkToJoint);
}

//////////////////////////////////////////////////
void DARTJoint::Reset()
{
  Joint::Reset();
}

//////////////////////////////////////////////////
LinkPtr DARTJoint::GetJointLink(unsigned int _index) const
{
  LinkPtr result;

  if (_index == 0)
  {
    DARTLinkPtr dartLink1
        = boost::static_pointer_cast<DARTLink>(this->parentLink);

    if (dartLink1 != NULL)
      return this->parentLink;
  }

  if (_index == 1)
  {
    DARTLinkPtr dartLink2
        = boost::static_pointer_cast<DARTLink>(this->childLink);

    if (dartLink2 != NULL)
      return this->childLink;
  }

  return result;
}

//////////////////////////////////////////////////
bool DARTJoint::AreConnected(LinkPtr _one, LinkPtr _two) const
{
  if (_one.get() == NULL && _two.get() == NULL)
    return false;

  if ((this->childLink.get() == _one.get() &&
       this->parentLink.get() == _two.get()) ||
      (this->childLink.get() == _two.get() &&
       this->parentLink.get() == _one.get()))
    return true;

  return false;
}

//////////////////////////////////////////////////
void DARTJoint::Attach(LinkPtr _parent, LinkPtr _child)
{
  Joint::Attach(_parent, _child);

  if (this->AreConnected(_parent, _child))
    return;

  gzerr << "DART does not support joint attaching.\n";
}

//////////////////////////////////////////////////
void DARTJoint::Detach()
{
  if (!this->AreConnected(this->parentLink, this->childLink))
    return;

  this->childLink.reset();
  this->parentLink.reset();

  gzerr << "DART does not support joint dettaching.\n";

  Joint::Detach();
}

//////////////////////////////////////////////////
void DARTJoint::SetAnchor(unsigned int /*_index*/,
    const gazebo::math::Vector3 &/*_anchor*/)
{
  // nothing to do here for DART.
}

//////////////////////////////////////////////////
void DARTJoint::SetDamping(unsigned int _index, double _damping)
{
  if (_index < this->GetAngleCount())
  {
    this->SetStiffnessDamping(_index, this->stiffnessCoefficient[_index],
                              _damping);
  }
  else
  {
    gzerr << "Index[" << _index << "] is out of bounds (GetAngleCount() = "
          << this->GetAngleCount() << ").\n";
    return;
  }
}

//////////////////////////////////////////////////
void DARTJoint::SetStiffness(unsigned int _index, const double _stiffness)
{
  if (_index < this->GetAngleCount())
  {
    this->SetStiffnessDamping(_index, _stiffness,
      this->dissipationCoefficient[_index]);
  }
  else
  {
     gzerr << "DARTJoint::SetStiffness: index[" << _index
           << "] is out of bounds (GetAngleCount() = "
           << this->GetAngleCount() << ").\n";
     return;
  }
}

//////////////////////////////////////////////////
void DARTJoint::SetStiffnessDamping(unsigned int _index,
  double _stiffness, double _damping, double _reference)
{
  if (_index < this->GetAngleCount())
  {
    this->stiffnessCoefficient[_index] = _stiffness;
    this->dissipationCoefficient[_index] = _damping;
    this->springReferencePosition[_index] = _reference;

    /// \TODO: this check might not be needed?  attaching an object to a static
    /// body should not affect damping application.
    bool parentStatic =
        this->GetParent() ? this->GetParent()->IsStatic() : false;
    bool childStatic =
        this->GetChild() ? this->GetChild()->IsStatic() : false;

    if (!this->applyDamping)
    {
      if (!parentStatic && !childStatic)
      {
        this->dataPtr->dtJoint->setSpringStiffness(
              static_cast<int>(_index), _stiffness);
        this->dataPtr->dtJoint->setRestPosition(
              static_cast<int>(_index), _reference);
        this->dataPtr->dtJoint->setDampingCoefficient(
              static_cast<int>(_index), _damping);
        this->applyDamping = physics::Joint::ConnectJointUpdate(
          boost::bind(&DARTJoint::ApplyDamping, this));
      }
      else
      {
        gzwarn << "Spring Damper for Joint[" << this->GetName()
               << "] is not initialized because either parent[" << parentStatic
               << "] or child[" << childStatic << "] is static.\n";
      }
    }
  }
  else
  {
    gzerr << "SetStiffnessDamping _index " << _index << " is too large.\n";
  }
}

//////////////////////////////////////////////////
bool DARTJoint::SetHighStop(unsigned int _index, const math::Angle &_angle)
{
  switch (_index)
  {
    case 0:
    case 1:
    case 2:
      this->dataPtr->dtJoint->setPositionUpperLimit(_index, _angle.Radian());
      return true;
    default:
      gzerr << "Invalid index[" << _index << "]\n";
      return false;
  };
}

//////////////////////////////////////////////////
bool DARTJoint::SetLowStop(unsigned int _index, const math::Angle &_angle)
{
  switch (_index)
  {
  case 0:
  case 1:
  case 2:
    this->dataPtr->dtJoint->setPositionLowerLimit(_index, _angle.Radian());
    return true;
  default:
    gzerr << "Invalid index[" << _index << "]\n";
    return false;
  };
}

//////////////////////////////////////////////////
math::Angle DARTJoint::GetHighStop(unsigned int _index)
{
  switch (_index)
  {
  case 0:
  case 1:
  case 2:
    return this->dataPtr->dtJoint->getPositionUpperLimit(_index);
  default:
    gzerr << "Invalid index[" << _index << "]\n";
  };

  return 0;
}

//////////////////////////////////////////////////
math::Angle DARTJoint::GetLowStop(unsigned int _index)
{
  switch (_index)
  {
  case 0:
  case 1:
  case 2:
    return this->dataPtr->dtJoint->getPositionLowerLimit(_index);
  default:
    gzerr << "Invalid index[" << _index << "]\n";
  };

  return 0;
}

//////////////////////////////////////////////////
math::Vector3 DARTJoint::GetLinkForce(unsigned int _index) const
{
  math::Vector3 result;

  if (!this->dataPtr->dtJoint)
  {
    gzerr << "DART joint is invalid\n";
    return result;
  }

  //---------------------------------------------
  // Parent and child link information
  //---------------------------------------------
  DARTLinkPtr theChildLink =
    boost::static_pointer_cast<DARTLink>(this->childLink);

  Eigen::Vector6d F1 = Eigen::Vector6d::Zero();
  Eigen::Vector6d F2 = Eigen::Vector6d::Zero();
  Eigen::Isometry3d T12 = this->dataPtr->dtJoint->getLocalTransform();

  // JointWrench.body1Force contains the
  // force applied by the parent Link on the Joint specified in
  // the parent Link frame.
  if (theChildLink != NULL)
  {
    dart::dynamics::BodyNode *dartChildBody = theChildLink->GetDARTBodyNode();
    GZ_ASSERT(dartChildBody, "dartChildBody pointer is NULL");
    F2 = -dart::math::dAdT(
          this->dataPtr->dtJoint->getTransformFromChildBodyNode(),
          dartChildBody->getBodyForce());
  }

  // JointWrench.body2Force contains
  // the force applied by the child Link on the Joint specified
  // in the child Link frame.
  F1 = -dart::math::dAdInvR(T12, F2);

  if (_index == 0)
    result.Set(F1(3), F1(4), F1(5));
  else
    result.Set(F2(3), F2(4), F2(5));

  return result;
}

//////////////////////////////////////////////////
math::Vector3 DARTJoint::GetLinkTorque(unsigned int _index) const
{
  math::Vector3 result;

  if (!this->dataPtr->dtJoint)
  {
    gzerr << "DART joint is invalid\n";
    return result;
  }

  // Parent and child link information
  DARTLinkPtr theChildLink =
    boost::static_pointer_cast<DARTLink>(this->childLink);

  Eigen::Vector6d F1 = Eigen::Vector6d::Zero();
  Eigen::Vector6d F2 = Eigen::Vector6d::Zero();
  Eigen::Isometry3d T12 = this->dataPtr->dtJoint->getLocalTransform();

  // JointWrench.body1Force contains the
  // force applied by the parent Link on the Joint specified in
  // the parent Link frame.
  if (theChildLink != NULL)
  {
    dart::dynamics::BodyNode *dartChildBody = theChildLink->GetDARTBodyNode();
    GZ_ASSERT(dartChildBody, "dartChildBody pointer is NULL");
    F2 = -dart::math::dAdT(
      this->dataPtr->dtJoint->getTransformFromChildBodyNode(),
      dartChildBody->getBodyForce());
  }

  // JointWrench.body2Force contains
  // the force applied by the child Link on the Joint specified
  // in the child Link frame.
  F1 = -dart::math::dAdInvR(T12, F2);

  if (_index == 0)
    result.Set(F1(0), F1(1), F1(2));
  else
    result.Set(F2(0), F2(1), F2(2));

  return result;
}

//////////////////////////////////////////////////
bool DARTJoint::SetParam(const std::string &_key, unsigned int _index,
                         const boost::any &_value)
{
  // try because boost::any_cast can throw
  try
  {
    if (_key == "hi_stop")
    {
      this->SetHighStop(_index, boost::any_cast<double>(_value));
    }
    else if (_key == "lo_stop")
    {
      this->SetLowStop(_index, boost::any_cast<double>(_value));
    }
    else if (_key == "friction")
    {
      this->dataPtr->dtJoint->setCoulombFriction(_index,
                                        boost::any_cast<double>(_value));
    }
    else
    {
      gzerr << "Unable to handle joint attribute[" << _key << "]\n";
      return false;
    }
  }
  catch(const boost::bad_any_cast &e)
  {
    gzerr << "SetParam(" << _key << ")"
          << " boost any_cast error:" << e.what()
          << std::endl;
    return false;
  }

  return true;
}

//////////////////////////////////////////////////
double DARTJoint::GetParam(const std::string &_key, unsigned int _index)
{
  try
  {
    if (_key == "friction")
    {
      return this->dataPtr->dtJoint->getCoulombFriction(_index);
    }
  }
  catch(const common::Exception &e)
  {
    gzerr << "GetParam(" << _key << ") error:"
          << e.GetErrorStr()
          << std::endl;
    return 0;
  }
  return Joint::GetParam(_key, _index);
}

//////////////////////////////////////////////////
void DARTJoint::CacheForceTorque()
{
  // Does nothing for now, will add when recovering pull request #1721
}

//////////////////////////////////////////////////
JointWrench DARTJoint::GetForceTorque(unsigned int /*_index*/)
{
  JointWrench jointWrench;

  //---------------------------------------------
  // Parent and child link information
  //---------------------------------------------
  DARTLinkPtr theChildLink =
    boost::static_pointer_cast<DARTLink>(this->childLink);

  Eigen::Vector6d F1 = Eigen::Vector6d::Zero();
  Eigen::Vector6d F2 = Eigen::Vector6d::Zero();
  Eigen::Isometry3d T12 = this->dataPtr->dtJoint->getLocalTransform();

  // JointWrench.body2Force (F2) contains
  // the force applied by the child Link on the parent link specified
  // in the child Link orientation frame and with respect to the joint origin
  if (theChildLink != NULL)
  {
    dart::dynamics::BodyNode *dartChildBody = theChildLink->GetDARTBodyNode();
    GZ_ASSERT(dartChildBody, "dartChildBody pointer is NULL");
    Eigen::Isometry3d TJ2 = Eigen::Isometry3d::Identity();
    TJ2.translation() =
        this->dataPtr->dtJoint->getTransformFromChildBodyNode().translation();
    F2 = -dart::math::dAdT(TJ2,
                           dartChildBody->getBodyForce());
  }

  // JointWrench.body1Force (F1) contains the
  // force applied by the parent Link on the child Link specified in
  // the parent Link orientation frame and with respect to the joint origin
  F1 = -dart::math::dAdInvR(T12, F2);

  // kind of backwards here, body1 (parent) corresponds go f2, t2
  // and body2 (child) corresponds go f1, t1
  jointWrench.body1Force.Set(F1(3), F1(4), F1(5));
  jointWrench.body1Torque.Set(F1(0), F1(1), F1(2));
  jointWrench.body2Force.Set(F2(3), F2(4), F2(5));
  jointWrench.body2Torque.Set(F2(0), F2(1), F2(2));

  return jointWrench;
}

/////////////////////////////////////////////////
void DARTJoint::SetForce(unsigned int _index, double _force)
{
  double force = Joint::CheckAndTruncateForce(_index, _force);
  this->SaveForce(_index, force);
  this->SetForceImpl(_index, force);

  // for engines that supports auto-disable of links
  if (this->childLink)
    this->childLink->SetEnabled(true);
  if (this->parentLink)
    this->parentLink->SetEnabled(true);
}

/////////////////////////////////////////////////
double DARTJoint::GetForce(unsigned int _index)
{
  if (_index < this->GetAngleCount())
  {
    return this->dataPtr->forceApplied[_index];
  }
  else
  {
    gzerr << "Invalid joint index [" << _index
          << "] when trying to get force\n";
    return 0;
  }
}

/////////////////////////////////////////////////
unsigned int DARTJoint::GetAngleCount() const
{
  unsigned int angleCount = 0;

  angleCount = this->dataPtr->dtJoint->getNumDofs();

  return angleCount;
}

/////////////////////////////////////////////////
void DARTJoint::ApplyDamping()
{
  // rename ApplyDamping to ApplyStiffnessDamping (below) in gazebo 4.0.
  // public: virtual void ApplyStiffnessDamping();

  // DART applies stiffness and damping force implicitly itself by setting
  // the stiffness coefficient and the damping coefficient using
  // dart::dynamics::Joint::setSpringStiffness(index, stiffnessCoeff) and
  // dart::dynamics::Joint::setDampingCoefficient(index, dampingCoeff).
  // Therefore, we do nothing here.
}

/////////////////////////////////////////////////
DARTModelPtr DARTJoint::GetDARTModel() const
{
  return boost::dynamic_pointer_cast<DARTModel>(this->model);
}

/////////////////////////////////////////////////
dart::dynamics::Joint *DARTJoint::GetDARTJoint()
{
  return this->dataPtr->dtJoint;
}

/////////////////////////////////////////////////
void DARTJoint::SaveForce(unsigned int _index, double _force)
{
  // this bit of code actually doesn't do anything physical,
  // it simply records the forces commanded inside forceApplied.
  if (_index < this->GetAngleCount())
  {
    if (this->dataPtr->forceAppliedTime < this->GetWorld()->GetSimTime())
    {
      // reset forces if time step is new
      this->dataPtr->forceAppliedTime = this->GetWorld()->GetSimTime();
      this->dataPtr->forceApplied[0] = this->dataPtr->forceApplied[1] = 0.0;
    }

    this->dataPtr->forceApplied[_index] += _force;
  }
  else
    gzerr << "Something's wrong, joint [" << this->GetName()
          << "] index [" << _index
          << "] out of range.\n";
}<|MERGE_RESOLUTION|>--- conflicted
+++ resolved
@@ -47,11 +47,7 @@
   this->Detach();
 
   delete this->dataPtr;
-<<<<<<< HEAD
-  this->dataPtr = NULL;
-=======
   this->dataPtr = nullptr;
->>>>>>> 55ad6de4
 }
 
 //////////////////////////////////////////////////
