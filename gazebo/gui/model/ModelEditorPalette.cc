/*
 * Copyright (C) 2014-2015 Open Source Robotics Foundation
 *
 * Licensed under the Apache License, Version 2.0 (the "License");
 * you may not use this file except in compliance with the License.
 * You may obtain a copy of the License at
 *
 *     http://www.apache.org/licenses/LICENSE-2.0
 *
 * Unless required by applicable law or agreed to in writing, software
 * distributed under the License is distributed on an "AS IS" BASIS,
 * WITHOUT WARRANTIES OR CONDITIONS OF ANY KIND, either express or implied.
 * See the License for the specific language governing permissions and
 * limitations under the License.
 *
*/

#include <string>

#include "gazebo/rendering/DynamicLines.hh"
#include "gazebo/rendering/Scene.hh"
#include "gazebo/rendering/Visual.hh"
#include "gazebo/rendering/UserCamera.hh"

#include "gazebo/gui/Actions.hh"
#include "gazebo/gui/GuiIface.hh"
#include "gazebo/gui/KeyEventHandler.hh"
#include "gazebo/gui/MouseEventHandler.hh"
#include "gazebo/gui/GuiEvents.hh"
#include "gazebo/gui/model/ExtrudeDialog.hh"
#include "gazebo/gui/model/ImportDialog.hh"
#include "gazebo/gui/model/JointMaker.hh"
#include "gazebo/gui/model/ModelEditorPalette.hh"
#include "gazebo/gui/model/ModelEditorEvents.hh"

using namespace gazebo;
using namespace gui;

/////////////////////////////////////////////////
ModelEditorPalette::ModelEditorPalette(QWidget *_parent)
    : QWidget(_parent)
{
  this->setObjectName("modelEditorPalette");

  this->modelDefaultName = "Untitled";

  QVBoxLayout *mainLayout = new QVBoxLayout;

  // Simple Shapes
  QLabel *shapesLabel = new QLabel(tr(
       "<font size=4 color='white'>Simple Shapes</font>"));

  QHBoxLayout *shapesLayout = new QHBoxLayout;

  QSize toolButtonSize(70, 70);
  QSize iconSize(40, 40);

  // Cylinder button
  QToolButton *cylinderButton = new QToolButton(this);
  cylinderButton->setFixedSize(toolButtonSize);
  cylinderButton->setToolTip(tr("Cylinder"));
  cylinderButton->setIcon(QPixmap(":/images/cylinder.png"));
  cylinderButton->setToolButtonStyle(Qt::ToolButtonIconOnly);
  cylinderButton->setIconSize(QSize(iconSize));
  cylinderButton->setCheckable(true);
  cylinderButton->setChecked(false);
  connect(cylinderButton, SIGNAL(clicked()), this, SLOT(OnCylinder()));
  shapesLayout->addWidget(cylinderButton);

  // Sphere button
  QToolButton *sphereButton = new QToolButton(this);
  sphereButton->setFixedSize(toolButtonSize);
  sphereButton->setToolTip(tr("Sphere"));
  sphereButton->setIcon(QPixmap(":/images/sphere.png"));
  sphereButton->setToolButtonStyle(Qt::ToolButtonIconOnly);
  sphereButton->setIconSize(QSize(iconSize));
  sphereButton->setCheckable(true);
  sphereButton->setChecked(false);
  connect(sphereButton, SIGNAL(clicked()), this, SLOT(OnSphere()));
  shapesLayout->addWidget(sphereButton);

  // Box button
  QToolButton *boxButton = new QToolButton(this);
  boxButton->setFixedSize(toolButtonSize);
  boxButton->setToolTip(tr("Box"));
  boxButton->setIcon(QPixmap(":/images/box.png"));
  boxButton->setToolButtonStyle(Qt::ToolButtonIconOnly);
  boxButton->setIconSize(QSize(iconSize));
  boxButton->setCheckable(true);
  boxButton->setChecked(false);
  connect(boxButton, SIGNAL(clicked()), this, SLOT(OnBox()));
  shapesLayout->addWidget(boxButton);

  // Custom Shapes
  QLabel *customShapesLabel = new QLabel(tr(
       "<font size=4 color='white'>Custom Shapes</font>"));

  QHBoxLayout *customLayout = new QHBoxLayout;
  customLayout->setAlignment(Qt::AlignLeft);
  customLayout->addItem(new QSpacerItem(30, 30, QSizePolicy::Minimum,
      QSizePolicy::Minimum));

  QPushButton *customButton = new QPushButton(tr("Add"), this);
  customButton->setMaximumWidth(60);
  customButton->setCheckable(true);
  customButton->setChecked(false);
  connect(customButton, SIGNAL(clicked()), this, SLOT(OnCustom()));
  customLayout->addWidget(customButton, 0, 0);

  // Button group
  this->linkButtonGroup = new QButtonGroup;
  this->linkButtonGroup->addButton(cylinderButton);
  this->linkButtonGroup->addButton(sphereButton);
  this->linkButtonGroup->addButton(boxButton);
  this->linkButtonGroup->addButton(customButton);

  // Model Settings
  QLabel *settingsLabel = new QLabel(tr(
       "<font size=4 color='white'>Model Settings</font>"));

  QGridLayout *settingsLayout = new QGridLayout;

  // Model name
  QLabel *modelLabel = new QLabel(tr("Model Name: "));
  this->modelNameEdit = new QLineEdit();
  this->modelNameEdit->setText(tr(this->modelDefaultName.c_str()));
  connect(this->modelNameEdit, SIGNAL(textChanged(QString)), this,
      SLOT(OnNameChanged(QString)));

  // Static
  QLabel *staticLabel = new QLabel(tr("Static:"));
  this->staticCheck = new QCheckBox;
  this->staticCheck->setChecked(false);
  connect(this->staticCheck, SIGNAL(clicked()), this, SLOT(OnStatic()));

  // Auto disable
  QLabel *autoDisableLabel = new QLabel(tr("Auto-disable:"));
  this->autoDisableCheck = new QCheckBox;
  this->autoDisableCheck->setChecked(true);
  connect(this->autoDisableCheck, SIGNAL(clicked()), this,
      SLOT(OnAutoDisable()));

  settingsLayout->addWidget(modelLabel, 0, 0);
  settingsLayout->addWidget(this->modelNameEdit, 0, 1);
  settingsLayout->addWidget(staticLabel, 1, 0);
  settingsLayout->addWidget(this->staticCheck, 1, 1);
  settingsLayout->addWidget(autoDisableLabel, 2, 0);
  settingsLayout->addWidget(this->autoDisableCheck, 2, 1);

  this->modelCreator = new ModelCreator();
  connect(modelCreator, SIGNAL(LinkAdded()), this, SLOT(OnLinkAdded()));

  this->otherItemsLayout = new QVBoxLayout();
  this->otherItemsLayout->setContentsMargins(0, 0, 0, 0);

  // Palette layout
  QVBoxLayout *paletteLayout = new QVBoxLayout();
  paletteLayout->addWidget(shapesLabel);
  paletteLayout->addLayout(shapesLayout);
  paletteLayout->addWidget(customShapesLabel);
  paletteLayout->addLayout(customLayout);
  paletteLayout->addLayout(this->otherItemsLayout);
  paletteLayout->addItem(new QSpacerItem(30, 30, QSizePolicy::Minimum,
      QSizePolicy::Minimum));
  paletteLayout->setAlignment(Qt::AlignTop | Qt::AlignHCenter);
  QWidget *paletteWidget = new QWidget();
  paletteWidget->setLayout(paletteLayout);

  // Model tree
  this->modelTreeWidget = new QTreeWidget();
  this->modelTreeWidget->setObjectName("modelTreeWidget");
  this->modelTreeWidget->setColumnCount(1);
  this->modelTreeWidget->setContextMenuPolicy(Qt::CustomContextMenu);
  this->modelTreeWidget->header()->hide();
  this->modelTreeWidget->setFocusPolicy(Qt::NoFocus);
  this->modelTreeWidget->setSelectionMode(QAbstractItemView::ExtendedSelection);
  this->modelTreeWidget->setSelectionBehavior(QAbstractItemView::SelectRows);
  this->modelTreeWidget->setVerticalScrollMode(
      QAbstractItemView::ScrollPerPixel);

  // Links
  this->linksItem = new QTreeWidgetItem(
      static_cast<QTreeWidgetItem *>(0),
      QStringList(QString("%1").arg(tr("Links"))));
  this->linksItem->setData(0, Qt::UserRole, QVariant(tr("Links")));
  QFont linksFont = this->linksItem->font(0);
  linksFont.setBold(true);
  linksFont.setPointSize(1.1 * linksFont.pointSize());
  this->linksItem->setFont(0, linksFont);
  this->modelTreeWidget->addTopLevelItem(this->linksItem);

  // Joints
  this->jointsItem = new QTreeWidgetItem(
      static_cast<QTreeWidgetItem*>(0),
      QStringList(QString("%1").arg(tr("Joints"))));
  this->jointsItem->setData(0, Qt::UserRole, QVariant(tr("Joints")));
  this->jointsItem->setFont(0, linksFont);
  this->modelTreeWidget->addTopLevelItem(this->jointsItem);

  connect(this->modelTreeWidget,
      SIGNAL(itemDoubleClicked(QTreeWidgetItem *, int)),
      this, SLOT(OnItemDoubleClicked(QTreeWidgetItem *, int)));

  connect(this->modelTreeWidget,
      SIGNAL(itemClicked(QTreeWidgetItem *, int)),
      this, SLOT(OnItemClicked(QTreeWidgetItem *, int)));

  connect(this->modelTreeWidget, SIGNAL(itemSelectionChanged()),
      this, SLOT(OnItemSelectionChanged()));

  connect(this->modelTreeWidget,
      SIGNAL(customContextMenuRequested(const QPoint &)),
      this, SLOT(OnCustomContextMenu(const QPoint &)));

  // Model layout
  QVBoxLayout *modelLayout = new QVBoxLayout();
  modelLayout->addWidget(settingsLabel);
  modelLayout->addLayout(settingsLayout);
  modelLayout->addWidget(this->modelTreeWidget);
  modelLayout->setAlignment(Qt::AlignTop | Qt::AlignHCenter);
  QWidget *modelWidget = new QWidget();
  modelWidget->setLayout(modelLayout);

  // Main layout
  QFrame *frame = new QFrame;
  QVBoxLayout *frameLayout = new QVBoxLayout;

  QSplitter *splitter = new QSplitter(Qt::Vertical, this);
  splitter->addWidget(paletteWidget);
  splitter->addWidget(modelWidget);
  splitter->setStretchFactor(0, 1);
  splitter->setStretchFactor(1, 2);
  splitter->setCollapsible(0, false);
  splitter->setCollapsible(1, false);

  frameLayout->addWidget(splitter);
  frameLayout->setContentsMargins(0, 0, 0, 0);
  frame->setLayout(frameLayout);

  mainLayout->addWidget(frame);

  this->setLayout(mainLayout);
  this->layout()->setContentsMargins(0, 0, 0, 0);

  KeyEventHandler::Instance()->AddPressFilter("model_editor",
    boost::bind(&ModelEditorPalette::OnKeyPress, this, _1));

  // Connections
  this->connections.push_back(
      gui::model::Events::ConnectSaveModel(
      boost::bind(&ModelEditorPalette::OnSaveModel, this, _1)));

  this->connections.push_back(
      gui::model::Events::ConnectNewModel(
      boost::bind(&ModelEditorPalette::OnNewModel, this)));

  this->connections.push_back(
      gui::model::Events::ConnectModelPropertiesChanged(
      boost::bind(&ModelEditorPalette::OnModelPropertiesChanged, this, _1, _2,
      _3, _4)));

  this->connections.push_back(
      gui::model::Events::ConnectLinkInserted(
      boost::bind(&ModelEditorPalette::OnLinkInserted, this, _1)));

  this->connections.push_back(
      gui::model::Events::ConnectJointInserted(
<<<<<<< HEAD
      boost::bind(&ModelEditorPalette::OnJointInserted, this, _1, _2)));
=======
      boost::bind(&ModelEditorPalette::OnJointInserted, this, _1, _2, _3, _4)));
>>>>>>> 7c22a662

  this->connections.push_back(
      gui::model::Events::ConnectLinkRemoved(
      boost::bind(&ModelEditorPalette::OnLinkRemoved, this, _1)));

  this->connections.push_back(
      gui::model::Events::ConnectJointRemoved(
      boost::bind(&ModelEditorPalette::OnJointRemoved, this, _1)));

  this->connections.push_back(
      gui::model::Events::ConnectJointNameChanged(
      boost::bind(&ModelEditorPalette::OnJointNameChanged, this, _1, _2)));

  this->connections.push_back(
     event::Events::ConnectSetSelectedEntity(
       boost::bind(&ModelEditorPalette::OnSetSelectedEntity, this, _1, _2)));

  this->connections.push_back(
     gui::model::Events::ConnectSetSelectedLink(
       boost::bind(&ModelEditorPalette::OnSetSelectedLink, this, _1, _2)));

  this->connections.push_back(
     gui::model::Events::ConnectSetSelectedJoint(
       boost::bind(&ModelEditorPalette::OnSetSelectedJoint, this, _1, _2)));
}

/////////////////////////////////////////////////
ModelEditorPalette::~ModelEditorPalette()
{
  delete this->modelCreator;
  this->modelCreator = NULL;
}

/////////////////////////////////////////////////
void ModelEditorPalette::OnCylinder()
{
  event::Events::setSelectedEntity("", "normal");
  g_arrowAct->trigger();

  this->modelCreator->AddLink(ModelCreator::LINK_CYLINDER);
}

/////////////////////////////////////////////////
void ModelEditorPalette::OnSphere()
{
  event::Events::setSelectedEntity("", "normal");
  g_arrowAct->trigger();

  this->modelCreator->AddLink(ModelCreator::LINK_SPHERE);
}

/////////////////////////////////////////////////
void ModelEditorPalette::OnBox()
{
  event::Events::setSelectedEntity("", "normal");
  g_arrowAct->trigger();

  this->modelCreator->AddLink(ModelCreator::LINK_BOX);
}

/////////////////////////////////////////////////
void ModelEditorPalette::OnCustom()
{
  ImportDialog importDialog(this);
  importDialog.deleteLater();
  if (importDialog.exec() == QDialog::Accepted)
  {
    QFileInfo info(QString::fromStdString(importDialog.GetImportPath()));
    if (info.isFile())
    {
      event::Events::setSelectedEntity("", "normal");
      g_arrowAct->trigger();
      if (info.completeSuffix().toLower() == "dae" ||
          info.completeSuffix().toLower() == "stl")
      {
        this->modelCreator->AddShape(ModelCreator::LINK_MESH,
            math::Vector3::One, math::Pose::Zero, importDialog.GetImportPath());
      }
      else if (info.completeSuffix().toLower() == "svg")
      {
        ExtrudeDialog extrudeDialog(importDialog.GetImportPath(), this);
        extrudeDialog.deleteLater();
        if (extrudeDialog.exec() == QDialog::Accepted)
        {
          this->modelCreator->AddShape(ModelCreator::LINK_POLYLINE,
              math::Vector3(1.0/extrudeDialog.GetResolution(),
              1.0/extrudeDialog.GetResolution(),
              extrudeDialog.GetThickness()),
              math::Pose::Zero, importDialog.GetImportPath(),
              extrudeDialog.GetSamples());
        }
        else
        {
          this->OnCustom();
        }
      }
    }
  }
  else
  {
    // this unchecks the custom button
    this->OnLinkAdded();
  }
}

/////////////////////////////////////////////////
void ModelEditorPalette::AddItem(QWidget *_item,
    const std::string &_category)
{
  std::string category = _category;
  if (category.empty())
    category = "Other";

  auto iter = this->categories.find(category);
  QGridLayout *catLayout = NULL;
  if (iter == this->categories.end())
  {
    catLayout = new QGridLayout();
    this->categories[category] = catLayout;

    std::string catStr =
        "<font size=4 color='white'>" + category + "</font>";
    QLabel *catLabel = new QLabel(tr(catStr.c_str()));
    this->otherItemsLayout->addWidget(catLabel);
    this->otherItemsLayout->addLayout(catLayout);
  }
  else
    catLayout = iter->second;

  int rowWidth = 3;
  int row = catLayout->count() / rowWidth;
  int col = catLayout->count() % rowWidth;
  catLayout->addWidget(_item, row, col);
}

/////////////////////////////////////////////////
void ModelEditorPalette::CreateJoint(const std::string &_type)
{
  event::Events::setSelectedEntity("", "normal");
  this->modelCreator->AddJoint(_type);
}

/////////////////////////////////////////////////
void ModelEditorPalette::OnLinkAdded()
{
  this->linkButtonGroup->setExclusive(false);
  if (this->linkButtonGroup->checkedButton())
    this->linkButtonGroup->checkedButton()->setChecked(false);
  this->linkButtonGroup->setExclusive(true);
}

/////////////////////////////////////////////////
void ModelEditorPalette::OnAutoDisable()
{
  this->modelCreator->SetAutoDisable(this->autoDisableCheck->isChecked());
}

/////////////////////////////////////////////////
void ModelEditorPalette::OnStatic()
{
  this->modelCreator->SetStatic(this->staticCheck->isChecked());
}

/////////////////////////////////////////////////
void ModelEditorPalette::OnModelPropertiesChanged(
    bool _static, bool _autoDisable, const math::Pose &/*_pose*/,
    const std::string &_name)
{
  this->staticCheck->setChecked(_static);
  this->autoDisableCheck->setChecked(_autoDisable);
  this->modelNameEdit->setText(tr(_name.c_str()));
}

/////////////////////////////////////////////////
bool ModelEditorPalette::OnKeyPress(const common::KeyEvent &_event)
{
  if (_event.key == Qt::Key_Escape)
  {
    // call the slots to uncheck the buttons
    this->OnLinkAdded();
  }
  if (_event.key == Qt::Key_Delete)
  {
    event::Events::setSelectedEntity("", "normal");
    g_arrowAct->trigger();
  }
  return false;
}

/////////////////////////////////////////////////
void ModelEditorPalette::OnItemSelectionChanged()
{
  QList<QTreeWidgetItem *> items = this->modelTreeWidget->selectedItems();

  // update and signal new selection
  for (auto const item : items)
  {
    int idx = this->selected.indexOf(item);
    if (idx >= 0)
    {
      this->selected.removeAt(idx);
      continue;
    }
    std::string name = item->data(0, Qt::UserRole).toString().toStdString();
    std::string type = item->data(1, Qt::UserRole).toString().toStdString();

    if (type == "Link")
      gui::model::Events::setSelectedLink(name, true);
    else if (type == "Joint")
      gui::model::Events::setSelectedJoint(name, true);
  }

  // deselect
  for (auto const item : this->selected)
  {
    if (item)
    {
      std::string name = item->data(0, Qt::UserRole).toString().toStdString();
      std::string type = item->data(1, Qt::UserRole).toString().toStdString();

      if (type == "Link")
        gui::model::Events::setSelectedLink(name, false);
      else if (type == "Joint")
        gui::model::Events::setSelectedJoint(name, false);
    }
  }

  this->selected = items;
}

/////////////////////////////////////////////////
void ModelEditorPalette::OnSetSelectedEntity(const std::string &/*_name*/,
    const std::string &/*_mode*/)
{
  // deselect all
  for (auto &item : this->selected)
  {
    if (item)
      item->setSelected(false);
  }
}

/////////////////////////////////////////////////
ModelCreator *ModelEditorPalette::GetModelCreator()
{
  return this->modelCreator;
}

/////////////////////////////////////////////////
void ModelEditorPalette::OnNameChanged(const QString &_name)
{
  gui::model::Events::modelNameChanged(_name.toStdString());
}

/////////////////////////////////////////////////
void ModelEditorPalette::OnNewModel()
{
  this->modelNameEdit->setText(tr(this->modelDefaultName.c_str()));

  this->ClearModelTree();
}

/////////////////////////////////////////////////
void ModelEditorPalette::OnSaveModel(const std::string &_saveName)
{
  this->modelNameEdit->setText(tr(_saveName.c_str()));
}

/////////////////////////////////////////////////
void ModelEditorPalette::OnItemDoubleClicked(QTreeWidgetItem *_item,
    int /*_column*/)
{
  if (_item)
  {
    std::string name = _item->data(0, Qt::UserRole).toString().toStdString();
    std::string type = _item->data(1, Qt::UserRole).toString().toStdString();

    if (type == "Link")
      gui::model::Events::openLinkInspector(name);
    else if (type == "Joint")
      gui::model::Events::openJointInspector(name);
  }
}

/////////////////////////////////////////////////
void ModelEditorPalette::OnItemClicked(QTreeWidgetItem *_item,
    int /*_column*/)
{
  if (_item)
  {
    if (this->selected.empty())
      return;

    QTreeWidgetItem *item = this->selected[0];
    std::string selectedType =
        item->data(1, Qt::UserRole).toString().toStdString();

    std::string type = _item->data(1, Qt::UserRole).toString().toStdString();

    if (type != selectedType)
      this->DeselectType(selectedType);
  }
}

/////////////////////////////////////////////////
void ModelEditorPalette::DeselectType(const std::string &_type)
{
  QObject::disconnect(this->modelTreeWidget, SIGNAL(itemSelectionChanged()),
      this, SLOT(OnItemSelectionChanged()));

  for (auto it = this->selected.begin(); it != this->selected.end();)
  {
    std::string name = (*it)->data(0, Qt::UserRole).toString().toStdString();
    std::string type = (*it)->data(1, Qt::UserRole).toString().toStdString();
    if (type == _type)
    {
      (*it)->setSelected(false);
      it = this->selected.erase(it);
      if (type == "Link")
        gui::model::Events::setSelectedLink(name, false);
      else if (type == "Joint")
        gui::model::Events::setSelectedJoint(name, false);
    }
    else
      ++it;
  }

  this->selected = this->modelTreeWidget->selectedItems();

  QObject::connect(this->modelTreeWidget, SIGNAL(itemSelectionChanged()),
      this, SLOT(OnItemSelectionChanged()));
}

/////////////////////////////////////////////////
void ModelEditorPalette::OnCustomContextMenu(const QPoint &_pt)
{
  QTreeWidgetItem *item = this->modelTreeWidget->itemAt(_pt);

  if (item)
  {
    std::string name = item->data(0, Qt::UserRole).toString().toStdString();
    std::string type = item->data(1, Qt::UserRole).toString().toStdString();

    if (type == "Link")
      gui::model::Events::showLinkContextMenu(name);
    else if (type == "Joint")
      gui::model::Events::showJointContextMenu(name);
  }
}

/////////////////////////////////////////////////
void ModelEditorPalette::OnLinkInserted(const std::string &_linkName)
{
  std::string leafName = _linkName;
  size_t idx = _linkName.find_last_of("::");
  if (idx != std::string::npos)
    leafName = _linkName.substr(idx+1);

  QTreeWidgetItem *newLinkItem = new QTreeWidgetItem(this->linksItem,
      QStringList(QString("%1").arg(QString::fromStdString(leafName))));

  newLinkItem->setData(0, Qt::UserRole, _linkName.c_str());
  newLinkItem->setData(1, Qt::UserRole, "Link");
  this->modelTreeWidget->addTopLevelItem(newLinkItem);

  this->linksItem->setExpanded(true);
}

/////////////////////////////////////////////////
void ModelEditorPalette::OnJointInserted(const std::string &_jointId,
<<<<<<< HEAD
    const std::string &_jointName)
=======
    const std::string &_jointName, const std::string &/*_parentName*/,
    const std::string &/*_childName*/)
>>>>>>> 7c22a662
{
  std::string leafName = _jointName;
  size_t idx = _jointName.find_last_of("::");
  if (idx != std::string::npos)
    leafName = _jointName.substr(idx+1);

  QTreeWidgetItem *newJointItem = new QTreeWidgetItem(this->jointsItem,
      QStringList(QString("%1").arg(QString::fromStdString(leafName))));

  newJointItem->setData(0, Qt::UserRole, _jointId.c_str());
  newJointItem->setData(1, Qt::UserRole, "Joint");
  this->modelTreeWidget->addTopLevelItem(newJointItem);

  this->jointsItem->setExpanded(true);
}

/////////////////////////////////////////////////
void ModelEditorPalette::OnLinkRemoved(const std::string &_linkId)
{
  std::unique_lock<std::recursive_mutex> lock(this->updateMutex);
  for (int i = 0; i < this->linksItem->childCount(); ++i)
  {
    QTreeWidgetItem *item = this->linksItem->child(i);
    if (!item)
      continue;
    std::string listData = item->data(0, Qt::UserRole).toString().toStdString();

    if (listData == _linkId)
    {
      this->linksItem->takeChild(this->linksItem->indexOfChild(item));
      break;
    }
  }
}

/////////////////////////////////////////////////
void ModelEditorPalette::OnJointRemoved(const std::string &_jointId)
{
  std::unique_lock<std::recursive_mutex> lock(this->updateMutex);
  for (int i = 0; i < this->jointsItem->childCount(); ++i)
  {
    QTreeWidgetItem *item = this->jointsItem->child(i);
    if (!item)
      continue;
    std::string listData = item->data(0, Qt::UserRole).toString().toStdString();

    if (listData == _jointId)
    {
      this->jointsItem->takeChild(this->jointsItem->indexOfChild(item));
      break;
    }
  }
}

/////////////////////////////////////////////////
void ModelEditorPalette::ClearModelTree()
{
  std::unique_lock<std::recursive_mutex> lock(this->updateMutex);
  // Remove all links
  this->linksItem->takeChildren();
  // Remove all joints
  this->jointsItem->takeChildren();
}

/////////////////////////////////////////////////
void ModelEditorPalette::OnJointNameChanged(const std::string &_jointId,
    const std::string &_newJointName)
{
  std::unique_lock<std::recursive_mutex> lock(this->updateMutex);
  for (int i = 0; i < this->jointsItem->childCount(); ++i)
  {
    QTreeWidgetItem *item = this->jointsItem->child(i);
    if (!item)
      continue;
    std::string listData = item->data(0, Qt::UserRole).toString().toStdString();

    if (listData == _jointId)
    {
      item->setText(0, QString::fromStdString(_newJointName));
      break;
    }
  }
}

/////////////////////////////////////////////////
void ModelEditorPalette::OnSetSelectedLink(const std::string &_name,
    bool _selected)
{
  std::unique_lock<std::recursive_mutex> lock(this->updateMutex);
  for (int i = 0; i < this->linksItem->childCount(); ++i)
  {
    QTreeWidgetItem *item = this->linksItem->child(i);
    if (!item)
      continue;
    std::string listData = item->data(0, Qt::UserRole).toString().toStdString();

    if (listData == _name)
    {
      item->setSelected(_selected);
      break;
    }
  }
}

/////////////////////////////////////////////////
void ModelEditorPalette::OnSetSelectedJoint(const std::string &_name,
    bool _selected)
{
  std::unique_lock<std::recursive_mutex> lock(this->updateMutex);
  for (int i = 0; i < this->jointsItem->childCount(); ++i)
  {
    QTreeWidgetItem *item = this->jointsItem->child(i);
    if (!item)
      continue;
    std::string listData = item->data(0, Qt::UserRole).toString().toStdString();

    if (listData == _name)
    {
      item->setSelected(_selected);
      break;
    }
  }
}<|MERGE_RESOLUTION|>--- conflicted
+++ resolved
@@ -265,11 +265,7 @@
 
   this->connections.push_back(
       gui::model::Events::ConnectJointInserted(
-<<<<<<< HEAD
-      boost::bind(&ModelEditorPalette::OnJointInserted, this, _1, _2)));
-=======
       boost::bind(&ModelEditorPalette::OnJointInserted, this, _1, _2, _3, _4)));
->>>>>>> 7c22a662
 
   this->connections.push_back(
       gui::model::Events::ConnectLinkRemoved(
@@ -640,12 +636,8 @@
 
 /////////////////////////////////////////////////
 void ModelEditorPalette::OnJointInserted(const std::string &_jointId,
-<<<<<<< HEAD
-    const std::string &_jointName)
-=======
     const std::string &_jointName, const std::string &/*_parentName*/,
     const std::string &/*_childName*/)
->>>>>>> 7c22a662
 {
   std::string leafName = _jointName;
   size_t idx = _jointName.find_last_of("::");
