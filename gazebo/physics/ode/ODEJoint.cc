/*
 * Copyright 2012 Open Source Robotics Foundation
 *
 * Licensed under the Apache License, Version 2.0 (the "License");
 * you may not use this file except in compliance with the License.
 * You may obtain a copy of the License at
 *
 *     http://www.apache.org/licenses/LICENSE-2.0
 *
 * Unless required by applicable law or agreed to in writing, software
 * distributed under the License is distributed on an "AS IS" BASIS,
 * WITHOUT WARRANTIES OR CONDITIONS OF ANY KIND, either express or implied.
 * See the License for the specific language governing permissions and
 * limitations under the License.
 *
*/
/* Desc: The ODE base joint class
 * Author: Nate Koenig, Andrew Howard
 * Date: 12 Oct 2009
 */

#include "gazebo/common/Exception.hh"
#include "gazebo/common/Console.hh"
#include "gazebo/common/Assert.hh"

#include "gazebo/physics/World.hh"
#include "gazebo/physics/Link.hh"
#include "gazebo/physics/PhysicsEngine.hh"
#include "gazebo/physics/ode/ODELink.hh"
#include "gazebo/physics/ode/ODEJoint.hh"
#include "gazebo/physics/ScrewJoint.hh"
#include "gazebo/physics/JointWrench.hh"

using namespace gazebo;
using namespace physics;


//////////////////////////////////////////////////
ODEJoint::ODEJoint(BasePtr _parent)
  : Joint(_parent)
{
  this->jointId = NULL;
  this->cfmDampingState[0] = ODEJoint::NONE;
  this->cfmDampingState[1] = ODEJoint::NONE;
  this->cfmDampingState[2] = ODEJoint::NONE;
  this->dampingInitialized = false;
  this->feedback = NULL;
  this->dStable[0] = 0;
  this->dStable[1] = 0;
  this->dStable[2] = 0;
}

//////////////////////////////////////////////////
ODEJoint::~ODEJoint()
{
  delete this->feedback;
  this->Detach();

  if (this->jointId)
    dJointDestroy(this->jointId);
}

//////////////////////////////////////////////////
void ODEJoint::Load(sdf::ElementPtr _sdf)
{
  Joint::Load(_sdf);

  if (this->sdf->HasElement("physics") &&
      this->sdf->GetElement("physics")->HasElement("ode"))
  {
    sdf::ElementPtr elem = this->sdf->GetElement("physics")->GetElement("ode");

    if (elem->HasElement("provide_feedback"))
    {
<<<<<<< HEAD
      this->provideFeedback = elem->Get<bool>("provide_feedback");
=======
      this->SetProvideFeedback(elem->GetValueBool("provide_feedback"));
>>>>>>> 49510dde
    }

    if (elem->HasElement("cfm_damping"))
    {
      this->useCFMDamping = elem->Get<bool>("cfm_damping");
    }

    // initializa both axis, \todo: make cfm, erp per axis
    this->stopERP = elem->GetElement("limit")->Get<double>("erp");
    for (unsigned int i = 0; i < this->GetAngleCount(); ++i)
      this->SetAttribute("stop_erp", i, this->stopERP);

    // initializa both axis, \todo: make cfm, erp per axis
    this->stopCFM = elem->GetElement("limit")->Get<double>("cfm");
    for (unsigned int i = 0; i < this->GetAngleCount(); ++i)
      this->SetAttribute("stop_cfm", i, this->stopCFM);

    if (elem->HasElement("suspension"))
    {
      this->SetParam(dParamSuspensionERP,
          elem->GetElement("suspension")->Get<double>("erp"));
      this->SetParam(dParamSuspensionCFM,
          elem->GetElement("suspension")->Get<double>("cfm"));
    }

    if (elem->HasElement("fudge_factor"))
      this->SetParam(dParamFudgeFactor,
          elem->GetElement("fudge_factor")->Get<double>());

    if (elem->HasElement("cfm"))
        this->SetAttribute("cfm", 0, elem->Get<double>("cfm");

    if (elem->HasElement("erp"))
        this->SetAttribute("erp", 0, elem->Get<double>("erp"));

    if (elem->HasElement("bounce"))
        this->SetParam(dParamBounce,
          elem->GetElement("bounce")->Get<double>());

    if (elem->HasElement("max_force"))
      this->SetParam(dParamFMax,
          elem->GetElement("max_force")->Get<double>());

    if (elem->HasElement("velocity"))
      this->SetParam(dParamVel,
          elem->GetElement("velocity")->Get<double>());
  }

  if (this->sdf->HasElement("axis"))
  {
    sdf::ElementPtr axisElem = this->sdf->GetElement("axis");
    if (axisElem->HasElement("dynamics"))
    {
      sdf::ElementPtr dynamicsElem = axisElem->GetElement("dynamics");

      if (dynamicsElem->HasElement("damping"))
      {
        this->SetDamping(0, dynamicsElem->Get<double>("damping"));
      }
      if (dynamicsElem->HasElement("friction"))
      {
        sdf::ElementPtr frictionElem = dynamicsElem->GetElement("friction");
        gzlog << "joint friction not implemented\n";
      }
    }
  }
}

//////////////////////////////////////////////////
LinkPtr ODEJoint::GetJointLink(int _index) const
{
  LinkPtr result;
  if (!this->jointId)
  {
    gzerr << "ODE Joint ID is invalid\n";
    return result;
  }

  if (_index == 0 || _index == 1)
  {
    ODELinkPtr odeLink1 = boost::static_pointer_cast<ODELink>(this->childLink);
    ODELinkPtr odeLink2 = boost::static_pointer_cast<ODELink>(this->parentLink);
    if (odeLink1 != NULL &&
        dJointGetBody(this->jointId, _index) == odeLink1->GetODEId())
      result = this->childLink;
    else if (odeLink2)
      result = this->parentLink;
  }

  return result;
}

//////////////////////////////////////////////////
bool ODEJoint::AreConnected(LinkPtr _one, LinkPtr _two) const
{
  ODELinkPtr odeLink1 = boost::dynamic_pointer_cast<ODELink>(_one);
  ODELinkPtr odeLink2 = boost::dynamic_pointer_cast<ODELink>(_two);

  if (odeLink1 == NULL || odeLink2 == NULL)
    gzthrow("ODEJoint requires ODE bodies\n");

  return dAreConnected(odeLink1->GetODEId(), odeLink2->GetODEId());
}

//////////////////////////////////////////////////
// child classes where appropriate
double ODEJoint::GetParam(int /*parameter*/) const
{
  return 0;
}

//////////////////////////////////////////////////
void ODEJoint::Attach(LinkPtr _parent, LinkPtr _child)
{
  Joint::Attach(_parent, _child);

  ODELinkPtr odechild = boost::dynamic_pointer_cast<ODELink>(this->childLink);
  ODELinkPtr odeparent = boost::dynamic_pointer_cast<ODELink>(this->parentLink);

  if (odechild == NULL && odeparent == NULL)
    gzthrow("ODEJoint requires at least one ODE link\n");

  if (!this->jointId)
    gzerr << "ODE Joint ID is invalid\n";

  if (!odechild && odeparent)
  {
    dJointAttach(this->jointId, 0, odeparent->GetODEId());
  }
  else if (odechild && !odeparent)
  {
    dJointAttach(this->jointId, odechild->GetODEId(), 0);
  }
  else if (odechild && odeparent)
  {
    if (this->HasType(Base::HINGE2_JOINT))
      dJointAttach(this->jointId, odeparent->GetODEId(), odechild->GetODEId());
    else
      dJointAttach(this->jointId, odechild->GetODEId(), odeparent->GetODEId());
  }
}

//////////////////////////////////////////////////
void ODEJoint::Detach()
{
  Joint::Detach();
  this->childLink.reset();
  this->parentLink.reset();

  if (this->jointId)
    dJointAttach(this->jointId, 0, 0);
  else
    gzerr << "ODE Joint ID is invalid\n";
}

//////////////////////////////////////////////////
// where appropriate
void ODEJoint::SetParam(int /*parameter*/, double /*value*/)
{
  if (this->childLink)
    this->childLink->SetEnabled(true);
  if (this->parentLink)
    this->parentLink->SetEnabled(true);
}

//////////////////////////////////////////////////
void ODEJoint::SetERP(double _newERP)
{
  this->SetParam(dParamSuspensionERP, _newERP);
}

//////////////////////////////////////////////////
double ODEJoint::GetERP()
{
  return this->GetParam(dParamSuspensionERP);
}

//////////////////////////////////////////////////
void ODEJoint::SetCFM(double _newCFM)
{
  this->SetParam(dParamSuspensionCFM, _newCFM);
}

//////////////////////////////////////////////////
double ODEJoint::GetCFM()
{
  return this->GetParam(dParamSuspensionCFM);
}

//////////////////////////////////////////////////
dJointFeedback *ODEJoint::GetFeedback()
{
  if (this->jointId)
    return dJointGetFeedback(this->jointId);
  else
    gzerr << "ODE Joint ID is invalid\n";
  return NULL;
}

//////////////////////////////////////////////////
void ODEJoint::SetHighStop(int _index, const math::Angle &_angle)
{
  Joint::SetHighStop(_index, _angle);
  switch (_index)
  {
    case 0:
      this->SetParam(dParamHiStop, _angle.Radian());
      break;
    case 1:
      this->SetParam(dParamHiStop2, _angle.Radian());
      break;
    case 2:
      this->SetParam(dParamHiStop3, _angle.Radian());
      break;
    default:
      gzerr << "Invalid index[" << _index << "]\n";
      break;
  };
}

//////////////////////////////////////////////////
void ODEJoint::SetLowStop(int _index, const math::Angle &_angle)
{
  Joint::SetLowStop(_index, _angle);
  switch (_index)
  {
    case 0:
      this->SetParam(dParamLoStop, _angle.Radian());
      break;
    case 1:
      this->SetParam(dParamLoStop2, _angle.Radian());
      break;
    case 2:
      this->SetParam(dParamLoStop3, _angle.Radian());
      break;
    default:
      gzerr << "Invalid index[" << _index << "]\n";
  };
}

//////////////////////////////////////////////////
math::Angle ODEJoint::GetHighStop(int _index)
{
  return this->GetUpperLimit(_index);
}

//////////////////////////////////////////////////
math::Angle ODEJoint::GetLowStop(int _index)
{
  return this->GetLowerLimit(_index);
}

//////////////////////////////////////////////////
math::Vector3 ODEJoint::GetLinkForce(unsigned int _index) const
{
  math::Vector3 result;

  if (!this->jointId)
  {
    gzerr << "ODE Joint ID is invalid\n";
    return result;
  }

  dJointFeedback *jointFeedback = dJointGetFeedback(this->jointId);

  if (_index == 0)
    result.Set(jointFeedback->f1[0], jointFeedback->f1[1],
               jointFeedback->f1[2]);
  else
    result.Set(jointFeedback->f2[0], jointFeedback->f2[1],
               jointFeedback->f2[2]);

  return result;
}

//////////////////////////////////////////////////
math::Vector3 ODEJoint::GetLinkTorque(unsigned int _index) const
{
  math::Vector3 result;

  if (!this->jointId)
  {
    gzerr << "ODE Joint ID is invalid\n";
    return result;
  }

  dJointFeedback *jointFeedback = dJointGetFeedback(this->jointId);

  if (_index == 0)
    result.Set(jointFeedback->t1[0], jointFeedback->t1[1],
               jointFeedback->t1[2]);
  else
    result.Set(jointFeedback->t2[0], jointFeedback->t2[1],
               jointFeedback->t2[2]);

  return result;
}

//////////////////////////////////////////////////
void ODEJoint::SetAxis(int _index, const math::Vector3 &_axis)
{
  // record axis in sdf element
  if (_index == 0)
    this->sdf->GetElement("axis")->GetElement("xyz")->Set(_axis);
  else if (_index == 1)
    this->sdf->GetElement("axis2")->GetElement("xyz")->Set(_axis);
  else
    gzerr << "SetAxis index [" << _index << "] out of bounds\n";
}

//////////////////////////////////////////////////
void ODEJoint::SetAttribute(Attribute _attr, int _index, double _value)
{
  switch (_attr)
  {
    case FUDGE_FACTOR:
      this->SetParam(dParamFudgeFactor, _value);
      break;
    case SUSPENSION_ERP:
      this->SetParam(dParamSuspensionERP, _value);
      break;
    case SUSPENSION_CFM:
      this->SetParam(dParamSuspensionCFM, _value);
      break;
    case STOP_ERP:
      switch (_index)
      {
        case 0:
          this->SetParam(dParamStopERP, _value);
          break;
        case 1:
          this->SetParam(dParamStopERP2, _value);
          break;
        case 2:
          this->SetParam(dParamStopERP3, _value);
          break;
        default:
          gzerr << "Invalid index[" << _index << "]\n";
          break;
      };
      break;
    case STOP_CFM:
      switch (_index)
      {
        case 0:
          this->SetParam(dParamStopCFM, _value);
          break;
        case 1:
          this->SetParam(dParamStopCFM2, _value);
          break;
        case 2:
          this->SetParam(dParamStopCFM3, _value);
          break;
        default:
          gzerr << "Invalid index[" << _index << "]\n";
          break;
      };
      break;
    case ERP:
      this->SetParam(dParamERP, _value);
      break;
    case CFM:
      this->SetParam(dParamCFM, _value);
      break;
    case FMAX:
      this->SetParam(dParamFMax, _value);
      break;
    case VEL:
      this->SetParam(dParamVel, _value);
      break;
    case HI_STOP:
      switch (_index)
      {
        case 0:
          this->SetParam(dParamHiStop, _value);
          break;
        case 1:
          this->SetParam(dParamHiStop2, _value);
          break;
        case 2:
          this->SetParam(dParamHiStop3, _value);
          break;
        default:
          gzerr << "Invalid index[" << _index << "]\n";
          break;
      };
      break;
    case LO_STOP:
      switch (_index)
      {
        case 0:
          this->SetParam(dParamLoStop, _value);
          break;
        case 1:
          this->SetParam(dParamLoStop2, _value);
          break;
        case 2:
          this->SetParam(dParamLoStop3, _value);
          break;
        default:
          gzerr << "Invalid index[" << _index << "]\n";
          break;
      };
      break;
    default:
      gzerr << "Unable to handle joint attribute[" << _attr << "]\n";
      break;
  };
}

//////////////////////////////////////////////////
void ODEJoint::SetAttribute(const std::string &_key, int _index,
                            const boost::any &_value)
{
  if (_key == "fudge_factor")
  {
    try
    {
      this->SetParam(dParamFudgeFactor, boost::any_cast<double>(_value));
    }
    catch(boost::bad_any_cast &e)
    {
      gzerr << "boost any_cast error:" << e.what() << "\n";
    }
  }
  else if (_key == "suspension_erp")
  {
    try
    {
      this->SetParam(dParamSuspensionERP, boost::any_cast<double>(_value));
    }
    catch(boost::bad_any_cast &e)
    {
      gzerr << "boost any_cast error:" << e.what() << "\n";
    }
  }
  else if (_key == "suspension_cfm")
  {
    try
    {
      this->SetParam(dParamSuspensionCFM, boost::any_cast<double>(_value));
    }
    catch(boost::bad_any_cast &e)
    {
      gzerr << "boost any_cast error:" << e.what() << "\n";
    }
  }
  else if (_key == "stop_erp")
  {
    try
    {
      switch (_index)
      {
        case 0:
          this->SetParam(dParamStopERP, boost::any_cast<double>(_value));
          break;
        case 1:
          this->SetParam(dParamStopERP2, boost::any_cast<double>(_value));
          break;
        case 2:
          this->SetParam(dParamStopERP3, boost::any_cast<double>(_value));
          break;
        default:
          gzerr << "Invalid index[" << _index << "]\n";
          break;
      };
    }
    catch(boost::bad_any_cast &e)
    {
      gzerr << "boost any_cast error:" << e.what() << "\n";
    }
  }
  else if (_key == "stop_cfm")
  {
    try
    {
      switch (_index)
      {
        case 0:
          this->SetParam(dParamStopCFM, boost::any_cast<double>(_value));
          break;
        case 1:
          this->SetParam(dParamStopCFM2, boost::any_cast<double>(_value));
          break;
        case 2:
          this->SetParam(dParamStopCFM3, boost::any_cast<double>(_value));
          break;
        default:
          gzerr << "Invalid index[" << _index << "]\n";
          break;
      };
    }
    catch(boost::bad_any_cast &e)
    {
      gzerr << "boost any_cast error:" << e.what() << "\n";
    }
  }
  else if (_key == "erp")
  {
    try
    {
      this->SetParam(dParamERP, boost::any_cast<double>(_value));
    }
    catch(boost::bad_any_cast &e)
    {
      gzerr << "boost any_cast error:" << e.what() << "\n";
    }
  }
  else if (_key == "cfm")
  {
    try
    {
      this->SetParam(dParamCFM, boost::any_cast<double>(_value));
    }
    catch(boost::bad_any_cast &e)
    {
      gzerr << "boost any_cast error:" << e.what() << "\n";
    }
  }
  else if (_key == "fmax")
  {
    try
    {
      this->SetParam(dParamFMax, boost::any_cast<double>(_value));
    }
    catch(boost::bad_any_cast &e)
    {
      gzerr << "boost any_cast error:" << e.what() << "\n";
    }
  }
  else if (_key == "vel")
  {
    try
    {
      this->SetParam(dParamVel, boost::any_cast<double>(_value));
    }
    catch(boost::bad_any_cast &e)
    {
      gzerr << "boost any_cast error:" << e.what() << "\n";
    }
  }
  else if (_key == "hi_stop")
  {
    try
    {
      switch (_index)
      {
        case 0:
          this->SetParam(dParamHiStop, boost::any_cast<double>(_value));
          break;
        case 1:
          this->SetParam(dParamHiStop2, boost::any_cast<double>(_value));
          break;
        case 2:
          this->SetParam(dParamHiStop3, boost::any_cast<double>(_value));
          break;
        default:
          gzerr << "Invalid index[" << _index << "]\n";
          break;
      };
    }
    catch(boost::bad_any_cast &e)
    {
      gzerr << "boost any_cast error:" << e.what() << "\n";
    }
  }
  else if (_key == "lo_stop")
  {
    try
    {
      switch (_index)
      {
        case 0:
          this->SetParam(dParamLoStop, boost::any_cast<double>(_value));
          break;
        case 1:
          this->SetParam(dParamLoStop2, boost::any_cast<double>(_value));
          break;
        case 2:
          this->SetParam(dParamLoStop3, boost::any_cast<double>(_value));
          break;
        default:
          gzerr << "Invalid index[" << _index << "]\n";
          break;
      };
    }
    catch(boost::bad_any_cast &e)
    {
      gzerr << "boost any_cast error:" << e.what() << "\n";
    }
  }
  else if (_key == "thread_pitch")
  {
    ScrewJoint<ODEJoint>* screwJoint =
      dynamic_cast<ScrewJoint<ODEJoint>* >(this);
    if (screwJoint != NULL)
    {
      try
      {
        screwJoint->SetThreadPitch(0, boost::any_cast<double>(_value));
      }
      catch(boost::bad_any_cast &e)
      {
        gzerr << "boost any_cast error:" << e.what() << "\n";
      }
    }
  }
  else
  {
    try
    {
      gzerr << "Unable to handle joint attribute["
            << boost::any_cast<std::string>(_value) << "]\n";
    }
    catch(boost::bad_any_cast &e)
    {
      gzerr << "boost any_cast error:" << e.what() << "\n";
    }
  }
}

//////////////////////////////////////////////////
double ODEJoint::GetAttribute(const std::string &_key, unsigned int _index)
{
  if (_key == "fudge_factor")
  {
    try
    {
      return this->GetParam(dParamFudgeFactor);
    }
    catch(common::Exception &e)
    {
      gzerr << "GetParam error:" << e.GetErrorStr() << "\n";
      return 0;
    }
  }
  else if (_key == "suspension_erp")
  {
    try
    {
      return this->GetParam(dParamSuspensionERP);
    }
    catch(common::Exception &e)
    {
      gzerr << "GetParam error:" << e.GetErrorStr() << "\n";
      return 0;
    }
  }
  else if (_key == "suspension_cfm")
  {
    try
    {
      return this->GetParam(dParamSuspensionCFM);
    }
    catch(common::Exception &e)
    {
      gzerr << "GetParam error:" << e.GetErrorStr() << "\n";
      return 0;
    }
  }
  else if (_key == "stop_erp")
  {
    try
    {
      /// \TODO: switch based on index
      return this->GetParam(dParamStopERP);
    }
    catch(common::Exception &e)
    {
      gzerr << "GetParam error:" << e.GetErrorStr() << "\n";
      return 0;
    }
  }
  else if (_key == "stop_cfm")
  {
    try
    {
      /// \TODO: switch based on index
      return this->GetParam(dParamStopCFM);
    }
    catch(common::Exception &e)
    {
      gzerr << "GetParam error:" << e.GetErrorStr() << "\n";
      return 0;
    }
  }
  else if (_key == "erp")
  {
    try
    {
      return this->GetParam(dParamERP);
    }
    catch(common::Exception &e)
    {
      gzerr << "GetParam error:" << e.GetErrorStr() << "\n";
      return 0;
    }
  }
  else if (_key == "cfm")
  {
    try
    {
      return this->GetParam(dParamCFM);
    }
    catch(common::Exception &e)
    {
      gzerr << "GetParam error:" << e.GetErrorStr() << "\n";
      return 0;
    }
  }
  else if (_key == "fmax")
  {
    try
    {
      return this->GetParam(dParamFMax);
    }
    catch(common::Exception &e)
    {
      gzerr << "GetParam error:" << e.GetErrorStr() << "\n";
      return 0;
    }
  }
  else if (_key == "vel")
  {
    try
    {
      return this->GetParam(dParamVel);
    }
    catch(common::Exception &e)
    {
      gzerr << "GetParam error:" << e.GetErrorStr() << "\n";
      return 0;
    }
  }
  else if (_key == "hi_stop")
  {
    try
    {
      switch (_index)
      {
        case 0:
          return this->GetParam(dParamHiStop);
        case 1:
          return this->GetParam(dParamHiStop2);
        case 2:
          return this->GetParam(dParamHiStop3);
        default:
          gzerr << "Invalid index[" << _index << "]\n";
          break;
      };
    }
    catch(common::Exception &e)
    {
      gzerr << "GetParam error:" << e.GetErrorStr() << "\n";
      return 0;
    }
  }
  else if (_key == "lo_stop")
  {
    try
    {
      switch (_index)
      {
        case 0:
          return this->GetParam(dParamLoStop);
        case 1:
          return this->GetParam(dParamLoStop2);
        case 2:
          return this->GetParam(dParamLoStop3);
        default:
          gzerr << "Invalid index[" << _index << "]\n";
          break;
      };
    }
    catch(common::Exception &e)
    {
      gzerr << "GetParam error:" << e.GetErrorStr() << "\n";
      return 0;
    }
  }
  else if (_key == "thread_pitch")
  {
    ScrewJoint<ODEJoint>* screwJoint =
      dynamic_cast<ScrewJoint<ODEJoint>* >(this);
    if (screwJoint != NULL)
    {
      try
      {
        return screwJoint->GetThreadPitch(0);
      }
      catch(common::Exception &e)
      {
        gzerr << "GetParam error:" << e.GetErrorStr() << "\n";
        return 0;
      }
    }
    else
    {
      gzerr << "Trying to get thread_pitch for non-screw joints.\n";
      return 0;
    }
  }
  else
  {
    gzerr << "Unable to get joint attribute[" << _key << "]\n";
    return 0;
  }

  gzerr << "should not be here\n";
  return 0;
}

//////////////////////////////////////////////////
void ODEJoint::Reset()
{
  if (this->jointId)
    dJointReset(this->jointId);
  else
    gzerr << "ODE Joint ID is invalid\n";

  Joint::Reset();
}

//////////////////////////////////////////////////
JointWrench ODEJoint::GetForceTorque(int _index)
{
  return this->GetForceTorque(static_cast<unsigned int>(_index));
}

//////////////////////////////////////////////////
JointWrench ODEJoint::GetForceTorque(unsigned int /*_index*/)
{
  JointWrench wrench;
  // Note that:
  // f2, t2 are the force torque measured on parent body's cg
  // f1, t1 are the force torque measured on child body's cg
  dJointFeedback* fb = this->GetFeedback();
  if (fb)
  {
    // kind of backwards here, body1 (parent) corresponds go f2, t2
    // and body2 (child) corresponds go f1, t1
    wrench.body2Force.Set(fb->f1[0], fb->f1[1], fb->f1[2]);
    wrench.body2Torque.Set(fb->t1[0], fb->t1[1], fb->t1[2]);
    wrench.body1Force.Set(fb->f2[0], fb->f2[1], fb->f2[2]);
    wrench.body1Torque.Set(fb->t2[0], fb->t2[1], fb->t2[2]);

    // get force applied through SetForce
    physics::JointWrench wrenchAppliedWorld;
    if (this->HasType(physics::Base::HINGE_JOINT))
    {
      // rotate force into child link frame
      // GetLocalAxis is the axis specified in parent link frame!!!
      wrenchAppliedWorld.body2Torque =
        this->GetForce(0u) * this->GetLocalAxis(0u);

      // gzerr << "body2Torque [" << wrenchAppliedWorld.body2Torque
      //       << "] axis [" << this->GetLocalAxis(0u)
      //       << "]\n";

      wrenchAppliedWorld.body1Torque = -wrenchAppliedWorld.body2Torque;
    }
    else if (this->HasType(physics::Base::SLIDER_JOINT))
    {
      // rotate force into child link frame
      wrenchAppliedWorld.body2Force =
        this->GetForce(0u) * this->GetLocalAxis(0u);
      wrenchAppliedWorld.body1Force = -wrenchAppliedWorld.body2Force;
    }
    else
    {
      /// \TODO: fix for multi-axis joints
      gzerr << "force torque for joint type [" << this->GetType()
            << "] not implemented, returns false results!!\n";
    }

    // convert wrench from child cg location to child link frame
    if (this->childLink)
    {
      math::Pose childPose = this->childLink->GetWorldPose();

      // convert torque from about child CG to joint anchor location
      // cg position specified in child link frame
      math::Pose cgPose = this->childLink->GetInertial()->GetPose();

      // anchorPose location of joint in child frame
      // childMomentArm: from child CG to joint location in child link frame
      // moment arm rotated into world frame (given feedback is in world frame)
      math::Vector3 childMomentArm = childPose.rot.RotateVector(
        (this->anchorPose - math::Pose(cgPose.pos, math::Quaternion())).pos);

      // gzerr << "anchor [" << anchorPose
      //       << "] iarm[" << this->childLink->GetInertial()->GetPose().pos
      //       << "] childMomentArm[" << childMomentArm
      //       << "] f1[" << wrench.body2Force
      //       << "] t1[" << wrench.body2Torque
      //       << "] fxp[" << wrench.body2Force.Cross(childMomentArm)
      //       << "]\n";

      wrench.body2Torque += wrench.body2Force.Cross(childMomentArm);

      // rotate resulting body2Force in world frame into link frame
      wrench.body2Force = childPose.rot.RotateVectorReverse(
        -wrench.body2Force);

      // rotate resulting body2Torque in world frame into link frame
      wrench.body2Torque = childPose.rot.RotateVectorReverse(
        -wrench.body2Torque);
    }

    // convert torque from about parent CG to joint anchor location
    if (this->parentLink)
    {
      // get child pose, or it's the inertial world if childLink is NULL
      math::Pose childPose;
      if (this->childLink)
        childPose = this->childLink->GetWorldPose();

      math::Pose parentPose = this->parentLink->GetWorldPose();

      // if parent link exists, convert torque from about parent
      // CG to joint anchor location

      // parent cg specified in parent link frame
      math::Pose cgPose = this->parentLink->GetInertial()->GetPose();

      // get parent CG pose in child link frame
      math::Pose parentCGInChildLink =
        math::Pose(cgPose.pos, math::Quaternion()) - (childPose - parentPose);

      // anchor location in parent CG frame
      // this is the moment arm, but it's in parent CG frame, we need
      // to convert it into world frame
      math::Pose anchorInParendCGFrame = this->anchorPose - parentCGInChildLink;

      // paretnCGFrame in world frame
      math::Pose parentCGInWorld = cgPose + parentPose;

      // rotate momeent arms into world frame
      math::Vector3 parentMomentArm = parentCGInWorld.rot.RotateVector(
        (this->anchorPose - parentCGInChildLink).pos);

      // gzerr << "anchor [" << this->anchorPose
      //       << "] pcginc[" << parentCGInChildLink
      //       << "] iarm[" << cgPose
      //       << "] anc2pcg[" << this->anchorPose - parentCGInChildLink
      //       << "] parentMomentArm[" << parentMomentArm
      //       << "] f1[" << wrench.body1Force
      //       << "] t1[" << wrench.body1Torque
      //       << "] fxp[" << wrench.body1Force.Cross(parentMomentArm)
      //       << "]\n";

      wrench.body1Torque += wrench.body1Force.Cross(parentMomentArm);

      // rotate resulting body1Force in world frame into link frame
      wrench.body1Force = parentPose.rot.RotateVectorReverse(
        -wrench.body1Force);

      // rotate resulting body1Torque in world frame into link frame
      wrench.body1Torque = parentPose.rot.RotateVectorReverse(
        -wrench.body1Torque);

      if (!this->childLink)
      {
        // if child link does not exist, use equal and opposite
        wrench.body2Force = -wrench.body1Force;
        wrench.body2Torque = -wrench.body1Torque;
      }
    }
    else
    {
      if (!this->childLink)
      {
        gzerr << "Both parent and child links are invalid, abort.\n";
        return JointWrench();
      }
      else
      {
        // if parentLink does not exist, use equal opposite body1 wrench
        wrench.body1Force = -wrench.body2Force;
        wrench.body1Torque = -wrench.body2Torque;
      }
    }
    wrench = wrench - wrenchAppliedWorld;
  }
  else
  {
    // forgot to set provide_feedback?
    gzwarn << "GetForceTorque: forgot to set <provide_feedback>?\n";
  }

  return wrench;
}

//////////////////////////////////////////////////
void ODEJoint::CFMDamping()
{
  // check if we are violating joint limits
  if (this->GetAngleCount() > 2)
  {
     gzerr << "Incompatible joint type, GetAngleCount() = "
           << this->GetAngleCount() << " > 2\n";
     return;
  }

  double dt = this->GetWorld()->GetPhysicsEngine()->GetMaxStepSize();
  for (unsigned int i = 0; i < this->GetAngleCount(); ++i)
  {
    double angle = this->GetAngle(i).Radian();
    double dAngle = 2.0 * this->GetVelocity(i) * dt;
    if (math::equal(this->dampingCoefficient, 0.0) ||
        angle + dAngle >= this->upperLimit[i].Radian() ||
        angle + dAngle <= this->lowerLimit[i].Radian())
    {
      if (this->cfmDampingState[i] != ODEJoint::JOINT_LIMIT)
      {
        // we have hit the actual joint limit!
        // turn off simulated damping by recovering cfm and erp,
        // and recover joint limits
        this->SetAttribute("stop_erp", i, this->stopERP);
        this->SetAttribute("stop_cfm", i, this->stopCFM);
        this->SetAttribute("hi_stop", i, this->upperLimit[i].Radian());
        this->SetAttribute("lo_stop", i, this->lowerLimit[i].Radian());
        this->SetAttribute("hi_stop", i, this->upperLimit[i].Radian());
        this->cfmDampingState[i] = ODEJoint::JOINT_LIMIT;
      }
    }
    else if (!math::equal(this->dampingCoefficient, 0.0))
    {
      /// \TODO: hardcoded thresholds for now, make them params.
      static double vThreshold = 0.01;
      static double fThreshold = 1.0;
      double f = this->GetForce(i);
      double v = this->GetVelocity(i);
      double curDamp = fabs(this->dampingCoefficient);

      /// \TODO: increase damping if resulting acceleration
      /// is outside of stability region.  simple limiter based on (f, v).
      // safeguard against unstable joint behavior
      // at low speed and high force scenarios
      if (this->dampingCoefficient < 0 &&
          fabs(v) < vThreshold && fabs(f) > fThreshold)
      {
        double tmpDStable = f / (v/fabs(v)*std::max(fabs(v), vThreshold));
        // gzerr << "joint [" << this->GetName()
        //       << "] curDamp[" << curDamp
        //       << "] f [" << f
        //       << "] v [" << v
        //       << "] f*v [" << f*v
        //       << "] f/v [" << tmpDStable
        //       << "] cur dStable[" << i << "] = [" << dStable[i] << "]\n";

        // limit v(n+1)/v(n) to 2.0 by multiplying tmpDStable by 0.5
        curDamp = std::max(curDamp, 0.5*tmpDStable);
      }

      // update if going into DAMPING_ACTIVE mode, or
      // if current applied damping value is not the same as predicted.
      if (this->cfmDampingState[i] != ODEJoint::DAMPING_ACTIVE ||
          !math::equal(curDamp, this->dStable[i]))
      {
        this->dStable[i] = curDamp;
        // add additional constraint row by fake hitting joint limit
        // then, set erp and cfm to simulate viscous joint damping
        this->SetAttribute("stop_erp", i, 0.0);
        this->SetAttribute("stop_cfm", i, 1.0 / curDamp);
        this->SetAttribute("hi_stop", i, 0.0);
        this->SetAttribute("lo_stop", i, 0.0);
        this->SetAttribute("hi_stop", i, 0.0);
        this->cfmDampingState[i] = ODEJoint::DAMPING_ACTIVE;
      }
    }
  }
}

//////////////////////////////////////////////////
void ODEJoint::SetDamping(int /*_index*/, double _damping)
{
  this->dampingCoefficient = _damping;

  // \TODO: implement on a per axis basis (requires additional sdf parameters)
  // trigger an update in CFMDAmping if this is called
  if (this->useCFMDamping)
  {
    if (this->GetAngleCount() > 2)
    {
       gzerr << "Incompatible joint type, GetAngleCount() = "
             << this->GetAngleCount() << " > 2\n";
       return;
    }
    for (unsigned int i = 0; i < this->GetAngleCount(); ++i)
      this->cfmDampingState[i] = ODEJoint::NONE;
  }

  bool parentStatic = this->GetParent() ? this->GetParent()->IsStatic() : false;
  bool childStatic = this->GetChild() ? this->GetChild()->IsStatic() : false;

  if (!this->dampingInitialized && !parentStatic && !childStatic)
  {
    if (this->useCFMDamping)
      this->applyDamping = physics::Joint::ConnectJointUpdate(
        boost::bind(&ODEJoint::CFMDamping, this));
    else
      this->applyDamping = physics::Joint::ConnectJointUpdate(
        boost::bind(&ODEJoint::ApplyDamping, this));
    this->dampingInitialized = true;
  }
}

//////////////////////////////////////////////////
void ODEJoint::SetProvideFeedback(bool _enable)
{
  Joint::SetProvideFeedback(_enable);

  if (this->provideFeedback)
  {
    this->feedback = new dJointFeedback;

    if (this->jointId)
      dJointSetFeedback(this->jointId, this->feedback);
    else
      gzerr << "ODE Joint ID is invalid\n";
  }
}<|MERGE_RESOLUTION|>--- conflicted
+++ resolved
@@ -72,11 +72,7 @@
 
     if (elem->HasElement("provide_feedback"))
     {
-<<<<<<< HEAD
-      this->provideFeedback = elem->Get<bool>("provide_feedback");
-=======
-      this->SetProvideFeedback(elem->GetValueBool("provide_feedback"));
->>>>>>> 49510dde
+      this->SetProvideFeedback(elem->Get<bool>("provide_feedback"));
     }
 
     if (elem->HasElement("cfm_damping"))
