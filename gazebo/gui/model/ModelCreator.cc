/*
 * Copyright (C) 2014-2015 Open Source Robotics Foundation
 *
 * Licensed under the Apache License, Version 2.0 (the "License");
 * you may not use this file except in compliance with the License.
 * You may obtain a copy of the License at
 *
 *     http://www.apache.org/licenses/LICENSE-2.0
 *
 * Unless required by applicable law or agreed to in writing, software
 * distributed under the License is distributed on an "AS IS" BASIS,
 * WITHOUT WARRANTIES OR CONDITIONS OF ANY KIND, either express or implied.
 * See the License for the specific language governing permissions and
 * limitations under the License.
 *
 */

#include <boost/thread/recursive_mutex.hpp>
#include <boost/filesystem.hpp>
#include <sstream>
#include <string>

#include "gazebo/common/Exception.hh"
#include "gazebo/common/SVGLoader.hh"

#include "gazebo/rendering/UserCamera.hh"
#include "gazebo/rendering/Material.hh"
#include "gazebo/rendering/Scene.hh"

#include "gazebo/math/Quaternion.hh"

#include "gazebo/transport/Publisher.hh"
#include "gazebo/transport/Node.hh"
#include "gazebo/transport/TransportIface.hh"

#include "gazebo/gui/Actions.hh"
#include "gazebo/gui/KeyEventHandler.hh"
#include "gazebo/gui/MouseEventHandler.hh"
#include "gazebo/gui/GuiEvents.hh"
#include "gazebo/gui/GuiIface.hh"
#include "gazebo/gui/ModelManipulator.hh"
#include "gazebo/gui/ModelSnap.hh"
#include "gazebo/gui/ModelAlign.hh"
#include "gazebo/gui/SaveDialog.hh"
#include "gazebo/gui/MainWindow.hh"

#include "gazebo/gui/model/ModelData.hh"
#include "gazebo/gui/model/LinkInspector.hh"
#include "gazebo/gui/model/JointMaker.hh"
#include "gazebo/gui/model/ModelEditorEvents.hh"
#include "gazebo/gui/model/ModelCreator.hh"

using namespace gazebo;
using namespace gui;

const std::string ModelCreator::modelDefaultName = "Untitled";
const std::string ModelCreator::previewName = "ModelPreview";

/////////////////////////////////////////////////
ModelCreator::ModelCreator()
{
  this->active = false;

  this->modelTemplateSDF.reset(new sdf::SDF);
  this->modelTemplateSDF->SetFromString(ModelData::GetTemplateSDFString());

  this->updateMutex = new boost::recursive_mutex();

  this->manipMode = "";
  this->linkCounter = 0;
  this->modelCounter = 0;

  this->node = transport::NodePtr(new transport::Node());
  this->node->Init();
  this->makerPub = this->node->Advertise<msgs::Factory>("~/factory");
  this->requestPub = this->node->Advertise<msgs::Request>("~/request");

  this->jointMaker = new JointMaker();

  connect(g_editModelAct, SIGNAL(toggled(bool)), this, SLOT(OnEdit(bool)));
  this->inspectAct = new QAction(tr("Open Link Inspector"), this);
  connect(this->inspectAct, SIGNAL(triggered()), this,
      SLOT(OnOpenInspector()));

  connect(g_deleteAct, SIGNAL(DeleteSignal(const std::string &)), this,
          SLOT(OnDelete(const std::string &)));

  this->connections.push_back(
      gui::Events::ConnectEditModel(
      boost::bind(&ModelCreator::OnEditModel, this, _1)));

  this->connections.push_back(
      gui::model::Events::ConnectSaveModelEditor(
      boost::bind(&ModelCreator::OnSave, this)));

  this->connections.push_back(
      gui::model::Events::ConnectSaveAsModelEditor(
      boost::bind(&ModelCreator::OnSaveAs, this)));

  this->connections.push_back(
      gui::model::Events::ConnectNewModelEditor(
      boost::bind(&ModelCreator::OnNew, this)));

  this->connections.push_back(
      gui::model::Events::ConnectExitModelEditor(
      boost::bind(&ModelCreator::OnExit, this)));

  this->connections.push_back(
    gui::model::Events::ConnectModelNameChanged(
      boost::bind(&ModelCreator::OnNameChanged, this, _1)));

  this->connections.push_back(
      gui::model::Events::ConnectModelChanged(
      boost::bind(&ModelCreator::ModelChanged, this)));

  this->connections.push_back(
      gui::model::Events::ConnectOpenLinkInspector(
      boost::bind(&ModelCreator::OpenInspector, this, _1)));

  this->connections.push_back(
      gui::Events::ConnectAlignMode(
        boost::bind(&ModelCreator::OnAlignMode, this, _1, _2, _3, _4)));

  this->connections.push_back(
      gui::Events::ConnectManipMode(
        boost::bind(&ModelCreator::OnManipMode, this, _1)));

  this->connections.push_back(
     event::Events::ConnectSetSelectedEntity(
       boost::bind(&ModelCreator::OnSetSelectedEntity, this, _1, _2)));

  this->connections.push_back(
     gui::model::Events::ConnectSetSelectedLink(
       boost::bind(&ModelCreator::OnSetSelectedLink, this, _1, _2)));

  this->connections.push_back(
      gui::Events::ConnectScaleEntity(
      boost::bind(&ModelCreator::OnEntityScaleChanged, this, _1, _2)));

  this->connections.push_back(
      gui::model::Events::ConnectShowLinkContextMenu(
      boost::bind(&ModelCreator::ShowContextMenu, this, _1)));

  this->connections.push_back(
      event::Events::ConnectPreRender(
        boost::bind(&ModelCreator::Update, this)));

  if (g_copyAct)
  {
    g_copyAct->setEnabled(false);
    connect(g_copyAct, SIGNAL(triggered()), this, SLOT(OnCopy()));
  }
  if (g_pasteAct)
  {
    g_pasteAct->setEnabled(false);
    connect(g_pasteAct, SIGNAL(triggered()), this, SLOT(OnPaste()));
  }

  this->saveDialog = new SaveDialog(SaveDialog::MODEL);

  this->Reset();
}

/////////////////////////////////////////////////
ModelCreator::~ModelCreator()
{
  while (!this->allLinks.empty())
    this->RemoveLinkImpl(this->allLinks.begin()->first);

  this->allLinks.clear();
  this->node->Fini();
  this->node.reset();
  this->modelTemplateSDF.reset();
  this->requestPub.reset();
  this->makerPub.reset();
  this->connections.clear();

  delete this->saveDialog;
  delete this->updateMutex;

  delete jointMaker;
}

/////////////////////////////////////////////////
void ModelCreator::OnEdit(bool _checked)
{
  if (_checked)
  {
    this->active = true;
    this->modelCounter++;
    KeyEventHandler::Instance()->AddPressFilter("model_creator",
        boost::bind(&ModelCreator::OnKeyPress, this, _1));

    MouseEventHandler::Instance()->AddPressFilter("model_creator",
        boost::bind(&ModelCreator::OnMousePress, this, _1));

    MouseEventHandler::Instance()->AddReleaseFilter("model_creator",
        boost::bind(&ModelCreator::OnMouseRelease, this, _1));

    MouseEventHandler::Instance()->AddMoveFilter("model_creator",
        boost::bind(&ModelCreator::OnMouseMove, this, _1));

    MouseEventHandler::Instance()->AddDoubleClickFilter("model_creator",
        boost::bind(&ModelCreator::OnMouseDoubleClick, this, _1));

    this->jointMaker->EnableEventHandlers();
  }
  else
  {
    this->active = false;
    KeyEventHandler::Instance()->RemovePressFilter("model_creator");
    MouseEventHandler::Instance()->RemovePressFilter("model_creator");
    MouseEventHandler::Instance()->RemoveReleaseFilter("model_creator");
    MouseEventHandler::Instance()->RemoveMoveFilter("model_creator");
    MouseEventHandler::Instance()->RemoveDoubleClickFilter("model_creator");
    this->jointMaker->DisableEventHandlers();
    this->jointMaker->Stop();

    this->DeselectAll();
  }
}

/////////////////////////////////////////////////
void ModelCreator::OnEditModel(const std::string &_modelName)
{
  if (!gui::get_active_camera() ||
      !gui::get_active_camera()->GetScene())
  {
    gzerr << "Unable to edit model. GUI camera or scene is NULL"
        << std::endl;
    return;
  }

  if (!this->active)
  {
    gzwarn << "Model Editor must be active before loading a model. " <<
              "Not loading model " << _modelName << std::endl;
    return;
  }

  // Get SDF model element from model name
  // TODO replace with entity_info and parse gazebo.msgs.Model msgs
  // or handle model_sdf requests in world.
  boost::shared_ptr<msgs::Response> response =
    transport::request(gui::get_world(), "world_sdf");

  msgs::GzString msg;
  // Make sure the response is correct
  if (response->type() == msg.GetTypeName())
  {
    // Parse the response message
    msg.ParseFromString(response->serialized_data());

    // Parse the string into sdf
    sdf::SDF sdfParsed;
    sdfParsed.SetFromString(msg.data());

    // Check that sdf contains world
    if (sdfParsed.root->HasElement("world") &&
        sdfParsed.root->GetElement("world")->HasElement("model"))
    {
      sdf::ElementPtr world = sdfParsed.root->GetElement("world");
      sdf::ElementPtr model = world->GetElement("model");
      while (model)
      {
        if (model->GetAttribute("name")->GetAsString() == _modelName)
        {
          this->LoadSDF(model);

          // Hide the model from the scene to substitute with the preview visual
          this->SetModelVisible(_modelName, false);

          rendering::ScenePtr scene = gui::get_active_camera()->GetScene();
          rendering::VisualPtr visual = scene->GetVisual(_modelName);

          math::Pose pose;
          if (visual)
          {
            pose = visual->GetWorldPose();
            this->previewVisual->SetWorldPose(pose);
          }

          this->serverModelName = _modelName;
          this->serverModelSDF = model;
          this->modelPose = pose;

          return;
        }
        model = model->GetNextElement("model");
      }
      gzwarn << "Couldn't find SDF for " << _modelName << ". Not loading it."
          << std::endl;
    }
  }
  else
  {
    GZ_ASSERT(response->type() == msg.GetTypeName(),
        "Received incorrect response from 'world_sdf' request.");
  }
}

/////////////////////////////////////////////////
void ModelCreator::LoadSDF(sdf::ElementPtr _modelElem)
{
  // Reset preview visual in case there was something already loaded
  this->Reset();

  // Model general info
  // Keep previewModel with previewName to avoid conflicts
  if (_modelElem->HasAttribute("name"))
    this->SetModelName(_modelElem->Get<std::string>("name"));

  if (_modelElem->HasElement("pose"))
    this->modelPose = _modelElem->Get<math::Pose>("pose");
  else
    this->modelPose = math::Pose::Zero;
  this->previewVisual->SetPose(this->modelPose);

  if (_modelElem->HasElement("static"))
    this->isStatic = _modelElem->Get<bool>("static");
  if (_modelElem->HasElement("allow_auto_disable"))
    this->autoDisable = _modelElem->Get<bool>("allow_auto_disable");
  gui::model::Events::modelPropertiesChanged(this->isStatic, this->autoDisable,
      this->modelPose, this->GetModelName());

  // Links
  if (!_modelElem->HasElement("link"))
  {
    gzerr << "Can't load a model without links." << std::endl;
    return;
  }
  sdf::ElementPtr linkElem = _modelElem->GetElement("link");
  while (linkElem)
  {
    this->CreateLinkFromSDF(linkElem);
    linkElem = linkElem->GetNextElement("link");
  }

  // Joints
  std::stringstream preivewModelName;
  preivewModelName << this->previewName << "_" << this->modelCounter;
  sdf::ElementPtr jointElem;
  if (_modelElem->HasElement("joint"))
     jointElem = _modelElem->GetElement("joint");

  while (jointElem)
  {
    this->jointMaker->CreateJointFromSDF(jointElem, preivewModelName.str());
    jointElem = jointElem->GetNextElement("joint");
  }
}

/////////////////////////////////////////////////
void ModelCreator::OnNew()
{
  this->Stop();

  if (this->allLinks.empty())
  {
    this->Reset();
    gui::model::Events::newModel();
    return;
  }
  QString msg;
  QMessageBox msgBox(QMessageBox::Warning, QString("New"), msg);
  QPushButton *cancelButton = msgBox.addButton("Cancel",
      QMessageBox::RejectRole);
  msgBox.setEscapeButton(cancelButton);
  QPushButton *saveButton = new QPushButton("Save");

  switch (this->currentSaveState)
  {
    case ALL_SAVED:
    {
      msg.append("Are you sure you want to close this model and open a new "
                 "canvas?\n\n");
      QPushButton *newButton =
          msgBox.addButton("New Canvas", QMessageBox::AcceptRole);
      msgBox.setDefaultButton(newButton);
      break;
    }
    case UNSAVED_CHANGES:
    case NEVER_SAVED:
    {
      msg.append("You have unsaved changes. Do you want to save this model "
                 "and open a new canvas?\n\n");
      msgBox.addButton("Don't Save", QMessageBox::DestructiveRole);
      msgBox.addButton(saveButton, QMessageBox::AcceptRole);
      msgBox.setDefaultButton(saveButton);
      break;
    }
    default:
      return;
  }

  msgBox.setText(msg);

  msgBox.exec();

  if (msgBox.clickedButton() != cancelButton)
  {
    if (msgBox.clickedButton() == saveButton)
    {
      if (!this->OnSave())
      {
        return;
      }
    }

    this->Reset();
    gui::model::Events::newModel();
  }
}

/////////////////////////////////////////////////
bool ModelCreator::OnSave()
{
  this->Stop();

  switch (this->currentSaveState)
  {
    case UNSAVED_CHANGES:
    {
      this->SaveModelFiles();
      gui::model::Events::saveModel(this->modelName);
      return true;
    }
    case NEVER_SAVED:
    {
      return this->OnSaveAs();
    }
    default:
      return false;
  }
}

/////////////////////////////////////////////////
bool ModelCreator::OnSaveAs()
{
  this->Stop();

  if (this->saveDialog->OnSaveAs())
  {
    // Prevent changing save location
    this->currentSaveState = ALL_SAVED;
    // Get name set by user
    this->SetModelName(this->saveDialog->GetModelName());
    // Update name on palette
    gui::model::Events::saveModel(this->modelName);
    // Generate and save files
    this->SaveModelFiles();
    return true;
  }
  return false;
}

/////////////////////////////////////////////////
void ModelCreator::OnNameChanged(const std::string &_name)
{
  if (_name.compare(this->modelName) == 0)
    return;

  this->SetModelName(_name);
  this->ModelChanged();
}

/////////////////////////////////////////////////
void ModelCreator::OnExit()
{
  this->Stop();

  if (this->allLinks.empty())
  {
    if (!this->serverModelName.empty())
      this->SetModelVisible(this->serverModelName, true);
    this->Reset();
    gui::model::Events::newModel();
    gui::model::Events::finishModel();
    return;
  }

  switch (this->currentSaveState)
  {
    case ALL_SAVED:
    {
      QString msg("Are you ready to exit?\n\n");
      QMessageBox msgBox(QMessageBox::NoIcon, QString("Exit"), msg);

      QPushButton *cancelButton = msgBox.addButton("Cancel",
          QMessageBox::RejectRole);
      QPushButton *exitButton =
          msgBox.addButton("Exit", QMessageBox::AcceptRole);
      msgBox.setDefaultButton(exitButton);
      msgBox.setEscapeButton(cancelButton);

      msgBox.exec();
      if (msgBox.clickedButton() == cancelButton)
      {
        return;
      }
      this->FinishModel();
      break;
    }
    case UNSAVED_CHANGES:
    case NEVER_SAVED:
    {
      QString msg("Save Changes before exiting?\n\n");

      QMessageBox msgBox(QMessageBox::NoIcon, QString("Exit"), msg);
      QPushButton *cancelButton = msgBox.addButton("Cancel",
          QMessageBox::RejectRole);
      msgBox.addButton("Don't Save, Exit", QMessageBox::DestructiveRole);
      QPushButton *saveButton = msgBox.addButton("Save and Exit",
          QMessageBox::AcceptRole);
      msgBox.setDefaultButton(cancelButton);
      msgBox.setDefaultButton(saveButton);

      msgBox.exec();
      if (msgBox.clickedButton() == cancelButton)
        return;

      if (msgBox.clickedButton() == saveButton)
      {
        if (!this->OnSave())
        {
          return;
        }
      }
      break;
    }
    default:
      return;
  }

  // Create entity on main window up to the saved point
  if (this->currentSaveState != NEVER_SAVED)
    this->FinishModel();
  else
    this->SetModelVisible(this->serverModelName, true);

  this->Reset();

  gui::model::Events::newModel();
  gui::model::Events::finishModel();
}

/////////////////////////////////////////////////
void ModelCreator::SaveModelFiles()
{
  this->saveDialog->GenerateConfig();
  this->saveDialog->SaveToConfig();
  this->GenerateSDF();
  this->saveDialog->SaveToSDF(this->modelSDF);
  this->currentSaveState = ALL_SAVED;
}

/////////////////////////////////////////////////
std::string ModelCreator::CreateModel()
{
  this->Reset();
  return this->folderName;
}

/////////////////////////////////////////////////
void ModelCreator::AddJoint(const std::string &_type)
{
  this->Stop();
  if (this->jointMaker)
    this->jointMaker->AddJoint(_type);
}

/////////////////////////////////////////////////
std::string ModelCreator::AddShape(LinkType _type,
    const math::Vector3 &_size, const math::Pose &_pose,
    const std::string &_uri, unsigned int _samples)
{
  if (!this->previewVisual)
  {
    this->Reset();
  }

  std::stringstream linkNameStream;
  linkNameStream << this->previewName << "_" << this->modelCounter
      << "::link_" << this->linkCounter++;
  std::string linkName = linkNameStream.str();

  rendering::VisualPtr linkVisual(new rendering::Visual(linkName,
      this->previewVisual));
  linkVisual->Load();
  linkVisual->SetTransparency(ModelData::GetEditTransparency());

  std::ostringstream visualName;
  visualName << linkName << "::visual";
  rendering::VisualPtr visVisual(new rendering::Visual(visualName.str(),
      linkVisual));
  sdf::ElementPtr visualElem =  this->modelTemplateSDF->root
      ->GetElement("model")->GetElement("link")->GetElement("visual");

  sdf::ElementPtr geomElem =  visualElem->GetElement("geometry");
  geomElem->ClearElements();

  if (_type == LINK_CYLINDER)
  {
    sdf::ElementPtr cylinderElem = geomElem->AddElement("cylinder");
    (cylinderElem->GetElement("radius"))->Set(_size.x*0.5);
    (cylinderElem->GetElement("length"))->Set(_size.z);
  }
  else if (_type == LINK_SPHERE)
  {
    ((geomElem->AddElement("sphere"))->GetElement("radius"))->Set(_size.x*0.5);
  }
  else if (_type == LINK_MESH)
  {
    sdf::ElementPtr meshElem = geomElem->AddElement("mesh");
    meshElem->GetElement("scale")->Set(_size);
    meshElem->GetElement("uri")->Set(_uri);
  }
  else if (_type == LINK_POLYLINE)
  {
    QFileInfo info(QString::fromStdString(_uri));
    if (!info.isFile() || info.completeSuffix().toLower() != "svg")
    {
      gzerr << "File [" << _uri << "] not found or invalid!" << std::endl;
      return std::string();
    }

    common::SVGLoader svgLoader(_samples);
    std::vector<common::SVGPath> paths;
    svgLoader.Parse(_uri, paths);

    if (paths.empty())
    {
      gzerr << "No paths found on file [" << _uri << "]" << std::endl;
      return std::string();
    }

    // Find extreme values to center the polylines
    math::Vector2d min(paths[0].polylines[0][0]);
    math::Vector2d max(min);
    for (common::SVGPath p : paths)
    {
      for (std::vector<math::Vector2d> poly : p.polylines)
      {
        for (math::Vector2d pt : poly)
        {
          if (pt.x < min.x)
            min.x = pt.x;
          if (pt.y < min.y)
            min.y = pt.y;
          if (pt.x > max.x)
            max.x = pt.x;
          if (pt.y > max.y)
            max.y = pt.y;
        }
      }
    }

    for (common::SVGPath p : paths)
    {
      for (std::vector<math::Vector2d> poly : p.polylines)
      {
        sdf::ElementPtr polylineElem = geomElem->AddElement("polyline");
        polylineElem->GetElement("height")->Set(_size.z);

        for (math::Vector2d pt : poly)
        {
          // Translate to center
          pt = pt - min - (max-min)*0.5;
          // Swap X and Y so Z will point up
          // (in 2D it points into the screen)
          sdf::ElementPtr pointElem = polylineElem->AddElement("point");
          pointElem->Set(math::Vector2d(pt.y*_size.y, pt.x*_size.x));
        }
      }
    }
  }
  else
  {
    if (_type != LINK_BOX)
    {
      gzwarn << "Unknown link type '" << _type << "'. " <<
          "Adding a box" << std::endl;
    }
    ((geomElem->AddElement("box"))->GetElement("size"))->Set(_size);
  }

  visVisual->Load(visualElem);
  this->CreateLink(visVisual);

  linkVisual->SetPose(_pose);

  // insert over ground plane for now
  math::Vector3 linkPos = linkVisual->GetWorldPose().pos;
  if (_type == LINK_BOX || _type == LINK_CYLINDER || _type == LINK_SPHERE)
  {
    linkPos.z = _size.z * 0.5;
  }
  // override orientation as it's more natural to insert objects upright rather
  // than inserting it in the model frame.
  linkVisual->SetWorldPose(math::Pose(linkPos, math::Quaternion()));

  this->mouseVisual = linkVisual;

  return linkName;
}

/////////////////////////////////////////////////
void ModelCreator::CreateLink(const rendering::VisualPtr &_visual)
{
  LinkData *link = new LinkData();
  MainWindow *mainWindow = gui::get_main_window();
  if (mainWindow)
  {
    connect(gui::get_main_window(), SIGNAL(Close()), link->inspector,
        SLOT(close()));
  }

  link->linkVisual = _visual->GetParent();
  link->AddVisual(_visual);

  // override transparency
  _visual->SetTransparency(_visual->GetTransparency() *
      (1-ModelData::GetEditTransparency()-0.1)
      + ModelData::GetEditTransparency());

  // create collision with identical geometry
  rendering::VisualPtr collisionVis =
      _visual->Clone(link->linkVisual->GetName() + "::collision",
      link->linkVisual);

  // orange
  collisionVis->SetMaterial("Gazebo/Orange");
  collisionVis->SetTransparency(
      math::clamp(ModelData::GetEditTransparency() * 2.0, 0.0, 0.8));
  // fix for transparency alpha compositing
  Ogre::MovableObject *colObj = collisionVis->GetSceneNode()->
      getAttachedObject(0);
  colObj->setRenderQueueGroup(colObj->getRenderQueueGroup()+1);
  link->AddCollision(collisionVis);

  std::string linkName = link->linkVisual->GetName();

  std::string leafName = linkName;
  size_t idx = linkName.find_last_of("::");
  if (idx != std::string::npos)
    leafName = linkName.substr(idx+1);

  link->SetName(leafName);

  {
    boost::recursive_mutex::scoped_lock lock(*this->updateMutex);
    this->allLinks[linkName] = link;
    if (this->canonicalLink.empty())
      this->canonicalLink = linkName;
  }

  rendering::ScenePtr scene = link->linkVisual->GetScene();

  this->ModelChanged();
}

/////////////////////////////////////////////////
LinkData *ModelCreator::CloneLink(const std::string &_linkName)
{
  boost::recursive_mutex::scoped_lock lock(*this->updateMutex);

  auto it = this->allLinks.find(_linkName);
  if (it == allLinks.end())
  {
    gzerr << "No link with name: " << _linkName << " found."  << std::endl;
    return NULL;
  }

  // generate unique name.
  std::string newName = _linkName + "_clone";
  auto itName = this->allLinks.find(newName);
  int nameCounter = 0;
  while (itName != this->allLinks.end())
  {
    std::stringstream newLinkName;
    newLinkName << _linkName << "_clone_" << nameCounter++;
    newName = newLinkName.str();
    itName = this->allLinks.find(newName);
  }

  std::string leafName = newName;
  size_t idx = newName.find_last_of("::");
  if (idx != std::string::npos)
    leafName = newName.substr(idx+1);
  LinkData *link = it->second->Clone(leafName);

  this->allLinks[newName] = link;

  this->ModelChanged();

  return link;
}

/////////////////////////////////////////////////
void ModelCreator::CreateLinkFromSDF(sdf::ElementPtr _linkElem)
{
  LinkData *link = new LinkData();
  MainWindow *mainWindow = gui::get_main_window();
  if (mainWindow)
  {
    connect(gui::get_main_window(), SIGNAL(Close()), link->inspector,
        SLOT(close()));
  }

  link->Load(_linkElem);

  // Link
  std::stringstream linkNameStream;
  std::string leafName = link->GetName();

  linkNameStream << this->previewName << "_" << this->modelCounter << "::";
  linkNameStream << leafName;
  std::string linkName = linkNameStream.str();

  if (this->canonicalLink.empty())
    this->canonicalLink = linkName;

  link->SetName(leafName);

  // if link name is scoped, it could mean that it's from an included model.
  // The joint maker needs to know about this in order to specify the correct
  // parent and child links in sdf generation step.
  if (leafName.find("::") != std::string::npos)
    this->jointMaker->AddScopedLinkName(leafName);

  rendering::VisualPtr linkVisual(new rendering::Visual(linkName,
      this->previewVisual));
  linkVisual->Load();
  linkVisual->SetPose(link->GetPose());
  link->linkVisual = linkVisual;

  // Visuals
  int visualIndex = 0;
  sdf::ElementPtr visualElem;

  if (_linkElem->HasElement("visual"))
    visualElem = _linkElem->GetElement("visual");

  linkVisual->SetTransparency(ModelData::GetEditTransparency());

  while (visualElem)
  {
    // Visual name
    std::string visualName;
    if (visualElem->HasAttribute("name"))
    {
      visualName = linkName + "::" + visualElem->Get<std::string>("name");
      visualIndex++;
    }
    else
    {
      std::stringstream visualNameStream;
      visualNameStream << linkName << "::visual_" << visualIndex++;
      visualName = visualNameStream.str();
      gzwarn << "SDF missing visual name attribute. Created name " << visualName
          << std::endl;
    }
    rendering::VisualPtr visVisual(new rendering::Visual(visualName,
        linkVisual));
    visVisual->Load(visualElem);

    // Visual pose
    math::Pose visualPose;
    if (visualElem->HasElement("pose"))
      visualPose = visualElem->Get<math::Pose>("pose");
    else
      visualPose.Set(0, 0, 0, 0, 0, 0);
    visVisual->SetPose(visualPose);

    // Add to link
    link->AddVisual(visVisual);

    // override transparency
    visVisual->SetTransparency(visVisual->GetTransparency() *
        (1-ModelData::GetEditTransparency()-0.1)
        + ModelData::GetEditTransparency());

    visualElem = visualElem->GetNextElement("visual");
  }

  // Collisions
  int collisionIndex = 0;
  sdf::ElementPtr collisionElem;

  if (_linkElem->HasElement("collision"))
    collisionElem = _linkElem->GetElement("collision");

  while (collisionElem)
  {
    // Collision name
    std::string collisionName;
    if (collisionElem->HasAttribute("name"))
    {
      collisionName = linkName + "::" + collisionElem->Get<std::string>("name");
      collisionIndex++;
    }
    else
    {
      std::ostringstream collisionNameStream;
      collisionNameStream << linkName << "::collision_" << collisionIndex++;
      collisionName = collisionNameStream.str();
      gzwarn << "SDF missing collision name attribute. Created name " <<
          collisionName << std::endl;
    }
    rendering::VisualPtr colVisual(new rendering::Visual(collisionName,
        linkVisual));

    // Collision pose
    math::Pose collisionPose;
    if (collisionElem->HasElement("pose"))
      collisionPose = collisionElem->Get<math::Pose>("pose");
    else
      collisionPose.Set(0, 0, 0, 0, 0, 0);

    // Make a visual element from the collision element
    sdf::ElementPtr colVisualElem =  this->modelTemplateSDF->root
        ->GetElement("model")->GetElement("link")->GetElement("visual");

    sdf::ElementPtr geomElem = colVisualElem->GetElement("geometry");
    geomElem->ClearElements();
    geomElem->Copy(collisionElem->GetElement("geometry"));

    colVisual->Load(colVisualElem);
    colVisual->SetPose(collisionPose);
    colVisual->SetMaterial("Gazebo/Orange");
    colVisual->SetTransparency(
        math::clamp(ModelData::GetEditTransparency() * 2.0, 0.0, 0.8));
    // fix for transparency alpha compositing
    Ogre::MovableObject *colObj = colVisual->GetSceneNode()->
        getAttachedObject(0);
    colObj->setRenderQueueGroup(colObj->getRenderQueueGroup()+1);

    // Add to link
    link->AddCollision(colVisual);

    collisionElem = collisionElem->GetNextElement("collision");
  }

  {
    boost::recursive_mutex::scoped_lock lock(*this->updateMutex);
    this->allLinks[linkName] = link;
    gui::model::Events::linkInserted(linkName);
  }

  rendering::ScenePtr scene = link->linkVisual->GetScene();
  this->ModelChanged();
}

/////////////////////////////////////////////////
void ModelCreator::RemoveLinkImpl(const std::string &_linkName)
{
  if (!this->previewVisual)
  {
    this->Reset();
    return;
  }

  LinkData *link = NULL;
  {
    boost::recursive_mutex::scoped_lock lock(*this->updateMutex);
    if (this->allLinks.find(_linkName) == this->allLinks.end())
      return;
    link = this->allLinks[_linkName];
  }

  if (!link)
    return;

  // Copy before reference is deleted.
  std::string linkName(_linkName);

  rendering::ScenePtr scene = link->linkVisual->GetScene();
  if (scene)
  {
    for (auto &it : link->visuals)
    {
      rendering::VisualPtr vis = it.first;
      scene->RemoveVisual(vis);
    }
    scene->RemoveVisual(link->linkVisual);
    for (auto &colIt : link->collisions)
    {
      rendering::VisualPtr vis = colIt.first;
      scene->RemoveVisual(vis);
    }

    scene->RemoveVisual(link->linkVisual);
  }

  link->linkVisual.reset();
  {
    boost::recursive_mutex::scoped_lock lock(*this->updateMutex);
    this->allLinks.erase(_linkName);
    delete link;
  }
  gui::model::Events::linkRemoved(linkName);

  std::string leafName = _linkName;
  size_t idx = _linkName.find_last_of("::");
  if (idx != std::string::npos)
    leafName = _linkName.substr(idx+1);
  gui::model::Events::linkRemoved(leafName);
  this->ModelChanged();
}

/////////////////////////////////////////////////
void ModelCreator::Reset()
{
  delete this->saveDialog;
  this->saveDialog = new SaveDialog(SaveDialog::MODEL);

  this->jointMaker->Reset();
<<<<<<< HEAD
  this->selectedVisuals.clear();

  if (g_copyAct)
    g_copyAct->setEnabled(false);

  if (g_pasteAct)
    g_pasteAct->setEnabled(false);
=======
  this->selectedLinks.clear();
  g_copyAct->setEnabled(false);
  g_pasteAct->setEnabled(false);
>>>>>>> 45bcfe0e

  this->currentSaveState = NEVER_SAVED;
  this->SetModelName(this->modelDefaultName);
  this->serverModelName = "";
  this->serverModelSDF.reset();
  this->serverModelVisible.clear();
  this->canonicalLink = "";

  this->modelTemplateSDF.reset(new sdf::SDF);
  this->modelTemplateSDF->SetFromString(ModelData::GetTemplateSDFString());

  this->modelSDF.reset(new sdf::SDF);

  this->isStatic = false;
  this->autoDisable = true;
  gui::model::Events::modelPropertiesChanged(this->isStatic, this->autoDisable,
      this->modelPose, this->GetModelName());

  while (!this->allLinks.empty())
    this->RemoveLinkImpl(this->allLinks.begin()->first);
  this->allLinks.clear();

  if (!gui::get_active_camera() ||
    !gui::get_active_camera()->GetScene())
  return;

  rendering::ScenePtr scene = gui::get_active_camera()->GetScene();
  if (this->previewVisual)
    scene->RemoveVisual(this->previewVisual);

  this->previewVisual.reset(new rendering::Visual(this->previewName,
      scene->GetWorldVisual()));

  this->previewVisual->Load();
  this->modelPose = math::Pose::Zero;
  this->previewVisual->SetPose(this->modelPose);
}

/////////////////////////////////////////////////
void ModelCreator::SetModelName(const std::string &_modelName)
{
  this->modelName = _modelName;
  this->saveDialog->SetModelName(_modelName);

  this->folderName = this->saveDialog->
      GetFolderNameFromModelName(this->modelName);

  if (this->currentSaveState == NEVER_SAVED)
  {
    // Set new saveLocation
    boost::filesystem::path oldPath(this->saveDialog->GetSaveLocation());

    boost::filesystem::path newPath = oldPath.parent_path() / this->folderName;
    this->saveDialog->SetSaveLocation(newPath.string());
  }
}

/////////////////////////////////////////////////
std::string ModelCreator::GetModelName() const
{
  return this->modelName;
}

/////////////////////////////////////////////////
void ModelCreator::SetStatic(bool _static)
{
  this->isStatic = _static;
  this->ModelChanged();
}

/////////////////////////////////////////////////
void ModelCreator::SetAutoDisable(bool _auto)
{
  this->autoDisable = _auto;
  this->ModelChanged();
}

/////////////////////////////////////////////////
void ModelCreator::FinishModel()
{
  if (!this->serverModelName.empty())
  {
    // delete model on server first before spawning the updated one.
    transport::request(gui::get_world(), "entity_delete",
        this->serverModelName);
    int timeoutCounter = 0;
    int timeout = 100;
    while (timeoutCounter < timeout)
    {
      boost::shared_ptr<msgs::Response> response =
          transport::request(gui::get_world(), "entity_info",
          this->serverModelName);
      // Make sure the response is correct
      if (response->response() == "nonexistent")
        break;

      common::Time::MSleep(100);
      timeoutCounter++;
    }
  }
  event::Events::setSelectedEntity("", "normal");
  this->CreateTheEntity();
  this->Reset();
}

/////////////////////////////////////////////////
void ModelCreator::CreateTheEntity()
{
  if (!this->modelSDF->root->HasElement("model"))
  {
    gzerr << "Generated invalid SDF! Cannot create entity." << std::endl;
    return;
  }

  msgs::Factory msg;
  // Create a new name if the model exists
  sdf::ElementPtr modelElem = this->modelSDF->root->GetElement("model");
  std::string modelElemName = modelElem->Get<std::string>("name");
  if (has_entity_name(modelElemName))
  {
    int i = 0;
    while (has_entity_name(modelElemName))
    {
      modelElemName = modelElem->Get<std::string>("name") + "_" +
        boost::lexical_cast<std::string>(i++);
    }
    modelElem->GetAttribute("name")->Set(modelElemName);
  }

  msg.set_sdf(this->modelSDF->ToString());
  msgs::Set(msg.mutable_pose(), this->modelPose);
  this->makerPub->Publish(msg);
}

/////////////////////////////////////////////////
void ModelCreator::AddLink(LinkType _type)
{
  if (!this->previewVisual)
  {
    this->Reset();
  }

  this->Stop();

  this->addLinkType = _type;
  if (_type != LINK_NONE)
    this->AddShape(_type);
}

/////////////////////////////////////////////////
void ModelCreator::Stop()
{
  if (this->addLinkType != LINK_NONE && this->mouseVisual)
  {
    this->RemoveLinkImpl(this->mouseVisual->GetName());
    this->mouseVisual.reset();
    emit LinkAdded();
  }
  if (this->jointMaker)
    this->jointMaker->Stop();
}

/////////////////////////////////////////////////
void ModelCreator::OnDelete()
{
  if (this->inspectName.empty())
    return;

  this->OnDelete(this->inspectName);
  this->inspectName = "";
}

/////////////////////////////////////////////////
void ModelCreator::OnDelete(const std::string &_entity)
{
  this->RemoveLink(_entity);
}

/////////////////////////////////////////////////
void ModelCreator::RemoveLink(const std::string &_entity)
{
  boost::recursive_mutex::scoped_lock lock(*this->updateMutex);

  // if it's a link
  if (this->allLinks.find(_entity) != this->allLinks.end())
  {
    if (this->jointMaker)
      this->jointMaker->RemoveJointsByLink(_entity);
    this->RemoveLinkImpl(_entity);
    return;
  }

  // if it's a visual
  rendering::VisualPtr vis =
      gui::get_active_camera()->GetScene()->GetVisual(_entity);
  if (vis)
  {
    rendering::VisualPtr parentLink = vis->GetParent();
    std::string parentLinkName = parentLink->GetName();

    if (this->allLinks.find(parentLinkName) != this->allLinks.end())
    {
      // remove the parent link if it's the only child
      if (parentLink->GetChildCount() == 1)
      {
        if (this->jointMaker)
          this->jointMaker->RemoveJointsByLink(parentLink->GetName());
        this->RemoveLinkImpl(parentLink->GetName());
        return;
      }
    }
  }
}

/////////////////////////////////////////////////
bool ModelCreator::OnKeyPress(const common::KeyEvent &_event)
{
  if (_event.key == Qt::Key_Escape)
  {
    this->Stop();
  }
  else if (_event.key == Qt::Key_Delete)
  {
    if (!this->selectedLinks.empty())
    {
      for (auto linkVis : this->selectedLinks)
      {
        this->OnDelete(linkVis->GetName());
      }
      this->DeselectAll();
    }
  }
  else if (_event.control)
  {
    if (_event.key == Qt::Key_C && _event.control)
    {
      g_copyAct->trigger();
      return true;
    }
    if (_event.key == Qt::Key_V && _event.control)
    {
      g_pasteAct->trigger();
      return true;
    }
  }
  return false;
}

/////////////////////////////////////////////////
bool ModelCreator::OnMousePress(const common::MouseEvent &_event)
{
  rendering::UserCameraPtr userCamera = gui::get_active_camera();
  if (!userCamera)
    return false;

  if (this->jointMaker->GetState() != JointMaker::JOINT_NONE)
  {
    userCamera->HandleMouseEvent(_event);
    return true;
  }

  rendering::VisualPtr vis = userCamera->GetVisual(_event.pos);
  if (vis)
  {
    if (!vis->IsPlane() && gui::get_entity_id(vis->GetRootVisual()->GetName()))
    {
      // Handle snap from GLWidget
      if (g_snapAct->isChecked())
        return false;

      // Prevent interaction with other models, send event only to
      // user camera
      userCamera->HandleMouseEvent(_event);
      return true;
    }
  }
  return false;
}

/////////////////////////////////////////////////
bool ModelCreator::OnMouseRelease(const common::MouseEvent &_event)
{
  rendering::UserCameraPtr userCamera = gui::get_active_camera();
  if (!userCamera)
    return false;

  boost::recursive_mutex::scoped_lock lock(*this->updateMutex);

  if (this->mouseVisual)
  {
    if (_event.button == common::MouseEvent::RIGHT)
      return true;

    // set the link data pose
    if (this->allLinks.find(this->mouseVisual->GetName()) !=
        this->allLinks.end())
    {
      LinkData *link = this->allLinks[this->mouseVisual->GetName()];
      link->SetPose(this->mouseVisual->GetWorldPose()-this->modelPose);
      gui::model::Events::linkInserted(this->mouseVisual->GetName());
    }

    // reset and return
    emit LinkAdded();
    this->mouseVisual.reset();
    this->AddLink(LINK_NONE);
    return true;
  }

  rendering::VisualPtr vis = userCamera->GetVisual(_event.pos);
  if (vis)
  {
    rendering::VisualPtr linkVis = vis->GetParent();
    // Is link
    if (this->allLinks.find(linkVis->GetName()) !=
        this->allLinks.end())
    {
      // Handle snap from GLWidget
      if (g_snapAct->isChecked())
        return false;

      // trigger link inspector on right click
      if (_event.button == common::MouseEvent::RIGHT)
      {
        this->inspectName = vis->GetParent()->GetName();

        this->ShowContextMenu(this->inspectName);
        return true;
      }

      // Not in multi-selection mode.
      if (!(QApplication::keyboardModifiers() & Qt::ControlModifier))
      {
        this->DeselectAll();
        this->SetSelected(linkVis, true);
      }
      // Multi-selection mode
      else
      {
        auto it = std::find(this->selectedLinks.begin(),
            this->selectedLinks.end(), linkVis);
        // Highlight and select clicked link if not already selected
        if (it == this->selectedLinks.end())
        {
          this->SetSelected(linkVis, true);
        }
        // Deselect if already selected
        else
        {
          this->SetSelected(linkVis, false);
        }
      }
      g_copyAct->setEnabled(!this->selectedLinks.empty());
      g_alignAct->setEnabled(this->selectedLinks.size() > 1);

      if (this->manipMode == "translate" || this->manipMode == "rotate" ||
          this->manipMode == "scale")
      {
        this->OnManipMode(this->manipMode);
      }

      return true;
    }
    // Not link
    else
    {
      this->DeselectAll();

      g_alignAct->setEnabled(false);
      g_copyAct->setEnabled(!this->selectedLinks.empty());

      if (!vis->IsPlane())
        return true;
    }
  }
  return false;
}

/////////////////////////////////////////////////
void ModelCreator::ShowContextMenu(const std::string &_link)
{
  auto it = this->allLinks.find(_link);
  if (it == this->allLinks.end())
    return;

  this->inspectName = _link;
  QMenu menu;
  if (this->inspectAct)
  {
    menu.addAction(this->inspectAct);

    if (this->jointMaker)
    {
      std::vector<JointData *> joints = this->jointMaker->GetJointDataByLink(
          _link);

      if (!joints.empty())
      {
        QMenu *jointsMenu = menu.addMenu(tr("Open Joint Inspector"));

        for (auto joint : joints)
        {
          QAction *jointAct = new QAction(tr(joint->name.c_str()), this);
          connect(jointAct, SIGNAL(triggered()), joint,
              SLOT(OnOpenInspector()));
          jointsMenu->addAction(jointAct);
        }
      }
    }
  }
  QAction *deleteAct = new QAction(tr("Delete"), this);
  connect(deleteAct, SIGNAL(triggered()), this, SLOT(OnDelete()));
  menu.addAction(deleteAct);

  menu.exec(QCursor::pos());
}

/////////////////////////////////////////////////
bool ModelCreator::OnMouseMove(const common::MouseEvent &_event)
{
  this->lastMouseEvent = _event;
  rendering::UserCameraPtr userCamera = gui::get_active_camera();
  if (!userCamera)
    return false;

  if (!this->mouseVisual)
  {
    rendering::VisualPtr vis = userCamera->GetVisual(_event.pos);
    if (vis && !vis->IsPlane())
    {
      // Main window models always handled here
      if (this->allLinks.find(vis->GetParent()->GetName()) ==
          this->allLinks.end())
      {
        // Prevent highlighting for snapping
        if (this->manipMode == "snap" || this->manipMode == "select" ||
            this->manipMode == "")
        {
          // Don't change cursor on hover
          QApplication::setOverrideCursor(QCursor(Qt::ArrowCursor));
          userCamera->HandleMouseEvent(_event);
        }
        // Allow ModelManipulator to work while dragging handle over this
        else if (_event.dragging)
        {
          ModelManipulator::Instance()->OnMouseMoveEvent(_event);
        }
        return true;
      }
    }
    return false;
  }

  math::Pose pose = this->mouseVisual->GetWorldPose();
  pose.pos = ModelManipulator::GetMousePositionOnPlane(
      userCamera, _event);

  if (!_event.shift)
  {
    pose.pos = ModelManipulator::SnapPoint(pose.pos);
  }
  pose.pos.z = this->mouseVisual->GetWorldPose().pos.z;

  this->mouseVisual->SetWorldPose(pose);

  return true;
}

/////////////////////////////////////////////////
bool ModelCreator::OnMouseDoubleClick(const common::MouseEvent &_event)
{
  // open the link inspector on double click
  rendering::VisualPtr vis = gui::get_active_camera()->GetVisual(_event.pos);
  if (!vis)
    return false;

  boost::recursive_mutex::scoped_lock lock(*this->updateMutex);

  if (this->allLinks.find(vis->GetParent()->GetName()) !=
      this->allLinks.end())
  {
    this->OpenInspector(vis->GetParent()->GetName());
    return true;
  }

  return false;
}

/////////////////////////////////////////////////
void ModelCreator::OnOpenInspector()
{
  if (this->inspectName.empty())
    return;

  this->OpenInspector(this->inspectName);
  this->inspectName = "";
}

/////////////////////////////////////////////////
void ModelCreator::OpenInspector(const std::string &_name)
{
  boost::recursive_mutex::scoped_lock lock(*this->updateMutex);
  LinkData *link = this->allLinks[_name];
  if (!link)
  {
    gzerr << "Link [" << _name << "] not found." << std::endl;
    return;
  }
  link->SetPose(link->linkVisual->GetWorldPose()-this->modelPose);
  link->UpdateConfig();
  link->inspector->move(QCursor::pos());
  link->inspector->show();
}

/////////////////////////////////////////////////
void ModelCreator::OnCopy()
{
  if (!g_editModelAct->isChecked())
    return;

  if (!this->selectedLinks.empty())
  {
    this->copiedLinkNames.clear();
    for (auto vis : this->selectedLinks)
    {
      this->copiedLinkNames.push_back(vis->GetName());
    }
    g_pasteAct->setEnabled(true);
  }
}

/////////////////////////////////////////////////
void ModelCreator::OnPaste()
{
  if (this->copiedLinkNames.empty() || !g_editModelAct->isChecked())
  {
    return;
  }

  boost::recursive_mutex::scoped_lock lock(*this->updateMutex);

  // For now, only copy the last selected model
  auto it = this->allLinks.find(this->copiedLinkNames.back());
  if (it != this->allLinks.end())
  {
    LinkData *copiedLink = it->second;
    if (!copiedLink)
      return;

    this->Stop();
    this->DeselectAll();

    if (!this->previewVisual)
    {
      this->Reset();
    }

    LinkData* clonedLink = this->CloneLink(it->first);

    math::Pose clonePose = copiedLink->linkVisual->GetWorldPose();
    rendering::UserCameraPtr userCamera = gui::get_active_camera();
    if (userCamera)
    {
      math::Vector3 mousePosition =
        ModelManipulator::GetMousePositionOnPlane(userCamera,
                                                  this->lastMouseEvent);
      clonePose.pos.x = mousePosition.x;
      clonePose.pos.y = mousePosition.y;
    }

    clonedLink->linkVisual->SetWorldPose(clonePose);
    this->addLinkType = LINK_MESH;
    this->mouseVisual = clonedLink->linkVisual;
  }
}

/////////////////////////////////////////////////
JointMaker *ModelCreator::GetJointMaker() const
{
  return this->jointMaker;
}

/////////////////////////////////////////////////
void ModelCreator::GenerateSDF()
{
  sdf::ElementPtr modelElem;

  this->modelSDF.reset(new sdf::SDF);
  this->modelSDF->SetFromString(ModelData::GetTemplateSDFString());

  modelElem = this->modelSDF->root->GetElement("model");

  modelElem->ClearElements();
  modelElem->GetAttribute("name")->Set(this->folderName);

  boost::recursive_mutex::scoped_lock lock(*this->updateMutex);

  if (this->serverModelName.empty())
  {
    // set center of all links to be origin
    // TODO set a better origin other than the centroid
    math::Vector3 mid;
    for (auto &linksIt : this->allLinks)
    {
      LinkData *link = linksIt.second;
      mid += link->GetPose().pos;
    }
    if (!this->allLinks.empty())
      mid /= this->allLinks.size();
    this->modelPose.pos = mid;
  }

  // Update preview model and link poses in case they changed
  for (auto &linksIt : this->allLinks)
  {
    this->previewVisual->SetWorldPose(this->modelPose);
    LinkData *link = linksIt.second;
    link->SetPose(link->linkVisual->GetWorldPose() - this->modelPose);
    link->linkVisual->SetPose(link->GetPose());
  }

  // generate canonical link sdf first.
  if (!this->canonicalLink.empty())
  {
    auto canonical = this->allLinks.find(this->canonicalLink);
    if (canonical != this->allLinks.end())
    {
      LinkData *link = canonical->second;
      link->UpdateConfig();

      sdf::ElementPtr newLinkElem = this->GenerateLinkSDF(link);
      modelElem->InsertElement(newLinkElem);
    }
  }

  // loop through rest of all links and generate sdf
  for (auto &linksIt : this->allLinks)
  {
    if (linksIt.first == this->canonicalLink)
      continue;

    LinkData *link = linksIt.second;
    link->UpdateConfig();

    sdf::ElementPtr newLinkElem = this->GenerateLinkSDF(link);
    modelElem->InsertElement(newLinkElem);
  }

  // Add joint sdf elements
  this->jointMaker->GenerateSDF();
  sdf::ElementPtr jointsElem = this->jointMaker->GetSDF();

  sdf::ElementPtr jointElem;
  if (jointsElem->HasElement("joint"))
    jointElem = jointsElem->GetElement("joint");
  while (jointElem)
  {
    modelElem->InsertElement(jointElem->Clone());
    jointElem = jointElem->GetNextElement("joint");
  }

  // Model settings
  modelElem->GetElement("static")->Set(this->isStatic);
  modelElem->GetElement("allow_auto_disable")->Set(this->autoDisable);

  // If we're editing an existing model, copy the original plugin sdf elements
  // since we are not generating them.
  if (this->serverModelSDF)
  {
    if (this->serverModelSDF->HasElement("plugin"))
    {
      sdf::ElementPtr pluginElem = this->serverModelSDF->GetElement("plugin");
      while (pluginElem)
      {
        modelElem->InsertElement(pluginElem->Clone());
        pluginElem = pluginElem->GetNextElement("plugin");
      }
    }
  }
}

/////////////////////////////////////////////////
sdf::ElementPtr ModelCreator::GenerateLinkSDF(LinkData *_link)
{
  std::stringstream visualNameStream;
  std::stringstream collisionNameStream;
  visualNameStream.str("");
  collisionNameStream.str("");

  sdf::ElementPtr newLinkElem = _link->linkSDF->Clone();
  newLinkElem->GetElement("pose")->Set(_link->linkVisual->GetWorldPose()
      - this->modelPose);

  // visuals
  for (auto const &it : _link->visuals)
  {
    rendering::VisualPtr visual = it.first;
    msgs::Visual visualMsg = it.second;
    sdf::ElementPtr visualElem = visual->GetSDF()->Clone();

    visualElem->GetElement("transparency")->Set<double>(
        visualMsg.transparency());
    newLinkElem->InsertElement(visualElem);
  }

  // collisions
  for (auto const &colIt : _link->collisions)
  {
    sdf::ElementPtr collisionElem = msgs::CollisionToSDF(colIt.second);
    newLinkElem->InsertElement(collisionElem);
  }
  return newLinkElem;
}

/////////////////////////////////////////////////
void ModelCreator::OnAlignMode(const std::string &_axis,
    const std::string &_config, const std::string &_target, bool _preview)
{
  ModelAlign::Instance()->AlignVisuals(this->selectedLinks, _axis, _config,
      _target, !_preview);
}

/////////////////////////////////////////////////
void ModelCreator::DeselectAll()
{
  if (!this->selectedLinks.empty())
  {
    while (!this->selectedLinks.empty())
    {
      rendering::VisualPtr vis = this->selectedLinks[0];
      vis->SetHighlighted(false);
      this->selectedLinks.erase(this->selectedLinks.begin());
      model::Events::setSelectedLink(vis->GetName(), false);
    }
    this->selectedLinks.clear();
  }
}

/////////////////////////////////////////////////
void ModelCreator::SetSelected(const std::string &_name, bool _selected)
{
  auto it = this->allLinks.find(_name);
  if (it == this->allLinks.end())
    return;

  this->SetSelected((*it).second->linkVisual, _selected);
}

/////////////////////////////////////////////////
void ModelCreator::SetSelected(rendering::VisualPtr _linkVis, bool _selected)
{
  if (!_linkVis)
    return;

  _linkVis->SetHighlighted(_selected);
  auto it = std::find(this->selectedLinks.begin(),
      this->selectedLinks.end(), _linkVis);
  if (_selected)
  {
    if (it == this->selectedLinks.end())
    {
      this->selectedLinks.push_back(_linkVis);
      model::Events::setSelectedLink(_linkVis->GetName(), _selected);
    }
  }
  else
  {
    if (it != this->selectedLinks.end())
    {
      this->selectedLinks.erase(it);
      model::Events::setSelectedLink(_linkVis->GetName(), _selected);
    }
  }
}

/////////////////////////////////////////////////
void ModelCreator::OnManipMode(const std::string &_mode)
{
  if (!this->active)
    return;

  this->manipMode = _mode;

  if (!this->selectedLinks.empty())
  {
    ModelManipulator::Instance()->SetAttachedVisual(
        this->selectedLinks.back());
  }

  ModelManipulator::Instance()->SetManipulationMode(_mode);
  ModelSnap::Instance()->Reset();

  // deselect 0 to n-1 models.
  if (this->selectedLinks.size() > 1)
  {
    rendering::VisualPtr link =
        this->selectedLinks[this->selectedLinks.size()-1];
    this->DeselectAll();
    this->SetSelected(link, true);
  }
}

/////////////////////////////////////////////////
void ModelCreator::OnSetSelectedEntity(const std::string &/*_name*/,
    const std::string &/*_mode*/)
{
  this->DeselectAll();
}

/////////////////////////////////////////////////
void ModelCreator::OnSetSelectedLink(const std::string &_name,
    bool _selected)
{
  this->SetSelected(_name, _selected);
}


/////////////////////////////////////////////////
void ModelCreator::ModelChanged()
{
  if (this->currentSaveState != NEVER_SAVED)
    this->currentSaveState = UNSAVED_CHANGES;
}

/////////////////////////////////////////////////
void ModelCreator::Update()
{
  boost::recursive_mutex::scoped_lock lock(*this->updateMutex);

  // Check if any links have been moved or resized and trigger ModelChanged
  for (auto &linksIt : this->allLinks)
  {
    LinkData *link = linksIt.second;
    if (link->GetPose() != link->linkVisual->GetPose())
    {
      link->SetPose(link->linkVisual->GetWorldPose() - this->modelPose);
      this->ModelChanged();
    }
    for (auto &scaleIt : this->linkScaleUpdate)
    {
      if (link->linkVisual->GetName() == scaleIt.first)
        link->SetScale(scaleIt.second);
    }
    if (!this->linkScaleUpdate.empty())
      this->ModelChanged();
    this->linkScaleUpdate.clear();
  }
}

/////////////////////////////////////////////////
void ModelCreator::OnEntityScaleChanged(const std::string &_name,
  const math::Vector3 &_scale)
{
  boost::recursive_mutex::scoped_lock lock(*this->updateMutex);
  for (auto linksIt : this->allLinks)
  {
    if (_name == linksIt.first ||
        _name.find(linksIt.first) != std::string::npos)
    {
      this->linkScaleUpdate[linksIt.first] = _scale;
      break;
    }
  }
}

/////////////////////////////////////////////////
void ModelCreator::SetModelVisible(const std::string &_name, bool _visible)
{
  rendering::ScenePtr scene = gui::get_active_camera()->GetScene();
  rendering::VisualPtr visual = scene->GetVisual(_name);
  if (!visual)
    return;

  this->SetModelVisible(visual, _visible);

  if (_visible)
    visual->SetHighlighted(false);
}

/////////////////////////////////////////////////
void ModelCreator::SetModelVisible(rendering::VisualPtr _visual, bool _visible)
{
  if (!_visual)
    return;

  for (unsigned int i = 0; i < _visual->GetChildCount(); ++i)
    this->SetModelVisible(_visual->GetChild(i), _visible);

  if (!_visible)
  {
    // store original visibility
    this->serverModelVisible[_visual->GetId()] = _visual->GetVisible();
    _visual->SetVisible(_visible);
  }
  else
  {
    // restore original visibility
    auto it = this->serverModelVisible.find(_visual->GetId());
    if (it != this->serverModelVisible.end())
    {
      _visual->SetVisible(it->second, false);
    }
  }
}
/////////////////////////////////////////////////
ModelCreator::SaveState ModelCreator::GetCurrentSaveState() const
{
  return this->currentSaveState;
}<|MERGE_RESOLUTION|>--- conflicted
+++ resolved
@@ -1015,19 +1015,13 @@
   this->saveDialog = new SaveDialog(SaveDialog::MODEL);
 
   this->jointMaker->Reset();
-<<<<<<< HEAD
-  this->selectedVisuals.clear();
+  this->selectedLinks.clear();
 
   if (g_copyAct)
     g_copyAct->setEnabled(false);
 
   if (g_pasteAct)
     g_pasteAct->setEnabled(false);
-=======
-  this->selectedLinks.clear();
-  g_copyAct->setEnabled(false);
-  g_pasteAct->setEnabled(false);
->>>>>>> 45bcfe0e
 
   this->currentSaveState = NEVER_SAVED;
   this->SetModelName(this->modelDefaultName);
