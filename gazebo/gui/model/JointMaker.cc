/*
 * Copyright (C) 2014-2015 Open Source Robotics Foundation
 *
 * Licensed under the Apache License, Version 2.0 (the "License");
 * you may not use this file except in compliance with the License.
 * You may obtain a copy of the License at
 *
 *     http://www.apache.org/licenses/LICENSE-2.0
 *
 * Unless required by applicable law or agreed to in writing, software
 * distributed under the License is distributed on an "AS IS" BASIS,
 * WITHOUT WARRANTIES OR CONDITIONS OF ANY KIND, either express or implied.
 * See the License for the specific language governing permissions and
 * limitations under the License.
 *
*/

#include <boost/thread/recursive_mutex.hpp>
#include <string>
#include <vector>

#include "gazebo/common/MouseEvent.hh"

#include "gazebo/rendering/ogre_gazebo.h"
#include "gazebo/rendering/DynamicLines.hh"
#include "gazebo/rendering/Visual.hh"
#include "gazebo/rendering/JointVisual.hh"
#include "gazebo/rendering/UserCamera.hh"
#include "gazebo/rendering/Scene.hh"
#include "gazebo/rendering/RenderTypes.hh"

#include "gazebo/gui/GuiIface.hh"
#include "gazebo/gui/KeyEventHandler.hh"
#include "gazebo/gui/MouseEventHandler.hh"
#include "gazebo/gui/GuiEvents.hh"
#include "gazebo/gui/MainWindow.hh"

#include "gazebo/gui/model/JointInspector.hh"
#include "gazebo/gui/model/ModelEditorEvents.hh"
#include "gazebo/gui/model/JointMaker.hh"

using namespace gazebo;
using namespace gui;

/////////////////////////////////////////////////
JointMaker::JointMaker()
{
  this->UnitVectors.push_back(math::Vector3::UnitX);
  this->UnitVectors.push_back(math::Vector3::UnitY);
  this->UnitVectors.push_back(math::Vector3::UnitZ);

  this->newJointCreated = false;
  this->mouseJoint = NULL;
  this->modelSDF.reset();
  this->jointType = JointMaker::JOINT_NONE;
  this->jointCounter = 0;

  this->jointMaterials[JOINT_FIXED]     = "Gazebo/Red";
  this->jointMaterials[JOINT_HINGE]     = "Gazebo/Orange";
  this->jointMaterials[JOINT_HINGE2]    = "Gazebo/Yellow";
  this->jointMaterials[JOINT_SLIDER]    = "Gazebo/Green";
  this->jointMaterials[JOINT_SCREW]     = "Gazebo/Black";
  this->jointMaterials[JOINT_UNIVERSAL] = "Gazebo/Blue";
  this->jointMaterials[JOINT_BALL]      = "Gazebo/Purple";

  this->connections.push_back(
      event::Events::ConnectPreRender(
        boost::bind(&JointMaker::Update, this)));

  this->inspectAct = new QAction(tr("Open Joint Inspector"), this);
  connect(this->inspectAct, SIGNAL(triggered()), this, SLOT(OnOpenInspector()));

  this->updateMutex = new boost::recursive_mutex();
}

/////////////////////////////////////////////////
JointMaker::~JointMaker()
{
<<<<<<< HEAD
  this->Reset();
=======
  if (this->mouseJoint)
  {
    delete this->mouseJoint;
    this->mouseJoint = NULL;
  }
  {
    boost::recursive_mutex::scoped_lock lock(*this->updateMutex);
    while (this->joints.size() > 0)
    {
      this->RemoveJoint(this->joints.begin()->first);
    }
    this->joints.clear();
  }

  delete this->updateMutex;
>>>>>>> 192d0a76
}

/////////////////////////////////////////////////
void JointMaker::Reset()
{
  boost::recursive_mutex::scoped_lock lock(*this->updateMutex);
  this->newJointCreated = false;
  if (this->mouseJoint)
  {
    delete this->mouseJoint;
    this->mouseJoint = NULL;
  }

  this->jointType = JointMaker::JOINT_NONE;
  this->selectedVis.reset();
  this->hoverVis.reset();
  this->prevHoverVis.reset();
  this->inspectVis.reset();
  this->selectedJoint.reset();
<<<<<<< HEAD
=======

  this->scopedLinkedNames.clear();
>>>>>>> 192d0a76

  while (this->joints.size() > 0)
  {
    this->RemoveJoint(this->joints.begin()->first);
  }
  this->joints.clear();
}

/////////////////////////////////////////////////
void JointMaker::EnableEventHandlers()
{
  MouseEventHandler::Instance()->AddDoubleClickFilter("model_joint",
    boost::bind(&JointMaker::OnMouseDoubleClick, this, _1));

  MouseEventHandler::Instance()->AddReleaseFilter("model_joint",
      boost::bind(&JointMaker::OnMouseRelease, this, _1));

  MouseEventHandler::Instance()->AddPressFilter("model_joint",
      boost::bind(&JointMaker::OnMousePress, this, _1));

  KeyEventHandler::Instance()->AddPressFilter("model_joint",
      boost::bind(&JointMaker::OnKeyPress, this, _1));
}

/////////////////////////////////////////////////
void JointMaker::DisableEventHandlers()
{
  MouseEventHandler::Instance()->RemoveDoubleClickFilter("model_joint");
  MouseEventHandler::Instance()->RemoveReleaseFilter("model_joint");
  MouseEventHandler::Instance()->RemovePressFilter("model_joint");
  MouseEventHandler::Instance()->RemoveMoveFilter("model_joint");
  KeyEventHandler::Instance()->RemovePressFilter("model_joint");
}

/////////////////////////////////////////////////
void JointMaker::RemoveJoint(const std::string &_jointName)
{
  boost::recursive_mutex::scoped_lock lock(*this->updateMutex);
<<<<<<< HEAD
  if (this->joints.find(_jointName) != this->joints.end())
=======
  auto jointIt = this->joints.find(_jointName);
  if (jointIt != this->joints.end())
>>>>>>> 192d0a76
  {
    JointData *joint = jointIt->second;
    rendering::ScenePtr scene = joint->hotspot->GetScene();
    scene->GetManager()->destroyBillboardSet(joint->handles);
    scene->RemoveVisual(joint->hotspot);
    scene->RemoveVisual(joint->visual);
    joint->visual->Fini();
    if (joint->jointVisual)
    {
      rendering::JointVisualPtr parentAxisVis = joint->jointVisual
          ->GetParentAxisVisual();
      if (parentAxisVis)
      {
        parentAxisVis->GetParent()->DetachVisual(
            parentAxisVis->GetName());
        scene->RemoveVisual(parentAxisVis);
      }
      joint->jointVisual->GetParent()->DetachVisual(
          joint->jointVisual->GetName());
      scene->RemoveVisual(joint->jointVisual);
    }
    joint->hotspot.reset();
    joint->visual.reset();
    joint->jointVisual.reset();
    joint->parent.reset();
    joint->child.reset();
    joint->inspector->hide();
    delete joint->inspector;
    delete joint;
<<<<<<< HEAD
    this->joints.erase(_jointName);
=======
    this->joints.erase(jointIt);
>>>>>>> 192d0a76
    gui::model::Events::modelChanged();
  }
}

/////////////////////////////////////////////////
void JointMaker::RemoveJointsByLink(const std::string &_linkName)
{
  std::vector<std::string> toDelete;
  boost::unordered_map<std::string, JointData *>::iterator it;
  for (it = this->joints.begin(); it != this->joints.end(); ++it)
  {
    JointData *joint = it->second;

    if (joint->child->GetName() == _linkName ||
        joint->parent->GetName() == _linkName)
    {
      toDelete.push_back(it->first);
    }
  }

  for (unsigned i = 0; i < toDelete.size(); ++i)
    this->RemoveJoint(toDelete[i]);

  toDelete.clear();
}

<<<<<<< HEAD
=======
/////////////////////////////////////////////////
std::vector<JointData *> JointMaker::GetJointDataByLink(
    const std::string &_linkName) const
{
  std::vector<JointData *> linkJoints;
  for (auto jointIt : this->joints)
  {
    JointData *jointData = jointIt.second;

    if (jointData->child->GetName() == _linkName ||
        jointData->parent->GetName() == _linkName)
    {
      linkJoints.push_back(jointData);
    }
  }
  return linkJoints;
}

>>>>>>> 192d0a76
/////////////////////////////////////////////////
bool JointMaker::OnMousePress(const common::MouseEvent &_event)
{
  rendering::UserCameraPtr camera = gui::get_active_camera();
  if (_event.button == common::MouseEvent::MIDDLE)
  {
    QApplication::setOverrideCursor(QCursor(Qt::ArrowCursor));
    camera->HandleMouseEvent(_event);
    return true;
  }
  else if (_event.button != common::MouseEvent::LEFT)
    return false;

  if (this->jointType != JointMaker::JOINT_NONE)
    return false;

  // intercept mouse press events when user clicks on the joint hotspot visual
  rendering::VisualPtr vis = camera->GetVisual(_event.pos);
  if (vis)
  {
    if (this->joints.find(vis->GetName()) != this->joints.end())
    {
      // stop event propagation as we don't want users to manipulate the
      // hotspot
      return true;
    }
  }
  return false;
}

/////////////////////////////////////////////////
bool JointMaker::OnMouseRelease(const common::MouseEvent &_event)
{
  rendering::UserCameraPtr camera = gui::get_active_camera();
  if (this->jointType == JointMaker::JOINT_NONE)
  {
    rendering::VisualPtr vis = camera->GetVisual(_event.pos);
    if (vis)
    {
      if (this->selectedJoint)
        this->selectedJoint->SetHighlighted(false);
      this->selectedJoint.reset();
      if (this->joints.find(vis->GetName()) != this->joints.end())
      {
        // trigger joint inspector on right click
        if (_event.button == common::MouseEvent::RIGHT)
        {
          this->inspectVis = vis;
          QMenu menu;
          menu.addAction(this->inspectAct);
          menu.exec(QCursor::pos());
        }
        else if (_event.button == common::MouseEvent::LEFT)
        {
          this->selectedJoint = vis;
          this->selectedJoint->SetHighlighted(true);
        }
      }
      return false;
    }
  }
  else
<<<<<<< HEAD
  {
    if (_event.button == common::MouseEvent::LEFT)
    {
      if (this->hoverVis)
      {
        if (this->hoverVis->IsPlane())
        {
          QApplication::setOverrideCursor(QCursor(Qt::ArrowCursor));
          camera->HandleMouseEvent(_event);
          return true;
        }

        // Pressed parent part
        if (!this->selectedVis)
        {
          if (this->mouseJoint)
            return false;

          this->hoverVis->SetEmissive(common::Color(0, 0, 0));
          this->selectedVis = this->hoverVis;
          this->hoverVis.reset();
          // Create joint data with selected visual as parent
          // the child will be set on the second mouse release.
          this->mouseJoint = this->CreateJoint(this->selectedVis,
              rendering::VisualPtr());
        }
        // Pressed child part
        else if (this->selectedVis != this->hoverVis)
        {
          if (this->hoverVis)
            this->hoverVis->SetEmissive(common::Color(0, 0, 0));
          if (this->selectedVis)
            this->selectedVis->SetEmissive(common::Color(0, 0, 0));
          this->mouseJoint->child = this->hoverVis;

          // reset variables.
          this->selectedVis.reset();
          this->hoverVis.reset();
          this->AddJoint(JointMaker::JOINT_NONE);

          this->newJointCreated = true;
          gui::model::Events::modelChanged();
        }
      }
    }

    QApplication::setOverrideCursor(QCursor(Qt::ArrowCursor));
    camera->HandleMouseEvent(_event);
    return true;
  }
  return false;
}

/////////////////////////////////////////////////
JointData *JointMaker::CreateJoint(rendering::VisualPtr _parent,
    rendering::VisualPtr _child)
{
  std::stringstream ss;
  ss << _parent->GetName() << "_JOINT_" << this->jointCounter++;
  rendering::VisualPtr jointVis(
      new rendering::Visual(ss.str(), _parent->GetParent()));
  jointVis->Load();
  rendering::DynamicLines *jointLine =
      jointVis->CreateDynamicLine(rendering::RENDERING_LINE_LIST);
  math::Vector3 origin = _parent->GetWorldPose().pos
      - _parent->GetParent()->GetWorldPose().pos;
  jointLine->AddPoint(origin);
  jointLine->AddPoint(origin + math::Vector3(0, 0, 0.1));
  jointVis->GetSceneNode()->setInheritScale(false);
  jointVis->GetSceneNode()->setInheritOrientation(false);

  JointData *jointData = new JointData;
  jointData->name = jointVis->GetName();
  jointData->dirty = false;
  jointData->visual = jointVis;
  jointData->parent = _parent;
  jointData->child = _child;
  jointData->line = jointLine;
  jointData->type = this->jointType;
  jointData->inspector = new JointInspector(JointMaker::JOINT_NONE);
  jointData->inspector->setModal(false);
  connect(jointData->inspector, SIGNAL(Applied()),
      jointData, SLOT(OnApply()));

  int axisCount = JointMaker::GetJointAxisCount(jointData->type);
  for (int i = 0; i < axisCount; ++i)
  {
    if (i < static_cast<int>(this->UnitVectors.size()))
      jointData->axis[i] = this->UnitVectors[i];
    else
      jointData->axis[i] = this->UnitVectors[0];

    jointData->lowerLimit[i] = -3.14;
    jointData->upperLimit[i] = 3.14;
  }
  jointData->pose = math::Pose::Zero;
  jointData->line->setMaterial(this->jointMaterials[jointData->type]);

  return jointData;
}

/////////////////////////////////////////////////
void JointMaker::AddJoint(const std::string &_type)
{
  if (_type == "revolute")
  {
    this->AddJoint(JointMaker::JOINT_HINGE);
  }
  else if (_type == "revolute2")
  {
    this->AddJoint(JointMaker::JOINT_HINGE2);
  }
  else if (_type == "prismatic")
  {
    this->AddJoint(JointMaker::JOINT_SLIDER);
  }
  else if (_type == "ball")
  {
    this->AddJoint(JointMaker::JOINT_BALL);
  }
  else if (_type == "universal")
  {
    this->AddJoint(JointMaker::JOINT_UNIVERSAL);
  }
  else if (_type == "screw")
  {
    this->AddJoint(JointMaker::JOINT_SCREW);
  }
  else if (_type == "none")
  {
    this->AddJoint(JointMaker::JOINT_NONE);
  }
=======
  {
    if (_event.button == common::MouseEvent::LEFT)
    {
      if (this->hoverVis)
      {
        if (this->hoverVis->IsPlane())
        {
          QApplication::setOverrideCursor(QCursor(Qt::ArrowCursor));
          camera->HandleMouseEvent(_event);
          return true;
        }

        // Pressed parent link
        if (!this->selectedVis)
        {
          if (this->mouseJoint)
            return false;

          this->hoverVis->SetEmissive(common::Color(0, 0, 0));
          this->selectedVis = this->hoverVis;
          this->hoverVis.reset();
          // Create joint data with selected visual as parent
          // the child will be set on the second mouse release.
          this->mouseJoint = this->CreateJoint(this->selectedVis,
              rendering::VisualPtr());
        }
        // Pressed child link
        else if (this->selectedVis != this->hoverVis)
        {
          if (this->hoverVis)
            this->hoverVis->SetEmissive(common::Color(0, 0, 0));
          if (this->selectedVis)
            this->selectedVis->SetEmissive(common::Color(0, 0, 0));
          this->mouseJoint->child = this->hoverVis;

          // reset variables.
          this->selectedVis.reset();
          this->hoverVis.reset();
          this->AddJoint(JointMaker::JOINT_NONE);

          this->newJointCreated = true;
          gui::model::Events::modelChanged();
        }
      }
    }

    QApplication::setOverrideCursor(QCursor(Qt::ArrowCursor));
    camera->HandleMouseEvent(_event);
    return true;
  }
  return false;
}

/////////////////////////////////////////////////
JointData *JointMaker::CreateJoint(rendering::VisualPtr _parent,
    rendering::VisualPtr _child)
{
  std::stringstream ss;
  ss << _parent->GetName() << "_JOINT_" << this->jointCounter++;
  rendering::VisualPtr jointVis(
      new rendering::Visual(ss.str(), _parent->GetParent()));
  jointVis->Load();
  rendering::DynamicLines *jointLine =
      jointVis->CreateDynamicLine(rendering::RENDERING_LINE_LIST);
  math::Vector3 origin = _parent->GetWorldPose().pos
      - _parent->GetParent()->GetWorldPose().pos;
  jointLine->AddPoint(origin);
  jointLine->AddPoint(origin + math::Vector3(0, 0, 0.1));
  jointVis->GetSceneNode()->setInheritScale(false);
  jointVis->GetSceneNode()->setInheritOrientation(false);

  JointData *jointData = new JointData();
  std::string jointVisName = jointVis->GetName();
  std::string leafName = jointVisName;
  size_t pIdx = jointVisName.find_last_of("::");
  if (pIdx != std::string::npos)
    leafName = jointVisName.substr(pIdx+1);
  jointData->name = leafName;
  jointData->dirty = false;
  jointData->visual = jointVis;
  jointData->parent = _parent;
  jointData->child = _child;
  jointData->line = jointLine;
  jointData->type = this->jointType;
  jointData->inspector = new JointInspector(JointMaker::JOINT_NONE);
  jointData->inspector->setModal(false);
  connect(jointData->inspector, SIGNAL(Applied()),
      jointData, SLOT(OnApply()));

  MainWindow *mainWindow = gui::get_main_window();
  if (mainWindow)
  {
    connect(gui::get_main_window(), SIGNAL(Close()), jointData->inspector,
        SLOT(close()));
  }

  int axisCount = JointMaker::GetJointAxisCount(jointData->type);
  for (int i = 0; i < axisCount; ++i)
  {
    if (i < static_cast<int>(this->UnitVectors.size()))
      jointData->axis[i] = this->UnitVectors[i];
    else
      jointData->axis[i] = this->UnitVectors[0];

    jointData->lowerLimit[i] = -3.14;
    jointData->upperLimit[i] = 3.14;
    jointData->effortLimit[i] = -1;
    jointData->velocityLimit[i] = -1;
    jointData->useParentModelFrame[i] = false;
    jointData->damping[i] = 0;
  }
  jointData->pose = math::Pose::Zero;
  jointData->line->setMaterial(this->jointMaterials[jointData->type]);

  return jointData;
}

/////////////////////////////////////////////////
JointMaker::JointType JointMaker::ConvertJointType(const std::string &_type)
{
  if (_type == "revolute")
  {
    return JointMaker::JOINT_HINGE;
  }
  else if (_type == "revolute2")
  {
    return JointMaker::JOINT_HINGE2;
  }
  else if (_type == "prismatic")
  {
    return JointMaker::JOINT_SLIDER;
  }
  else if (_type == "ball")
  {
    return JointMaker::JOINT_BALL;
  }
  else if (_type == "universal")
  {
    return JointMaker::JOINT_UNIVERSAL;
  }
  else if (_type == "screw")
  {
    return JointMaker::JOINT_SCREW;
  }
  else
  {
    return JointMaker::JOINT_NONE;
  }
}

/////////////////////////////////////////////////
void JointMaker::AddJoint(const std::string &_type)
{
  this->AddJoint(this->ConvertJointType(_type));
>>>>>>> 192d0a76
}

/////////////////////////////////////////////////
void JointMaker::AddJoint(JointMaker::JointType _type)
{
  this->jointType = _type;
  if (_type != JointMaker::JOINT_NONE)
  {
    // Add an event filter, which allows the JointMaker to capture mouse events.
    MouseEventHandler::Instance()->AddMoveFilter("model_joint",
        boost::bind(&JointMaker::OnMouseMove, this, _1));
  }
  else
  {
    // Remove the event filters.
    MouseEventHandler::Instance()->RemoveMoveFilter("model_joint");

    // signal the end of a joint action.
    emit JointAdded();
  }
}

/////////////////////////////////////////////////
void JointMaker::Stop()
{
  if (this->jointType != JointMaker::JOINT_NONE)
  {
    this->newJointCreated = false;
    if (this->mouseJoint)
    {
      this->mouseJoint->visual->DeleteDynamicLine(this->mouseJoint->line);
      rendering::ScenePtr scene = this->mouseJoint->visual->GetScene();
      scene->RemoveVisual(this->mouseJoint->visual);
      this->mouseJoint->visual.reset();
      delete this->mouseJoint->inspector;
      delete this->mouseJoint;
      this->mouseJoint = NULL;
    }
    this->AddJoint(JointMaker::JOINT_NONE);
    if (this->hoverVis)
      this->hoverVis->SetEmissive(common::Color(0, 0, 0));
    if (this->selectedVis)
      this->selectedVis->SetEmissive(common::Color(0, 0, 0));
    this->selectedVis.reset();
    this->hoverVis.reset();
  }
}

/////////////////////////////////////////////////
bool JointMaker::OnMouseMove(const common::MouseEvent &_event)
{
  // Get the active camera and scene.
  rendering::UserCameraPtr camera = gui::get_active_camera();

  if (_event.dragging)
  {
    // this enables the joint maker to pan while connecting joints
    QApplication::setOverrideCursor(QCursor(Qt::ArrowCursor));
    camera->HandleMouseEvent(_event);
    return true;
  }

  rendering::VisualPtr vis = camera->GetVisual(_event.pos);

  // Highlight visual on hover
  if (vis)
  {
    if (this->hoverVis && this->hoverVis != this->selectedVis)
      this->hoverVis->SetEmissive(common::Color(0.0, 0.0, 0.0));

<<<<<<< HEAD
    // only highlight editor parts by making sure it's not an item in the
=======
    // only highlight editor links by making sure it's not an item in the
>>>>>>> 192d0a76
    // gui tree widget or a joint hotspot.
    rendering::VisualPtr rootVis = vis->GetRootVisual();
    if (rootVis->IsPlane())
      this->hoverVis = vis->GetParent();
    else if (!gui::get_entity_id(rootVis->GetName()) &&
        vis->GetName().find("_HOTSPOT_") == std::string::npos)
    {
      this->hoverVis = vis->GetParent();
      if (!this->selectedVis ||
           (this->selectedVis && this->hoverVis != this->selectedVis))
        this->hoverVis->SetEmissive(common::Color(0.5, 0.5, 0.5));
    }
  }

  // Case when a parent link is already selected and currently
  // extending the joint line to a child link
  if (this->selectedVis && this->hoverVis
      && this->mouseJoint && this->mouseJoint->line)
  {
    math::Vector3 parentPos;
    // Set end point to center of child link
    if (!this->hoverVis->IsPlane())
    {
      if (this->mouseJoint->parent)
      {
<<<<<<< HEAD
        parentPos =  this->GetPartWorldCentroid(this->mouseJoint->parent)
            - this->mouseJoint->line->GetPoint(0);
        this->mouseJoint->line->SetPoint(1,
            this->GetPartWorldCentroid(this->hoverVis) - parentPos);
=======
        parentPos =  this->GetLinkWorldCentroid(this->mouseJoint->parent)
            - this->mouseJoint->line->GetPoint(0);
        this->mouseJoint->line->SetPoint(1,
            this->GetLinkWorldCentroid(this->hoverVis) - parentPos);
>>>>>>> 192d0a76
      }
    }
    else
    {
      // Set end point to mouse plane intersection
      math::Vector3 pt;
      camera->GetWorldPointOnPlane(_event.pos.x, _event.pos.y,
          math::Plane(math::Vector3(0, 0, 1)), pt);
      if (this->mouseJoint->parent)
      {
<<<<<<< HEAD
        parentPos = this->GetPartWorldCentroid(this->mouseJoint->parent)
            - this->mouseJoint->line->GetPoint(0);
        this->mouseJoint->line->SetPoint(1,
            this->GetPartWorldCentroid(this->hoverVis) - parentPos + pt);
=======
        parentPos = this->GetLinkWorldCentroid(this->mouseJoint->parent)
            - this->mouseJoint->line->GetPoint(0);
        this->mouseJoint->line->SetPoint(1,
            this->GetLinkWorldCentroid(this->hoverVis) - parentPos + pt);
>>>>>>> 192d0a76
      }
    }
  }
  return true;
}

/////////////////////////////////////////////////
void JointMaker::OnOpenInspector()
{
  this->OpenInspector(this->inspectVis->GetName());
  this->inspectVis.reset();
}

/////////////////////////////////////////////////
void JointMaker::OpenInspector(const std::string &_name)
{
  JointData *joint = this->joints[_name];
<<<<<<< HEAD
  joint->inspector->SetType(joint->type);
  joint->inspector->SetName(joint->name);
  joint->inspector->SetParent(joint->parent->GetName());
  joint->inspector->SetChild(joint->child->GetName());
  joint->inspector->SetPose(joint->pose);
  int axisCount = JointMaker::GetJointAxisCount(joint->type);
  for (int i = 0; i < axisCount; ++i)
  {
    joint->inspector->SetAxis(i, joint->axis[i]);
    joint->inspector->SetAxis(i, joint->axis[i]);
    joint->inspector->SetLowerLimit(i, joint->lowerLimit[i]);
    joint->inspector->SetUpperLimit(i, joint->upperLimit[i]);
  }
  joint->inspector->move(QCursor::pos());
  joint->inspector->show();
=======
  joint->OpenInspector();
>>>>>>> 192d0a76
}

/////////////////////////////////////////////////
bool JointMaker::OnMouseDoubleClick(const common::MouseEvent &_event)
{
  rendering::UserCameraPtr camera = gui::get_active_camera();
  rendering::VisualPtr vis = camera->GetVisual(_event.pos);

  if (vis)
  {
    if (this->joints.find(vis->GetName()) != this->joints.end())
    {
      this->OpenInspector(vis->GetName());
      return true;
    }
  }

  return false;
}

/////////////////////////////////////////////////
bool JointMaker::OnKeyPress(const common::KeyEvent &_event)
{
  if (_event.key == Qt::Key_Delete)
  {
    if (this->selectedJoint)
    {
      this->RemoveJoint(this->selectedJoint->GetName());
      this->selectedJoint.reset();
    }
  }
  return false;
}

/////////////////////////////////////////////////
void JointMaker::CreateHotSpot(JointData *_joint)
{
  if (!_joint)
    return;

  rendering::UserCameraPtr camera = gui::get_active_camera();

  std::string hotSpotName = _joint->visual->GetName() + "_HOTSPOT_";
  rendering::VisualPtr hotspotVisual(
      new rendering::Visual(hotSpotName, _joint->visual, false));

  // create a cylinder to represent the joint
  hotspotVisual->InsertMesh("unit_cylinder");
  Ogre::MovableObject *hotspotObj =
      (Ogre::MovableObject*)(camera->GetScene()->GetManager()->createEntity(
<<<<<<< HEAD
      "__HOTSPOT__" + _joint->visual->GetName(), "unit_cylinder"));
=======
      _joint->visual->GetName(), "unit_cylinder"));
>>>>>>> 192d0a76
  hotspotObj->getUserObjectBindings().setUserAny(Ogre::Any(hotSpotName));
  hotspotVisual->GetSceneNode()->attachObject(hotspotObj);
  hotspotVisual->SetMaterial(this->jointMaterials[_joint->type]);
  hotspotVisual->SetTransparency(0.5);

  // create a handle at the parent end
  Ogre::BillboardSet *handleSet =
      camera->GetScene()->GetManager()->createBillboardSet(1);
  handleSet->setAutoUpdate(true);
  handleSet->setMaterialName("Gazebo/PointHandle");
  Ogre::MaterialPtr mat =
      Ogre::MaterialManager::getSingleton().getByName(
      this->jointMaterials[_joint->type]);
  Ogre::ColourValue color = mat->getTechnique(0)->getPass(0)->getDiffuse();
  color.a = 0.5;
  double dimension = 0.1;
  handleSet->setDefaultDimensions(dimension, dimension);
  Ogre::Billboard *parentHandle = handleSet->createBillboard(0, 0, 0);
  parentHandle->setColour(color);
  Ogre::SceneNode *handleNode =
      hotspotVisual->GetSceneNode()->createChildSceneNode();
  handleNode->attachObject(handleSet);
  handleNode->setInheritScale(false);
  handleNode->setInheritOrientation(false);
  _joint->handles = handleSet;

  hotspotVisual->SetVisibilityFlags(GZ_VISIBILITY_GUI |
      GZ_VISIBILITY_SELECTABLE);
  hotspotVisual->GetSceneNode()->setInheritScale(false);

  this->joints[hotSpotName] = _joint;
  camera->GetScene()->AddVisual(hotspotVisual);

  _joint->hotspot = hotspotVisual;
}

/////////////////////////////////////////////////
void JointMaker::Update()
{
  boost::recursive_mutex::scoped_lock lock(*this->updateMutex);
  if (this->newJointCreated)
  {
    this->CreateHotSpot(this->mouseJoint);
    this->mouseJoint = NULL;
    this->newJointCreated = false;
  }

  // update joint line and hotspot position.
  boost::unordered_map<std::string, JointData *>::iterator it;
  for (it = this->joints.begin(); it != this->joints.end(); ++it)
  {
    JointData *joint = it->second;
    if (joint->hotspot)
    {
      if (joint->child && joint->parent)
      {
        bool poseUpdate = false;
        if (joint->parentPose != joint->parent->GetWorldPose() ||
            joint->childPose != joint->child->GetWorldPose() ||
            joint->childScale != joint->child->GetScale())
         {
           joint->parentPose = joint->parent->GetWorldPose();
           joint->childPose = joint->child->GetWorldPose();
           joint->childScale = joint->child->GetScale();
           poseUpdate = true;
         }

        if (joint->dirty || poseUpdate)
        {
<<<<<<< HEAD
          // get origin of parent part visuals
          math::Vector3 parentOrigin = joint->parent->GetWorldPose().pos;

          // get origin of child part visuals
=======
          // get origin of parent link visuals
          math::Vector3 parentOrigin = joint->parent->GetWorldPose().pos;

          // get origin of child link visuals
>>>>>>> 192d0a76
          math::Vector3 childOrigin = joint->child->GetWorldPose().pos;

          // set orientation of joint hotspot
          math::Vector3 dPos = (childOrigin - parentOrigin);
          math::Vector3 center = dPos/2.0;
          joint->hotspot->SetScale(math::Vector3(0.02, 0.02, dPos.GetLength()));
          joint->hotspot->SetWorldPosition(parentOrigin + center);
          math::Vector3 u = dPos.Normalize();
          math::Vector3 v = math::Vector3::UnitZ;
          double cosTheta = v.Dot(u);
          double angle = acos(cosTheta);
          math::Vector3 w = (v.Cross(u)).Normalize();
          math::Quaternion q;
          q.SetFromAxis(w, angle);
          joint->hotspot->SetWorldRotation(q);

          // set new material if joint type has changed
          std::string material = this->jointMaterials[joint->type];
          if (joint->hotspot->GetMaterialName() != material)
          {
            // Note: issue setting material when there is a billboard child,
            // seems to hang so detach before setting and re-attach later.
            Ogre::SceneNode *handleNode = joint->handles->getParentSceneNode();
            joint->handles->detachFromParent();
            joint->hotspot->SetMaterial(material);
<<<<<<< HEAD
=======
            joint->hotspot->SetTransparency(0.5);
>>>>>>> 192d0a76
            handleNode->attachObject(joint->handles);
            Ogre::MaterialPtr mat =
                Ogre::MaterialManager::getSingleton().getByName(material);
            Ogre::ColourValue color =
                mat->getTechnique(0)->getPass(0)->getDiffuse();
            color.a = 0.5;
            joint->handles->getBillboard(0)->setColour(color);
          }

          // set pos of joint handle
          joint->handles->getBillboard(0)->setPosition(
              rendering::Conversions::Convert(parentOrigin -
              joint->hotspot->GetWorldPose().pos));
          joint->handles->_updateBounds();
        }

        // Create / update joint visual
        if (!joint->jointMsg || joint->dirty || poseUpdate)
        {
          joint->jointMsg.reset(new gazebo::msgs::Joint);
          joint->jointMsg->set_parent(joint->parent->GetName());
          joint->jointMsg->set_parent_id(joint->parent->GetId());
          joint->jointMsg->set_child(joint->child->GetName());
          joint->jointMsg->set_child_id(joint->child->GetId());
          joint->jointMsg->set_name(joint->name);

          msgs::Set(joint->jointMsg->mutable_pose(), joint->pose);
          if (joint->type == JointMaker::JOINT_SLIDER)
          {
            joint->jointMsg->set_type(msgs::Joint::PRISMATIC);
          }
          else if (joint->type == JointMaker::JOINT_HINGE)
          {
            joint->jointMsg->set_type(msgs::Joint::REVOLUTE);
          }
          else if (joint->type == JointMaker::JOINT_HINGE2)
          {
            joint->jointMsg->set_type(msgs::Joint::REVOLUTE2);
          }
          else if (joint->type == JointMaker::JOINT_SCREW)
          {
            joint->jointMsg->set_type(msgs::Joint::SCREW);
          }
          else if (joint->type == JointMaker::JOINT_UNIVERSAL)
          {
            joint->jointMsg->set_type(msgs::Joint::UNIVERSAL);
          }
          else if (joint->type == JointMaker::JOINT_BALL)
          {
            joint->jointMsg->set_type(msgs::Joint::BALL);
          }

          int axisCount = JointMaker::GetJointAxisCount(joint->type);
          for (int i = 0; i < axisCount; ++i)
          {
            msgs::Axis *axisMsg;
            if (i == 0)
            {
              axisMsg = joint->jointMsg->mutable_axis1();
            }
            else if (i == 1)
            {
              axisMsg = joint->jointMsg->mutable_axis2();
            }
            else
            {
              gzerr << "Invalid axis index["
                    << i
                    << "]"
                    << std::endl;
              continue;
            }
            msgs::Set(axisMsg->mutable_xyz(), joint->axis[i]);
<<<<<<< HEAD
=======
            axisMsg->set_use_parent_model_frame(joint->useParentModelFrame[i]);
>>>>>>> 192d0a76

            // Add angle field after we've checked that index i is valid
            joint->jointMsg->add_angle(0);
          }

          if (joint->jointVisual)
          {
            joint->jointVisual->UpdateFromMsg(joint->jointMsg);
          }
          else
          {
<<<<<<< HEAD
            gazebo::rendering::JointVisualPtr jointVis(
                new gazebo::rendering::JointVisual(
                joint->name + "__JOINT_VISUAL__", joint->child));
=======
            std::string childName = joint->child->GetName();
            std::string jointVisName = childName;
            size_t idx = childName.find("::");
            if (idx != std::string::npos)
              jointVisName = childName.substr(0, idx+2);
            jointVisName += "_JOINT_VISUAL_";
            gazebo::rendering::JointVisualPtr jointVis(
                new gazebo::rendering::JointVisual(jointVisName, joint->child));
>>>>>>> 192d0a76

            jointVis->Load(joint->jointMsg);
            joint->jointVisual = jointVis;
          }

          // Line now connects the child link to the joint frame
<<<<<<< HEAD
          joint->line->SetPoint(0, joint->child->GetWorldPose().pos);
          joint->line->SetPoint(1, joint->jointVisual->GetWorldPose().pos);
=======
          joint->line->SetPoint(0, joint->child->GetWorldPose().pos
              - joint->child->GetParent()->GetWorldPose().pos);
          joint->line->SetPoint(1,
              joint->jointVisual->GetWorldPose().pos
              - joint->child->GetParent()->GetWorldPose().pos);
>>>>>>> 192d0a76
          joint->line->setMaterial(this->jointMaterials[joint->type]);
          joint->dirty = false;
        }
      }
    }
  }
}

/////////////////////////////////////////////////
void JointMaker::AddScopedLinkName(const std::string &_name)
{
  this->scopedLinkedNames.push_back(_name);
}

/////////////////////////////////////////////////
std::string JointMaker::GetScopedLinkName(const std::string &_name)
{
  for (unsigned int i = 0; i < this->scopedLinkedNames.size(); ++i)
  {
    std::string scopedName = this->scopedLinkedNames[i];
    size_t idx = scopedName.find("::" + _name);
    if (idx != std::string::npos)
      return scopedName;
  }
  return _name;
}

/////////////////////////////////////////////////
void JointMaker::GenerateSDF()
{
  this->modelSDF.reset(new sdf::Element);
  sdf::initFile("model.sdf", this->modelSDF);
  this->modelSDF->ClearElements();

  boost::unordered_map<std::string, JointData *>::iterator jointsIt;
  // loop through all joints
  for (jointsIt = this->joints.begin(); jointsIt != this->joints.end();
      ++jointsIt)
  {
    JointData *joint = jointsIt->second;
    sdf::ElementPtr jointElem = this->modelSDF->AddElement("joint");

    jointElem->GetAttribute("name")->Set(joint->name);
    jointElem->GetAttribute("type")->Set(GetTypeAsString(joint->type));
    sdf::ElementPtr parentElem = jointElem->GetElement("parent");
<<<<<<< HEAD
    parentElem->Set(joint->parent->GetName());
    sdf::ElementPtr childElem = jointElem->GetElement("child");
    childElem->Set(joint->child->GetName());
=======

    std::string parentName = joint->parent->GetName();
    std::string parentLeafName = parentName;
    size_t pIdx = parentName.find_last_of("::");
    if (pIdx != std::string::npos)
      parentLeafName = parentName.substr(pIdx+1);

    parentLeafName = this->GetScopedLinkName(parentLeafName);
    parentElem->Set(parentLeafName);

    sdf::ElementPtr childElem = jointElem->GetElement("child");
    std::string childName = joint->child->GetName();
    std::string childLeafName = childName;
    size_t cIdx = childName.find_last_of("::");
    if (cIdx != std::string::npos)
      childLeafName = childName.substr(cIdx+1);
    childLeafName = this->GetScopedLinkName(childLeafName);
    childElem->Set(childLeafName);

>>>>>>> 192d0a76
    sdf::ElementPtr poseElem = jointElem->GetElement("pose");
    poseElem->Set(joint->pose);
    int axisCount = GetJointAxisCount(joint->type);
    for (int i = 0; i < axisCount; ++i)
    {
      std::stringstream ss;
      ss << "axis";
      if (i > 0)
        ss << (i+1);
      sdf::ElementPtr axisElem = jointElem->GetElement(ss.str());
      axisElem->GetElement("xyz")->Set(joint->axis[i]);

      sdf::ElementPtr limitElem = axisElem->GetElement("limit");
      limitElem->GetElement("lower")->Set(joint->lowerLimit[i]);
      limitElem->GetElement("upper")->Set(joint->upperLimit[i]);
      limitElem->GetElement("effort")->Set(joint->effortLimit[i]);
      limitElem->GetElement("velocity")->Set(joint->velocityLimit[i]);
      axisElem->GetElement("use_parent_model_frame")->Set(
          joint->useParentModelFrame[i]);
      axisElem->GetElement("dynamics")->GetElement("damping")->Set(
          joint->damping[i]);
    }
  }
}

/////////////////////////////////////////////////
sdf::ElementPtr JointMaker::GetSDF() const
{
  return this->modelSDF;
}

/////////////////////////////////////////////////
std::string JointMaker::GetTypeAsString(JointMaker::JointType _type)
{
  std::string jointTypeStr = "";

  if (_type == JointMaker::JOINT_FIXED)
  {
    jointTypeStr = "fixed";
  }
  else if (_type == JointMaker::JOINT_SLIDER)
  {
    jointTypeStr = "prismatic";
  }
  else if (_type == JointMaker::JOINT_HINGE)
  {
    jointTypeStr = "revolute";
  }
  else if (_type == JointMaker::JOINT_HINGE2)
  {
    jointTypeStr = "revolute2";
  }
  else if (_type == JointMaker::JOINT_SCREW)
  {
    jointTypeStr = "screw";
  }
  else if (_type == JointMaker::JOINT_UNIVERSAL)
  {
    jointTypeStr = "universal";
  }
  else if (_type == JointMaker::JOINT_BALL)
  {
    jointTypeStr = "ball";
  }
  else if (_type == JointMaker::JOINT_NONE)
  {
    jointTypeStr = "none";
  }

  return jointTypeStr;
}

/////////////////////////////////////////////////
int JointMaker::GetJointAxisCount(JointMaker::JointType _type)
{
  if (_type == JOINT_FIXED)
  {
    return 0;
  }
  else if (_type == JOINT_HINGE)
  {
    return 1;
  }
  else if (_type == JOINT_HINGE2)
  {
    return 2;
  }
  else if (_type == JOINT_SLIDER)
  {
    return 1;
  }
  else if (_type == JOINT_SCREW)
  {
    return 1;
  }
  else if (_type == JOINT_UNIVERSAL)
  {
    return 2;
  }
  else if (_type == JOINT_BALL)
  {
    return 0;
  }

  return 0;
}

/////////////////////////////////////////////////
JointMaker::JointType JointMaker::GetState() const
{
  return this->jointType;
}

/////////////////////////////////////////////////
<<<<<<< HEAD
math::Vector3 JointMaker::GetPartWorldCentroid(
=======
math::Vector3 JointMaker::GetLinkWorldCentroid(
>>>>>>> 192d0a76
    const rendering::VisualPtr _visual)
{
  math::Vector3 centroid;
  int count = 0;
  for (unsigned int i = 0; i < _visual->GetChildCount(); ++i)
  {
    if (_visual->GetChild(i)->GetName().find("_JOINT_VISUAL_") ==
        std::string::npos)
    {
      centroid += _visual->GetChild(i)->GetWorldPose().pos;
      count++;
    }
  }
  centroid /= count;
  return centroid;
}

/////////////////////////////////////////////////
unsigned int JointMaker::GetJointCount()
{
  return this->joints.size();
}

/////////////////////////////////////////////////
void JointData::OnApply()
{
  this->pose = this->inspector->GetPose();
  this->type = this->inspector->GetType();
  this->name = this->inspector->GetName();

  int axisCount = JointMaker::GetJointAxisCount(this->type);
  for (int i = 0; i < axisCount; ++i)
  {
    this->axis[i] = this->inspector->GetAxis(i);
    this->lowerLimit[i] = this->inspector->GetLowerLimit(i);
    this->upperLimit[i] = this->inspector->GetUpperLimit(i);
    this->useParentModelFrame[i] = this->inspector->GetUseParentModelFrame(i);
  }
  this->dirty = true;
  gui::model::Events::modelChanged();
}

/////////////////////////////////////////////////
void JointData::OnOpenInspector()
{
  this->OpenInspector();
}

/////////////////////////////////////////////////
void JointData::OpenInspector()
{
  this->inspector->SetType(this->type);
  this->inspector->SetName(this->name);

  std::string parentName = this->parent->GetName();
  std::string parentLeafName = parentName;
  size_t pIdx = parentName.find_last_of("::");
  if (pIdx != std::string::npos)
    parentLeafName = parentName.substr(pIdx+1);
  this->inspector->SetParent(parentLeafName);

  std::string childName = this->child->GetName();
  std::string childLeafName = childName;
  size_t cIdx = childName.find_last_of("::");
  if (cIdx != std::string::npos)
    childLeafName = childName.substr(cIdx+1);
  this->inspector->SetChild(childLeafName);

  this->inspector->SetPose(this->pose);
  int axisCount = JointMaker::GetJointAxisCount(this->type);
  for (int i = 0; i < axisCount; ++i)
  {
    this->inspector->SetAxis(i, this->axis[i]);
    this->inspector->SetAxis(i, this->axis[i]);
    this->inspector->SetLowerLimit(i, this->lowerLimit[i]);
    this->inspector->SetUpperLimit(i, this->upperLimit[i]);
    this->inspector->SetUseParentModelFrame(i, this->useParentModelFrame[i]);
  }
  this->inspector->move(QCursor::pos());
  this->inspector->show();
}

/////////////////////////////////////////////////
void JointMaker::CreateJointFromSDF(sdf::ElementPtr _jointElem,
    const std::string &_modelName)
{
  // Name
  std::string jointName = _jointElem->Get<std::string>("name");

  // Pose
  math::Pose jointPose;
  if (_jointElem->HasElement("pose"))
    jointPose = _jointElem->Get<math::Pose>("pose");
  else
    jointPose.Set(0, 0, 0, 0, 0, 0);

  // Parent
  std::string parentName = _modelName + "::" +
      _jointElem->GetElement("parent")->GetValue()->GetAsString();

  rendering::VisualPtr parentVis =
      gui::get_active_camera()->GetScene()->GetVisual(parentName);

  // Child
  std::string childName = _modelName + "::" +
      _jointElem->GetElement("child")->GetValue()->GetAsString();
  rendering::VisualPtr childVis =
      gui::get_active_camera()->GetScene()->GetVisual(childName);

  if (!parentVis || !childVis)
  {
    gzerr << "Unable to load joint. Joint child / parent not found"
        << std::endl;
    return;
  }
<<<<<<< HEAD
  this->dirty = true;
  gui::model::Events::modelChanged();
=======

  // Type
  std::string type = _jointElem->Get<std::string>("type");

  JointData *joint = new JointData();
  joint->name = jointName;
  joint->pose = jointPose;
  joint->parent = parentVis;
  joint->child = childVis;
  joint->type = this->ConvertJointType(type);
  std::string jointVisName = _modelName + "::" + joint->name;

  // Axes
  int axisCount = JointMaker::GetJointAxisCount(joint->type);
  for (int i = 0; i < axisCount; ++i)
  {
    sdf::ElementPtr axisElem;
    if (i == 0)
      axisElem = _jointElem->GetElement("axis");
    else
      axisElem = _jointElem->GetElement("axis2");

    joint->axis[i] = axisElem->Get<math::Vector3>("xyz");

    if (axisElem->HasElement("limit"))
    {
      sdf::ElementPtr limitElem = axisElem->GetElement("limit");
      joint->lowerLimit[i] = limitElem->Get<double>("lower");
      joint->upperLimit[i] = limitElem->Get<double>("upper");
      joint->effortLimit[i] = limitElem->Get<double>("effort");
      joint->velocityLimit[i] = limitElem->Get<double>("velocity");
    }

    // Use parent model frame
    if (axisElem->HasElement("use_parent_model_frame"))
    {
      bool useParent = axisElem->Get<bool>("use_parent_model_frame");
      joint->useParentModelFrame[i] = useParent;
    }

    if (axisElem->HasElement("dynamics"))
    {
      sdf::ElementPtr dynamicsElem = axisElem->GetElement("dynamics");
      joint->damping[i] = dynamicsElem->Get<double>("damping");
    }
  }

  // Inspector
  joint->inspector = new JointInspector(joint->type);
  joint->inspector->setModal(false);
  connect(joint->inspector, SIGNAL(Applied()),
      joint, SLOT(OnApply()));

  // Visuals
  rendering::VisualPtr jointVis(
      new rendering::Visual(jointVisName, parentVis->GetParent()));
  jointVis->Load();
  rendering::DynamicLines *jointLine =
      jointVis->CreateDynamicLine(rendering::RENDERING_LINE_LIST);

  math::Vector3 origin = parentVis->GetWorldPose().pos
      - parentVis->GetParent()->GetWorldPose().pos;
  jointLine->AddPoint(origin);
  jointLine->AddPoint(origin + math::Vector3(0, 0, 0.1));

  jointVis->GetSceneNode()->setInheritScale(false);
  jointVis->GetSceneNode()->setInheritOrientation(false);
  joint->visual = jointVis;
  joint->line = jointLine;
  joint->dirty = true;

  this->CreateHotSpot(joint);
>>>>>>> 192d0a76
}<|MERGE_RESOLUTION|>--- conflicted
+++ resolved
@@ -76,9 +76,6 @@
 /////////////////////////////////////////////////
 JointMaker::~JointMaker()
 {
-<<<<<<< HEAD
-  this->Reset();
-=======
   if (this->mouseJoint)
   {
     delete this->mouseJoint;
@@ -94,7 +91,6 @@
   }
 
   delete this->updateMutex;
->>>>>>> 192d0a76
 }
 
 /////////////////////////////////////////////////
@@ -114,11 +110,8 @@
   this->prevHoverVis.reset();
   this->inspectVis.reset();
   this->selectedJoint.reset();
-<<<<<<< HEAD
-=======
 
   this->scopedLinkedNames.clear();
->>>>>>> 192d0a76
 
   while (this->joints.size() > 0)
   {
@@ -157,12 +150,8 @@
 void JointMaker::RemoveJoint(const std::string &_jointName)
 {
   boost::recursive_mutex::scoped_lock lock(*this->updateMutex);
-<<<<<<< HEAD
-  if (this->joints.find(_jointName) != this->joints.end())
-=======
   auto jointIt = this->joints.find(_jointName);
   if (jointIt != this->joints.end())
->>>>>>> 192d0a76
   {
     JointData *joint = jointIt->second;
     rendering::ScenePtr scene = joint->hotspot->GetScene();
@@ -192,11 +181,7 @@
     joint->inspector->hide();
     delete joint->inspector;
     delete joint;
-<<<<<<< HEAD
-    this->joints.erase(_jointName);
-=======
     this->joints.erase(jointIt);
->>>>>>> 192d0a76
     gui::model::Events::modelChanged();
   }
 }
@@ -223,8 +208,6 @@
   toDelete.clear();
 }
 
-<<<<<<< HEAD
-=======
 /////////////////////////////////////////////////
 std::vector<JointData *> JointMaker::GetJointDataByLink(
     const std::string &_linkName) const
@@ -243,7 +226,6 @@
   return linkJoints;
 }
 
->>>>>>> 192d0a76
 /////////////////////////////////////////////////
 bool JointMaker::OnMousePress(const common::MouseEvent &_event)
 {
@@ -306,140 +288,6 @@
     }
   }
   else
-<<<<<<< HEAD
-  {
-    if (_event.button == common::MouseEvent::LEFT)
-    {
-      if (this->hoverVis)
-      {
-        if (this->hoverVis->IsPlane())
-        {
-          QApplication::setOverrideCursor(QCursor(Qt::ArrowCursor));
-          camera->HandleMouseEvent(_event);
-          return true;
-        }
-
-        // Pressed parent part
-        if (!this->selectedVis)
-        {
-          if (this->mouseJoint)
-            return false;
-
-          this->hoverVis->SetEmissive(common::Color(0, 0, 0));
-          this->selectedVis = this->hoverVis;
-          this->hoverVis.reset();
-          // Create joint data with selected visual as parent
-          // the child will be set on the second mouse release.
-          this->mouseJoint = this->CreateJoint(this->selectedVis,
-              rendering::VisualPtr());
-        }
-        // Pressed child part
-        else if (this->selectedVis != this->hoverVis)
-        {
-          if (this->hoverVis)
-            this->hoverVis->SetEmissive(common::Color(0, 0, 0));
-          if (this->selectedVis)
-            this->selectedVis->SetEmissive(common::Color(0, 0, 0));
-          this->mouseJoint->child = this->hoverVis;
-
-          // reset variables.
-          this->selectedVis.reset();
-          this->hoverVis.reset();
-          this->AddJoint(JointMaker::JOINT_NONE);
-
-          this->newJointCreated = true;
-          gui::model::Events::modelChanged();
-        }
-      }
-    }
-
-    QApplication::setOverrideCursor(QCursor(Qt::ArrowCursor));
-    camera->HandleMouseEvent(_event);
-    return true;
-  }
-  return false;
-}
-
-/////////////////////////////////////////////////
-JointData *JointMaker::CreateJoint(rendering::VisualPtr _parent,
-    rendering::VisualPtr _child)
-{
-  std::stringstream ss;
-  ss << _parent->GetName() << "_JOINT_" << this->jointCounter++;
-  rendering::VisualPtr jointVis(
-      new rendering::Visual(ss.str(), _parent->GetParent()));
-  jointVis->Load();
-  rendering::DynamicLines *jointLine =
-      jointVis->CreateDynamicLine(rendering::RENDERING_LINE_LIST);
-  math::Vector3 origin = _parent->GetWorldPose().pos
-      - _parent->GetParent()->GetWorldPose().pos;
-  jointLine->AddPoint(origin);
-  jointLine->AddPoint(origin + math::Vector3(0, 0, 0.1));
-  jointVis->GetSceneNode()->setInheritScale(false);
-  jointVis->GetSceneNode()->setInheritOrientation(false);
-
-  JointData *jointData = new JointData;
-  jointData->name = jointVis->GetName();
-  jointData->dirty = false;
-  jointData->visual = jointVis;
-  jointData->parent = _parent;
-  jointData->child = _child;
-  jointData->line = jointLine;
-  jointData->type = this->jointType;
-  jointData->inspector = new JointInspector(JointMaker::JOINT_NONE);
-  jointData->inspector->setModal(false);
-  connect(jointData->inspector, SIGNAL(Applied()),
-      jointData, SLOT(OnApply()));
-
-  int axisCount = JointMaker::GetJointAxisCount(jointData->type);
-  for (int i = 0; i < axisCount; ++i)
-  {
-    if (i < static_cast<int>(this->UnitVectors.size()))
-      jointData->axis[i] = this->UnitVectors[i];
-    else
-      jointData->axis[i] = this->UnitVectors[0];
-
-    jointData->lowerLimit[i] = -3.14;
-    jointData->upperLimit[i] = 3.14;
-  }
-  jointData->pose = math::Pose::Zero;
-  jointData->line->setMaterial(this->jointMaterials[jointData->type]);
-
-  return jointData;
-}
-
-/////////////////////////////////////////////////
-void JointMaker::AddJoint(const std::string &_type)
-{
-  if (_type == "revolute")
-  {
-    this->AddJoint(JointMaker::JOINT_HINGE);
-  }
-  else if (_type == "revolute2")
-  {
-    this->AddJoint(JointMaker::JOINT_HINGE2);
-  }
-  else if (_type == "prismatic")
-  {
-    this->AddJoint(JointMaker::JOINT_SLIDER);
-  }
-  else if (_type == "ball")
-  {
-    this->AddJoint(JointMaker::JOINT_BALL);
-  }
-  else if (_type == "universal")
-  {
-    this->AddJoint(JointMaker::JOINT_UNIVERSAL);
-  }
-  else if (_type == "screw")
-  {
-    this->AddJoint(JointMaker::JOINT_SCREW);
-  }
-  else if (_type == "none")
-  {
-    this->AddJoint(JointMaker::JOINT_NONE);
-  }
-=======
   {
     if (_event.button == common::MouseEvent::LEFT)
     {
@@ -594,7 +442,6 @@
 void JointMaker::AddJoint(const std::string &_type)
 {
   this->AddJoint(this->ConvertJointType(_type));
->>>>>>> 192d0a76
 }
 
 /////////////////////////////////////////////////
@@ -665,11 +512,7 @@
     if (this->hoverVis && this->hoverVis != this->selectedVis)
       this->hoverVis->SetEmissive(common::Color(0.0, 0.0, 0.0));
 
-<<<<<<< HEAD
-    // only highlight editor parts by making sure it's not an item in the
-=======
     // only highlight editor links by making sure it's not an item in the
->>>>>>> 192d0a76
     // gui tree widget or a joint hotspot.
     rendering::VisualPtr rootVis = vis->GetRootVisual();
     if (rootVis->IsPlane())
@@ -695,17 +538,10 @@
     {
       if (this->mouseJoint->parent)
       {
-<<<<<<< HEAD
-        parentPos =  this->GetPartWorldCentroid(this->mouseJoint->parent)
-            - this->mouseJoint->line->GetPoint(0);
-        this->mouseJoint->line->SetPoint(1,
-            this->GetPartWorldCentroid(this->hoverVis) - parentPos);
-=======
         parentPos =  this->GetLinkWorldCentroid(this->mouseJoint->parent)
             - this->mouseJoint->line->GetPoint(0);
         this->mouseJoint->line->SetPoint(1,
             this->GetLinkWorldCentroid(this->hoverVis) - parentPos);
->>>>>>> 192d0a76
       }
     }
     else
@@ -716,17 +552,10 @@
           math::Plane(math::Vector3(0, 0, 1)), pt);
       if (this->mouseJoint->parent)
       {
-<<<<<<< HEAD
-        parentPos = this->GetPartWorldCentroid(this->mouseJoint->parent)
-            - this->mouseJoint->line->GetPoint(0);
-        this->mouseJoint->line->SetPoint(1,
-            this->GetPartWorldCentroid(this->hoverVis) - parentPos + pt);
-=======
         parentPos = this->GetLinkWorldCentroid(this->mouseJoint->parent)
             - this->mouseJoint->line->GetPoint(0);
         this->mouseJoint->line->SetPoint(1,
             this->GetLinkWorldCentroid(this->hoverVis) - parentPos + pt);
->>>>>>> 192d0a76
       }
     }
   }
@@ -744,25 +573,7 @@
 void JointMaker::OpenInspector(const std::string &_name)
 {
   JointData *joint = this->joints[_name];
-<<<<<<< HEAD
-  joint->inspector->SetType(joint->type);
-  joint->inspector->SetName(joint->name);
-  joint->inspector->SetParent(joint->parent->GetName());
-  joint->inspector->SetChild(joint->child->GetName());
-  joint->inspector->SetPose(joint->pose);
-  int axisCount = JointMaker::GetJointAxisCount(joint->type);
-  for (int i = 0; i < axisCount; ++i)
-  {
-    joint->inspector->SetAxis(i, joint->axis[i]);
-    joint->inspector->SetAxis(i, joint->axis[i]);
-    joint->inspector->SetLowerLimit(i, joint->lowerLimit[i]);
-    joint->inspector->SetUpperLimit(i, joint->upperLimit[i]);
-  }
-  joint->inspector->move(QCursor::pos());
-  joint->inspector->show();
-=======
   joint->OpenInspector();
->>>>>>> 192d0a76
 }
 
 /////////////////////////////////////////////////
@@ -813,11 +624,7 @@
   hotspotVisual->InsertMesh("unit_cylinder");
   Ogre::MovableObject *hotspotObj =
       (Ogre::MovableObject*)(camera->GetScene()->GetManager()->createEntity(
-<<<<<<< HEAD
-      "__HOTSPOT__" + _joint->visual->GetName(), "unit_cylinder"));
-=======
       _joint->visual->GetName(), "unit_cylinder"));
->>>>>>> 192d0a76
   hotspotObj->getUserObjectBindings().setUserAny(Ogre::Any(hotSpotName));
   hotspotVisual->GetSceneNode()->attachObject(hotspotObj);
   hotspotVisual->SetMaterial(this->jointMaterials[_joint->type]);
@@ -887,17 +694,10 @@
 
         if (joint->dirty || poseUpdate)
         {
-<<<<<<< HEAD
-          // get origin of parent part visuals
-          math::Vector3 parentOrigin = joint->parent->GetWorldPose().pos;
-
-          // get origin of child part visuals
-=======
           // get origin of parent link visuals
           math::Vector3 parentOrigin = joint->parent->GetWorldPose().pos;
 
           // get origin of child link visuals
->>>>>>> 192d0a76
           math::Vector3 childOrigin = joint->child->GetWorldPose().pos;
 
           // set orientation of joint hotspot
@@ -923,10 +723,7 @@
             Ogre::SceneNode *handleNode = joint->handles->getParentSceneNode();
             joint->handles->detachFromParent();
             joint->hotspot->SetMaterial(material);
-<<<<<<< HEAD
-=======
             joint->hotspot->SetTransparency(0.5);
->>>>>>> 192d0a76
             handleNode->attachObject(joint->handles);
             Ogre::MaterialPtr mat =
                 Ogre::MaterialManager::getSingleton().getByName(material);
@@ -1000,10 +797,7 @@
               continue;
             }
             msgs::Set(axisMsg->mutable_xyz(), joint->axis[i]);
-<<<<<<< HEAD
-=======
             axisMsg->set_use_parent_model_frame(joint->useParentModelFrame[i]);
->>>>>>> 192d0a76
 
             // Add angle field after we've checked that index i is valid
             joint->jointMsg->add_angle(0);
@@ -1015,11 +809,6 @@
           }
           else
           {
-<<<<<<< HEAD
-            gazebo::rendering::JointVisualPtr jointVis(
-                new gazebo::rendering::JointVisual(
-                joint->name + "__JOINT_VISUAL__", joint->child));
-=======
             std::string childName = joint->child->GetName();
             std::string jointVisName = childName;
             size_t idx = childName.find("::");
@@ -1028,23 +817,17 @@
             jointVisName += "_JOINT_VISUAL_";
             gazebo::rendering::JointVisualPtr jointVis(
                 new gazebo::rendering::JointVisual(jointVisName, joint->child));
->>>>>>> 192d0a76
 
             jointVis->Load(joint->jointMsg);
             joint->jointVisual = jointVis;
           }
 
           // Line now connects the child link to the joint frame
-<<<<<<< HEAD
-          joint->line->SetPoint(0, joint->child->GetWorldPose().pos);
-          joint->line->SetPoint(1, joint->jointVisual->GetWorldPose().pos);
-=======
           joint->line->SetPoint(0, joint->child->GetWorldPose().pos
               - joint->child->GetParent()->GetWorldPose().pos);
           joint->line->SetPoint(1,
               joint->jointVisual->GetWorldPose().pos
               - joint->child->GetParent()->GetWorldPose().pos);
->>>>>>> 192d0a76
           joint->line->setMaterial(this->jointMaterials[joint->type]);
           joint->dirty = false;
         }
@@ -1090,11 +873,6 @@
     jointElem->GetAttribute("name")->Set(joint->name);
     jointElem->GetAttribute("type")->Set(GetTypeAsString(joint->type));
     sdf::ElementPtr parentElem = jointElem->GetElement("parent");
-<<<<<<< HEAD
-    parentElem->Set(joint->parent->GetName());
-    sdf::ElementPtr childElem = jointElem->GetElement("child");
-    childElem->Set(joint->child->GetName());
-=======
 
     std::string parentName = joint->parent->GetName();
     std::string parentLeafName = parentName;
@@ -1114,7 +892,6 @@
     childLeafName = this->GetScopedLinkName(childLeafName);
     childElem->Set(childLeafName);
 
->>>>>>> 192d0a76
     sdf::ElementPtr poseElem = jointElem->GetElement("pose");
     poseElem->Set(joint->pose);
     int axisCount = GetJointAxisCount(joint->type);
@@ -1229,11 +1006,7 @@
 }
 
 /////////////////////////////////////////////////
-<<<<<<< HEAD
-math::Vector3 JointMaker::GetPartWorldCentroid(
-=======
 math::Vector3 JointMaker::GetLinkWorldCentroid(
->>>>>>> 192d0a76
     const rendering::VisualPtr _visual)
 {
   math::Vector3 centroid;
@@ -1349,10 +1122,6 @@
         << std::endl;
     return;
   }
-<<<<<<< HEAD
-  this->dirty = true;
-  gui::model::Events::modelChanged();
-=======
 
   // Type
   std::string type = _jointElem->Get<std::string>("type");
@@ -1425,5 +1194,4 @@
   joint->dirty = true;
 
   this->CreateHotSpot(joint);
->>>>>>> 192d0a76
 }