--- conflicted
+++ resolved
@@ -234,8 +234,6 @@
     else if (_key == "gravity")
     {
       boost::any copy = _value;
-<<<<<<< HEAD
-=======
       copy = boost::lexical_cast<ignition::math::Vector3d>
           (boost::any_cast<ignition::math::Vector3d>(_value));
       this->SetGravity(boost::any_cast<ignition::math::Vector3d>(copy));
@@ -245,7 +243,6 @@
       boost::any copy = _value;
       copy = boost::lexical_cast<ignition::math::Vector3d>
           (boost::any_cast<ignition::math::Vector3d>(_value));
->>>>>>> 758bb083
       this->world->SetMagneticField(
           boost::any_cast<ignition::math::Vector3d>(copy));
     }
