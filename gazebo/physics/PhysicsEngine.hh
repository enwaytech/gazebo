--- conflicted
+++ resolved
@@ -167,16 +167,7 @@
       /// \brief Return the gravity vector.
       /// \deprecated See World::Gravity() const
       /// \return The gravity vector.
-<<<<<<< HEAD
       public: virtual math::Vector3 GetGravity() const GAZEBO_DEPRECATED(8.0);
-=======
-      /// \deprecated See ignition::math::Vector3d Gravity() const
-      public: virtual math::Vector3 GetGravity() const GAZEBO_DEPRECATED(8.0);
-
-      /// \brief Return the gravity vector.
-      /// \return The gravity vector.
-      public: virtual ignition::math::Vector3d Gravity() const;
->>>>>>> 511b8693
 
       /// \brief Set the gravity vector.
       /// \param[in] _gravity New gravity vector.
