--- conflicted
+++ resolved
@@ -6,12 +6,7 @@
 
 ### KeyFrame.hh
 1. ***Deprecated*** public: void SetTranslation(const math::Vector3 &_trans)
-<<<<<<< HEAD
-    ***Replacement*** public: void Translation(const ignition::math::Vector3d &_trans);
-
-=======
     + ***Replacement*** public: void Translation(const ignition::math::Vector3d &_trans);
->>>>>>> 25b4571e
 1. ***Deprecated*** public: math::Vector3 GetTranslation() const
     + ***Replacement*** public: ignition::math::Vector3d Translation() const
 1. ***Deprecated*** public: void SetRotation(const math::Quaternion &_rot)
