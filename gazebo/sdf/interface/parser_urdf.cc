--- conflicted
+++ resolved
@@ -1827,7 +1827,25 @@
   {
     /// @todo: extend to different groups,
     /// only work with default meshes right now.
-    if (visualsIt->first.find(std::string("lump::")) == 0)
+    if (visualsIt->first == "default")
+    {
+      std::string lumpGroupName = std::string("lump::")+_link->name;
+      // gzdbg << "adding modified lump group name [" << lumpGroupName
+      //       << "] to link [" << _link->getParent()->name << "]\n.";
+      for (std::vector<UrdfVisualPtr>::iterator
+        visualIt = visualsIt->second->begin();
+        visualIt != visualsIt->second->end(); ++visualIt)
+      {
+        // transform visual origin from _link frame to
+        // parent link frame before adding to parent
+        (*visualIt)->origin = this->TransformToParentFrame((*visualIt)->origin,
+          _link->parent_joint->parent_to_joint_origin_transform);
+        // add the modified visual to parent
+        this->ReduceVisualToParent(_link->getParent(), lumpGroupName,
+          *visualIt);
+      }
+    }
+    else if (visualsIt->first.find(std::string("lump::")) == 0)
     {
       // it's a previously lumped mesh, re-lump under same _groupName
       std::string lumpGroupName = visualsIt->first;
@@ -1837,36 +1855,8 @@
            visualIt = visualsIt->second->begin();
            visualIt != visualsIt->second->end(); ++visualIt)
       {
-<<<<<<< HEAD
         // transform visual origin from _link frame to parent link
         // frame before adding to parent
-=======
-        // transform visual origin from _link frame to
-        // parent link frame before adding to parent
->>>>>>> b93734fd
-        (*visualIt)->origin = this->TransformToParentFrame((*visualIt)->origin,
-          _link->parent_joint->parent_to_joint_origin_transform);
-        // add the modified visual to parent
-        this->ReduceVisualToParent(_link->getParent(), lumpGroupName,
-          *visualIt);
-      }
-    }
-    else  // if (visualsIt->first == "default")
-    {
-      std::string lumpGroupName = std::string("lump::")+_link->name;
-      // gzdbg << "adding modified lump group name [" << lumpGroupName
-      //       << "] to link [" << _link->getParent()->name << "]\n.";
-      for (std::vector<UrdfVisualPtr>::iterator
-        visualIt = visualsIt->second->begin();
-        visualIt != visualsIt->second->end(); ++visualIt)
-      {
-<<<<<<< HEAD
-        // transform visual origin from _link frame to
-        // parent link frame before adding to parent
-=======
-        // transform visual origin from _link frame to parent link
-        // frame before adding to parent
->>>>>>> b93734fd
         (*visualIt)->origin = this->TransformToParentFrame((*visualIt)->origin,
           _link->parent_joint->parent_to_joint_origin_transform);
         // add the modified visual to parent
@@ -1890,7 +1880,30 @@
       collisionsIt = _link->collision_groups.begin();
       collisionsIt != _link->collision_groups.end(); ++collisionsIt)
     {
-      if (collisionsIt->first.find(std::string("lump::")) == 0)
+      if (collisionsIt->first == "default")
+      {
+        // if it's a "default" mesh, it will be added under "lump::"+_link name
+        std::string lumpGroupName = std::string("lump::")+_link->name;
+        // gzdbg << "lumping collision [" << collisionsIt->first
+        //       << "] for link [" << _link->name
+        //       << "] to parent [" << _link->getParent()->name
+        //       << "] with group name [" << lumpGroupName << "]\n";
+        for (std::vector<UrdfCollisionPtr>::iterator
+          collisionIt = collisionsIt->second->begin();
+          collisionIt != collisionsIt->second->end(); ++collisionIt)
+        {
+          // transform collision origin from _link frame to
+          // parent link frame before adding to parent
+          (*collisionIt)->origin = this->TransformToParentFrame(
+            (*collisionIt)->origin,
+            _link->parent_joint->parent_to_joint_origin_transform);
+
+          // add the modified collision to parent
+          this->ReduceCollisionToParent(_link->getParent(), lumpGroupName,
+            *collisionIt);
+        }
+      }
+      else if (collisionsIt->first.find(std::string("lump::")) == 0)
       {
         // if it's a previously lumped mesh, relump under same _groupName
         std::string lumpGroupName = collisionsIt->first;
@@ -1907,29 +1920,6 @@
           (*collisionIt)->origin = this->TransformToParentFrame(
             (*collisionIt)->origin,
             _link->parent_joint->parent_to_joint_origin_transform);
-          // add the modified collision to parent
-          this->ReduceCollisionToParent(_link->getParent(), lumpGroupName,
-            *collisionIt);
-        }
-      }
-      else  // if (collisionsIt->first == "default")
-      {
-        // if it's a "default" mesh, it will be added under "lump::"+_link name
-        std::string lumpGroupName = std::string("lump::")+_link->name;
-        // gzdbg << "lumping collision [" << collisionsIt->first
-        //       << "] for link [" << _link->name
-        //       << "] to parent [" << _link->getParent()->name
-        //       << "] with group name [" << lumpGroupName << "]\n";
-        for (std::vector<UrdfCollisionPtr>::iterator
-          collisionIt = collisionsIt->second->begin();
-          collisionIt != collisionsIt->second->end(); ++collisionIt)
-        {
-          // transform collision origin from _link frame to
-          // parent link frame before adding to parent
-          (*collisionIt)->origin = this->TransformToParentFrame(
-            (*collisionIt)->origin,
-            _link->parent_joint->parent_to_joint_origin_transform);
-
           // add the modified collision to parent
           this->ReduceCollisionToParent(_link->getParent(), lumpGroupName,
             *collisionIt);
