--- conflicted
+++ resolved
@@ -24,13 +24,6 @@
 
 ### Modifications
 
-<<<<<<< HEAD
-1. **gazebo/rendering/GpuLaser.hh**
-    + ***Removed:*** public: void SetCameraCount(double _cameraCount);
-    + ***Replacement:*** public: void SetCameraCount(const unsigned int _cameraCount);
-    + ***Removed:*** public: template<typename T> event::ConnectionPtr ConnectNewLaserFrame(T _subscriber);
-    + ***Replacement:*** public: event::ConnectionPtr ConnectNewLaserFrame(std::function<void (const float *_frame, unsigned int _width, unsigned int _height, unsigned int _depth, const std::string &_format)> _subscriber);
-=======
 1. **gazebo/sensor/SensorTypes.hh**
     + All `typedef`'s of `shared_ptr`'s to Sensor's are changed
       from `boost::shared_ptr` to `std::shared_ptr`.
@@ -38,7 +31,12 @@
       (such as `dynamic_pointer_cast` or `static_pointer_cast`)
       will need to switch from `boost::*_pointer_cast` to `std::*_pointer_cast`.
     + [pull request #2079](https://bitbucket.org/osrf/gazebo/pull-request/2079)
->>>>>>> 3fddddf7
+
+1. **gazebo/rendering/GpuLaser.hh**
+    + ***Removed:*** public: void SetCameraCount(double _cameraCount);
+    + ***Replacement:*** public: void SetCameraCount(const unsigned int _cameraCount);
+    + ***Removed:*** public: template<typename T> event::ConnectionPtr ConnectNewLaserFrame(T _subscriber);
+    + ***Replacement:*** public: event::ConnectionPtr ConnectNewLaserFrame(std::function<void (const float *_frame, unsigned int _width, unsigned int _height, unsigned int _depth, const std::string &_format)> _subscriber);
 
 1. **gazebo/rendering/DepthCamera.hh**
     + ***Removed:*** public: template<typename T> event::ConnectionPtr ConnectNewDepthFrame(T _subscriber)
