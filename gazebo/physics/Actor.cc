--- conflicted
+++ resolved
@@ -317,8 +317,7 @@
       trajSdf = trajSdf->GetNextElement("trajectory");
     }
   }
-  this->scriptTime = 0.0;
-  //double scriptTime = 0.0;
+  double time = 0.0;
   if (!this->skelAnimation.empty())
   {
     if (this->trajInfo.empty())
@@ -335,12 +334,12 @@
     }
     for (unsigned int i = 0; i < this->trajInfo.size(); i++)
     {
-      this->trajInfo[i].startTime = scriptTime;
-      scriptTime += this->trajInfo[i].duration;
-      this->trajInfo[i].endTime = scriptTime;
-    }
-  }
-  this->scriptLength = scriptTime;
+      this->trajInfo[i].startTime = time;
+      time += this->trajInfo[i].duration;
+      this->trajInfo[i].endTime = time;
+    }
+  }
+  this->scriptLength = time;
 }
 
 //////////////////////////////////////////////////
@@ -427,6 +426,7 @@
 //////////////////////////////////////////////////
 void Actor::Init()
 {
+  this->scriptTime = 0;
   this->prevFrameTime = this->world->GetSimTime();
   if (this->autoStart)
     this->Play();
@@ -438,7 +438,6 @@
 {
   this->active = true;
   this->playStartTime = this->world->GetSimTime();
-  this->lastScriptTime = std::numeric_limits<double>::max();
 }
 
 //////////////////////////////////////////////////
@@ -469,163 +468,126 @@
   if ((currentTime - this->prevFrameTime).Double() < (1.0 / 20.0))
     return;
 
-  /*double scriptTime = currentTime.Double() - this->startDelay -
-            this->playStartTime.Double();
-
-  /// waiting for delayed start
-  if (scriptTime < 0)
-    return;
-
-  if (scriptTime >= this->scriptLength)
-  {
-    if (!this->loop)
+  TrajectoryInfo *tinfo = NULL;
+
+  if (!this->customTrajectoryInfo)
+  {
+    this->scriptTime = currentTime.Double() - this->startDelay -
+              this->playStartTime.Double();
+
+    /// waiting for delayed start
+    if (this->scriptTime < 0)
       return;
-    else
-    {
-      scriptTime = scriptTime - this->scriptLength;
-      this->playStartTime = currentTime - scriptTime;
-    }
-  }*/
+
+    if (this->scriptTime >= this->scriptLength)
+    {
+      if (!this->loop)
+      {
+        return;
+      }
+      else
+      {
+        this->scriptTime = this->scriptTime - this->scriptLength;
+        this->playStartTime = currentTime - this->scriptTime;
+      }
+    }
+
+    for (unsigned int i = 0; i < this->trajInfo.size(); ++i)
+    {
+      if (this->trajInfo[i].startTime <= this->scriptTime &&
+          this->trajInfo[i].endTime >= this->scriptTime)
+      {
+        tinfo = &this->trajInfo[i];
+        break;
+      }
+    }
+
+    if (tinfo == NULL)
+    {
+      gzerr << "Trajectory not found at " << this->scriptTime << "\n";
+      return;
+    }
+
+    this->scriptTime = this->scriptTime - tinfo->startTime;
+  }
+  else
+  {
+    tinfo = this->customTrajectoryInfo.get();
+  }
 
   /// at this point we are certain that a new frame will be animated
   this->prevFrameTime = currentTime;
 
-  TrajectoryInfo tinfo;
-
-<<<<<<< HEAD
-  for (unsigned int i = 0; i < this->trajInfo.size(); ++i)
-=======
-  /*for (unsigned int i = 0; i < this->trajInfo.size(); i++)
-  {
->>>>>>> fe2f64d5
-    if (this->trajInfo[i].startTime <= scriptTime &&
-          this->trajInfo[i].endTime >= scriptTime)
-    {
-      tinfo = this->trajInfo[i];
-      break;
-    }
-  }*/
-
-  //scriptTime = scriptTime - tinfo.startTime;
-
-  tinfo.type="walking";
-  tinfo.duration=1.0;
-
-  SkeletonAnimation *skelAnim = this->skelAnimation[tinfo.type];
-
-<<<<<<< HEAD
+  SkeletonAnimation *skelAnim = this->skelAnimation[tinfo->type];
+  if (!skelAnim)
+    return;
+
+  auto skelMap = this->skelNodesMap[tinfo->type];
+
   ignition::math::Pose3d modelPose;
   std::map<std::string, ignition::math::Matrix4d> frame;
-  if (this->trajectories.find(tinfo.id) != this->trajectories.end())
-  {
-    common::PoseKeyFrame posFrame(0.0);
-    this->trajectories[tinfo.id]->SetTime(scriptTime);
-    this->trajectories[tinfo.id]->GetInterpolatedKeyFrame(posFrame);
-
-    modelPose.Pos() = posFrame.Translation();
-    modelPose.Rot() = posFrame.Rotation();
-
-    if (this->lastTraj == tinfo.id)
-      this->pathLength += fabs(this->lastPos.Distance(modelPose.Pos()));
+  if (!this->customTrajectoryInfo)
+  {
+    if (this->trajectories.find(tinfo->id) != this->trajectories.end())
+    {
+      common::PoseKeyFrame posFrame(0.0);
+      this->trajectories[tinfo->id]->SetTime(this->scriptTime);
+      this->trajectories[tinfo->id]->GetInterpolatedKeyFrame(posFrame);
+
+      modelPose.Pos() = posFrame.Translation();
+      modelPose.Rot() = posFrame.Rotation();
+      if (this->lastTraj == tinfo->id)
+        this->pathLength += fabs(this->lastPos.Distance(modelPose.Pos()));
+      else
+      {
+        common::PoseKeyFrame *frame0 = dynamic_cast<common::PoseKeyFrame*>
+          (this->trajectories[tinfo->id]->GetKeyFrame(0));
+        ignition::math::Vector3d vector3Ign;
+        vector3Ign = frame0->Translation();
+        this->pathLength = fabs(modelPose.Pos().Distance(vector3Ign));
+      }
+      this->lastPos = modelPose.Pos();
+    }
+    if (this->interpolateX[tinfo->type] &&
+          this->trajectories.find(tinfo->id) != this->trajectories.end())
+    {
+      frame = skelAnim->PoseAtX(this->pathLength,
+                skelMap[this->skeleton->GetRootNode()->GetName()]);
+    }
     else
     {
-      common::PoseKeyFrame *frame0 = dynamic_cast<common::PoseKeyFrame*>
-        (this->trajectories[tinfo.id]->GetKeyFrame(0));
-      ignition::math::Vector3d vector3Ign;
-      vector3Ign = frame0->Translation();
-      this->pathLength = fabs(modelPose.Pos().Distance(vector3Ign));
-    }
-    this->lastPos = modelPose.Pos();
-  }
-  if (this->interpolateX[tinfo.type] &&
-        this->trajectories.find(tinfo.id) != this->trajectories.end())
-  {
-    frame = skelAnim->PoseAtX(this->pathLength,
-              skelMap[this->skeleton->GetRootNode()->GetName()]);
+      frame = skelAnim->PoseAt(this->scriptTime);
+    }
   }
   else
-    frame = skelAnim->PoseAt(scriptTime);
-=======
-  if (skelAnim)
-  {
-    std::map<std::string, std::string> skelMap = this->skelNodesMap[tinfo.type];
-
-    math::Pose modelPose;
-    std::map<std::string, math::Matrix4> frame;
-    /*if (this->trajectories.find(tinfo.id) != this->trajectories.end())
-    {
-      common::PoseKeyFrame posFrame(0.0);
-      this->trajectories[tinfo.id]->SetTime(scriptTime);
-      this->trajectories[tinfo.id]->GetInterpolatedKeyFrame(posFrame);
-      modelPose.pos = posFrame.GetTranslation();
-      modelPose.rot = posFrame.GetRotation();
-
-      if (this->lastTraj == tinfo.id)
-      {
-        this->pathLength += fabs(this->lastPos.Distance(modelPose.pos));
-      }
-      else
-      {
-        common::PoseKeyFrame *frame0 = dynamic_cast<common::PoseKeyFrame*>
-          (this->trajectories[tinfo.id]->GetKeyFrame(0));
-        this->pathLength =
-          fabs(modelPose.pos.Distance(frame0->GetTranslation()));
-      }
-      this->lastPos = modelPose.pos;
-    }*/
-
-    /*if (this->interpolateX[tinfo.type] &&
-        this->trajectories.find(tinfo.id) != this->trajectories.end())
-    {
-      frame = skelAnim->GetPoseAtX(this->pathLength,
-          skelMap[this->skeleton->GetRootNode()->GetName()]);
-    }
-    else
-    {*/
-      frame = skelAnim->GetPoseAt(this->scriptTime);
-    //}
->>>>>>> fe2f64d5
-
-    this->lastTraj = tinfo.id;
-
-<<<<<<< HEAD
+  {
+    frame = skelAnim->PoseAt(this->scriptTime);
+  }
+
+  this->lastTraj = tinfo->id;
+
   ignition::math::Matrix4d rootTrans =
     frame[skelMap[this->skeleton->GetRootNode()->GetName()]];
 
   ignition::math::Vector3d rootPos = rootTrans.Translation();
   ignition::math::Quaterniond rootRot = rootTrans.Rotation();
 
-  if (tinfo.translated)
+  if (tinfo->translated)
     rootPos.X() = 0.0;
   ignition::math::Pose3d actorPose;
   actorPose.Pos() = modelPose.Pos() + modelPose.Rot().RotateVector(rootPos);
-  actorPose.Rot() = modelPose.Rot() * rootRot;
+  if (!this->customTrajectoryInfo)
+    actorPose.Rot() = modelPose.Rot() * rootRot;
+  else
+    actorPose.Rot() = modelPose.Rot() * this->GetWorldPose().Ign().Rot();
 
   ignition::math::Matrix4d rootM(actorPose.Rot());
-  rootM.Translate(actorPose.Pos());
-=======
-    math::Matrix4 rootTrans =
-      frame[skelMap[this->skeleton->GetRootNode()->GetName()]];
-
-    math::Vector3 rootPos = rootTrans.GetTranslation();
-    math::Quaternion rootRot = rootTrans.GetRotation();
-
-    if (tinfo.translated)
-      rootPos.x = 0.0;
-    math::Pose actorPose;
-    actorPose.pos = modelPose.pos + modelPose.rot.RotateVector(rootPos);
-    actorPose.rot = modelPose.rot * rootRot;
-
-    math::Matrix4 rootM(actorPose.rot.GetAsMatrix4());
-    //rootM.SetTranslate(actorPose.pos);
->>>>>>> fe2f64d5
-
-    frame[skelMap[this->skeleton->GetRootNode()->GetName()]] = rootM;
-
-    this->SetPose(frame, skelMap, currentTime.Double());
-
-    this->lastScriptTime = scriptTime;
-  }
+  if (!this->customTrajectoryInfo)
+    rootM.Translate(actorPose.Pos());
+
+  frame[skelMap[this->skeleton->GetRootNode()->GetName()]] = rootM;
+
+  this->SetPose(frame, skelMap, currentTime.Double());
 }
 
 //////////////////////////////////////////////////
@@ -638,6 +600,9 @@
 
   ignition::math::Matrix4d modelTrans(ignition::math::Matrix4d::Identity);
   ignition::math::Pose3d mainLinkPose;
+
+  if (this->customTrajectoryInfo)
+    mainLinkPose.Rot() = this->worldPose.Ign().Rot();
 
   for (unsigned int i = 0; i < this->skeleton->GetNumNodes(); ++i)
   {
@@ -668,7 +633,8 @@
           msgs::Convert(ignition::math::Vector3d()));
       bone_pose->mutable_orientation()->CopyFrom(msgs::Convert(
             ignition::math::Quaterniond()));
-      mainLinkPose = bonePose;
+      if (!this->customTrajectoryInfo)
+        mainLinkPose = bonePose;
     }
     else
     {
@@ -681,7 +647,6 @@
       transform = (parentTrans * transform).Ign();
     }
 
-<<<<<<< HEAD
     msgs::Pose *link_pose = msg.add_pose();
     link_pose->set_name(currentLink->GetScopedName());
     link_pose->set_id(currentLink->GetId());
@@ -689,44 +654,37 @@
     link_pose->mutable_position()->CopyFrom(msgs::Convert(linkPose.Pos()));
     link_pose->mutable_orientation()->CopyFrom(msgs::Convert(linkPose.Rot()));
     currentLink->SetWorldPose(transform.Pose(), true, false);
-=======
-    //msgs::Pose *link_pose = msg.add_pose();
-    //link_pose->set_name(currentLink->GetScopedName());
-    //link_pose->set_id(currentLink->GetId());
-    //math::Pose linkPose = transform.GetAsPose() - mainLinkPose;
-    //link_pose->mutable_position()->CopyFrom(msgs::Convert(linkPose.pos));
-    //link_pose->mutable_orientation()->CopyFrom(msgs::Convert(linkPose.rot));
-    // currentLink->SetWorldPose(transform.GetAsPose(), true, false);
->>>>>>> fe2f64d5
   }
 
   msgs::Time *stamp = msg.add_time();
   stamp->CopyFrom(msgs::Convert(_time));
 
-<<<<<<< HEAD
   msgs::Pose *model_pose = msg.add_pose();
   model_pose->set_name(this->GetScopedName());
   model_pose->set_id(this->GetId());
-  model_pose->mutable_position()->CopyFrom(msgs::Convert(mainLinkPose.Pos()));
-  model_pose->mutable_orientation()->CopyFrom(
-      msgs::Convert(mainLinkPose.Rot()));
-=======
-  /*msgs::Pose *modelPose = msg.add_pose();
-  modelPose->set_name(this->GetScopedName());
-  modelPose->set_id(this->GetId());
-  modelPose->mutable_position()->CopyFrom(msgs::Convert(mainLinkPose.pos));
-  modelPose->mutable_orientation()->CopyFrom(msgs::Convert(mainLinkPose.rot));
-  */
->>>>>>> fe2f64d5
+  if (!this->customTrajectoryInfo)
+  {
+    model_pose->mutable_position()->CopyFrom(msgs::Convert(mainLinkPose.Pos()));
+    model_pose->mutable_orientation()->CopyFrom(
+        msgs::Convert(mainLinkPose.Rot()));
+  }
+  else
+  {
+    model_pose->mutable_position()->CopyFrom(msgs::Convert(this->worldPose.Ign().Pos()));
+    model_pose->mutable_orientation()->CopyFrom(
+        msgs::Convert(this->worldPose.Ign().Rot()));
+  }
 
   if (this->bonePosePub && this->bonePosePub->HasConnections())
     this->bonePosePub->Publish(msg);
-  // this->SetWorldPose(mainLinkPose, true, false);
+  if (!this->customTrajectoryInfo)
+    this->SetWorldPose(mainLinkPose, true, false);
 }
 
 //////////////////////////////////////////////////
 void Actor::Fini()
 {
+  this->ResetCustomTrajectory();
   Model::Fini();
 }
 
@@ -740,6 +698,36 @@
 const sdf::ElementPtr Actor::GetSDF()
 {
   return Model::GetSDF();
+}
+
+//////////////////////////////////////////////////
+void Actor::SetScriptTime(const double _time)
+{
+  this->scriptTime = _time;
+}
+
+//////////////////////////////////////////////////
+double Actor::ScriptTime() const
+{
+  return this->scriptTime;
+}
+
+//////////////////////////////////////////////////
+const Actor::SkeletonAnimation_M &Actor::SkeletonAnimations() const
+{
+  return this->skelAnimation;
+}
+
+//////////////////////////////////////////////////
+void Actor::SetCustomTrajectory(TrajectoryInfoPtr &_trajInfo)
+{
+  this->customTrajectoryInfo = _trajInfo;
+}
+
+//////////////////////////////////////////////////
+void Actor::ResetCustomTrajectory()
+{
+  this->customTrajectoryInfo.reset();
 }
 
 //////////////////////////////////////////////////
@@ -834,16 +822,4 @@
   : id(0), type(""), duration(0.0), startTime(0.0), endTime(0.0),
   translated(false)
 {
-}
-
-//////////////////////////////////////////////////
-void Actor::SetScriptTime(const double _time)
-{
-  this->scriptTime = _time;
-}
-
-//////////////////////////////////////////////////
-double Actor::GetScriptTime() const
-{
-  return this->scriptTime;
 }