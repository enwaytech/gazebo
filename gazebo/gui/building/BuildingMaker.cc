--- conflicted
+++ resolved
@@ -59,33 +59,6 @@
 // Helper function to generate a valid folder name from a human-readable model
 // name.
 std::string GetFolderNameFromModelName(const std::string &_modelName)
-<<<<<<< HEAD
-{
-  // Auto-generate folder name based on model name
-  std::string foldername = _modelName;
-
-  std::vector<std::pair<std::string, std::string> > replacePairs;
-  replacePairs.push_back(std::pair<std::string, std::string>(" ", "_"));
-
-  for (unsigned int i = 0; i < replacePairs.size(); i++)
-  {
-    std::string forbiddenChar = replacePairs[i].first;
-    std::string replaceChar = replacePairs[i].second;
-    size_t index = foldername.find(forbiddenChar);
-    while (index != std::string::npos)
-    {
-      foldername.replace(index, forbiddenChar.size(), replaceChar);
-      index = foldername.find(forbiddenChar);
-    }
-  }
-
-  return foldername;
-}
-
-/////////////////////////////////////////////////
-BuildingMaker::BuildingMaker() : EntityMaker()
-=======
->>>>>>> 5193d092
 {
   // Auto-generate folder name based on model name
   std::string foldername = _modelName;
@@ -140,7 +113,6 @@
   this->connections.push_back(
     gui::editor::Events::ConnectExitBuildingEditor(
       boost::bind(&BuildingMaker::OnExit, this)));
-<<<<<<< HEAD
   this->connections.push_back(
     gui::editor::Events::ConnectBuildingNameChanged(
       boost::bind(&BuildingMaker::OnNameChanged, this, _1)));
@@ -156,11 +128,6 @@
   this->connections.push_back(
       gui::editor::Events::ConnectToggleEditMode(
       boost::bind(&BuildingMaker::OnEdit, this, _1)));
-=======
-  this->connections.push_back(
-    gui::editor::Events::ConnectBuildingNameChanged(
-      boost::bind(&BuildingMaker::OnNameChanged, this, _1)));
->>>>>>> 5193d092
 
   this->saveDialog =
       new FinishBuildingDialog(FinishBuildingDialog::MODEL_SAVE, 0);
@@ -172,7 +139,6 @@
 //  this->camera.reset();
   if (this->saveDialog)
     delete this->saveDialog;
-<<<<<<< HEAD
 }
 
 /////////////////////////////////////////////////
@@ -196,8 +162,6 @@
     MouseEventHandler::Instance()->RemoveMoveFilter("building_maker");
     KeyEventHandler::Instance()->RemovePressFilter("building_maker");
   }
-=======
->>>>>>> 5193d092
 }
 
 /////////////////////////////////////////////////
@@ -375,12 +339,8 @@
   wallManip->SetPose(_pos.x(), _pos.y(), _pos.z(), 0, 0, _angle);
   this->allItems[linkName] = wallManip;
 
-<<<<<<< HEAD
   linkVisual->SetVisibilityFlags(GZ_VISIBILITY_GUI |
       GZ_VISIBILITY_SELECTABLE);
-=======
-  linkVisual->SetVisibilityFlags(GZ_VISIBILITY_GUI);
->>>>>>> 5193d092
   this->savedChanges = false;
   return linkName;
 }
@@ -541,12 +501,8 @@
     stepVisual->SetRotation(baseStepVisual->GetRotation());
   }
 
-<<<<<<< HEAD
   linkVisual->SetVisibilityFlags(GZ_VISIBILITY_GUI |
       GZ_VISIBILITY_SELECTABLE);
-=======
-  linkVisual->SetVisibilityFlags(GZ_VISIBILITY_GUI);
->>>>>>> 5193d092
   this->savedChanges = false;
   return linkName;
 }
@@ -592,13 +548,9 @@
   floorManip->SetPose(_pos.x(), _pos.y(), _pos.z(), 0, 0, _angle);
   this->allItems[linkName] = floorManip;
 
-<<<<<<< HEAD
   linkVisual->SetVisibilityFlags(GZ_VISIBILITY_GUI |
       GZ_VISIBILITY_SELECTABLE);
-=======
-  linkVisual->SetVisibilityFlags(GZ_VISIBILITY_GUI);
   this->savedChanges = false;
->>>>>>> 5193d092
   return linkName;
 }
 
@@ -663,16 +615,10 @@
   if (this->modelVisual)
     scene->RemoveVisual(this->modelVisual);
 
-<<<<<<< HEAD
-  this->saved = false;
-  this->savedChanges = false;
-  this->modelName = this->buildingDefaultName;
-=======
   this->saved = NEVER_SAVED;
   this->savedChanges = false;
   //this->modelName = this->buildingDefaultName;
   this->SetModelName(this->buildingDefaultName);
->>>>>>> 5193d092
   this->defaultPath = (QDir::homePath() + "/building_editor_models")
                         .toStdString();
   this->saveLocation = defaultPath + "/" +
@@ -1574,11 +1520,6 @@
 void BuildingMaker::OnNew()
 {
   if (this->allItems.empty())
-<<<<<<< HEAD
-  {
-    gui::editor::Events::newBuildingModel();
-    return;
-=======
   {
     this->Reset();
     gui::editor::Events::newBuildingModel();
@@ -1621,55 +1562,7 @@
 
     this->Reset();
     gui::editor::Events::newBuildingModel();
->>>>>>> 5193d092
-  }
-  QString msg;
-  QMessageBox msgBox(QMessageBox::Warning, QString("New"), msg);
-  QPushButton *cancelButton = msgBox.addButton("Cancel", QMessageBox::YesRole);
-  QPushButton *saveButton = msgBox.addButton("Save", QMessageBox::YesRole);
-
-  if (this->savedChanges)
-  {
-    msg.append("Are you sure you want to close this model and open a new "
-               "canvas?\n\n");
-    msgBox.addButton("New Canvas", QMessageBox::ApplyRole);
-    saveButton->hide();
-  }
-  else
-  {
-    msg.append("You have unsaved changes. Do you want to save this model "
-               "and open a new canvas?\n\n");
-    msgBox.addButton("Don't Save", QMessageBox::ApplyRole);
-  }
-
-  msg.append("Once you open a new canvas, your current model will no longer "
-             "be editable.");
-  msgBox.setText(msg);
-
-  msgBox.exec();
-
-  if (msgBox.clickedButton() != cancelButton)
-  {
-    if (!this->savedChanges && msgBox.clickedButton() == saveButton)
-    {
-      if (!this->OnSave(this->modelName))
-      {
-        return;
-      }
-    }
-
-    gui::editor::Events::newBuildingModel();
-
-    this->saved = false;
-    this->savedChanges = false;
-  }
-}
-
-void BuildingMaker::SaveModelFiles()
-{
-  this->SetModelName(this->modelName);
-  this->GenerateSDF();
-  this->SaveToSDF(this->saveLocation);
+  }
 }
 
 void BuildingMaker::SaveModelFiles()
@@ -1736,7 +1629,6 @@
 
     TiXmlElement *modelXML = xmlDoc.FirstChildElement("model");
     if (!modelXML)
-<<<<<<< HEAD
     {
       gzerr << "No model name in default config file\n";
       return false;
@@ -1832,103 +1724,6 @@
         return this->OnSaveAs(this->modelName);
       }
     }
-=======
-    {
-      gzerr << "No model name in default config file\n";
-      return false;
-    }
-    TiXmlElement *modelNameXML = modelXML->FirstChildElement("name");
-    modelNameXML->FirstChild()->SetValue(this->modelName);
-
-    TiXmlElement *versionXML = modelXML->FirstChildElement("version");
-    if (!versionXML)
-    {
-      gzerr << "Couldn't find model version" << std::endl;
-      versionXML->FirstChild()->SetValue("1.0");
-    }
-    else
-    {
-      versionXML->FirstChild()->SetValue(this->version);
-    }
-
-    TiXmlElement *descriptionXML = modelXML->FirstChildElement("description");
-    if (!descriptionXML)
-    {
-      gzerr << "Couldn't find model description" << std::endl;
-      descriptionXML->FirstChild()->SetValue("");
-    }
-    else
-    {
-      descriptionXML->FirstChild()->SetValue(this->description);
-    }
-
-    // TODO: Multiple authors
-    TiXmlElement *authorXML = modelXML->FirstChildElement("author");
-    if (!authorXML)
-    {
-      gzerr << "Couldn't find model author" << std::endl;
-    }
-    else
-    {
-      TiXmlElement *authorChild = authorXML->FirstChildElement("name");
-      if (!authorChild)
-      {
-        gzerr << "Couldn't find author name" << std::endl;
-        authorChild->FirstChild()->SetValue("");
-      }
-      else
-      {
-        authorChild->FirstChild()->SetValue(this->authorName);
-      }
-      authorChild = authorXML->FirstChildElement("email");
-      if (!authorChild)
-      {
-        gzerr << "Couldn't find author email" << std::endl;
-        authorChild->FirstChild()->SetValue("");
-      }
-      else
-      {
-        authorChild->FirstChild()->SetValue(this->authorEmail);
-      }
-    }
-
-    boost::filesystem::path path;
-    path = path / this->saveLocation;
-    if (!boost::filesystem::exists(path))
-    {
-      if (!boost::filesystem::create_directories(path))
-      {
-        gzerr << "Couldn't create folder for model files." << std::endl;
-        return false;
-      }
-      gzmsg << "Created folder " << path << " for model files." << std::endl;
-    }
-
-    boost::filesystem::path modelConfigPath = path / "model.config";
-
-    boost::filesystem::path sdfPath = path / "model.sdf";
-
-    // Before writing
-    if (boost::filesystem::exists(sdfPath) ||
-          boost::filesystem::exists(modelConfigPath))
-    {
-      std::string msg = "A model named " + this->modelName +
-                        " already exists in folder " + path.string() + ".\n\n"
-                        "Do you wish to overwrite the existing model files?\n";
-
-      QMessageBox msgBox(QMessageBox::Warning, QString("Files Exist"),
-                         QString(msg.c_str()));
-
-      QPushButton *saveButton = msgBox.addButton("Save",
-                                                 QMessageBox::ApplyRole);
-      msgBox.addButton(QMessageBox::Cancel);
-      msgBox.exec();
-      if (msgBox.clickedButton() != saveButton)
-      {
-        return this->OnSaveAs(this->modelName);
-      }
-    }
->>>>>>> 5193d092
 
     const char* modelConfigString = modelConfigPath.string().c_str();
     gzdbg << "Saving file to " << modelConfigString << std::endl;
@@ -1961,11 +1756,7 @@
         AddModelPathsUpdate(parentDirectory);
     }
 
-<<<<<<< HEAD
-    this->saved = true;
-=======
     this->saved = SAVED;
->>>>>>> 5193d092
     this->savedChanges = true;
 
     gui::editor::Events::saveBuildingModel(this->modelName, this->saveLocation);
@@ -1977,13 +1768,10 @@
 /////////////////////////////////////////////////
 void BuildingMaker::OnNameChanged(const std::string &_name)
 {
-<<<<<<< HEAD
-=======
   if (_name.compare(this->modelName) == 0)
   {
     return;
   }
->>>>>>> 5193d092
   this->SetModelName(_name);
   // Set new saveLocation
   boost::filesystem::path oldPath(this->saveLocation);
@@ -1992,11 +1780,7 @@
   this->saveLocation = newPath.string();
 
   this->savedChanges = false;
-<<<<<<< HEAD
-  this->saved = false;
-=======
   this->saved = NAME_CHANGED;
->>>>>>> 5193d092
 }
 
 /////////////////////////////////////////////////
@@ -2009,217 +1793,6 @@
   }
 
   if (this->savedChanges)
-<<<<<<< HEAD
-  {
-    QString msg("Once you exit the Building Editor, "
-      "your building will no longer be editable.\n\n"
-      "Are you ready to exit?\n\n");
-    QMessageBox msgBox(QMessageBox::NoIcon, QString("Exit"), msg);
-
-    msgBox.addButton("Exit", QMessageBox::ApplyRole);
-    QPushButton *cancelButton = msgBox.addButton(QMessageBox::Cancel);
-    msgBox.exec();
-    if (msgBox.clickedButton() == cancelButton)
-    {
-      return;
-    }
-  }
-  else
-  {
-    QString msg("Save Changes before exiting?\n\n"
-        "Note: Once you exit the Building Editor, "
-        "your building will no longer be editable.\n\n");
-
-    QMessageBox msgBox(QMessageBox::NoIcon, QString("Exit"), msg);
-    QPushButton *cancelButton = msgBox.addButton("Cancel",
-      QMessageBox::ApplyRole);
-    QPushButton *saveButton = msgBox.addButton("Save and Exit",
-      QMessageBox::ApplyRole);
-    QPushButton *exitButton = msgBox.addButton("Don't Save, Exit",
-      QMessageBox::ApplyRole);
-    msgBox.exec();
-    if (msgBox.clickedButton() == cancelButton)
-      return;
-
-    if (msgBox.clickedButton() == exitButton)
-    {
-      this->saved = false;
-      this->savedChanges = false;
-    }
-    else if (msgBox.clickedButton() == saveButton)
-    {
-      if (!this->OnSave(this->modelName))
-      {
-        return;
-      }
-    }
-  }
-
-  this->FinishModel();
-  gui::editor::Events::newBuildingModel();
-  gui::editor::Events::finishBuildingModel();
-}
-
-/////////////////////////////////////////////////
-void BuildingMaker::OnColorSelected(QColor _color)
-{
-  this->selectedTexture = "";
-
-  if (_color.isValid())
-    this->selectedColor = _color;
-}
-
-/////////////////////////////////////////////////
-void BuildingMaker::OnTextureSelected(QString _texture)
-{
-  this->selectedColor = QColor::Invalid;
-
-  if (_texture != QString(""))
-    this->selectedTexture = _texture;
-}
-
-/////////////////////////////////////////////////
-bool BuildingMaker::On3dMouseMove(const common::MouseEvent &_event)
-{
-  rendering::UserCameraPtr userCamera = gui::get_active_camera();
-  if (!userCamera)
-    return false;
-
-  if (this->selectedTexture == QString("") && !this->selectedColor.isValid())
-  {
-    QApplication::setOverrideCursor(QCursor(Qt::ArrowCursor));
-    userCamera->HandleMouseEvent(_event);
-    return true;
-  }
-
-  rendering::VisualPtr vis = userCamera->GetVisual(_event.pos);
-  // Highlight visual on hover
-  if (vis)
-  {
-    std::string visName = vis->GetParent()->GetName();
-    // Stairs have nested visuals
-    if (visName.find("Stair") != std::string::npos)
-    {
-      vis = vis->GetParent();
-    }
-
-    // Reset previous hoverVis
-    if (this->hoverVis && this->hoverVis != vis)
-    {
-      std::string hoverName = this->hoverVis->GetParent()->GetName();
-      hoverName = hoverName.substr(hoverName.find("::")+2);
-      BuildingModelManip *manip = this->allItems[hoverName];
-      this->hoverVis->SetAmbient(manip->GetColor());
-      this->hoverVis->SetMaterial(manip->GetTexture());
-      this->hoverVis->SetTransparency(0.4);
-    }
-
-    if (visName.find("Wall") != std::string::npos ||
-        visName.find("Floor") != std::string::npos ||
-        visName.find("Stair") != std::string::npos)
-    {
-      this->hoverVis = vis;
-      if (this->selectedColor.isValid())
-      {
-        common::Color newColor(this->selectedColor.red(),
-                               this->selectedColor.green(),
-                               this->selectedColor.blue());
-        this->hoverVis->SetAmbient(newColor);
-      }
-      else if (this->selectedTexture != "")
-      {
-        std::string material = "Gazebo/Grey";
-        if (this->selectedTexture == ":/images/wood.png")
-          material = "Gazebo/Wood";
-        else if (this->selectedTexture == ":/images/ceiling_tiled.png")
-          material = "Gazebo/CeilingTiled";
-        else if (this->selectedTexture == ":/images/bricks.png")
-          material = "Gazebo/Bricks";
-
-        this->hoverVis->SetMaterial(material);
-      }
-
-      this->hoverVis->SetTransparency(0);
-    }
-    else
-    {
-      this->hoverVis.reset();
-    }
-  }
-  else
-  {
-    this->hoverVis.reset();
-  }
-  return true;
-}
-
-/////////////////////////////////////////////////
-bool BuildingMaker::On3dMousePress(const common::MouseEvent &_event)
-{
-  rendering::UserCameraPtr userCamera = gui::get_active_camera();
-  if (!userCamera)
-    return false;
-
-  userCamera->HandleMouseEvent(_event);
-  return true;
-}
-
-/////////////////////////////////////////////////
-bool BuildingMaker::On3dMouseRelease(const common::MouseEvent &_event)
-{
-  if (_event.button != common::MouseEvent::LEFT)
-  {
-    this->StopMaterialModes();
-    return true;
-  }
-
-  if (this->hoverVis)
-  {
-    std::string hoverName = this->hoverVis->GetParent()->GetName();
-    hoverName = hoverName.substr(hoverName.find("::")+2);
-    BuildingModelManip *manip = this->allItems[hoverName];
-
-    if (this->selectedColor.isValid())
-    {
-      manip->SetColor(this->selectedColor);
-    }
-    else if (this->selectedTexture != "")
-    {
-      manip->SetTexture(this->selectedTexture);
-    }
-    this->hoverVis.reset();
-  }
-  else
-  {
-    rendering::UserCameraPtr userCamera = gui::get_active_camera();
-    userCamera->HandleMouseEvent(_event);
-    this->StopMaterialModes();
-  }
-  return true;
-}
-
-/////////////////////////////////////////////////
-bool BuildingMaker::On3dKeyPress(const common::KeyEvent &_event)
-{
-  if (_event.key == Qt::Key_Escape)
-  {
-    this->StopMaterialModes();
-  }
-  return false;
-}
-
-/////////////////////////////////////////////////
-void BuildingMaker::StopMaterialModes()
-{
-  if (this->hoverVis)
-    this->hoverVis->SetTransparency(0.4);
-
-  this->selectedTexture = QString("");
-  this->selectedColor = QColor::Invalid;
-  gui::editor::Events::colorSelected(this->selectedColor.convertTo(
-      QColor::Invalid));
-  gui::editor::Events::createBuildingEditorItem(std::string());
-=======
   {
     QString msg("Once you exit the Building Editor, "
       "your building will no longer be editable.\n\n"
@@ -2266,5 +1839,165 @@
 
   gui::editor::Events::newBuildingModel();
   gui::editor::Events::finishBuildingModel();
->>>>>>> 5193d092
+}
+
+/////////////////////////////////////////////////
+void BuildingMaker::OnColorSelected(QColor _color)
+{
+  this->selectedTexture = "";
+
+  if (_color.isValid())
+    this->selectedColor = _color;
+}
+
+/////////////////////////////////////////////////
+void BuildingMaker::OnTextureSelected(QString _texture)
+{
+  this->selectedColor = QColor::Invalid;
+
+  if (_texture != QString(""))
+    this->selectedTexture = _texture;
+}
+
+/////////////////////////////////////////////////
+bool BuildingMaker::On3dMouseMove(const common::MouseEvent &_event)
+{
+  rendering::UserCameraPtr userCamera = gui::get_active_camera();
+  if (!userCamera)
+    return false;
+
+  if (this->selectedTexture == QString("") && !this->selectedColor.isValid())
+  {
+    QApplication::setOverrideCursor(QCursor(Qt::ArrowCursor));
+    userCamera->HandleMouseEvent(_event);
+    return true;
+  }
+
+  rendering::VisualPtr vis = userCamera->GetVisual(_event.pos);
+  // Highlight visual on hover
+  if (vis)
+  {
+    std::string visName = vis->GetParent()->GetName();
+    // Stairs have nested visuals
+    if (visName.find("Stair") != std::string::npos)
+    {
+      vis = vis->GetParent();
+    }
+
+    // Reset previous hoverVis
+    if (this->hoverVis && this->hoverVis != vis)
+    {
+      std::string hoverName = this->hoverVis->GetParent()->GetName();
+      hoverName = hoverName.substr(hoverName.find("::")+2);
+      BuildingModelManip *manip = this->allItems[hoverName];
+      this->hoverVis->SetAmbient(manip->GetColor());
+      this->hoverVis->SetMaterial(manip->GetTexture());
+      this->hoverVis->SetTransparency(0.4);
+    }
+
+    if (visName.find("Wall") != std::string::npos ||
+        visName.find("Floor") != std::string::npos ||
+        visName.find("Stair") != std::string::npos)
+    {
+      this->hoverVis = vis;
+      if (this->selectedColor.isValid())
+      {
+        common::Color newColor(this->selectedColor.red(),
+                               this->selectedColor.green(),
+                               this->selectedColor.blue());
+        this->hoverVis->SetAmbient(newColor);
+      }
+      else if (this->selectedTexture != "")
+      {
+        std::string material = "Gazebo/Grey";
+        if (this->selectedTexture == ":/images/wood.png")
+          material = "Gazebo/Wood";
+        else if (this->selectedTexture == ":/images/ceiling_tiled.png")
+          material = "Gazebo/CeilingTiled";
+        else if (this->selectedTexture == ":/images/bricks.png")
+          material = "Gazebo/Bricks";
+
+        this->hoverVis->SetMaterial(material);
+      }
+
+      this->hoverVis->SetTransparency(0);
+    }
+    else
+    {
+      this->hoverVis.reset();
+    }
+  }
+  else
+  {
+    this->hoverVis.reset();
+  }
+  return true;
+}
+
+/////////////////////////////////////////////////
+bool BuildingMaker::On3dMousePress(const common::MouseEvent &_event)
+{
+  rendering::UserCameraPtr userCamera = gui::get_active_camera();
+  if (!userCamera)
+    return false;
+
+  userCamera->HandleMouseEvent(_event);
+  return true;
+}
+
+/////////////////////////////////////////////////
+bool BuildingMaker::On3dMouseRelease(const common::MouseEvent &_event)
+{
+  if (_event.button != common::MouseEvent::LEFT)
+  {
+    this->StopMaterialModes();
+    return true;
+  }
+
+  if (this->hoverVis)
+  {
+    std::string hoverName = this->hoverVis->GetParent()->GetName();
+    hoverName = hoverName.substr(hoverName.find("::")+2);
+    BuildingModelManip *manip = this->allItems[hoverName];
+
+    if (this->selectedColor.isValid())
+    {
+      manip->SetColor(this->selectedColor);
+    }
+    else if (this->selectedTexture != "")
+    {
+      manip->SetTexture(this->selectedTexture);
+    }
+    this->hoverVis.reset();
+  }
+  else
+  {
+    rendering::UserCameraPtr userCamera = gui::get_active_camera();
+    userCamera->HandleMouseEvent(_event);
+    this->StopMaterialModes();
+  }
+  return true;
+}
+
+/////////////////////////////////////////////////
+bool BuildingMaker::On3dKeyPress(const common::KeyEvent &_event)
+{
+  if (_event.key == Qt::Key_Escape)
+  {
+    this->StopMaterialModes();
+  }
+  return false;
+}
+
+/////////////////////////////////////////////////
+void BuildingMaker::StopMaterialModes()
+{
+  if (this->hoverVis)
+    this->hoverVis->SetTransparency(0.4);
+
+  this->selectedTexture = QString("");
+  this->selectedColor = QColor::Invalid;
+  gui::editor::Events::colorSelected(this->selectedColor.convertTo(
+      QColor::Invalid));
+  gui::editor::Events::createBuildingEditorItem(std::string());
 }