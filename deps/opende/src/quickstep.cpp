/*************************************************************************
*                                                                       *
* Open Dynamics Engine, Copyright (C) 2001-2003 Russell L. Smith.       *
* All rights reserved.  Email: russ@q12.org   Web: www.q12.org          *
*                                                                       *
* This library is free software; you can redistribute it and/or         *
* modify it under the terms of EITHER:                                  *
*   (1) The GNU Lesser General Public License as published by the Free  *
*       Software Foundation; either version 2.1 of the License, or (at  *
*       your option) any later version. The text of the GNU Lesser      *
*       General Public License is included with this library in the     *
*       file LICENSE.TXT.                                               *
*   (2) The BSD-style license that is included with this library in     *
*       the file LICENSE-BSD.TXT.                                       *
*                                                                       *
* This library is distributed in the hope that it will be useful,       *
* but WITHOUT ANY WARRANTY; without even the implied warranty of        *
* MERCHANTABILITY or FITNESS FOR A PARTICULAR PURPOSE. See the files    *
* LICENSE.TXT and LICENSE-BSD.TXT for more details.                     *
*                                                                       *
*************************************************************************/
#undef NDEBUG
#include <ode/common.h>
#include <ode/odemath.h>
#include <ode/rotation.h>
#include <ode/timer.h>
#include <ode/error.h>
#include <ode/matrix.h>
#include <ode/misc.h>
#include "config.h"
#include "objects.h"
#include "joints/joint.h"
#include "lcp.h"
#include "util.h"

#include <sys/time.h>

#ifdef SSE
#include <xmmintrin.h>
#define Kf(x) _mm_set_pd((x),(x))
#endif


#undef REPORT_THREAD_TIMING
#define USE_TPROW
#undef TIMING
#undef REPORT_MONITOR
#undef SHOW_CONVERGENCE
#define SMOOTH_LAMBDA
#undef RECOMPUTE_RMS
#undef USE_1NORM
//#define LOCAL_STEPPING  // not yet implemented
//#define PENETRATION_JVERROR_CORRECTION
//#define POST_UPDATE_CONSTRAINT_VIOLATION_CORRECTION



#ifdef USE_TPROW
// added for threading per constraint rows
#include <boost/thread/recursive_mutex.hpp>
#include <boost/bind.hpp>
#include "ode/odeinit.h"
#endif

typedef const dReal *dRealPtr;
typedef dReal *dRealMutablePtr;

//***************************************************************************
// configuration

// for the SOR and CG methods:
// uncomment the following line to use warm starting. this definitely
// help for motor-driven joints. unfortunately it appears to hurt
// with high-friction contacts using the SOR method. use with care

#define WARM_STARTING 1


// for the SOR method:
// uncomment the following line to determine a new constraint-solving
// order for each iteration. however, the qsort per iteration is expensive,
// and the optimal order is somewhat problem dependent.
// @@@ try the leaf->root ordering.

// #define REORDER_CONSTRAINTS 1

// for the SOR method:
// uncomment the following line to randomly reorder constraint rows
// during the solution. depending on the situation, this can help a lot
// or hardly at all, but it doesn't seem to hurt.

// #define RANDOMLY_REORDER_CONSTRAINTS 1
#undef LOCK_WHILE_RANDOMLY_REORDER_CONSTRAINTS

/// scale SOR for contact to reduce overshoot in solution for contacts
/// \TODO: make this a parameter
#define CONTACT_SOR_SCALE 0.25
#define SMOOTH 0.01

// structure for passing variable pointers in SOR_LCP
struct dxSORLCPParameters {
    dxQuickStepParameters *qs;
    int nStart;   // 0
    int nChunkSize;
    int m; // m
    int nb;
    dReal stepsize;
    int* jb;
    const int* findex;
    dRealPtr hi;
    dRealPtr lo;
    dRealPtr invMOI;
    dRealPtr MOI;
    dRealPtr Adcfm;
    dRealPtr Adcfm_precon;
    dRealMutablePtr rhs;
    dRealMutablePtr rhs_erp;
    dRealMutablePtr J;
    dRealMutablePtr caccel;
    dRealMutablePtr caccel_erp;
    dRealMutablePtr lambda;
    dRealMutablePtr lambda_erp;
    dRealMutablePtr iMJ;
    dRealMutablePtr delta_error ;
    dRealMutablePtr rhs_precon ;
    dRealMutablePtr J_precon ;
    dRealMutablePtr J_orig ;
    dRealMutablePtr cforce ;
    dRealMutablePtr vnew ;
#ifdef REORDER_CONSTRAINTS
    dRealMutablePtr last_lambda ;
    dRealMutablePtr last_lambda_erp ;
#endif
};


//****************************************************************************
// special matrix multipliers

// multiply block of B matrix (q x 6) with 12 dReal per row with C vektor (q)
static void Multiply1_12q1 (dReal *A, const dReal *B, const dReal *C, int q)
{
  dIASSERT (q>0 && A && B && C);

  dReal a = 0;
  dReal b = 0;
  dReal c = 0;
  dReal d = 0;
  dReal e = 0;
  dReal f = 0;
  dReal s;

  for(int i=0, k = 0; i<q; k += 12, i++)
  {
    s = C[i]; //C[i] and B[n+k] cannot overlap because its value has been read into a temporary.

    //For the rest of the loop, the only memory dependency (array) is from B[]
    a += B[  k] * s;
    b += B[1+k] * s;
    c += B[2+k] * s;
    d += B[3+k] * s;
    e += B[4+k] * s;
    f += B[5+k] * s;
  }

  A[0] = a;
  A[1] = b;
  A[2] = c;
  A[3] = d;
  A[4] = e;
  A[5] = f;
}

//***************************************************************************
// testing stuff

#ifdef TIMING
#define IFTIMING(x) x
#else
#define IFTIMING(x) ((void)0)
#endif

//***************************************************************************
// various common computations involving the matrix J

// compute iMJ = inv(M)*J'

static void compute_invM_JT (int m, dRealPtr J, dRealMutablePtr iMJ, int *jb,
  dxBody * const *body, dRealPtr invMOI)
{
  dRealMutablePtr iMJ_ptr = iMJ;
  dRealPtr J_ptr = J;
  for (int i=0; i<m; J_ptr += 12, iMJ_ptr += 12, i++) {
    int b1 = jb[i*2];
    int b2 = jb[i*2+1];
    dReal k1 = body[b1]->invMass;
    for (int j=0; j<3; j++) iMJ_ptr[j] = k1*J_ptr[j];
    const dReal *invMOIrow1 = invMOI + 12*b1;
    dMultiply0_331 (iMJ_ptr + 3, invMOIrow1, J_ptr + 3);
    if (b2 >= 0) {
      dReal k2 = body[b2]->invMass;
      for (int j=0; j<3; j++) iMJ_ptr[j+6] = k2*J_ptr[j+6];
      const dReal *invMOIrow2 = invMOI + 12*b2;
      dMultiply0_331 (iMJ_ptr + 9, invMOIrow2, J_ptr + 9);
    }
  }
}

// compute out = inv(M)*J'*in.
#ifdef WARM_STARTING
static void multiply_invM_JT (int m, int nb, dRealMutablePtr iMJ, int *jb,
  dRealPtr in, dRealMutablePtr out)
{
  dSetZero (out,6*nb);
  dRealPtr iMJ_ptr = iMJ;
  for (int i=0; i<m; i++) {
    int b1 = jb[i*2];
    int b2 = jb[i*2+1];
    const dReal in_i = in[i];
    dRealMutablePtr out_ptr = out + b1*6;
    for (int j=0; j<6; j++) out_ptr[j] += iMJ_ptr[j] * in_i;
    iMJ_ptr += 6;
    if (b2 >= 0) {
      out_ptr = out + b2*6;
      for (int j=0; j<6; j++) out_ptr[j] += iMJ_ptr[j] * in_i;
    }
    iMJ_ptr += 6;
  }
}
#endif

// compute out = J*in.

static void multiply_J (int m, dRealPtr J, int *jb,
  dRealPtr in, dRealMutablePtr out)
{
  dRealPtr J_ptr = J;
  for (int i=0; i<m; i++) {
    int b1 = jb[i*2];
    int b2 = jb[i*2+1];
    dReal sum = 0;
    dRealPtr in_ptr = in + b1*6;
    for (int j=0; j<6; j++) sum += J_ptr[j] * in_ptr[j];
    J_ptr += 6;
    if (b2 >= 0) {
      in_ptr = in + b2*6;
      for (int j=0; j<6; j++) sum += J_ptr[j] * in_ptr[j];
    }
    J_ptr += 6;
    out[i] = sum;
  }
}


// compute out = (J*inv(M)*J' + cfm)*in.
// use z as an nb*6 temporary.
/* not used
#ifdef WARM_STARTING
static void multiply_J_invM_JT (int m, int nb, dRealMutablePtr J, dRealMutablePtr iMJ, int *jb,
  dRealPtr cfm, dRealMutablePtr z, dRealMutablePtr in, dRealMutablePtr out)
{
  multiply_invM_JT (m,nb,iMJ,jb,in,z);
  multiply_J (m,J,jb,z,out);

  // add cfm
  for (int i=0; i<m; i++) out[i] += cfm[i] * in[i];
}
#endif
*/

//***************************************************************************
// conjugate gradient method with jacobi preconditioner
// THIS IS EXPERIMENTAL CODE that doesn't work too well, so it is ifdefed out.
//
// adding CFM seems to be critically important to this method.

#ifdef USE_CG_LCP

static inline dReal dot (int n, dRealPtr x, dRealPtr y)
{
  dReal sum=0;
  for (int i=0; i<n; i++) sum += x[i]*y[i];
  return sum;
}


// x = y + z*alpha

static inline void add (int n, dRealMutablePtr x, dRealPtr y, dRealPtr z, dReal alpha)
{
  for (int i=0; i<n; i++) x[i] = y[i] + z[i]*alpha;
}

static void CG_LCP (dxWorldProcessContext *context,
  int m, int nb, dRealMutablePtr J, int *jb, dxBody * const *body,
  dRealPtr invMOI, dRealMutablePtr lambda, dRealMutablePtr cforce, dRealMutablePtr rhs,
  dRealMutablePtr lo, dRealMutablePtr hi, dRealPtr cfm, int *findex,
  dxQuickStepParameters *qs)
{
  const int num_iterations = qs->num_iterations;

  // precompute iMJ = inv(M)*J'
  dReal *iMJ = context->AllocateArray<dReal> (m*12);
  compute_invM_JT (m,J,iMJ,jb,body,invMOI);

  dReal last_rho = 0;
  dReal *r = context->AllocateArray<dReal> (m);
  dReal *z = context->AllocateArray<dReal> (m);
  dReal *p = context->AllocateArray<dReal> (m);
  dReal *q = context->AllocateArray<dReal> (m);

  // precompute 1 / diagonals of A
  dReal *Ad = context->AllocateArray<dReal> (m);
  dRealPtr iMJ_ptr = iMJ;
  dRealPtr J_ptr = J;
  for (int i=0; i<m; i++) {
    dReal sum = 0;
    for (int j=0; j<6; j++) sum += iMJ_ptr[j] * J_ptr[j];
    if (jb[i*2+1] >= 0) {
      for (int j=6; j<12; j++) sum += iMJ_ptr[j] * J_ptr[j];
    }
    iMJ_ptr += 12;
    J_ptr += 12;
    Ad[i] = REAL(1.0) / (sum + cfm[i]);
  }

#ifdef WARM_STARTING
  // compute residual r = rhs - A*lambda
  multiply_J_invM_JT (m,nb,J,iMJ,jb,cfm,cforce,lambda,r);
  for (int k=0; k<m; k++) r[k] = rhs[k] - r[k];
#else
  dSetZero (lambda,m);
  memcpy (r,rhs,m*sizeof(dReal));    // residual r = rhs - A*lambda
#endif

  for (int iteration=0; iteration < num_iterations; iteration++) {
    for (int i=0; i<m; i++) z[i] = r[i]*Ad[i];  // z = inv(M)*r
    dReal rho = dot (m,r,z);    // rho = r'*z

    // @@@
    // we must check for convergence, otherwise rho will go to 0 if
    // we get an exact solution, which will introduce NaNs into the equations.
    if (rho < 1e-10) {
      printf ("CG returned at iteration %d\n",iteration);
      break;
    }

    if (iteration==0) {
      memcpy (p,z,m*sizeof(dReal));  // p = z
    }
    else {
      add (m,p,z,p,rho/last_rho);  // p = z + (rho/last_rho)*p
    }

    // compute q = (J*inv(M)*J')*p
    multiply_J_invM_JT (m,nb,J,iMJ,jb,cfm,cforce,p,q);

    dReal alpha = rho/dot (m,p,q);    // alpha = rho/(p'*q)
    add (m,lambda,lambda,p,alpha);    // lambda = lambda + alpha*p
    add (m,r,r,q,-alpha);      // r = r - alpha*q
    last_rho = rho;
  }

  // compute cforce = inv(M)*J'*lambda
  multiply_invM_JT (m,nb,iMJ,jb,lambda,cforce);

#if 0
  // measure solution error
  multiply_J_invM_JT (m,nb,J,iMJ,jb,cfm,cforce,lambda,r);
  dReal error = 0;
  for (int i=0; i<m; i++) error += dFabs(r[i] - rhs[i]);
  printf ("lambda error = %10.6e\n",error);
#endif
}

#endif


struct IndexError {
#ifdef REORDER_CONSTRAINTS
  dReal error;    // error to sort on
  int findex;
#endif
  int index;    // row index
};


#ifdef REORDER_CONSTRAINTS

static int compare_index_error (const void *a, const void *b)
{
  const IndexError *i1 = (IndexError*) a;
  const IndexError *i2 = (IndexError*) b;
  if (i1->findex < 0 && i2->findex >= 0) return -1;
  if (i1->findex >= 0 && i2->findex < 0) return 1;
  if (i1->error < i2->error) return -1;
  if (i1->error > i2->error) return 1;
  return 0;
}

#endif

void computeRHSPrecon(dxWorldProcessContext *context, const int m, const int nb,
                      dRealPtr MOI, dxBody * const *body,
                      const dReal /*stepsize1*/, dRealMutablePtr /*c*/, dRealMutablePtr J,
                      int *jb, dRealMutablePtr rhs_precon)
{
    /************************************************************************************/
    /*                                                                                  */
    /*               compute preconditioned rhs                                         */
    /*                                                                                  */
    /*  J J' lambda = J * ( M * dv / dt + fe )                                          */
    /*                                                                                  */
    /************************************************************************************/
    // mimic computation of rhs, but do it with J*M*inv(J) prefixed for preconditioned case.
    BEGIN_STATE_SAVE(context, tmp2state) {
      IFTIMING (dTimerNow ("compute rhs_precon"));

      // compute the "preconditioned" right hand side `rhs_precon'
      dReal *tmp1 = context->AllocateArray<dReal> (nb*6);
      // this is slightly different than non precon, where M is left multiplied by the pre J terms
      //
      // tmp1 = M*v/h + fe
      //
      dReal *tmp1curr = tmp1;
      const dReal *MOIrow = MOI;
      dxBody *const *const bodyend = body + nb;
      for (dxBody *const *bodycurr = body; bodycurr != bodyend; tmp1curr+=6, MOIrow+=12, bodycurr++) {
        dxBody *b_ptr = *bodycurr;
        // dReal body_mass = b_ptr->mass.mass;
        for (int j=0; j<3; j++)
          tmp1curr[j] = b_ptr->facc[j]; // +  body_mass * b_ptr->lvel[j] * stepsize1;
        dReal tmpa[3];
        for (int j=0; j<3; j++) tmpa[j] = 0; //b_ptr->avel[j] * stepsize1;
        dMultiply0_331 (tmp1curr + 3,MOIrow,tmpa);
        for (int k=0; k<3; k++) tmp1curr[3+k] += b_ptr->tacc[k];
      }
      //
      // rhs_precon = - J * (M*v/h + fe)
      //
      multiply_J (m,J,jb,tmp1,rhs_precon);

      //
      // no need to add constraint violation correction tterm if we assume acceleration is 0
      //
      for (int i=0; i<m; i++) rhs_precon[i] = - rhs_precon[i];


      /*  DEBUG PRINTOUTS
      printf("\n");
      for (int i=0; i<m; i++) printf("c[%d] = %f\n",i,c[i]);
      printf("\n");
      */
    } END_STATE_SAVE(context, tmp2state);
}

static inline dReal dot6(dRealPtr a, dRealPtr b)
{
#ifdef SSE
  __m128d d = _mm_load_pd(a+0) * _mm_load_pd(b+0) + _mm_load_pd(a+2) * _mm_load_pd(b+2) + _mm_load_pd(a+4) * _mm_load_pd(b+4);
  double r[2];
  _mm_store_pd(r, d);
  return r[0] + r[1];
#else
  return a[0] * b[0] +
         a[1] * b[1] +
         a[2] * b[2] +
         a[3] * b[3] +
         a[4] * b[4] +
         a[5] * b[5];
#endif
}

static inline void sum6(dRealMutablePtr a, dReal delta, dRealPtr b)
{
#ifdef SSE
  __m128d __delta = Kf(delta);
  _mm_store_pd(a + 0, _mm_load_pd(a + 0) + __delta * _mm_load_pd(b + 0));
  _mm_store_pd(a + 2, _mm_load_pd(a + 2) + __delta * _mm_load_pd(b + 2));
  _mm_store_pd(a + 4, _mm_load_pd(a + 4) + __delta * _mm_load_pd(b + 4));
#else
  a[0] += delta * b[0];
  a[1] += delta * b[1];
  a[2] += delta * b[2];
  a[3] += delta * b[3];
  a[4] += delta * b[4];
  a[5] += delta * b[5];
#endif
}

static void ComputeRows(
#ifdef SHOW_CONVERGENCE
                int thread_id,
#else
                int /*thread_id*/,
#endif
                IndexError* order,
                dxBody* const * /*body*/,
                dxSORLCPParameters params,
                boost::recursive_mutex* /*mutex*/)
{

  #ifdef REPORT_THREAD_TIMING
  struct timeval tv;
  double cur_time;
  gettimeofday(&tv,NULL);
  cur_time = (double)tv.tv_sec + (double)tv.tv_usec / 1.e6;
  //printf("thread %d started at time %f\n",thread_id,cur_time);
  #endif

  //boost::recursive_mutex::scoped_lock lock(*mutex); // put in caccel read/writes?
  dxQuickStepParameters *qs    = params.qs;
  int startRow                 = params.nStart;   // 0
  int nRows                    = params.nChunkSize; // m
#ifdef USE_1NORM
  int m                        = params.m; // m used for rms error computation
#endif
  // int nb                       = params.nb;
#ifdef PENETRATION_JVERROR_CORRECTION
  dReal stepsize               = params.stepsize;
  dRealMutablePtr vnew         = params.vnew;
#endif
  int* jb                      = params.jb;
  const int* findex            = params.findex;
  dRealPtr        hi           = params.hi;
  dRealPtr        lo           = params.lo;
  dRealPtr        Adcfm        = params.Adcfm;
  dRealPtr        Adcfm_precon = params.Adcfm_precon;
  dRealMutablePtr rhs          = params.rhs;
  dRealMutablePtr rhs_erp      = params.rhs_erp;
  dRealMutablePtr J            = params.J;
  dRealMutablePtr caccel       = params.caccel;
  dRealMutablePtr caccel_erp   = params.caccel_erp;
  dRealMutablePtr lambda       = params.lambda;
  dRealMutablePtr lambda_erp   = params.lambda_erp;
  dRealMutablePtr iMJ          = params.iMJ;
#ifdef RECOMPUTE_RMS
  dRealMutablePtr delta_error  = params.delta_error;
#endif
  dRealMutablePtr rhs_precon   = params.rhs_precon;
  dRealMutablePtr J_precon     = params.J_precon;
  dRealMutablePtr J_orig       = params.J_orig;
  dRealMutablePtr cforce       = params.cforce;
#ifdef REORDER_CONSTRAINTS
  dRealMutablePtr last_lambda  = params.last_lambda;
  dRealMutablePtr last_lambda_erp  = params.last_lambda_erp;
#endif

  //printf("iiiiiiiii %d %d %d\n",thread_id,jb[0],jb[1]);
  //for (int i=startRow; i<startRow+nRows; i++) // swap within boundary of our own segment
  //  printf("wwwwwwwwwwwww>id %d start %d n %d  order[%d].index=%d\n",thread_id,startRow,nRows,i,order[i].index);



  /*  DEBUG PRINTOUTS
  // print J_orig
  printf("J_orig\n");
  for (int i=startRow; i<startRow+nRows; i++) {
    for (int j=0; j < 12 ; j++) {
      printf("  %12.6f",J_orig[i*12+j]);
    }
    printf("\n");
  }
  printf("\n");

  // print J, J_precon (already premultiplied by inverse of diagonal of LHS) and rhs_precon and rhs
  printf("J_precon\n");
  for (int i=startRow; i<startRow+nRows; i++) {
    for (int j=0; j < 12 ; j++) {
      printf("  %12.6f",J_precon[i*12+j]);
    }
    printf("\n");
  }
  printf("\n");

  printf("J\n");
  for (int i=startRow; i<startRow+nRows; i++) {
    for (int j=0; j < 12 ; j++) {
      printf("  %12.6f",J[i*12+j]);
    }
    printf("\n");
  }
  printf("\n");

  printf("rhs_precon\n");
  for (int i=startRow; i<startRow+nRows; i++)
    printf("  %12.6f",rhs_precon[i]);
  printf("\n");

  printf("rhs\n");
  for (int i=startRow; i<startRow+nRows; i++)
    printf("  %12.6f",rhs[i]);
  printf("\n");
  */

  double rms_error = 0;
  int num_iterations = qs->num_iterations;
  int precon_iterations = qs->precon_iterations;
  double sor_lcp_tolerance = qs->sor_lcp_tolerance;


  // FIME: preconditioning can be defined insdie iterations loop now, becareful to match last iteration with
  //       velocity update
  bool preconditioning;

#ifdef SHOW_CONVERGENCE
    if (1)
    {
      // show starting lambda
      printf("lambda start: [");
      for (int i=startRow; i<startRow+nRows; i++)
      {
        printf("%f, ", lambda[i]);
      }
      printf("]\n");
    }
#endif

#ifdef PENETRATION_JVERROR_CORRECTION
  dReal Jvnew_final = 0;
#endif
  int friction_iterations = 10;
  dRealMutablePtr caccel_ptr1;
  dRealMutablePtr caccel_ptr2;
  dRealMutablePtr caccel_erp_ptr1;
  dRealMutablePtr caccel_erp_ptr2;
  dRealMutablePtr cforce_ptr1;
  dRealMutablePtr cforce_ptr2;
  for (int iteration=0; iteration < num_iterations + precon_iterations + friction_iterations; iteration++) {

    rms_error = 0;

    if (iteration < precon_iterations) preconditioning = true;
    else                               preconditioning = false;

#ifdef REORDER_CONSTRAINTS //FIXME: do it for lambda_erp and last_lambda_erp
    // constraints with findex < 0 always come first.
    if (iteration < 2) {
      // for the first two iterations, solve the constraints in
      // the given order
      IndexError *ordercurr = order+startRow;
      for (int i = startRow; i != startRow+nRows; ordercurr++, i++) {
        ordercurr->error = i;
        ordercurr->findex = findex[i];
        ordercurr->index = i;
      }
    }
    else {
      // sort the constraints so that the ones converging slowest
      // get solved last. use the absolute (not relative) error.
      for (int i=startRow; i<startRow+nRows; i++) {
        dReal v1 = dFabs (lambda[i]);
        dReal v2 = dFabs (last_lambda[i]);
        dReal max = (v1 > v2) ? v1 : v2;
        if (max > 0) {
          //@@@ relative error: order[i].error = dFabs(lambda[i]-last_lambda[i])/max;
          order[i].error = dFabs(lambda[i]-last_lambda[i]);
        }
        else {
          order[i].error = dInfinity;
        }
        order[i].findex = findex[i];
        order[i].index = i;
      }
    }

    //if (thread_id == 0) for (int i=startRow;i<startRow+nRows;i++) printf("=====> %d %d %d %f %d\n",thread_id,iteration,i,order[i].error,order[i].index);

    qsort (order+startRow,nRows,sizeof(IndexError),&compare_index_error);

    //@@@ potential optimization: swap lambda and last_lambda pointers rather
    //    than copying the data. we must make sure lambda is properly
    //    returned to the caller
    memcpy (last_lambda+startRow,lambda+startRow,nRows*sizeof(dReal));

    //if (thread_id == 0) for (int i=startRow;i<startRow+nRows;i++) printf("-----> %d %d %d %f %d\n",thread_id,iteration,i,order[i].error,order[i].index);

#endif
#ifdef RANDOMLY_REORDER_CONSTRAINTS
    if ((iteration & 7) == 0) {
      #ifdef LOCK_WHILE_RANDOMLY_REORDER_CONSTRAINTS
        boost::recursive_mutex::scoped_lock lock(*mutex); // lock for every swap
      #endif
      //  int swapi = dRandInt(i+1); // swap across engire matrix
      for (int i=startRow+1; i<startRow+nRows; i++) { // swap within boundary of our own segment
        int swapi = dRandInt(i+1-startRow)+startRow; // swap within boundary of our own segment
        //printf("xxxxxxxx>id %d swaping order[%d].index=%d order[%d].index=%d\n",thread_id,i,order[i].index,swapi,order[swapi].index);
        IndexError tmp = order[i];
        order[i] = order[swapi];
        order[swapi] = tmp;
      }

      // {
      //   // verify
      //   boost::recursive_mutex::scoped_lock lock(*mutex); // lock for every row
      //   printf("  random id %d iter %d\n",thread_id,iteration);
      //   for (int i=startRow+1; i<startRow+nRows; i++)
      //     printf(" %5d,",i);
      //   printf("\n");
      //   for (int i=startRow+1; i<startRow+nRows; i++)
      //     printf(" %5d;",(int)order[i].index);
      //   printf("\n");
      // }
    }
#endif

#ifdef PENETRATION_JVERROR_CORRECTION
    dRealMutablePtr vnew_ptr1;
    dRealMutablePtr vnew_ptr2;
    const dReal stepsize1 = dRecip(stepsize);
    dReal Jvnew = 0;
#endif
    for (int i=startRow; i<startRow+nRows; i++) {
      //boost::recursive_mutex::scoped_lock lock(*mutex); // lock for every row

      // @@@ potential optimization: we could pre-sort J and iMJ, thereby
      //     linearizing access to those arrays. hmmm, this does not seem
      //     like a win, but we should think carefully about our memory
      //     access pattern.

      int index = order[i].index;
      int normal_index = findex[index];  // cache for efficiency

      if (iteration >= num_iterations + precon_iterations && normal_index < 0)
        continue;

      dReal delta,delta_erp;
      dReal delta_precon;

      {
        int b1 = jb[index*2];
        int b2 = jb[index*2+1];
        caccel_ptr1 = caccel + 6*b1;
        caccel_erp_ptr1 = caccel_erp + 6*b1;
        cforce_ptr1 = cforce + 6*b1;
        if (b2 >= 0)
        {
          caccel_ptr2     = caccel + 6*b2;
          caccel_erp_ptr2 = caccel_erp + 6*b2;
          cforce_ptr2     = cforce + 6*b2;
        }
        else
        {
          caccel_ptr2     = NULL;
          caccel_erp_ptr2 = NULL;
          cforce_ptr2     = NULL;
        }
#ifdef PENETRATION_JVERROR_CORRECTION
        vnew_ptr1 = vnew + 6*b1;
        vnew_ptr2 = (b2 >= 0) ? vnew + 6*b2 : NULL;
#endif
      }

      dReal old_lambda        = lambda[index];
      dReal old_lambda_erp    = lambda_erp[index];

      //
      // caccel is the constraint accel in the non-precon case
      // cforce is the constraint force in the     precon case
      // J_precon and J differs essentially in Ad and Ad_precon,
      //  Ad is derived from diagonal of J inv(M) J'
      //  Ad_precon is derived from diagonal of J J'
      //
      // caccel_erp is from the non-precon case with erp turned on
      //
      if (preconditioning) {
        // update delta_precon
        delta_precon = rhs_precon[index] - old_lambda*Adcfm_precon[index];

        dRealPtr J_ptr = J_precon + index*12;

        // for preconditioned case, update delta using cforce, not caccel

        delta_precon -= dot6(cforce_ptr1, J_ptr);
        if (cforce_ptr2)
          delta_precon -= dot6(cforce_ptr2, J_ptr + 6);

        // set the limits for this constraint.
        // this is the place where the QuickStep method differs from the
        // direct LCP solving method, since that method only performs this
        // limit adjustment once per time step, whereas this method performs
        // once per iteration per constraint row.
        // the constraints are ordered so that all lambda[] values needed have
        // already been computed.
        dReal hi_act, lo_act;
        if (normal_index >= 0) {
          hi_act = dFabs (hi[index] * lambda[normal_index]);
          lo_act = -hi_act;
        } else {
          hi_act = hi[index];
          lo_act = lo[index];
        }

        // compute lambda and clamp it to [lo,hi].
        // @@@ SSE not a win here
#if 1
        lambda[index] = old_lambda+ delta_precon;
        if (lambda[index] < lo_act) {
          delta_precon = lo_act-old_lambda;
          lambda[index] = lo_act;
        }
        else if (lambda[index] > hi_act) {
          delta_precon = hi_act-old_lambda;
          lambda[index] = hi_act;
        }
#else
        dReal nl = old_lambda+ delta_precon;
        _mm_store_sd(&nl, _mm_max_sd(_mm_min_sd(_mm_load_sd(&nl), _mm_load_sd(&hi_act)), _mm_load_sd(&lo_act)));
        lambda[index] = nl;
        delta_precon = nl - old_lambda;
#endif

        // update cforce (this is strictly for the precon case)
        {
          // for preconditioning case, compute cforce
          J_ptr = J_orig + index*12; // FIXME: need un-altered unscaled J, not J_precon!!

          // update cforce.
          sum6(cforce_ptr1, delta_precon, J_ptr);
          if (cforce_ptr2)
            sum6(cforce_ptr2, delta_precon, J_ptr + 6);
        }

        // record error (for the non-erp version)
        rms_error += delta_precon*delta_precon;
#ifdef RECOMPUTE_RMS
        delta_error[index] = dFabs(delta_precon);
#endif
        old_lambda_erp = old_lambda;
        lambda_erp[index] = lambda[index];
      }
      else {
        {

          // NOTE:
          // for this update, we need not throw away J*v(n+1)/h term from rhs
          //   ...so adding it back, but remember rhs has already been
          //      scaled by Ad_i, so we need to do the same to J*v(n+1)/h
          //      but given that J is already scaled by Ad_i, we don't have
          //      to do it explicitly here

          // delta: erp throttled by info.c_v_max or info.c
          delta =
#ifdef PENETRATION_JVERROR_CORRECTION
                 Jvnew_final +
#endif
                rhs[index] - old_lambda*Adcfm[index];
          dRealPtr J_ptr = J + index*12;
          delta -= dot6(caccel_ptr1, J_ptr);
          if (caccel_ptr2)
            delta -= dot6(caccel_ptr2, J_ptr + 6);

          // delta_erp: unthrottled version compute for rhs with custom erp
          // for rhs_erp  note: Adcfm does not have erp because it is on the lhs
          delta_erp = rhs_erp[index] - old_lambda_erp*Adcfm[index];
          delta_erp -= dot6(caccel_erp_ptr1, J_ptr);
          if (caccel_erp_ptr2)
            delta_erp -= dot6(caccel_erp_ptr2, J_ptr + 6);

          // set the limits for this constraint.
          // this is the place where the QuickStep method differs from the
          // direct LCP solving method, since that method only performs this
          // limit adjustment once per time step, whereas this method performs
          // once per iteration per constraint row.
          // the constraints are ordered so that all lambda[] values needed have
          // already been computed.
          dReal hi_act, lo_act;
          dReal hi_act_erp, lo_act_erp;
          if (normal_index >= 0) {
            // FOR erp throttled by info.c_v_max or info.c
            hi_act = dFabs (hi[index] * lambda[normal_index]);
            lo_act = -hi_act;
            // for the unthrottled _erp version
            hi_act_erp = dFabs (hi[index] * lambda_erp[normal_index]);
            lo_act_erp = -hi_act_erp;
          } else {
            // FOR erp throttled by info.c_v_max or info.c
            hi_act = hi[index];
            lo_act = lo[index];
            // for the unthrottled _erp version
            hi_act_erp = hi[index];
            lo_act_erp = lo[index];
          }

          // compute lambda and clamp it to [lo,hi].
          // @@@ SSE not a win here
  #if 1
          // FOR erp throttled by info.c_v_max or info.c
          lambda[index] = old_lambda + delta;
          if (lambda[index] < lo_act) {
            delta = lo_act-old_lambda;
            lambda[index] = lo_act;
          }
          else if (lambda[index] > hi_act) {
            delta = hi_act-old_lambda;
            lambda[index] = hi_act;
          }

          // for the unthrottled _erp version
          lambda_erp[index] = old_lambda_erp + delta_erp;
          if (lambda_erp[index] < lo_act_erp) {
            delta_erp = lo_act_erp-old_lambda_erp;
            lambda_erp[index] = lo_act_erp;
          }
          else if (lambda_erp[index] > hi_act_erp) {
            delta_erp = hi_act_erp-old_lambda_erp;
            lambda_erp[index] = hi_act_erp;
          }
  #else
          // FOR erp throttled by info.c_v_max or info.c
          dReal nl = old_lambda + delta;
          _mm_store_sd(&nl, _mm_max_sd(_mm_min_sd(_mm_load_sd(&nl), _mm_load_sd(&hi_act)), _mm_load_sd(&lo_act)));
          lambda[index] = nl;
          delta = nl - old_lambda;

          // for the unthrottled _erp version
          dReal nl = old_lambda_erp + delta_erp;
          _mm_store_sd(&nl, _mm_max_sd(_mm_min_sd(_mm_load_sd(&nl), _mm_load_sd(&hi_act)), _mm_load_sd(&lo_act)));
          lambda_erp[index] = nl;
          delta_erp = nl - old_lambda_erp;
  #endif

          // option to smooth lambda
#ifdef SMOOTH_LAMBDA
          {
            // smooth delta lambda
            // equivalent to first order artificial dissipation on lambda update.
#ifdef SHOW_CONVERGENCE
            if (0)
            {
              if (i == 0)
                printf("rhs[%f] adcfm[%f]: ",rhs[index], Adcfm[index]);
              if (i == 0)
                printf("dlambda iter[%d]: ",iteration);
              printf(" %f ", lambda[index]-old_lambda);
              if (i == startRow + nRows - 1)
                printf("\n");
            }
#endif
            if (normal_index != -1)
            {
              // extra residual smoothing for contact constraints
              lambda[index] = (1.0 - SMOOTH)*lambda[index] + SMOOTH*old_lambda;
              // is filtering lambda_erp necessary?
              // lambda_erp[index] = (1.0 - SMOOTH)*lambda_erp[index] + SMOOTH*old_lambda_erp;
            }
          }
#endif

          // update caccel
          {
            // FOR erp throttled by info.c_v_max or info.c
            dRealPtr iMJ_ptr = iMJ + index*12;

            // update caccel.
            sum6(caccel_ptr1, delta, iMJ_ptr);
            if (caccel_ptr2)
              sum6(caccel_ptr2, delta, iMJ_ptr + 6);

            // update caccel_erp.
            sum6(caccel_erp_ptr1, delta_erp, iMJ_ptr);
            if (caccel_erp_ptr2)
              sum6(caccel_erp_ptr2, delta_erp, iMJ_ptr + 6);

#ifdef PENETRATION_JVERROR_CORRECTION
            // update vnew incrementally
            //   add stepsize * delta_caccel to the body velocity
            //   vnew = vnew + dt * delta_caccel
            sum6(vnew_ptr1, stepsize*delta, iMJ_ptr);;
            if (caccel_ptr2)
              sum6(vnew_ptr2, stepsize*delta, iMJ_ptr + 6);

            // COMPUTE Jvnew = J*vnew/h*Ad
            //   but J is already scaled by Ad, and we multiply by h later
            //   so it's just Jvnew = J*vnew here
            if (iteration >= num_iterations-7) {
              // check for non-contact bilateral constraints only
              // I've set findex to -2 for contact normal constraint
              if (normal_index == -1) {
                dRealPtr J_ptr = J + index*12;
                Jvnew = dot6(vnew_ptr1,J_ptr);
                if (caccel_ptr2)
                  Jvnew += dot6(vnew_ptr2,J_ptr+6);
                //printf("iter [%d] findex [%d] Jvnew [%f] lo [%f] hi [%f]\n",
                //       iteration, findex[index], Jvnew, lo[index], hi[index]);
              }
            }
            //printf("iter [%d] vnew [%f,%f,%f,%f,%f,%f] Jvnew [%f]\n",
            //       iteration,
            //       vnew_ptr1[0], vnew_ptr1[1], vnew_ptr1[2],
            //       vnew_ptr1[3], vnew_ptr1[4], vnew_ptr1[5],Jvnew);
#endif

          }
        }
        // record error (for the non-erp version)
        rms_error += delta*delta;
#ifdef RECOMPUTE_RMS
        delta_error[index] = dFabs(delta);
#endif
      }



      //@@@ a trick that may or may not help
      //dReal ramp = (1-((dReal)(iteration+1)/(dReal)iterations));
      //delta *= ramp;

    } // end of for loop on m

#ifdef PENETRATION_JVERROR_CORRECTION
    Jvnew_final = Jvnew*stepsize1;
    Jvnew_final = Jvnew_final > 1.0 ? 1.0 : ( Jvnew_final < -1.0 ? -1.0 : Jvnew_final );
#endif

    // DO WE NEED TO COMPUTE NORM ACROSS ENTIRE SOLUTION SPACE (0,m)?
    // since local convergence might produce errors in other nodes?
#ifdef RECOMPUTE_RMS
    // recompute rms_error to be sure swap is not corrupting arrays
    rms_error = 0;
    #ifdef USE_1NORM
        //for (int i=startRow; i<startRow+nRows; i++)
        for (int i=0; i<m; i++)
        {
          rms_error = dFabs(delta_error[order[i].index]) > rms_error ? dFabs(delta_error[order[i].index]) : rms_error; // 1norm test
        }
    #else // use 2 norm
        //for (int i=startRow; i<startRow+nRows; i++)
        for (int i=startRow; i<startRow+nRows; i++)  // use entire solution vector errors
          rms_error += delta_error[order[i].index]*delta_error[order[i].index]; ///(dReal)nRows;
        rms_error = sqrt(rms_error/(dReal)nRows);
    #endif
#else
    rms_error = sqrt(rms_error/(dReal)nRows);
#endif

    //printf("------ %d %d %20.18f\n",thread_id,iteration,rms_error);

    //for (int i=startRow; i<startRow+nRows; i++) printf("debug: %d %f\n",i,delta_error[i]);


    //{
    //  // verify
    //  boost::recursive_mutex::scoped_lock lock(*mutex); // lock for every row
    //  printf("  random id %d iter %d\n",thread_id,iteration);
    //  for (int i=startRow+1; i<startRow+nRows; i++)
    //    printf(" %10d,",i);
    //  printf("\n");
    //  for (int i=startRow+1; i<startRow+nRows; i++)
    //    printf(" %10d;",order[i].index);
    //  printf("\n");
    //  for (int i=startRow+1; i<startRow+nRows; i++)
    //    printf(" %10.8f,",delta_error[i]);
    //  printf("\n%f\n",rms_error);
    //}

#ifdef SHOW_CONVERGENCE
    // show per iteration history
    if (0)
    {
      printf("MONITOR: id: %d iteration: %d error: %20.16f\n",thread_id,iteration,rms_error);
    }
    if (0)
    {
      for (int i=startRow; i<startRow+nRows; i++)
      {
        printf("%f, ", lambda[i]);
      }
      printf("\n");
    }
#endif

    if (rms_error < sor_lcp_tolerance)
    {
      #ifdef REPORT_MONITOR
        printf("CONVERGED: id: %d steps: %d rms(%20.18f < %20.18f)\n",thread_id,iteration,rms_error,sor_lcp_tolerance);
      #endif
      if (iteration < precon_iterations) iteration = precon_iterations; // goto non-precon step
      else                               break;                         // finished
    }
    else if (iteration == num_iterations + precon_iterations -1)
    {
      #ifdef REPORT_MONITOR
        printf("WARNING: id: %d did not converge in %d steps, rms(%20.18f > %20.18f)\n",thread_id,num_iterations,rms_error,sor_lcp_tolerance);
      #endif
    }

  } // end of for loop on iterations

#ifdef SHOW_CONVERGENCE
  if (1)
  {
    // show starting lambda
    printf("lambda end: [");
    for (int i=startRow; i<startRow+nRows; i++)
    {
      printf("%f, ", lambda[i]);
    }
    printf("]\n");
    printf("MONITOR: id: %d iteration: %d error: %20.16f\n",thread_id,num_iterations,rms_error);
  }
#endif
  //printf("vnew: ");
  //for (int i=0; i<6*nb; i++) printf(" %f ",vnew[i]);
  //printf("\n");



  qs->rms_error          = rms_error;

  #ifdef REPORT_THREAD_TIMING
  gettimeofday(&tv,NULL);
  double end_time = (double)tv.tv_sec + (double)tv.tv_usec / 1.e6;
  printf("      quickstep row thread %d start time %f ended time %f duration %f\n",thread_id,cur_time,end_time,end_time - cur_time);
  #endif
}

//***************************************************************************
// SOR_LCP method
//
// nb is the number of bodies in the body array.
// J is an m*12 matrix of constraint rows
// jb is an array of first and second body numbers for each constraint row
// invMOI is the global frame inverse inertia for each body (stacked 3x3 matrices)
//
// this returns lambda and cforce (the constraint force).
// note: cforce is returned as inv(M)*J'*lambda,
//   the constraint force is actually J'*lambda
//
// rhs, lo and hi are modified on exit
//
static void SOR_LCP (dxWorldProcessContext *context,
  const int m, const int nb, dRealMutablePtr J, dRealMutablePtr J_precon, dRealMutablePtr J_orig, dRealMutablePtr vnew, int *jb, dxBody * const *body,
  dRealPtr invMOI, dRealPtr MOI, dRealMutablePtr lambda, dRealMutablePtr lambda_erp,
  dRealMutablePtr caccel, dRealMutablePtr caccel_erp, dRealMutablePtr cforce,
  dRealMutablePtr rhs, dRealMutablePtr rhs_erp, dRealMutablePtr rhs_precon,
  dRealPtr lo, dRealPtr hi, dRealPtr cfm, const int *findex,
  dxQuickStepParameters *qs,
#ifdef USE_TPROW
  boost::threadpool::pool* row_threadpool,
#endif
  const dReal stepsize)
{

  // precompute iMJ = inv(M)*J'
  dReal *iMJ = context->AllocateArray<dReal> (m*12);
  compute_invM_JT (m,J,iMJ,jb,body,invMOI);

#ifdef WARM_STARTING
  // compute cforce=(inv(M)*J')*lambda
  if (qs->precon_iterations > 0)
    multiply_invM_JT (m,nb,J,jb,lambda,cforce);

  if (1)
  {
    // re-compute caccel=(inv(M)*J')*lambda with new iMJ
    // seems much better than using stored caccel's
    multiply_invM_JT (m,nb,iMJ,jb,lambda,caccel);
    multiply_invM_JT (m,nb,iMJ,jb,lambda_erp,caccel_erp);
  }
#else
  // no warm starting
  if (qs->precon_iterations > 0)
    dSetZero (cforce,nb*6);
  dSetZero (caccel,nb*6);
  dSetZero (caccel_erp,nb*6);
#endif

  dReal *Ad = context->AllocateArray<dReal> (m);

  {
    const dReal sor_w = qs->w;    // SOR over-relaxation parameter
    // precompute 1 / diagonals of A
    dRealPtr iMJ_ptr = iMJ;
    dRealPtr J_ptr = J;
    for (int i=0; i<m; J_ptr += 12, iMJ_ptr += 12, i++) {
      dReal sum = 0;
      sum += dot6(iMJ_ptr, J_ptr);
      if (jb[i*2+1] >= 0) {
        sum += dot6(iMJ_ptr+6, J_ptr+6);
      }
      if (findex[i] < 0)
        Ad[i] = sor_w / (sum + cfm[i]);
      else
        Ad[i] = CONTACT_SOR_SCALE * sor_w / (sum + cfm[i]);
    }
  }

  // recompute Ad for preconditioned case, Ad_precon is similar to Ad but
  //   whereas Ad is 1 over diagonals of J inv(M) J'
  //    Ad_precon is 1 over diagonals of J J'
  dReal *Adcfm_precon = NULL;
  if (qs->precon_iterations > 0)
  {
    dReal *Ad_precon = context->AllocateArray<dReal> (m);

    {
      const dReal sor_w = qs->w;    // SOR over-relaxation parameter
      // precompute 1 / diagonals of A
      // preconditioned version uses J instead of iMJ
      dRealPtr J_ptr = J;
      for (int i=0; i<m; J_ptr += 12, i++) {
        dReal sum = 0;
        sum += dot6(J_ptr, J_ptr);
        if (jb[i*2+1] >= 0) {
          sum += dot6(J_ptr+6, J_ptr+6);
        }
        if (findex[i] < 0)
          Ad_precon[i] = sor_w / (sum + cfm[i]);
        else
          Ad_precon[i] = CONTACT_SOR_SCALE * sor_w / (sum + cfm[i]);
      }
    }

    /********************************/
    /* allocate for Adcfm           */
    /* which is a mX1 column vector */
    /********************************/
    // compute Adcfm_precon for the preconditioned case
    //   do this first before J gets altered (J's diagonals gets premultiplied by Ad)
    //   and save a copy of J into J_orig
    //   as J becomes J * Ad, J_precon becomes J * Ad_precon
    Adcfm_precon = context->AllocateArray<dReal> (m);
    {

      // NOTE: This may seem unnecessary but it's indeed an optimization
      // to move multiplication by Ad[i] and cfm[i] out of iteration loop.

      // scale J_precon and rhs_precon by Ad
      // copy J_orig
      dRealMutablePtr J_ptr = J;
      dRealMutablePtr J_orig_ptr = J_orig;
      dRealMutablePtr J_precon_ptr = J_precon;
      for (int i=0; i<m; J_ptr += 12, J_precon_ptr += 12, J_orig_ptr += 12, i++) {
        dReal Ad_precon_i = Ad_precon[i];
        for (int j=0; j<12; j++) {
          J_precon_ptr[j] = J_ptr[j] * Ad_precon_i;
          J_orig_ptr[j] = J_ptr[j]; //copy J
        }
        rhs_precon[i] *= Ad_precon_i;
        // scale Ad by CFM. N.B. this should be done last since it is used above
        Adcfm_precon[i] = Ad_precon_i * cfm[i];
      }
    }
  }

  dReal *Adcfm = context->AllocateArray<dReal> (m);


  {
    // NOTE: This may seem unnecessary but it's indeed an optimization
    // to move multiplication by Ad[i] and cfm[i] out of iteration loop.

    // scale J and rhs by Ad
    dRealMutablePtr J_ptr = J;
    for (int i=0; i<m; J_ptr += 12, i++) {
      dReal Ad_i = Ad[i];
      for (int j=0; j<12; j++) {
        J_ptr[j] *= Ad_i;
      }
      rhs[i] *= Ad_i;
      rhs_erp[i] *= Ad_i;
      // scale Ad by CFM. N.B. this should be done last since it is used above
      Adcfm[i] = Ad_i * cfm[i];
    }
  }


  // order to solve constraint rows in
  IndexError *order = context->AllocateArray<IndexError> (m);
  int *tmpOrder = context->AllocateArray<int> (m);

  dReal *delta_error = context->AllocateArray<dReal> (m);

#ifndef REORDER_CONSTRAINTS
  {
    // -1 in front, followed by -2, lastly all the >0
    // Fill the array from both ends
    // where -1 is bilateral, and -2 is friction normal,
    // might be followed by 2 positive tangential indices
    // if friction is not zero.
    // first pass puts -1 in the back
    int front = 0;
    int back = m-1;
    for (int i=0; i<m; ++i) {
      if (findex[i] == -1) {
        tmpOrder[front] = i; // Place them at the front
        ++front;
      } else {
        tmpOrder[back] = i; // Place them at the end
        --back;
      }
    }
    dIASSERT (back - front==1);
    // second pass, put all negatives in the front,
    // should preserver -1 goes before -2,
    // and group all >0 at the end
    front = 0;
    back = m-1;
    for (int i=0; i<m; ++i) {
      if (findex[tmpOrder[i]] < 0) {
        order[front].index = tmpOrder[i]; // Place them at the front
        ++front;
      } else {
        order[back].index = tmpOrder[i]; // Place them at the end
        --back;
      }
    }
    dIASSERT (back - front==1);
  }
#endif

#ifdef SHOW_CONVERGENCE
    if (0)
    {
      printf("-------------- saved labmdas -------------\n");
      // print current lambdas
      for (int i = 0; i < m; ++i)
      {
        printf("%f, ", lambda[order[i].index]);
      }
      printf("\n");
      for (int i = 0; i < m; ++i)
      {
        printf("%d, ", findex[order[i].index]);
      }
      printf("\n");
      for (int i = 0; i < m; ++i)
      {
        printf("%d, ", order[i].index);
      }
      printf("\n-------------- end of saved labmdas -------------\n");
    }
#endif

#ifdef REORDER_CONSTRAINTS
  // the lambda computed at the previous iteration.
  // this is used to measure error for when we are reordering the indexes.
  dReal *last_lambda = context->AllocateArray<dReal> (m);
  dReal *last_lambda_erp = context->AllocateArray<dReal> (m);
#endif

  boost::recursive_mutex* mutex = new boost::recursive_mutex();

  // number of chunks must be at least 1
  // (single iteration, through all the constraints)
  int num_chunks = qs->num_chunks > 0 ? qs->num_chunks : 1; // min is 1

  // prepare pointers for threads
  dxSORLCPParameters *params = new dxSORLCPParameters [num_chunks];

  // divide into chunks sequentially
  int chunk = m / num_chunks+1;
  chunk = chunk > 0 ? chunk : 1;
  int thread_id = 0;


  #ifdef REPORT_THREAD_TIMING
  // timing
  struct timeval tv;
  double cur_time;
  gettimeofday(&tv,NULL);
  cur_time = (double)tv.tv_sec + (double)tv.tv_usec / 1.e6;
  //printf("    quickstep start threads at time %f\n",cur_time);
  #endif


  IFTIMING (dTimerNow ("start pgs rows"));
  for (int i=0; i<m; i+= chunk,thread_id++)
  {
    //for (int ijk=0;ijk<m;ijk++) printf("thread_id> id:%d jb[%d]=%d\n",thread_id,ijk,jb[ijk]);

    int nStart = i - qs->num_overlap < 0 ? 0 : i - qs->num_overlap;
    int nEnd   = i + chunk + qs->num_overlap;
    if (nEnd > m) nEnd = m;
    // if every one reorders constraints, this might just work
    // comment out below if using defaults (0 and m) so every thread runs through all joints
    params[thread_id].qs  = qs ;
    params[thread_id].nStart = nStart;   // 0
    params[thread_id].nChunkSize = nEnd - nStart; // m
    params[thread_id].m = m; // m
    params[thread_id].nb = nb;
    params[thread_id].stepsize = stepsize;
    params[thread_id].jb = jb;
    params[thread_id].findex = findex;
    params[thread_id].hi = hi;
    params[thread_id].lo = lo;
    params[thread_id].invMOI = invMOI;
    params[thread_id].MOI= MOI;
    params[thread_id].Adcfm = Adcfm;
    params[thread_id].Adcfm_precon = Adcfm_precon;
    params[thread_id].rhs = rhs;
    params[thread_id].rhs_erp = rhs_erp;
    params[thread_id].J = J;
    params[thread_id].caccel = caccel;
    params[thread_id].caccel_erp = caccel_erp;
    params[thread_id].lambda = lambda;
    params[thread_id].lambda_erp = lambda_erp;
    params[thread_id].iMJ = iMJ;
    params[thread_id].delta_error  = delta_error ;
    params[thread_id].rhs_precon  = rhs_precon ;
    params[thread_id].J_precon  = J_precon ;
    params[thread_id].J_orig  = J_orig ;
    params[thread_id].cforce  = cforce ;
    params[thread_id].vnew  = vnew ;
#ifdef REORDER_CONSTRAINTS
    params[thread_id].last_lambda  = last_lambda ;
    params[thread_id].last_lambda_erp  = last_lambda_erp ;
#endif

#ifdef REPORT_MONITOR
    printf("thread summary: id %d i %d m %d chunk %d start %d end %d \n",thread_id,i,m,chunk,nStart,nEnd);
#endif
#ifdef USE_TPROW
    if (row_threadpool && row_threadpool->size() > 0)
      row_threadpool->schedule(boost::bind(ComputeRows,thread_id,order, body, params[thread_id], mutex));
    else //automatically skip threadpool if only 1 thread allocated
      ComputeRows(thread_id,order, body, params[thread_id], mutex);
#else
    ComputeRows(thread_id,order, body, params[thread_id], mutex);
#endif
  }


  // check time for scheduling, this is usually very quick
  //gettimeofday(&tv,NULL);
  //double wait_time = (double)tv.tv_sec + (double)tv.tv_usec / 1.e6;
  //printf("      quickstep done scheduling start time %f stopped time %f duration %f\n",cur_time,wait_time,wait_time - cur_time);

#ifdef USE_TPROW
  IFTIMING (dTimerNow ("wait for threads"));
  if (row_threadpool && row_threadpool->size() > 0)
    row_threadpool->wait();
  IFTIMING (dTimerNow ("threads done"));
#endif



  #ifdef REPORT_THREAD_TIMING
  gettimeofday(&tv,NULL);
  double end_time = (double)tv.tv_sec + (double)tv.tv_usec / 1.e6;
  printf("    quickstep threads start time %f stopped time %f duration %f\n",cur_time,end_time,end_time - cur_time);
  #endif

  delete [] params;
  delete mutex;
}

struct dJointWithInfo1
{
  dxJoint *joint;
  dxJoint::Info1 info;
};

//***************************************************************************
// Modifying inertia without modifying dynamics,
// Unless moment of inertia modification makes the system unstable,
// in which case, diagonal terms are increased to make moi diagonally dominant.
static void DYNAMIC_INERTIA(const int infom, const dxJoint::Info2 &Jinfo, const int b1, const int b2,
                            const dJointWithInfo1 *jicurr,
                            dRealMutablePtr invMOI, dRealMutablePtr MOI)
{
  /// INERTIA PROPAGATION ACROSS CONSTRAINED JOINTS
  for (int j=0; j<infom; j++) {

#undef DEBUG_INERTIA_PROPAGATION
#ifdef DEBUG_INERTIA_PROPAGATION
    printf("--------JAC---------------\n");
    printf("jacobian [%d] J1l [%f %f %f] J2l [%f %f %f] J1a [%f %f %f] J2a [%f %f %f]\n", j,
           Jinfo.J1l[0+j*Jinfo.rowskip],Jinfo.J1l[1+j*Jinfo.rowskip],Jinfo.J1l[2+j*Jinfo.rowskip],
           Jinfo.J2l[0+j*Jinfo.rowskip],Jinfo.J2l[1+j*Jinfo.rowskip],Jinfo.J2l[2+j*Jinfo.rowskip],
           Jinfo.J1a[0+j*Jinfo.rowskip],Jinfo.J1a[1+j*Jinfo.rowskip],Jinfo.J1a[2+j*Jinfo.rowskip],
           Jinfo.J2a[0+j*Jinfo.rowskip],Jinfo.J2a[1+j*Jinfo.rowskip],Jinfo.J2a[2+j*Jinfo.rowskip]);
#endif
    /// \FIXME: For now, implement only for the two non-free axial rotation constraints for hinge joints.
    /// this only makes sense if joint connects two dynamic bodies (b2 >= 0)
    /// Skip this entire block if we don't want to modify inertia for stability.
    if (b2 >= 0 && jicurr->joint->type() == dJointTypeHinge && (j == 3 || j == 4))
    {
      /// In hinge joint, pure rotational constraint,
      /// J1l and J2l should be zeros, and J1a and J2a should be equal and opposite
      /// to each other.  J1a or J2a indicates the constrained axis direction.
      /// For this implementation, determine constrained axis(s) direction from J1a for hinge joints.


      /// get the MOI for parent and child bodies constrained by J1a and J2a.
      /// MOI and invMOI are already in inertial frame (previously rotated by body.posr.R)
      /// get pointers to our invMOI/MOI matrices
      dReal *invMOI_ptr1 = invMOI + b1 * 12;
      dReal *MOI_ptr1 = MOI + b1 * 12;

#ifdef DEBUG_INERTIA_PROPAGATION
      printf("--------old MOI-----------\n");
      printf("MOI1[%d]\n[%f %f %f %f]\n[%f %f %f %f]\n[%f %f %f %f]\n", b1,
        MOI_ptr1[0*4+0],MOI_ptr1[0*4+1],MOI_ptr1[0*4+2],MOI_ptr1[0*4+3],
        MOI_ptr1[1*4+0],MOI_ptr1[1*4+1],MOI_ptr1[1*4+2],MOI_ptr1[1*4+3],
        MOI_ptr1[2*4+0],MOI_ptr1[2*4+1],MOI_ptr1[2*4+2],MOI_ptr1[2*4+3]);
#endif

      // compute scalar MOI in line with S, where S is a unit vector in the constraint direction:
      //   moi_S = S' * I * S
      dVector3 S = // line about which we want to compute MOI along
           { Jinfo.J1a[0+j*Jinfo.rowskip],Jinfo.J1a[1+j*Jinfo.rowskip],Jinfo.J1a[2+j*Jinfo.rowskip] };
      dNormalize3(S);
      dVector3 tmp31;
      dMultiply0_133(tmp31, S, MOI_ptr1);
      dReal m1 = dCalcVectorDot3(tmp31, S); // scalar MOI component along vector S

      // get MOI from body 2
      dReal *invMOI_ptr2 = invMOI + b2 * 12;
      dReal *MOI_ptr2 = MOI + b2 * 12;

#ifdef DEBUG_INERTIA_PROPAGATION
      printf("MOI2[%d]\n[%f %f %f %f]\n[%f %f %f %f]\n[%f %f %f %f]\n", b2,
        MOI_ptr2[0*4+0],MOI_ptr2[0*4+1],MOI_ptr2[0*4+2],MOI_ptr2[0*4+3],
        MOI_ptr2[1*4+0],MOI_ptr2[1*4+1],MOI_ptr2[1*4+2],MOI_ptr2[1*4+3],
        MOI_ptr2[2*4+0],MOI_ptr2[2*4+1],MOI_ptr2[2*4+2],MOI_ptr2[2*4+3]);
#endif

      // FIXME:  check that directions of J1a == J2a
      // compute scalar MOI in line with S:
      dMultiply0_133(tmp31, S, MOI_ptr2);
      dReal m2 = dCalcVectorDot3(tmp31, S); // scalar MOI component along vector S
#ifdef DEBUG_INERTIA_PROPAGATION
      printf("--------S VECTORS-----------\n");
      printf("MOI1 b1[%d] S[%f %f %f] = %g\n",b1, S[0], S[1], S[2], m1);

      // printf("R1[%d]\n[%f %f %f %f]\n[%f %f %f %f]\n[%f %f %f %f]\n", b1,
      //   RJ1a[0*4+0],RJ1a[0*4+1],RJ1a[0*4+2],RJ1a[0*4+3],
      //   RJ1a[1*4+0],RJ1a[1*4+1],RJ1a[1*4+2],RJ1a[1*4+3],
      //   RJ1a[2*4+0],RJ1a[2*4+1],RJ1a[2*4+2],RJ1a[2*4+3]);
      printf("MOI2 b2[%d] S[%f %f %f] = %g\n",b2, S[0], S[1], S[2], m2);
#endif

      /// get full axis MOI tensor representing the scalar axis MOI.
      // full MOI tensor for S needs matrix outer product of S:
      //   SS = [ S * S' ]
#if 1
      // or update off-diagonal terms
      dMatrix3 SS = {
           S[0]*S[0], S[0]*S[1], S[0]*S[2], 0,
           S[1]*S[0], S[1]*S[1], S[1]*S[2], 0,
           S[2]*S[0], S[2]*S[1], S[2]*S[2], 0};
#else
      // option to perserve off-diagonal terms
      dMatrix3 SS = {
             S[0]*S[0], 0*S[0]*S[1], 0*S[0]*S[2], 0,
           0*S[1]*S[0],   S[1]*S[1], 0*S[1]*S[2], 0,
           0*S[2]*S[0], 0*S[2]*S[1],   S[2]*S[2], 0};
#endif

#ifdef DEBUG_INERTIA_PROPAGATION
      printf("--------SS----------------\n");
      printf("SS [%d]\n[%f %f %f %f]\n[%f %f %f %f]\n[%f %f %f %f]\n", b1,
        SS[0*4+0],SS[0*4+1],SS[0*4+2],SS[0*4+3],
        SS[1*4+0],SS[1*4+1],SS[1*4+2],SS[1*4+3],
        SS[2*4+0],SS[2*4+1],SS[2*4+2],SS[2*4+3]);
#endif

      // limit MOI1 and MOI2 such that MOI_max / MOI_min < 10.0
      /// \todo make moi_ratio_tol adjustable
      /// \todo automatically adjust moi_ratio_tol such that
      /// abs sum of off-diagonals remains smaller than the diagonal
      /// for all rows.
      const dReal moi_ratio_tol = 10.0;  // increase moi_ratio_tol to skip checks and increase performance
<<<<<<< HEAD
=======
      const dReal gamma1 = 1.5;  // increase to add stability
      const dReal gamma2 = 1.5;  // increase to add stability
>>>>>>> 8eaf5b85
      dReal m1_new, m2_new;
      if ((m1 > moi_ratio_tol * m2) || (m2 > moi_ratio_tol * m1))
      {
#ifdef DEBUG_INERTIA_PROPAGATION
        printf("---------S Scalars--------\n");
        printf(" original    S1 [%g] S2 [%g]\n", m1, m2);
        printf(" distributed S1 [%g] S2 [%g]\n", m1_new, m2_new);
#endif

        /// Keep parent/child MOI/invMOI in inertial frame.

        // Stability is presumed maintained by the following condition:
        //
        // On a per row basis, sum of absolute values of off-diagonal elements
        // is less than absolute value of the diagonal element itself.
        //
        // @article{Garcia2003,
        // author = {Garcia, M.V.P. and {Humes Jr.}, C. and Stern, J.M.},
        // doi = {10.1590/S0101-82052003000100006},
        // issn = {0101-8205},
        // journal = {Computational \& Applied Mathematics},
        // keywords = {gauss-seidel method,line criterion,manufacturing sys-,stability and control of},
        // number = {1},
        // pages = {91--97},
        // title = {{Generalized line criterion for Gauss-Seidel method}},
        // url = {http://www.scielo.br/scielo.php?pid=S1807-03022003000100006&script=sci_arttext},
        // volume = {22},
        // year = {2003}
        // }
        //
        // To do this, first compute abs sum of off diagonals and store in sumAbsOffDiags.
        // Adjust MOI ratio and make sure that each row of new MOI satisfies the line criterion.
        //
        // Terminology:
        //   S: an unit vector in the direction of constraint DOF for which we want to reduce inertia.
        //   SS: MOI component matrix constructed by S*S'
        //   M1: MOI of body 1
        //   M1_new: MOI of body 1 after adjustment
        //   m1: scalar MOI of body 1 along a vector S, m1 = S'*M1*S
        //   M1d: absolute value of M1 diagonal
        //   M1od: sum of absolute values of M1 off-diagonals
        //   M2: MOI of body 2
        //   M2_new: MOI of body 2 after adjustment
        //   m2: scalar MOI of body 2 along a vector S, m2 = S'*M2*S
        //   M2d: absolute value of M2 diagonal
        //   M2od: sum of absolute values of M2 off-diagonals
        //   SSd: absolute value of SS diagonal
        //   SSod: sum of absolute values of SS off-diagonals
        //   moi_sum: m1 + m2 (this should stay the same after adjustment to ensure dynamics does not change).
        //   m1_new: desired m1 after adjustment.
        //   m2_new: desired m2 after adjustment.
        //   moi_ratio: desired ratio of m1_new / m2_new or m2_new / m1_new whichever is > 1
        //   alpha1: m1_new - m1
        //   alpha2: m2_new - m2
        //
        // Derivations:
        //   (find a place to put detailed derivations).
        //   Key equations:
        //     Basic adjustment:
        //       M1_new = M1 + alpha1 * SS
        //       M2_new = M2 + alpha2 * SS
        //     To eliminate alpha2, use:
        //       alpha1 + alpha2 = 0  (eq 4) (easy to derive)
        //     Check for DD:
        //       M1d_new  = M1d  + alpha1 * SSd
        //       M1od_new = M1od + alpha1 * SSod
        //       M2d_new  = M2d  + alpha1 * SSd
        //       M2od_new = M2od + alpha2 * SSod
        //     For DD, enforce:
<<<<<<< HEAD
        //       M1d_new / M1od_new > 1  (eq 5)
        //       M2d_new / M2od_new > 1  (eq 6)
=======
        //       M1d_new / M1od_new = gamma1 > 1  (eq 5)
        //       M2d_new / M2od_new = gamma2 > 1  (eq 6)
>>>>>>> 8eaf5b85
        //     For simplicity, look at the case where m1 > m2:
        //       (for m2 > m1, one can infer the results.)
        //     To eliminate alpha1, find alpha1 as a function of moi_ratio:
        //       moi_ratio = m1_new / m2_new = (m1 + alpha1) / (m2 + alpha2)
        //       moi_ratio = (m1 + alpha1) / (m2 - alpha1)
        //       alpha1 = (moi_ratio * m2 - m1) / (1 + moi_ratio) (eq 7)
        //     Substitute eq 4, 7 into eq 5 and do some algebra:
<<<<<<< HEAD
        //       (moi_ratio * (M1d + m2 * SSd) + M1d - m1*SSd) / (moi_ratio*(M1od + m2*SSod) + M1od - m1*SSod) > 1 (eq 13)
        //     Solve eq 13 for moi_ratio:
        //       moi_ratio * (M1d - M1od + m2*(SSd - SSod)) > m1*(SSd - SSod) - (M1d - M1od) ,this is true if rhs is > 0, otherwise
        //       moi_ratio * (M1d - M1od + m2*(SSd - SSod)) < m1*(SSd - SSod) - (M1d - M1od) (eq 14)
        //     Similarly, substitute eq 4, 7 into eq 6:
        //       (moi_ratio * (M2d + m2 * SSd) + M2d - m1*SSd) / (moi_ratio*(M2od + m2*SSod) + M2od - m1*SSod) > 1 (eq 15)
        //     Solve eq 15 for moi_ratio:
        //       moi_ratio * (M2d - M2od + m2*(SSd - SSod)) > m1*(SSd - SSod) - (M2d - M2od) ,this is true if rhs is > 0, otherwise
        //       moi_ratio * (M2d - M2od + m2*(SSd - SSod)) < m1*(SSd - SSod) - (M2d - M2od) (eq 16)
        //     Lastly, repeat for the case where m2 > m1.
        //       Implementation below refers to equations numbers 13, 14, 15, 16 for m1 > m2.
        //       And similarly, equation numbers 18, 19, 20, 21 are analogs of 13-16 for m2 > m1.
=======
        //       (moi_ratio * (M1d + m2 * SSd) + M1d - m1*SSd) / (moi_ratio*(M1od + m2*SSod) + M1od - m1*SSod) = gamma1 > 1 (eq 13)
        //     Solve eq 13 for moi_ratio:
        //       moi_ratio * (M1d - gamma1* M1od + m2*(SSd - gamma1* SSod)) > m1*(SSd - gamma1* SSod) - (M1d - gamma1* M1od) ,this is true if rhs is > 0, otherwise
        //       moi_ratio * (M1d - gamma1* M1od + m2*(SSd - gamma1* SSod)) < m1*(SSd - gamma1* SSod) - (M1d - gamma1* M1od) (eq 14)
        //     Similarly, substitute eq 4, 7 into eq 6:
        //       (moi_ratio * (M2d - m2 * SSd) + M2d + m1*SSd) / (moi_ratio*(M2od - m2*SSod) + M2od + m1*SSod) = gamma2 > 1 (eq 15)
        //     Solve eq 15 for moi_ratio:
        //       moi_ratio * (M2d - gamma2* M2od + m2*(SSd - gamma2* SSod)) > (gamma2* M2od - M2d) + m1*(gamma2* SSod - SSd) ,this is true if rhs is > 0, otherwise
        //       moi_ratio * (M2d - gamma2* M2od + m2*(SSd - gamma2* SSod)) < (gamma2* M2od - M2d) + m1*(gamma2* SSod - SSd) (eq 16)
        //     Lastly, repeat for the case where m2 > m1.  Similarly, equation numbers 18, 19, 20, 21 are analogs of 13-16 for m2 > m1.
        //       (moi_ratio * (M1d - m1 * SSd) + M1d + m2*SSd) / (moi_ratio*(M1od - m1*SSod) + M1od + m2*SSod) = gamma1 > 1 (eq 18)
        //     Solve eq 13 for moi_ratio:
        //       moi_ratio * (M1d - gamma1* M1od - m1*(SSd - gamma1* SSod)) > m2*(gamma1* SSod - SSd) + (gamma1* M1od - M1d) ,this is true if rhs is > 0, otherwise
        //       moi_ratio * (M1d - gamma1* M1od - m1*(SSd - gamma1* SSod)) < m2*(gamma1* SSod - SSd) + (gamma1* M1od - M1d) (eq 19)
        //     Similarly, substitute eq 4, 7 into eq 6:
        //       (moi_ratio * (M2d + m1 * SSd) + M2d - m2*SSd) / (moi_ratio*(M2od + m1*SSod) + M2od - m2*SSod) = gamma2 > 1 (eq 20)
        //     Solve eq 15 for moi_ratio:
        //       moi_ratio * (M2d - gamma2* M2od + m1*(SSd - gamma2* SSod)) > (gamma2* M2od - M2d) + m2*(SSd - gamma2* SSod) ,this is true if rhs is > 0, otherwise
        //       moi_ratio * (M2d - gamma2* M2od + m1*(SSd - gamma2* SSod)) < (gamma2* M2od - M2d) + m2*(SSd - gamma2* SSod) (eq 21)
        //
        //     Implementation below refers to equations numbers 13, 14, 15, 16 for m1 > m2, otherwise for m2 > m1
>>>>>>> 8eaf5b85
        //     
        //   Goal:
        //     select initial moi_ratio (currently set to 10)
        //     increase moi_ratio as necessary if DD is violated.
        //     A "problem" flag is introduced, if there are no solutions, skip inertia ratio reduction. So far, we have
        //     not encountered any "problem" cases.

        // To do this, first compute abs sum of off diagonals and store in sumAbsOffDiag.
        // sum off-diagonals terms (to check diagonal dominance)
        dReal M1od[4];  // abs sum of MOI1 off diagonal elements
        dReal M2od[4];  // abs sum of MOI2 off diagonal elements
        dReal SSod[4];  // abs sum of SS off diagonal elements

        dReal M1d[4];  // abs of diagonal of MOI1
        dReal M2d[4];  // abs of diagonal of MOI2
        dReal SSd[4];  // abs of diagonal of SS

        dSetZero(M1od,4);
        dSetZero(M2od,4);
        dSetZero(SSod,4);

        dSetZero(M1d,4);
        dSetZero(M2d,4);
        dSetZero(SSd,4);

        // compute diagonals and offdiagonals
        for (int si = 0; si < 12; ++si)
        {
          int col = si%4;
          int row = si/4;
          if (!(row == col))  // off-diagonal terms
          {
            // either we preserve off-diagonal terms
            // tmpDiag1[row] += MOI_ptr1[si] + (m1_new - m1) * SS[si];
            // tmpDiag2[row] += MOI_ptr2[si] + (m2_new - m2) * SS[si];

            // or update off-diagonal terms
            M1od[row] += dFabs(MOI_ptr1[si]);
            M2od[row] += dFabs(MOI_ptr2[si]);
            SSod[row] += dFabs(SS[si]);
          }
          else if (row == col)  // diagonal element
          {
            M1d[row] = dFabs(MOI_ptr1[si]);
            M2d[row] = dFabs(MOI_ptr2[si]);
            SSd[row] = dFabs(SS[si]);
          }
        }

        // sum of moi along S1 and S2, should stay conserved
        dReal moi_sum = (m1 + m2);

        // some ratio
        dReal moi_ratio = moi_ratio_tol;

        // fixed point iteration for reducing moi_ratio across constraints
        bool problem = false;
        for (int moi_iters = 0; moi_iters < 2; ++moi_iters)
        {
          // printf("----------------------- iteration [%d] -----------------------------\n", moi_iters);
          for (int row = 0; row < 3; ++row)
          {
            if (m1 > m2)
            {
              // check equations 13 and 14 (gamma1 > 1)
              dReal denom_13 = moi_ratio * ( M1od[row] + m2*SSod[row]) + M1od[row] - m1*SSod[row];
              // dReal nomin_13 = moi_ratio * ( M1d[row] + m2*SSd[row]) + M1d[row] - m1*SSd[row];
<<<<<<< HEAD
              dReal left_14 = M1d[row] - M1od[row] + m2*(SSd[row] - SSod[row]);
              dReal right_14 = m1*(SSd[row] - SSod[row]) - (M1d[row] - M1od[row]);
=======
              dReal left_14 = M1d[row] - gamma1*M1od[row] + m2*(SSd[row] - gamma1*SSod[row]);
              dReal right_14 = m1*(SSd[row] - gamma1*SSod[row]) - (M1d[row] - gamma1*M1od[row]);
>>>>>>> 8eaf5b85
              // printf("row [%d] denom_13 [%f]>0? nomin_13 [%f] left_14 [%f]>0? right_14 [%f]\n", row,
              //   denom_13, nomin_13, left_14, right_14);
              if (denom_13 > 0)
              {
                // ok continue to 14
                if (left_14 > 0)
                {
                  // r' > right_14 / left_14
                  dReal tmp = right_14 / left_14;
                  if (moi_ratio > tmp)
                  {
                    // satisfied
                    // printf("satisfied: %f > %f\n", moi_ratio, tmp);
                  }
                  else
                  {
                    // update moi_ratio
                    // printf("update: increase moi_ratio %f --> %f\n", moi_ratio, tmp);
                    moi_ratio = tmp;
                  }
                }
                else
                {
                  // r' < right_14 / left_14
                  dReal tmp = right_14 / left_14;
                  if (tmp < 0)
                  {
                    // printf("problem, r' < %f\n", tmp);
                    problem = true;
                    break;
                  }
                  else
                  {
                    if (moi_ratio < tmp)
                    {
                      // moi_ratio is fine
                      // printf("satisfied: %f < %f\n", moi_ratio, tmp);
                    }
                    else
                    {
                      // update moi_ratio
                      // printf("update: reduce moi_ratio %f --> %f\n", moi_ratio, tmp);
                      // moi_ratio = std::max(1.0, tmp);
                    }
                  }
                }
              }
              else
              {
                // printf("denom_13 [%f]<0, do the checks backwards.\n", denom_13);
                // continue to 14, but flip > to <
                if (left_14 < 0)
                {
                  // r' > right_14 / left_14
                  dReal tmp = right_14 / left_14;
                  if (moi_ratio > tmp)
                  {
                    // satisfied
                    // printf("satisfied: %f > %f\n", moi_ratio, tmp);
                  }
                  else
                  {
                    // update moi_ratio
                    // printf("update: increase moi_ratio %f --> %f\n", moi_ratio, tmp);
                    moi_ratio = tmp;
                  }
                }
                else
                {
                  // r' < right_14 / left_14
                  dReal tmp = right_14 / left_14;
                  if (tmp < 0)
                  {
                    // printf("problem, r' < %f\n", tmp);
                    problem = true;
                    break;
                  }
                  else
                  {
                    if (moi_ratio < tmp)
                    {
                      // moi_ratio is fine
                      // printf("satisfied: %f < %f\n", moi_ratio, tmp);
                    }
                    else
                    {
                      // update moi_ratio
                      // printf("update: reduce moi_ratio %f --> %f\n", moi_ratio, tmp);
                      // moi_ratio = std::max(1.0, tmp);
                    }
                  }
                }
              }

              // check equations 15 and 16 (gamma2 > 1)
              dReal denom_15 = moi_ratio * ( M2od[row] - m2*SSod[row]) + M2od[row] + m1*SSod[row];
              // dReal nomin_15 = moi_ratio * ( M2d[row] - m2*SSd[row])  + M2d[row]  + m1*SSd[row];
<<<<<<< HEAD
              dReal left_16 = M2d[row] - M2od[row] - m2*(SSd[row] - SSod[row]);
              dReal right_16 = m1*(SSod[row] - SSd[row]) - (M2d[row] - M2od[row]);
=======
              dReal left_16 = M2d[row] - gamma2*M2od[row] - m2*(SSd[row] - gamma2*SSod[row]);
              dReal right_16 = (gamma2*M2od[row] - M2d[row]) + m1*(gamma2*SSod[row] - SSd[row]);
>>>>>>> 8eaf5b85
              // printf("row [%d] denom_15 [%f]>0? nomin_15 [%f] left_16 [%f]>0? right_16 [%f]\n", row,
              //   denom_15, nomin_15, left_16, right_16);
              if (denom_15 > 0)
              {
                // ok continue to 16
                if (left_16 > 0)
                {
                  // r' > right_16 / left_16
                  dReal tmp = right_16 / left_16;
                  if (moi_ratio > tmp)
                  {
                    // satisfied
                    // printf("satisfied: %f > %f\n", moi_ratio, tmp);
                  }
                  else
                  {
                    // update moi_ratio
                    // printf("update: increase moi_ratio %f --> %f\n", moi_ratio, tmp);
                    moi_ratio = tmp;
                  }
                }
                else
                {
                  // r' < right_16 / left_16
                  dReal tmp = right_16 / left_16;
                  if (tmp < 0)
                  {
                    // printf("problem, r' < %f\n", tmp);
                    problem = true;
                    break;
                  }
                  else
                  {
                    if (moi_ratio < tmp)
                    {
                      // moi_ratio is fine
                      // printf("satisfied: %f < %f\n", moi_ratio, tmp);
                    }
                    else
                    {
                      // update moi_ratio
                      // printf("update: reduce moi_ratio %f --> %f\n", moi_ratio, tmp);
                      // moi_ratio = std::max(1.0, tmp);
                    }
                  }
                }
              }
              else
              {
                // printf("denom_15 [%f]<0, do the checks backwards.\n", denom_15);
                // continue to 16, but flip > to <
                if (left_16 < 0)
                {
                  // r' > right_16 / left_16
                  dReal tmp = right_16 / left_16;
                  if (moi_ratio > tmp)
                  {
                    // satisfied
                    // printf("satisfied: %f > %f\n", moi_ratio, tmp);
                  }
                  else
                  {
                    // update moi_ratio
                    // printf("update: increase moi_ratio %f --> %f\n", moi_ratio, tmp);
                    moi_ratio = tmp;
                  }
                }
                else
                {
                  // r' < right_16 / left_16
                  dReal tmp = right_16 / left_16;
                  if (tmp < 0)
                  {
                    // printf("problem, r' < %f\n", tmp);
                    problem = true;
                    break;
                  }
                  else
                  {
                    if (moi_ratio < tmp)
                    {
                      // moi_ratio is fine
                      // printf("satisfied: %f < %f\n", moi_ratio, tmp);
                    }
                    else
                    {
                      // update moi_ratio
                      // printf("update: reduce moi_ratio %f --> %f\n", moi_ratio, tmp);
                      // moi_ratio = std::max(1.0, tmp);
                    }
                  }
                }
              }
            }
            else if (m2 > m1)
            {
              // equations 13, 14 maps to 18, 19
              // check equations 18 and 19 (gamma1 > 1)
              dReal denom_18 = moi_ratio * ( M1od[row] - m1*SSod[row]) + M1od[row] + m2*SSod[row];
              // dReal nomin_18 = moi_ratio * ( M1d[row] - m1*SSd[row]) + M1d[row] + m2*SSd[row];
<<<<<<< HEAD
              dReal left_19 = M1d[row] - M1od[row] - m1*(SSd[row] - SSod[row]);
              dReal right_19 = m2*(SSod[row] - SSd[row]) + (M1od[row] - M1d[row]);
=======
              dReal left_19 = M1d[row] - gamma1*M1od[row] - m1*(SSd[row] - gamma2*SSod[row]);
              dReal right_19 = m2*(gamma1*SSod[row] - SSd[row]) + (gamma1*M1od[row] - M1d[row]);
>>>>>>> 8eaf5b85
              // printf("row [%d] denom_18 [%f]>0? nomin_18 [%f] left_19 [%f]>0? right_19 [%f]\n", row,
              //   denom_18, nomin_18, left_19, right_19);
              if (denom_18 > 0)
              {
                // ok continue to 19
                if (left_19 > 0)
                {
                  // r' > right_19 / left_19
                  dReal tmp = right_19 / left_19;
                  if (moi_ratio > tmp)
                  {
                    // satisfied
                    // printf("satisfied: %f > %f\n", moi_ratio, tmp);
                  }
                  else
                  {
                    // update moi_ratio
                    // printf("update: increase moi_ratio %f --> %f\n", moi_ratio, tmp);
                    moi_ratio = tmp;
                  }
                }
                else
                {
                  // r' < right_19 / left_19
                  // r' < right_19 / left_19
                  dReal tmp = right_19 / left_19;
                  if (tmp < 0)
                  {
                    // printf("problem, r' < %f\n", tmp);
                    problem = true;
                    break;
                  }
                  else
                  {
                    if (moi_ratio < tmp)
                    {
                      // moi_ratio is fine
                      // printf("satisfied: %f < %f\n", moi_ratio, tmp);
                    }
                    else
                    {
                      // update moi_ratio
                      // printf("update: reduce moi_ratio %f --> %f\n", moi_ratio, tmp);
                      // moi_ratio = std::max(1.0, tmp);
                    }
                  }
                }
              }
              else
              {
                // printf("denom_18 [%f]<0, do the checks backwards.\n", denom_18);
                // continue to 19, but flip > to <
                if (left_19 < 0)
                {
                  // r' > right_19 / left_19
                  dReal tmp = right_19 / left_19;
                  if (moi_ratio > tmp)
                  {
                    // satisfied
                    // printf("satisfied: %f > %f\n", moi_ratio, tmp);
                  }
                  else
                  {
                    // update moi_ratio
                    // printf("update: increase moi_ratio %f --> %f\n", moi_ratio, tmp);
                    moi_ratio = tmp;
                  }
                }
                else
                {
                  // r' < right_19 / left_19
                  // r' < right_19 / left_19
                  dReal tmp = right_19 / left_19;
                  if (tmp < 0)
                  {
                    // printf("problem, r' < %f\n", tmp);
                    problem = true;
                    break;
                  }
                  else
                  {
                    if (moi_ratio < tmp)
                    {
                      // moi_ratio is fine
                      // printf("satisfied: %f < %f\n", moi_ratio, tmp);
                    }
                    else
                    {
                      // update moi_ratio
                      // printf("update: reduce moi_ratio %f --> %f\n", moi_ratio, tmp);
                      // moi_ratio = std::max(1.0, tmp);
                    }
                  }
                }
              }

              // equations 15, 16 maps to 20, 21
              // check equations 20 and 21 (gamma2 > 1)
              dReal denom_20 = moi_ratio * ( M2od[row] + m1*SSod[row]) + M2od[row] - m2*SSod[row];
              // dReal nomin_20 = moi_ratio * ( M2d[row] + m1*SSd[row])  + M2d[row]  - m2*SSd[row];
<<<<<<< HEAD
              dReal left_21 = M2d[row] - M2od[row] + m1*(SSd[row] - SSod[row]);
              dReal right_21 = m2*(SSd[row] - SSod[row]) - (M2d[row] - M2od[row]);
=======
              dReal left_21 = M2d[row] - gamma2*M2od[row] + m1*(SSd[row] - gamma2*SSod[row]);
              dReal right_21 = m2*(SSd[row] - gamma2*SSod[row]) - (M2d[row] - gamma2*M2od[row]);
>>>>>>> 8eaf5b85
              // printf("row [%d] denom_20 [%f]>0? nomin_20 [%f] left_21 [%f]>0? right_21 [%f]\n", row,
              //   denom_20, nomin_20, left_21, right_21);
              if (denom_20 > 0)
              {
                // ok continue to 21
                if (left_21 > 0)
                {
                  // r' > right_21 / left_21
                  // r' > right_21 / left_21
                  dReal tmp = right_21 / left_21;
                  if (moi_ratio > tmp)
                  {
                    // satisfied
                    // printf("satisfied: %f > %f\n", moi_ratio, tmp);
                  }
                  else
                  {
                    // update moi_ratio
                    // printf("update: increase moi_ratio %f --> %f\n", moi_ratio, tmp);
                    moi_ratio = tmp;
                  }
                }
                else
                {
                  // r' < right_21 / left_21
                  // r' < right_21 / left_21
                  dReal tmp = right_21 / left_21;
                  if (tmp < 0)
                  {
                    // printf("problem, r' < %f\n", tmp);
                    problem = true;
                    break;
                  }
                  else
                  {
                    if (moi_ratio < tmp)
                    {
                      // moi_ratio is fine
                      // printf("satisfied: %f < %f\n", moi_ratio, tmp);
                    }
                    else
                    {
                      // update moi_ratio
                      // printf("update: reduce moi_ratio %f --> %f\n", moi_ratio, tmp);
                      // moi_ratio = std::max(1.0, tmp);
                    }
                  }
                }
              }
              else
              {
                // printf("denom_20 [%f]<0, do the checks backwards.\n", denom_20);
                // continue to 21, but flip > to <
                if (left_21 < 0)
                {
                  // r' > right_21 / left_21
                  // r' > right_21 / left_21
                  dReal tmp = right_21 / left_21;
                  if (moi_ratio > tmp)
                  {
                    // satisfied
                    // printf("satisfied: %f > %f\n", moi_ratio, tmp);
                  }
                  else
                  {
                    // update moi_ratio
                    // printf("update: increase moi_ratio %f --> %f\n", moi_ratio, tmp);
                    moi_ratio = tmp;
                  }
                }
                else
                {
                  // r' < right_21 / left_21
                  // r' < right_21 / left_21
                  dReal tmp = right_21 / left_21;
                  if (tmp < 0)
                  {
                    // printf("problem, r' < %f\n", tmp);
                    problem = true;
                    break;
                  }
                  else
                  {
                    if (moi_ratio < tmp)
                    {
                      // moi_ratio is fine
                      // printf("satisfied: %f < %f\n", moi_ratio, tmp);
                    }
                    else
                    {
                      // update moi_ratio
                      // printf("update: reduce moi_ratio %f --> %f\n", moi_ratio, tmp);
                      // moi_ratio = std::max(1.0, tmp);
                    }
                  }
                }
              }
            }
            else
            {
              // nothing to do, m1 == m2
            }
          }
        }

        // only do the reduction if we've found a good new moi ratio candidate
        if (!problem && ((m1 > moi_ratio * m2) || (m2 > moi_ratio * m1)))
        {
          // compute new m1 and m2 based on updated moi_ratio and moi_sum
          if (m1 > m2)
          {
            m2_new = (moi_sum)/(moi_ratio + 1.0);
            m1_new = moi_ratio*m2_new;
            // alpha1 = m1_new - m1
            // alpha2 = m2_new - m2
            // alpha1 + alpha2 = 0  // since moi sum is conserved
            // make sure m1 / m2 < moi_ratio
            // pick moi_ratio such that 
          }
          else // if (m2 > moi_ratio * m1)
          {
            m1_new = (moi_sum)/(moi_ratio + 1.0);
            m2_new = moi_ratio*m1_new;
          }

          // update MOI1 and MOI2
          // Then modify MOI by adding delta scalar MOI in tensor form, but
          dReal alpha1 = m1_new - m1;
          dReal alpha2 = m2_new - m2;
          for (int si = 0; si < 12; ++si)
          {
            int col = si%4;
            if (col == 3)
            {
              //  set unused terms to zero
              MOI_ptr1[si] = 0;
              MOI_ptr2[si] = 0;
            }
            else
            {
              MOI_ptr1[si] = MOI_ptr1[si] + alpha1 * SS[si];
              MOI_ptr2[si] = MOI_ptr2[si] + alpha2 * SS[si];
              /* update M1d M1od M2d M2od for additional DD check
              // not needed if previous moi_ratio calculation is working as expected
              M1d[row] = 
              */
            }
          }

          /* check and maintain diagonal dominance using the precomputed off-diagonal-sums.
          for (int si = 0; si < 12; ++si)
          {
            int col = si%4;
            int row = si/4;
            if (col == 3)
            {
              //  set unused terms to zero
              MOI_ptr1[si] = 0;
              MOI_ptr2[si] = 0;
            }
            else
            {
              MOI_ptr1[si] = MOI_ptr1[si] + alpha1 * SS[si];
              MOI_ptr2[si] = MOI_ptr2[si] + alpha2 * SS[si];
              // this should be fine as long as moi_ratio check above is working correctly
              if (row == col)
              {
                if (MOI_ptr1[si] < M1od[row])
                {
                  // something is wrong
                  printf("debug %f %f\n", MOI_ptr1[si] < M1od[row]);
                }
                if (MOI_ptr2[si] < M2od[row])
                {
                  // something is wrong
                  printf("debug %f %f\n", MOI_ptr1[si] < M1od[row]);
                }
              }
            }
          }
          */

          // Update invMOI by inverting analytically (may not be efficient).
          // try 1981 Ken Miller (http://www.jstor.org/stable/2690437) or
          //   (http://math.stackexchange.com/questions/17776/inverse-of-the-sum-of-matrices)
          // try taking advantage of symmetry of MOI
          dReal det1 = MOI_ptr1[0*4+0]*(MOI_ptr1[2*4+2]*MOI_ptr1[1*4+1]-MOI_ptr1[2*4+1]*MOI_ptr1[1*4+2])
                      -MOI_ptr1[1*4+0]*(MOI_ptr1[2*4+2]*MOI_ptr1[0*4+1]-MOI_ptr1[2*4+1]*MOI_ptr1[0*4+2])
                      +MOI_ptr1[2*4+0]*(MOI_ptr1[1*4+2]*MOI_ptr1[0*4+1]-MOI_ptr1[1*4+1]*MOI_ptr1[0*4+2]);
          invMOI_ptr1[0*4+0] =  (MOI_ptr1[2*4+2]*MOI_ptr1[1*4+1]-MOI_ptr1[2*4+1]*MOI_ptr1[1*4+2])/det1;
          invMOI_ptr1[0*4+1] = -(MOI_ptr1[2*4+2]*MOI_ptr1[0*4+1]-MOI_ptr1[2*4+1]*MOI_ptr1[0*4+2])/det1;
          invMOI_ptr1[0*4+2] =  (MOI_ptr1[1*4+2]*MOI_ptr1[0*4+1]-MOI_ptr1[1*4+1]*MOI_ptr1[0*4+2])/det1;
          // invMOI_ptr1[0*4+3] = 0.0;
          invMOI_ptr1[1*4+0] = invMOI_ptr1[0*4+1];
          invMOI_ptr1[1*4+1] =  (MOI_ptr1[2*4+2]*MOI_ptr1[0*4+0]-MOI_ptr1[2*4+0]*MOI_ptr1[0*4+2])/det1;
          invMOI_ptr1[1*4+2] = -(MOI_ptr1[1*4+2]*MOI_ptr1[0*4+0]-MOI_ptr1[1*4+0]*MOI_ptr1[0*4+2])/det1;
          // invMOI_ptr1[1*4+3] = 0.0;
          invMOI_ptr1[2*4+0] = invMOI_ptr1[0*4+2];
          invMOI_ptr1[2*4+1] = invMOI_ptr1[1*4+2];
          invMOI_ptr1[2*4+2] =  (MOI_ptr1[1*4+1]*MOI_ptr1[0*4+0]-MOI_ptr1[1*4+0]*MOI_ptr1[0*4+1])/det1;
          // invMOI_ptr1[2*4+3] = 0.0;

          dReal det2 = MOI_ptr2[0*4+0]*(MOI_ptr2[2*4+2]*MOI_ptr2[1*4+1]-MOI_ptr2[2*4+1]*MOI_ptr2[1*4+2])
                      -MOI_ptr2[1*4+0]*(MOI_ptr2[2*4+2]*MOI_ptr2[0*4+1]-MOI_ptr2[2*4+1]*MOI_ptr2[0*4+2])
                      +MOI_ptr2[2*4+0]*(MOI_ptr2[1*4+2]*MOI_ptr2[0*4+1]-MOI_ptr2[1*4+1]*MOI_ptr2[0*4+2]);
          invMOI_ptr2[0*4+0] =  (MOI_ptr2[2*4+2]*MOI_ptr2[1*4+1]-MOI_ptr2[2*4+1]*MOI_ptr2[1*4+2])/det2;
          invMOI_ptr2[0*4+1] = -(MOI_ptr2[2*4+2]*MOI_ptr2[0*4+1]-MOI_ptr2[2*4+1]*MOI_ptr2[0*4+2])/det2;
          invMOI_ptr2[0*4+2] =  (MOI_ptr2[1*4+2]*MOI_ptr2[0*4+1]-MOI_ptr2[1*4+1]*MOI_ptr2[0*4+2])/det2;
          // invMOI_ptr2[0*4+3] = 0.0;
          invMOI_ptr2[1*4+0] = invMOI_ptr2[0*4+1];
          invMOI_ptr2[1*4+1] =  (MOI_ptr2[2*4+2]*MOI_ptr2[0*4+0]-MOI_ptr2[2*4+0]*MOI_ptr2[0*4+2])/det2;
          invMOI_ptr2[1*4+2] = -(MOI_ptr2[1*4+2]*MOI_ptr2[0*4+0]-MOI_ptr2[1*4+0]*MOI_ptr2[0*4+2])/det2;
          // invMOI_ptr2[1*4+3] = 0.0;
          invMOI_ptr2[2*4+0] = invMOI_ptr2[0*4+2];
          invMOI_ptr2[2*4+1] = invMOI_ptr2[1*4+2];
          invMOI_ptr2[2*4+2] =  (MOI_ptr2[1*4+1]*MOI_ptr2[0*4+0]-MOI_ptr2[1*4+0]*MOI_ptr2[0*4+1])/det2;
          // invMOI_ptr2[2*4+3] = 0.0;

  #ifdef DEBUG_INERTIA_PROPAGATION
          printf("----------new MOI---------\n");

          printf("new MOI1[%d]\n[%f %f %f %f]\n[%f %f %f %f]\n[%f %f %f %f]\n", b1,
            MOI_ptr1[0*4+0],MOI_ptr1[0*4+1],MOI_ptr1[0*4+2],MOI_ptr1[0*4+3],
            MOI_ptr1[1*4+0],MOI_ptr1[1*4+1],MOI_ptr1[1*4+2],MOI_ptr1[1*4+3],
            MOI_ptr1[2*4+0],MOI_ptr1[2*4+1],MOI_ptr1[2*4+2],MOI_ptr1[2*4+3]);

          // Modify MOI_ptr2
          printf("new MOI2[%d]\n[%f %f %f %f]\n[%f %f %f %f]\n[%f %f %f %f]\n", b2,
            MOI_ptr2[0*4+0],MOI_ptr2[0*4+1],MOI_ptr2[0*4+2],MOI_ptr2[0*4+3],
            MOI_ptr2[1*4+0],MOI_ptr2[1*4+1],MOI_ptr2[1*4+2],MOI_ptr2[1*4+3],
            MOI_ptr2[2*4+0],MOI_ptr2[2*4+1],MOI_ptr2[2*4+2],MOI_ptr2[2*4+3]);

          // double check resulting MOI along s
          dMultiply0_133(tmp31, S, MOI_ptr1);
          m1 = dCalcVectorDot3(tmp31, S); // scalar MOI component along vector S
          printf("new MOI1 along S [%f]\n", m1);
          dMultiply0_133(tmp31, S, MOI_ptr2);
          m2 = dCalcVectorDot3(tmp31, S); // scalar MOI component along vector S
          printf("new MOI2 along S [%f]\n", m2);

          /// \todo double check resulting MOI along joint axis and see that it's the same
          /// question: where to get ax1 from?

          printf("----------new inv---------\n");
          printf("new invMOI1[%d]\n[%f %f %f %f]\n[%f %f %f %f]\n[%f %f %f %f]\n", b1,
            invMOI_ptr1[0*4+0],invMOI_ptr1[0*4+1],invMOI_ptr1[0*4+2],invMOI_ptr1[0*4+3],
            invMOI_ptr1[1*4+0],invMOI_ptr1[1*4+1],invMOI_ptr1[1*4+2],invMOI_ptr1[1*4+3],
            invMOI_ptr1[2*4+0],invMOI_ptr1[2*4+1],invMOI_ptr1[2*4+2],invMOI_ptr1[2*4+3]);

          // Modify invMOI_ptr2
          printf("new invMOI2[%d]\n[%f %f %f %f]\n[%f %f %f %f]\n[%f %f %f %f]\n", b2,
            invMOI_ptr2[0*4+0],invMOI_ptr2[0*4+1],invMOI_ptr2[0*4+2],invMOI_ptr2[0*4+3],
            invMOI_ptr2[1*4+0],invMOI_ptr2[1*4+1],invMOI_ptr2[1*4+2],invMOI_ptr2[1*4+3],
            invMOI_ptr2[2*4+0],invMOI_ptr2[2*4+1],invMOI_ptr2[2*4+2],invMOI_ptr2[2*4+3]);
  #endif

  #ifdef DEBUG_INERTIA_PROPAGATION
          // check if diagonally-dominant
          if (MOI_ptr1[0*4+0] < dFabs(MOI_ptr1[0*4+1])+dFabs(MOI_ptr1[0*4+2]))
            printf(" * new MOI1 row 1 d[%f] < o[%f, %f]\n", MOI_ptr1[0*4+0],MOI_ptr1[0*4+1], MOI_ptr1[0*4+2]);
          if (MOI_ptr1[1*4+1] < dFabs(MOI_ptr1[1*4+0])+dFabs(MOI_ptr1[1*4+2]))
            printf(" * new MOI1 row 2 d[%f] < o[%f, %f]\n", MOI_ptr1[1*4+1],MOI_ptr1[1*4+0], MOI_ptr1[1*4+2]);
          if (MOI_ptr1[2*4+2] < dFabs(MOI_ptr1[2*4+0])+dFabs(MOI_ptr1[2*4+1]))
            printf(" * new MOI1 row 3 d[%f] < o[%f, %f]\n", MOI_ptr1[2*4+2],MOI_ptr1[2*4+0], MOI_ptr1[2*4+1]);

          if (MOI_ptr2[0*4+0] < dFabs(MOI_ptr2[0*4+1])+dFabs(MOI_ptr2[0*4+2]))
            printf(" * new MOI2 row 1 d[%f] < o[%f, %f]\n", MOI_ptr2[0*4+0],MOI_ptr2[0*4+1], MOI_ptr2[0*4+2]);
          if (MOI_ptr2[1*4+1] < dFabs(MOI_ptr2[1*4+0])+dFabs(MOI_ptr2[1*4+2]))
            printf(" * new MOI2 row 2 d[%f] < o[%f, %f]\n", MOI_ptr2[1*4+1],MOI_ptr2[1*4+0], MOI_ptr2[1*4+2]);
          if (MOI_ptr2[2*4+2] < dFabs(MOI_ptr2[2*4+0])+dFabs(MOI_ptr2[2*4+1]))
            printf(" * new MOI2 row 3 d[%f] < o[%f, %f]\n", MOI_ptr2[2*4+2],MOI_ptr2[2*4+0], MOI_ptr2[2*4+1]);
  #endif
        }
      }
    }
  }
}

void dxQuickStepper (dxWorldProcessContext *context,
  dxWorld *world, dxBody * const *body, int nb,
  dxJoint * const *_joint, int _nj, dReal stepsize)
{
  IFTIMING(dTimerStart("preprocessing"));

  const dReal stepsize1 = dRecip(stepsize);

  {
    // number all bodies in the body list - set their tag values
    for (int i=0; i<nb; i++) body[i]->tag = i;
  }

  // for all bodies, compute the inertia tensor and its inverse in the global
  // frame, and compute the rotational force and add it to the torque
  // accumulator. MOI and invMOI are a vertical stack of 3x4 matrices, one per body.
  dReal *invMOI = context->AllocateArray<dReal> (3*4*nb);
  dReal *MOI = context->AllocateArray<dReal> (3*4*nb);

  // TODO: possible optimization: move this to inside joint getInfo2, for inertia tweaking
  // update tacc from external force and inertia tensor in inerial frame
  // for now, modify MOI and invMOI after getInfo2 is called
  {
    dReal *invMOIrow = invMOI;
    dReal *MOIrow = MOI;
    dxBody *const *const bodyend = body + nb;
    for (dxBody *const *bodycurr = body; bodycurr != bodyend; invMOIrow += 12, MOIrow += 12, bodycurr++) {
      dMatrix3 tmp;
      dxBody *b_ptr = *bodycurr;

      // compute inverse inertia tensor in global frame
      dMultiply2_333 (tmp,b_ptr->invI,b_ptr->posr.R);
      dMultiply0_333 (invMOIrow,b_ptr->posr.R,tmp);

      // also store MOI for later use by preconditioner
      dMultiply2_333 (tmp,b_ptr->mass.I,b_ptr->posr.R);
      dMultiply0_333 (MOIrow,b_ptr->posr.R,tmp);

      if (b_ptr->flags & dxBodyGyroscopic) {
        // compute rotational force
        dMultiply0_331 (tmp,MOIrow,b_ptr->avel);
        dSubtractVectorCross3(b_ptr->tacc,b_ptr->avel,tmp);
      }
    }
  }

  // get the masses for every body
  dReal *invM = context->AllocateArray<dReal> (nb);
  {
    dReal *invMrow = invM;
    dxBody *const *const bodyend = body + nb;
    for (dxBody *const *bodycurr = body; bodycurr != bodyend; invMrow++, bodycurr++) {
      dxBody *b_ptr = *bodycurr;
      //*invMrow = b_ptr->mass.mass;
      *invMrow = b_ptr->invMass;

    }
  }


  {
    // add the gravity force to all bodies
    // since gravity does normally have only one component it's more efficient
    // to run three loops for each individual component
    dxBody *const *const bodyend = body + nb;
    dReal gravity_x = world->gravity[0];
    if (!_dequal(gravity_x, 0.0)) {
      for (dxBody *const *bodycurr = body; bodycurr != bodyend; bodycurr++) {
        dxBody *b_ptr = *bodycurr;
        if ((b_ptr->flags & dxBodyNoGravity)==0) {
          b_ptr->facc[0] += b_ptr->mass.mass * gravity_x;
        }
      }
    }
    dReal gravity_y = world->gravity[1];
    if (!_dequal(gravity_y, 0.0)) {
      for (dxBody *const *bodycurr = body; bodycurr != bodyend; bodycurr++) {
        dxBody *b_ptr = *bodycurr;
        if ((b_ptr->flags & dxBodyNoGravity)==0) {
          b_ptr->facc[1] += b_ptr->mass.mass * gravity_y;
        }
      }
    }
    dReal gravity_z = world->gravity[2];
    if (!_dequal(gravity_z, 0.0)) {
      for (dxBody *const *bodycurr = body; bodycurr != bodyend; bodycurr++) {
        dxBody *b_ptr = *bodycurr;
        if ((b_ptr->flags & dxBodyNoGravity)==0) {
          b_ptr->facc[2] += b_ptr->mass.mass * gravity_z;
        }
      }
    }
  }

  // get joint information (m = total constraint dimension, nub = number of unbounded variables).
  // joints with m=0 are inactive and are removed from the joints array
  // entirely, so that the code that follows does not consider them.
  dJointWithInfo1 *const jointiinfos = context->AllocateArray<dJointWithInfo1> (_nj);
  int nj;

  {
    dJointWithInfo1 *jicurr = jointiinfos;
    dxJoint *const *const _jend = _joint + _nj;
    for (dxJoint *const *_jcurr = _joint; _jcurr != _jend; _jcurr++) {  // jicurr=dest, _jcurr=src
      dxJoint *j = *_jcurr;
      j->getInfo1 (&jicurr->info);
      dIASSERT (jicurr->info.m >= 0 && jicurr->info.m <= 6 && jicurr->info.nub >= 0 && jicurr->info.nub <= jicurr->info.m);
      if (jicurr->info.m > 0) {
        jicurr->joint = j;
        jicurr++;
      }
    }
    nj = jicurr - jointiinfos;
  }

  context->ShrinkArray<dJointWithInfo1>(jointiinfos, _nj, nj);

  int m;
  int mfb; // number of rows of Jacobian we will have to save for joint feedback

  {
    int mcurr = 0, mfbcurr = 0;
    const dJointWithInfo1 *jicurr = jointiinfos;
    const dJointWithInfo1 *const jiend = jicurr + nj;
    for (; jicurr != jiend; jicurr++) {
      int jm = jicurr->info.m;
      mcurr += jm;
      if (jicurr->joint->feedback)
        mfbcurr += jm;
    }

    m = mcurr;
    mfb = mfbcurr;
  }

  // if there are constraints, compute the constraint force
  dReal *J = NULL;
  dReal *J_precon = NULL;
  dReal *J_orig = NULL;
  int *jb = NULL;

  dReal *vnew = NULL; // used by PENETRATION_JVERROR_CORRECTION

  dReal *cforce = context->AllocateArray<dReal> (nb*6);
  dReal *caccel = context->AllocateArray<dReal> (nb*6);
  dReal *caccel_erp = context->AllocateArray<dReal> (nb*6);
#ifdef POST_UPDATE_CONSTRAINT_VIOLATION_CORRECTION
  dReal *caccel_corr = context->AllocateArray<dReal> (nb*6);
#endif

  // Get Joint Information, setup Jacobians by calling getInfo2.
  if (m > 0) {
    dReal *cfm, *lo, *hi, *rhs, *rhs_erp, *rhs_precon, *Jcopy;
    dReal *c_v_max;
    int *findex;

    {
      int mlocal = m;

      const unsigned jelements = mlocal*12;
      J = context->AllocateArray<dReal> (jelements);
      dSetZero (J,jelements);
      J_precon = context->AllocateArray<dReal> (jelements);
      J_orig = context->AllocateArray<dReal> (jelements);

      // create a constraint equation right hand side vector `c', a constraint
      // force mixing vector `cfm', and LCP low and high bound vectors, and an
      // 'findex' vector.
      cfm = context->AllocateArray<dReal> (mlocal);
      dSetValue (cfm,mlocal,world->global_cfm);

      lo = context->AllocateArray<dReal> (mlocal);
      dSetValue (lo,mlocal,-dInfinity);

      hi = context->AllocateArray<dReal> (mlocal);
      dSetValue (hi,mlocal, dInfinity);

      findex = context->AllocateArray<int> (mlocal);
      for (int i=0; i<mlocal; i++) findex[i] = -1;

      c_v_max = context->AllocateArray<dReal> (mlocal);
      for (int i=0; i<mlocal; i++) c_v_max[i] = world->contactp.max_vel; // init all to world max surface vel

      const unsigned jbelements = mlocal*2;
      jb = context->AllocateArray<int> (jbelements);

      rhs = context->AllocateArray<dReal> (mlocal);
      rhs_erp = context->AllocateArray<dReal> (mlocal);
      rhs_precon = context->AllocateArray<dReal> (mlocal);

      Jcopy = context->AllocateArray<dReal> (mfb*12);
    }

    BEGIN_STATE_SAVE(context, cstate) {
      dReal *c = context->AllocateArray<dReal> (m);
      dSetZero (c, m);

      {
        IFTIMING (dTimerNow ("create J"));
        // get jacobian data from constraints. an m*12 matrix will be created
        // to store the two jacobian blocks from each constraint. it has this
        // format:
        //
        //   l1 l1 l1 a1 a1 a1 l2 l2 l2 a2 a2 a2 \    .
        //   l1 l1 l1 a1 a1 a1 l2 l2 l2 a2 a2 a2  )-- jacobian for joint 0, body 1 and body 2 (3 rows)
        //   l1 l1 l1 a1 a1 a1 l2 l2 l2 a2 a2 a2 /
        //   l1 l1 l1 a1 a1 a1 l2 l2 l2 a2 a2 a2 )--- jacobian for joint 1, body 1 and body 2 (3 rows)
        //   etc...
        //
        //   (lll) = linear jacobian data
        //   (aaa) = angular jacobian data
        //
        dxJoint::Info2 Jinfo;
        Jinfo.rowskip = 12;
        Jinfo.fps = stepsize1;

        int *jb_ptr = jb;

        dReal *Jcopyrow = Jcopy;
        unsigned ofsi = 0;
        const dJointWithInfo1 *jicurr = jointiinfos;
        const dJointWithInfo1 *const jiend = jicurr + nj;
        for (; jicurr != jiend; jicurr++) {
          Jinfo.erp = world->global_erp;
          dReal *const Jrow = J + ofsi * 12;
          Jinfo.J1l = Jrow;
          Jinfo.J1a = Jrow + 3;
          Jinfo.J2l = Jrow + 6;
          Jinfo.J2a = Jrow + 9;
          Jinfo.c = c + ofsi;
          Jinfo.cfm = cfm + ofsi;
          Jinfo.lo = lo + ofsi;
          Jinfo.hi = hi + ofsi;
          Jinfo.findex = findex + ofsi;
          Jinfo.c_v_max = c_v_max + ofsi;

          // now write all information into J
          dxJoint *joint = jicurr->joint;
          joint->getInfo2 (&Jinfo);

          const int infom = jicurr->info.m;

          // we need a copy of Jacobian for joint feedbacks
          // because it gets destroyed by SOR solver
          // instead of saving all Jacobian, we can save just rows
          // for joints, that requested feedback (which is normally much less)
          if (joint->feedback) {
            const int rowels = infom * 12;
            memcpy(Jcopyrow, Jrow, rowels * sizeof(dReal));
            Jcopyrow += rowels;
          }

          // adjust returned findex values for global index numbering
          int *findex_ofsi = findex + ofsi;
          for (int j=0; j<infom; j++) {
            int fival = findex_ofsi[j];
            if (fival >= 0)
              findex_ofsi[j] = fival + ofsi;
          }

          // create an array of body numbers for each joint row
          int b1 = (joint->node[0].body) ? (joint->node[0].body->tag) : -1;
          int b2 = (joint->node[1].body) ? (joint->node[1].body->tag) : -1;
          for (int j=0; j<infom; j++) {
            jb_ptr[0] = b1;
            jb_ptr[1] = b2;
            jb_ptr += 2;
          }

          // Modify inertia to keep simulation stable
          DYNAMIC_INERTIA(infom, Jinfo, b1, b2, jicurr, invMOI, MOI);

          // update index for next joint
          ofsi += infom;

          // double check jb_ptr length
          dIASSERT (jb_ptr == jb+2*m);
        }
      }

      BEGIN_STATE_SAVE(context, tmp1state) {
        IFTIMING (dTimerNow ("compute rhs"));
        // compute the right hand side `rhs'
        dReal *tmp1 = context->AllocateArray<dReal> (nb*6);
        dSetZero(tmp1,nb*6);
        // put v/h + invM*fe into tmp1
        dReal *tmp1curr = tmp1;
        const dReal *invMOIrow = invMOI;
        dxBody *const *const bodyend = body + nb;
        for (dxBody *const *bodycurr = body;
             bodycurr != bodyend;
             tmp1curr+=6, invMOIrow+=12, bodycurr++) {
          dxBody *b_ptr = *bodycurr;
          dReal body_invMass = b_ptr->invMass;
          for (int j=0; j<3; j++)
            tmp1curr[j] = b_ptr->facc[j]*body_invMass + b_ptr->lvel[j]*stepsize1;
          dMultiply0_331 (tmp1curr + 3,invMOIrow,b_ptr->tacc);
          for (int k=0; k<3; k++) tmp1curr[3+k] += b_ptr->avel[k] * stepsize1;
        }

        // put J*tmp1 into rhs
        multiply_J (m,J,jb,tmp1,rhs);
      } END_STATE_SAVE(context, tmp1state);

      // complete rhs
      for (int i=0; i<m; i++) {
        rhs_erp[i] =      c[i]*stepsize1 - rhs[i];
        if (dFabs(c[i]) > c_v_max[i])
          rhs[i]   =  c_v_max[i]*stepsize1 - rhs[i];
        //if (dFabs(c[i]) > world->contactp.max_vel)
        //  rhs[i]   =  world->contactp.max_vel*stepsize1 - rhs[i];
        else
          rhs[i]   = c[i]*stepsize1 - rhs[i];
      }







      // compute rhs_precon
      if (world->qs.precon_iterations > 0)
        computeRHSPrecon(context,m,nb,MOI,body,stepsize1,c,J,jb,rhs_precon);












      // scale CFM
      for (int j=0; j<m; j++) cfm[j] *= stepsize1;

    } END_STATE_SAVE(context, cstate);

#ifdef PENETRATION_JVERROR_CORRECTION
    // allocate and populate vnew with v(n+1) due to non-constraint forces as the starting value
    vnew = context->AllocateArray<dReal> (nb*6);
    {
      dRealMutablePtr vnewcurr = vnew;
      dxBody* const* bodyend = body + nb;
      const dReal *invMOIrow = invMOI;
      dReal tmp_tacc[3];
      for (dxBody* const* bodycurr = body; bodycurr != bodyend;
           invMOIrow += 12, vnewcurr += 6, bodycurr++) {
        dxBody *b_ptr = *bodycurr;

        // add stepsize * invM * fe to the body velocity
        dReal body_invMass_mul_stepsize = stepsize * b_ptr->invMass;
        for (int j=0; j<3; j++) {
          vnewcurr[j]   = b_ptr->lvel[j] + body_invMass_mul_stepsize * b_ptr->facc[j];
          vnewcurr[j+3] = b_ptr->avel[j];
          tmp_tacc[j]   = b_ptr->tacc[j]*stepsize;
        }
        dMultiplyAdd0_331 (vnewcurr+3, invMOIrow, tmp_tacc);

      }
    }
#endif

    // load lambda from the value saved on the previous iteration
    dReal *lambda = context->AllocateArray<dReal> (m);
    dReal *lambda_erp = context->AllocateArray<dReal> (m);

#ifdef WARM_STARTING
    {
      dReal *lambdacurr = lambda;
      dReal *lambda_erpcurr = lambda_erp;
      const dJointWithInfo1 *jicurr = jointiinfos;
      const dJointWithInfo1 *const jiend = jicurr + nj;
      for (; jicurr != jiend; jicurr++) {
        int infom = jicurr->info.m;
        memcpy (lambdacurr, jicurr->joint->lambda, infom * sizeof(dReal));
        lambdacurr += infom;
        memcpy (lambda_erpcurr, jicurr->joint->lambda_erp, infom * sizeof(dReal));
        lambda_erpcurr += infom;
      }
    }

    if (1)
    {
      // for warm starting, this seems to be necessary to prevent
      // jerkiness in motor-driven joints. i have no idea why this works.
      // also necessary if J condition numbers are high (maybe the same thing).
      for (int i=0; i<m; i++) {
        lambda[i] *= 0.5;
        lambda_erp[i] *= 0.5;
      }

    }
#else
    // no warm starting
    dSetZero (lambda,m);
    dSetZero (lambda_erp,m);
#endif

    BEGIN_STATE_SAVE(context, lcpstate) {
      IFTIMING (dTimerNow ("solving LCP problem"));
      // solve the LCP problem and get lambda and invM*constraint_force
      SOR_LCP (context,m,nb,J,J_precon,J_orig,vnew,jb,body,
               invMOI,MOI,lambda,lambda_erp,
               caccel,caccel_erp,cforce,
               rhs,rhs_erp,rhs_precon,
               lo,hi,cfm,findex,
               &world->qs,
#ifdef USE_TPROW
               world->row_threadpool,
#endif
               stepsize);

    } END_STATE_SAVE(context, lcpstate);

#ifdef WARM_STARTING
    {
      // save lambda for the next iteration
      //@@@ note that this doesn't work for contact joints yet, as they are
      // recreated every iteration
      const dReal *lambdacurr = lambda;
      const dReal *lambda_erpcurr = lambda_erp;
      const dJointWithInfo1 *jicurr = jointiinfos;
      const dJointWithInfo1 *const jiend = jicurr + nj;
      for (; jicurr != jiend; jicurr++) {
        int infom = jicurr->info.m;
        memcpy (jicurr->joint->lambda, lambdacurr, infom * sizeof(dReal));
        lambdacurr += infom;
        memcpy (jicurr->joint->lambda_erp, lambda_erpcurr, infom * sizeof(dReal));
        lambda_erpcurr += infom;
      }
    }
#endif

    // note that the SOR method overwrites rhs and J at this point, so
    // they should not be used again.

    {
      IFTIMING (dTimerNow ("velocity update due to constraint forces"));
      //
      // update new velocity
      // add stepsize * caccel_erp to the body velocity
      //
      const dReal *caccelcurr = caccel_erp;
      dxBody *const *const bodyend = body + nb;
      for (dxBody *const *bodycurr = body; bodycurr != bodyend; caccelcurr+=6, bodycurr++) {
        dxBody *b_ptr = *bodycurr;
        for (int j=0; j<3; j++) {
          b_ptr->lvel[j] += stepsize * caccelcurr[j];
          b_ptr->avel[j] += stepsize * caccelcurr[3+j];
        }
        // printf("caccel [%f %f %f] [%f %f %f]\n"
        //   ,caccelcurr[0] ,caccelcurr[1] ,caccelcurr[2]
        //   ,caccelcurr[3] ,caccelcurr[4] ,caccelcurr[5]);
        // printf("  vel [%f %f %f] [%f %f %f]\n"
        //   ,b_ptr->lvel[0] ,b_ptr->lvel[1] ,b_ptr->lvel[2]
        //   ,b_ptr->avel[0] ,b_ptr->avel[1] ,b_ptr->avel[2]);
      }
    }

    if (mfb > 0) {
      // force feedback without erp is better
      // straightforward computation of joint constraint forces:
      // multiply related lambdas with respective J' block for joints
      // where feedback was requested
      dReal data[6];
      const dReal *lambdacurr = lambda;
      const dReal *Jcopyrow = Jcopy;
      const dJointWithInfo1 *jicurr = jointiinfos;
      const dJointWithInfo1 *const jiend = jicurr + nj;
      for (; jicurr != jiend; jicurr++) {
        dxJoint *joint = jicurr->joint;
        const int infom = jicurr->info.m;

        if (joint->feedback) {
          dJointFeedback *fb = joint->feedback;
          Multiply1_12q1 (data, Jcopyrow, lambdacurr, infom);
          fb->f1[0] = data[0];
          fb->f1[1] = data[1];
          fb->f1[2] = data[2];
          fb->t1[0] = data[3];
          fb->t1[1] = data[4];
          fb->t1[2] = data[5];

          if (joint->node[1].body)
          {
            Multiply1_12q1 (data, Jcopyrow+6, lambdacurr, infom);
            fb->f2[0] = data[0];
            fb->f2[1] = data[1];
            fb->f2[2] = data[2];
            fb->t2[0] = data[3];
            fb->t2[1] = data[4];
            fb->t2[2] = data[5];
          }

          Jcopyrow += infom * 12;
        }

        lambdacurr += infom;
      }
    }
  }

  {
    IFTIMING (dTimerNow ("compute velocity update"));
    // compute the velocity update:
    // add stepsize * invM * fe to the body velocity
    const dReal *invMOIrow = invMOI;
    dxBody *const *const bodyend = body + nb;
    for (dxBody *const *bodycurr = body; bodycurr != bodyend; invMOIrow += 12, bodycurr++) {
      dxBody *b_ptr = *bodycurr;
      dReal body_invMass_mul_stepsize = stepsize * b_ptr->invMass;
      for (int j=0; j<3; j++) {
        b_ptr->lvel[j] += body_invMass_mul_stepsize * b_ptr->facc[j];
        b_ptr->tacc[j] *= stepsize;
      }
      dMultiplyAdd0_331 (b_ptr->avel, invMOIrow, b_ptr->tacc);
      // printf("fe [%f %f %f] [%f %f %f]\n"
      //   ,b_ptr->facc[0] ,b_ptr->facc[1] ,b_ptr->facc[2]
      //   ,b_ptr->tacc[0] ,b_ptr->tacc[1] ,b_ptr->tacc[2]);
      /* DEBUG PRINTOUTS
      printf("uncorrect vel [%f %f %f] [%f %f %f]\n"
        ,b_ptr->lvel[0] ,b_ptr->lvel[1] ,b_ptr->lvel[2]
        ,b_ptr->avel[0] ,b_ptr->avel[1] ,b_ptr->avel[2]);
      */
    }
  }

#ifdef CHECK_VELOCITY_OBEYS_CONSTRAINT
  if (m > 0) {
    BEGIN_STATE_SAVE(context, velstate) {
      dReal *vel = context->AllocateArray<dReal>(nb*6);

      // CHECK THAT THE UPDATED VELOCITY OBEYS THE CONSTRAINT
      //  (this check needs unmodified J)
      //  put residual into tmp
      dRealMutablePtr velcurr = vel;
      //dxBody* const* bodyend = body + nb;
      for (dxBody* const* bodycurr = body; bodycurr != bodyend; velcurr += 6, bodycurr++) {
        dxBody *b_ptr = *bodycurr;
        for (int j=0; j<3; j++) {
          velcurr[j]   = b_ptr->lvel[j];
          velcurr[3+j] = b_ptr->avel[j];
        }
      }
      dReal *tmp = context->AllocateArray<dReal> (m);
      multiply_J (m,J,jb,vel,tmp);

      dReal error = 0;
      for (int i=0; i<m; i++) error += dFabs(tmp[i]);
      printf ("velocity error = %10.6e\n",error);
    }
  }
#endif

  {
    // update the position and orientation from the new linear/angular velocity
    // (over the given timestep)
    IFTIMING (dTimerNow ("update position"));
    dxBody *const *const bodyend = body + nb;
    for (dxBody *const *bodycurr = body; bodycurr != bodyend; bodycurr++) {
      dxBody *b_ptr = *bodycurr;
      dxStepBody (b_ptr,stepsize);
    }
  }

  // revert lvel and avel with the non-erp version of caccel
  if (m > 0) {
    dReal erp_removal = 1.00;
    IFTIMING (dTimerNow ("velocity update due to constraint forces"));
    // remove caccel_erp
    const dReal *caccel_erp_curr = caccel_erp;
    const dReal *caccel_curr = caccel;
    dxBody *const *const bodyend = body + nb;
    int debug_count = 0;
    for (dxBody *const *bodycurr = body; bodycurr != bodyend;
         caccel_curr+=6, caccel_erp_curr+=6, bodycurr++, debug_count++) {
      dxBody *b_ptr = *bodycurr;
      for (int j=0; j<3; j++) {
        // dReal v0 = b_ptr->lvel[j];
        // dReal a0 = b_ptr->avel[j];
        dReal dv = erp_removal * stepsize * (caccel_curr[j]   - caccel_erp_curr[j]);
        dReal da = erp_removal * stepsize * (caccel_curr[3+j] - caccel_erp_curr[3+j]);

        /* default v removal
        */
        b_ptr->lvel[j] += dv;
        b_ptr->avel[j] += da;
        /* think about minimize J*v somehow without SORLCP...
        */
        /* minimize final velocity test 1,
        if (v0 * dv < 0) {
          if (fabs(v0) < fabs(dv))
            b_ptr->lvel[j] = 0.0;
          else
            b_ptr->lvel[j] += dv;
        }
        if (a0 * da < 0) {
          if (fabs(a0) < fabs(da))
            b_ptr->avel[j] = 0.0;
          else
            b_ptr->avel[j] += da;
        }
        */

        /*  DEBUG PRINTOUTS, total forces/accel on a body
        printf("nb[%d] m[%d] b[%d] i[%d] v[%f] dv[%f] vf[%f] a[%f] da[%f] af[%f] debug[%f - %f][%f - %f]\n"
               ,nb, m, debug_count, j, v0, dv, b_ptr->lvel[j]
                 , a0, da, b_ptr->avel[j]
               ,caccel_curr[j], caccel_erp_curr[j]
               ,caccel_curr[3+j], caccel_erp_curr[3+j]);
        */
      }
      /*  DEBUG PRINTOUTS
      printf("corrected vel [%f %f %f] [%f %f %f]\n",
        b_ptr->lvel[0], b_ptr->lvel[1], b_ptr->lvel[2],
        b_ptr->avel[0], b_ptr->avel[1], b_ptr->avel[2]);
      */
    }

#ifdef POST_UPDATE_CONSTRAINT_VIOLATION_CORRECTION
    // ADD CACCEL CORRECTION FROM VELOCITY CONSTRAINT VIOLATION
    BEGIN_STATE_SAVE(context, velstate) {
      dReal *vel = context->AllocateArray<dReal>(nb*6);

      // CHECK THAT THE UPDATED VELOCITY OBEYS THE CONSTRAINT
      //  (this check needs unmodified J)
      //  put residual into tmp
      dRealMutablePtr velcurr = vel;
      //dxBody* const* bodyend = body + nb;
      for (dxBody* const* bodycurr = body; bodycurr != bodyend; velcurr += 6, bodycurr++) {
        dxBody *b_ptr = *bodycurr;
        for (int j=0; j<3; j++) {
          velcurr[j]   = b_ptr->lvel[j];
          velcurr[3+j] = b_ptr->avel[j];
        }
      }
      dReal *tmp = context->AllocateArray<dReal> (m);
      multiply_J (m,J,jb,vel,tmp);

      // DIRECTLY ADD THE CONSTRAINT VIOLATION TERM (TMP) TO VELOCITY UPDATE
      // add correction term dlambda = J*v(n+1)/dt
      // and caccel += dt*invM*JT*dlambda (dt's cancel out)
      dReal *iMJ = context->AllocateArray<dReal> (m*12);
      compute_invM_JT (m,J,iMJ,jb,body,invMOI);
      // compute caccel_corr=(inv(M)*J')*dlambda, correction term
      // as we change lambda.
      multiply_invM_JT (m,nb,iMJ,jb,tmp,caccel_corr);

    } END_STATE_SAVE(context, velstate);

    // ADD CACCEL CORRECTION FROM VELOCITY CONSTRAINT VIOLATION
    caccelcurr = caccel;
    const dReal* caccel_corrcurr = caccel_corr;
    for (dxBody *const *bodycurr = body; bodycurr != bodyend; caccel_corrcurr+=6, bodycurr++) {
      dxBody *b_ptr = *bodycurr;
      for (int j=0; j<3; j++) {
        b_ptr->lvel[j] += erp_removal * stepsize * caccel_corrcurr[j];
        b_ptr->avel[j] += erp_removal * stepsize * caccel_corrcurr[3+j];
      }
    }
#endif


  }

  {
    IFTIMING (dTimerNow ("tidy up"));
    // zero all force accumulators
    dxBody *const *const bodyend = body + nb;
    for (dxBody *const *bodycurr = body; bodycurr != bodyend; bodycurr++) {
      dxBody *b_ptr = *bodycurr;
      dSetZero (b_ptr->facc,3);
      dSetZero (b_ptr->tacc,3);
    }
  }

  IFTIMING (dTimerEnd());
  IFTIMING (if (m > 0) dTimerReport (stdout,1));
}

#ifdef USE_CG_LCP
static size_t EstimateGR_LCPMemoryRequirements(int m)
{
  size_t res = dEFFICIENT_SIZE(sizeof(dReal) * 12 * m); // for iMJ
  res += 5 * dEFFICIENT_SIZE(sizeof(dReal) * m); // for r, z, p, q, Ad
  return res;
}
#endif

static size_t EstimateSOR_LCPMemoryRequirements(int m,int /*nb*/)
{
  size_t res = dEFFICIENT_SIZE(sizeof(dReal) * 12 * m); // for iMJ
  res += dEFFICIENT_SIZE(sizeof(dReal) * m); // for Ad
  res += dEFFICIENT_SIZE(sizeof(dReal) * m); // for Adcfm
  res += dEFFICIENT_SIZE(sizeof(dReal) * m); // for Ad_precon
  res += dEFFICIENT_SIZE(sizeof(dReal) * m); // for Adcfm_precon
  res += dEFFICIENT_SIZE(sizeof(dReal) * m); // for delta_error
  res += dEFFICIENT_SIZE(sizeof(IndexError) * m); // for order
  res += dEFFICIENT_SIZE(sizeof(int) * m); // for tmpOrder
#ifdef REORDER_CONSTRAINTS
  res += dEFFICIENT_SIZE(sizeof(dReal) * m); // for last_lambda
  res += dEFFICIENT_SIZE(sizeof(dReal) * m); // for last_lambda_erp
#endif
  return res;
}

size_t dxEstimateQuickStepMemoryRequirements (
  dxBody * const * /*body*/, int nb, dxJoint * const *_joint, int _nj)
{
  int nj, m, mfb;

  {
    int njcurr = 0, mcurr = 0, mfbcurr = 0;
    dxJoint::SureMaxInfo info;
    dxJoint *const *const _jend = _joint + _nj;
    for (dxJoint *const *_jcurr = _joint; _jcurr != _jend; _jcurr++) {
      dxJoint *j = *_jcurr;
      j->getSureMaxInfo (&info);

      int jm = info.max_m;
      if (jm > 0) {
        njcurr++;

        mcurr += jm;
        if (j->feedback)
          mfbcurr += jm;
      }
    }
    nj = njcurr; m = mcurr; mfb = mfbcurr;
  }

  size_t res = 0;

  res += dEFFICIENT_SIZE(sizeof(dReal) * 3 * 4 * nb); // for invMOI
  res += dEFFICIENT_SIZE(sizeof(dReal) * 3 * 4 * nb); // for MOI (inertia) needed by preconditioner
  res += dEFFICIENT_SIZE(sizeof(dReal) * nb); // for invM

  {
    size_t sub1_res1 = dEFFICIENT_SIZE(sizeof(dJointWithInfo1) * _nj); // for initial jointiinfos

    size_t sub1_res2 = dEFFICIENT_SIZE(sizeof(dJointWithInfo1) * nj); // for shrunk jointiinfos
    if (m > 0) {
      sub1_res2 += dEFFICIENT_SIZE(sizeof(dReal) * 12 * m); // for J
      sub1_res2 += dEFFICIENT_SIZE(sizeof(dReal) * 12 * m); // for J_precon
      sub1_res2 += dEFFICIENT_SIZE(sizeof(dReal) * 12 * m); // for J_orig
      sub1_res2 += dEFFICIENT_SIZE(sizeof(dReal) * 6 * nb); // for vnew
      sub1_res2 += 3 * dEFFICIENT_SIZE(sizeof(dReal) * m); // for cfm, lo, hi
      sub1_res2 += 2 * dEFFICIENT_SIZE(sizeof(dReal) * m); // for rhs, rhs_erp
      sub1_res2 += dEFFICIENT_SIZE(sizeof(dReal) * m); // for rhs_precon
      sub1_res2 += dEFFICIENT_SIZE(sizeof(int) * 2 * m); // for jb
      sub1_res2 += dEFFICIENT_SIZE(sizeof(int) * m); // for findex
      sub1_res2 += dEFFICIENT_SIZE(sizeof(int) * m); // for c_v_max
      sub1_res2 += dEFFICIENT_SIZE(sizeof(dReal) * 12 * mfb); // for Jcopy
      {
        size_t sub2_res1 = dEFFICIENT_SIZE(sizeof(dReal) * m); // for c
        {
          size_t sub3_res1 = dEFFICIENT_SIZE(sizeof(dReal) * 6 * nb); // for tmp1

          size_t sub3_res2 = 0;

          sub2_res1 += (sub3_res1 >= sub3_res2) ? sub3_res1 : sub3_res2;
        }

        size_t sub2_res2 = dEFFICIENT_SIZE(sizeof(dReal) * m); // for lambda
        sub2_res2 += dEFFICIENT_SIZE(sizeof(dReal) * m); // for lambda_erp
        sub2_res2 += dEFFICIENT_SIZE(sizeof(dReal) * 6 * nb); // for cforce
        sub2_res2 += dEFFICIENT_SIZE(sizeof(dReal) * 6 * nb); // for caccel
        sub2_res2 += dEFFICIENT_SIZE(sizeof(dReal) * 6 * nb); // for caccel_erp
#ifdef POST_UPDATE_CONSTRAINT_VIOLATION_CORRECTION
        sub2_res2 += dEFFICIENT_SIZE(sizeof(dReal) * 6 * nb); // for caccel_corr
        sub2_res2 = dEFFICIENT_SIZE(sizeof(dReal) * 6 * nb); // for vel
        sub2_res2 += dEFFICIENT_SIZE(sizeof(dReal) * m); // for tmp
        sub2_res2 += dEFFICIENT_SIZE(sizeof(dReal) * 12 * m); // for iMJ
#endif
        {
          size_t sub3_res1 = EstimateSOR_LCPMemoryRequirements(m,nb); // for SOR_LCP

          size_t sub3_res2 = 0;
#ifdef CHECK_VELOCITY_OBEYS_CONSTRAINT
          {
            size_t sub4_res1 = dEFFICIENT_SIZE(sizeof(dReal) * 6 * nb); // for vel
            sub4_res1 += dEFFICIENT_SIZE(sizeof(dReal) * m); // for tmp
            sub4_res1 += dEFFICIENT_SIZE(sizeof(dReal) * 12 * m); // for iMJ

            size_t sub4_res2 = 0;

            sub3_res2 += (sub4_res1 >= sub4_res2) ? sub4_res1 : sub4_res2;
          }
#endif
          sub2_res2 += (sub3_res1 >= sub3_res2) ? sub3_res1 : sub3_res2;
        }

        sub1_res2 += (sub2_res1 >= sub2_res2) ? sub2_res1 : sub2_res2;
      }
    }

    res += (sub1_res1 >= sub1_res2) ? sub1_res1 : sub1_res2;
  }

  return res;
}

<|MERGE_RESOLUTION|>--- conflicted
+++ resolved
@@ -1563,11 +1563,8 @@
       /// abs sum of off-diagonals remains smaller than the diagonal
       /// for all rows.
       const dReal moi_ratio_tol = 10.0;  // increase moi_ratio_tol to skip checks and increase performance
-<<<<<<< HEAD
-=======
       const dReal gamma1 = 1.5;  // increase to add stability
       const dReal gamma2 = 1.5;  // increase to add stability
->>>>>>> 8eaf5b85
       dReal m1_new, m2_new;
       if ((m1 > moi_ratio_tol * m2) || (m2 > moi_ratio_tol * m1))
       {
@@ -1637,13 +1634,8 @@
         //       M2d_new  = M2d  + alpha1 * SSd
         //       M2od_new = M2od + alpha2 * SSod
         //     For DD, enforce:
-<<<<<<< HEAD
-        //       M1d_new / M1od_new > 1  (eq 5)
-        //       M2d_new / M2od_new > 1  (eq 6)
-=======
         //       M1d_new / M1od_new = gamma1 > 1  (eq 5)
         //       M2d_new / M2od_new = gamma2 > 1  (eq 6)
->>>>>>> 8eaf5b85
         //     For simplicity, look at the case where m1 > m2:
         //       (for m2 > m1, one can infer the results.)
         //     To eliminate alpha1, find alpha1 as a function of moi_ratio:
@@ -1651,20 +1643,6 @@
         //       moi_ratio = (m1 + alpha1) / (m2 - alpha1)
         //       alpha1 = (moi_ratio * m2 - m1) / (1 + moi_ratio) (eq 7)
         //     Substitute eq 4, 7 into eq 5 and do some algebra:
-<<<<<<< HEAD
-        //       (moi_ratio * (M1d + m2 * SSd) + M1d - m1*SSd) / (moi_ratio*(M1od + m2*SSod) + M1od - m1*SSod) > 1 (eq 13)
-        //     Solve eq 13 for moi_ratio:
-        //       moi_ratio * (M1d - M1od + m2*(SSd - SSod)) > m1*(SSd - SSod) - (M1d - M1od) ,this is true if rhs is > 0, otherwise
-        //       moi_ratio * (M1d - M1od + m2*(SSd - SSod)) < m1*(SSd - SSod) - (M1d - M1od) (eq 14)
-        //     Similarly, substitute eq 4, 7 into eq 6:
-        //       (moi_ratio * (M2d + m2 * SSd) + M2d - m1*SSd) / (moi_ratio*(M2od + m2*SSod) + M2od - m1*SSod) > 1 (eq 15)
-        //     Solve eq 15 for moi_ratio:
-        //       moi_ratio * (M2d - M2od + m2*(SSd - SSod)) > m1*(SSd - SSod) - (M2d - M2od) ,this is true if rhs is > 0, otherwise
-        //       moi_ratio * (M2d - M2od + m2*(SSd - SSod)) < m1*(SSd - SSod) - (M2d - M2od) (eq 16)
-        //     Lastly, repeat for the case where m2 > m1.
-        //       Implementation below refers to equations numbers 13, 14, 15, 16 for m1 > m2.
-        //       And similarly, equation numbers 18, 19, 20, 21 are analogs of 13-16 for m2 > m1.
-=======
         //       (moi_ratio * (M1d + m2 * SSd) + M1d - m1*SSd) / (moi_ratio*(M1od + m2*SSod) + M1od - m1*SSod) = gamma1 > 1 (eq 13)
         //     Solve eq 13 for moi_ratio:
         //       moi_ratio * (M1d - gamma1* M1od + m2*(SSd - gamma1* SSod)) > m1*(SSd - gamma1* SSod) - (M1d - gamma1* M1od) ,this is true if rhs is > 0, otherwise
@@ -1686,7 +1664,6 @@
         //       moi_ratio * (M2d - gamma2* M2od + m1*(SSd - gamma2* SSod)) < (gamma2* M2od - M2d) + m2*(SSd - gamma2* SSod) (eq 21)
         //
         //     Implementation below refers to equations numbers 13, 14, 15, 16 for m1 > m2, otherwise for m2 > m1
->>>>>>> 8eaf5b85
         //     
         //   Goal:
         //     select initial moi_ratio (currently set to 10)
@@ -1754,13 +1731,8 @@
               // check equations 13 and 14 (gamma1 > 1)
               dReal denom_13 = moi_ratio * ( M1od[row] + m2*SSod[row]) + M1od[row] - m1*SSod[row];
               // dReal nomin_13 = moi_ratio * ( M1d[row] + m2*SSd[row]) + M1d[row] - m1*SSd[row];
-<<<<<<< HEAD
-              dReal left_14 = M1d[row] - M1od[row] + m2*(SSd[row] - SSod[row]);
-              dReal right_14 = m1*(SSd[row] - SSod[row]) - (M1d[row] - M1od[row]);
-=======
               dReal left_14 = M1d[row] - gamma1*M1od[row] + m2*(SSd[row] - gamma1*SSod[row]);
               dReal right_14 = m1*(SSd[row] - gamma1*SSod[row]) - (M1d[row] - gamma1*M1od[row]);
->>>>>>> 8eaf5b85
               // printf("row [%d] denom_13 [%f]>0? nomin_13 [%f] left_14 [%f]>0? right_14 [%f]\n", row,
               //   denom_13, nomin_13, left_14, right_14);
               if (denom_13 > 0)
@@ -1858,13 +1830,8 @@
               // check equations 15 and 16 (gamma2 > 1)
               dReal denom_15 = moi_ratio * ( M2od[row] - m2*SSod[row]) + M2od[row] + m1*SSod[row];
               // dReal nomin_15 = moi_ratio * ( M2d[row] - m2*SSd[row])  + M2d[row]  + m1*SSd[row];
-<<<<<<< HEAD
-              dReal left_16 = M2d[row] - M2od[row] - m2*(SSd[row] - SSod[row]);
-              dReal right_16 = m1*(SSod[row] - SSd[row]) - (M2d[row] - M2od[row]);
-=======
               dReal left_16 = M2d[row] - gamma2*M2od[row] - m2*(SSd[row] - gamma2*SSod[row]);
               dReal right_16 = (gamma2*M2od[row] - M2d[row]) + m1*(gamma2*SSod[row] - SSd[row]);
->>>>>>> 8eaf5b85
               // printf("row [%d] denom_15 [%f]>0? nomin_15 [%f] left_16 [%f]>0? right_16 [%f]\n", row,
               //   denom_15, nomin_15, left_16, right_16);
               if (denom_15 > 0)
@@ -1965,13 +1932,8 @@
               // check equations 18 and 19 (gamma1 > 1)
               dReal denom_18 = moi_ratio * ( M1od[row] - m1*SSod[row]) + M1od[row] + m2*SSod[row];
               // dReal nomin_18 = moi_ratio * ( M1d[row] - m1*SSd[row]) + M1d[row] + m2*SSd[row];
-<<<<<<< HEAD
-              dReal left_19 = M1d[row] - M1od[row] - m1*(SSd[row] - SSod[row]);
-              dReal right_19 = m2*(SSod[row] - SSd[row]) + (M1od[row] - M1d[row]);
-=======
               dReal left_19 = M1d[row] - gamma1*M1od[row] - m1*(SSd[row] - gamma2*SSod[row]);
               dReal right_19 = m2*(gamma1*SSod[row] - SSd[row]) + (gamma1*M1od[row] - M1d[row]);
->>>>>>> 8eaf5b85
               // printf("row [%d] denom_18 [%f]>0? nomin_18 [%f] left_19 [%f]>0? right_19 [%f]\n", row,
               //   denom_18, nomin_18, left_19, right_19);
               if (denom_18 > 0)
@@ -2072,13 +2034,8 @@
               // check equations 20 and 21 (gamma2 > 1)
               dReal denom_20 = moi_ratio * ( M2od[row] + m1*SSod[row]) + M2od[row] - m2*SSod[row];
               // dReal nomin_20 = moi_ratio * ( M2d[row] + m1*SSd[row])  + M2d[row]  - m2*SSd[row];
-<<<<<<< HEAD
-              dReal left_21 = M2d[row] - M2od[row] + m1*(SSd[row] - SSod[row]);
-              dReal right_21 = m2*(SSd[row] - SSod[row]) - (M2d[row] - M2od[row]);
-=======
               dReal left_21 = M2d[row] - gamma2*M2od[row] + m1*(SSd[row] - gamma2*SSod[row]);
               dReal right_21 = m2*(SSd[row] - gamma2*SSod[row]) - (M2d[row] - gamma2*M2od[row]);
->>>>>>> 8eaf5b85
               // printf("row [%d] denom_20 [%f]>0? nomin_20 [%f] left_21 [%f]>0? right_21 [%f]\n", row,
               //   denom_20, nomin_20, left_21, right_21);
               if (denom_20 > 0)
