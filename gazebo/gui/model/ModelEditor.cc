--- conflicted
+++ resolved
@@ -54,28 +54,25 @@
   this->dataPtr->newAct->setShortcut(tr("Ctrl+N"));
   this->dataPtr->newAct->setCheckable(false);
   connect(this->dataPtr->newAct, SIGNAL(triggered()), this, SLOT(New()));
-<<<<<<< HEAD
-  this->schematicViewAct = NULL;
-  this->svWidget = NULL;
+
+  this->dataPtr->schematicViewAct = NULL;
+  this->dataPtr->svWidget = NULL;
 #ifdef HAVE_GRAPHVIZ
   RenderWidget *renderWidget = _mainWindow->GetRenderWidget();
-  this->svWidget = new SchematicViewWidget(renderWidget);
-  this->svWidget->setSizePolicy(QSizePolicy::Expanding,
+  this->dataPtr->svWidget = new SchematicViewWidget(renderWidget);
+  this->dataPtr->svWidget->setSizePolicy(QSizePolicy::Expanding,
       QSizePolicy::Expanding);
-  this->svWidget->Init();
-  renderWidget->InsertWidget(0, this->svWidget);
-  this->svWidget->hide();
-
-  this->schematicViewAct = new QAction(tr("Schematic View"), this->mainWindow);
-  this->schematicViewAct->setStatusTip(tr("Sch&ematic View"));
-  this->schematicViewAct->setShortcut(tr("Ctrl+E"));
-  this->schematicViewAct->setCheckable(true);
-  connect(this->schematicViewAct, SIGNAL(toggled(bool)), this,
+  this->dataPtr->svWidget->Init();
+  renderWidget->InsertWidget(0, this->dataPtr->svWidget);
+  this->dataPtr->svWidget->hide();
+
+  this->dataPtr->schematicViewAct = new QAction(tr("Schematic View"), this->mainWindow);
+  this->dataPtr->schematicViewAct->setStatusTip(tr("Sch&ematic View"));
+  this->dataPtr->schematicViewAct->setShortcut(tr("Ctrl+E"));
+  this->dataPtr->schematicViewAct->setCheckable(true);
+  connect(this->dataPtr->schematicViewAct, SIGNAL(toggled(bool)), this,
       SLOT(OnSchematicView(bool)));
 #endif
-
-=======
->>>>>>> fa92cb05
 
   this->dataPtr->saveAct = new QAction(tr("&Save"), this->mainWindow);
   this->dataPtr->saveAct->setStatusTip(tr("Save"));
@@ -96,19 +93,11 @@
   this->dataPtr->exitAct->setCheckable(false);
   connect(this->dataPtr->exitAct, SIGNAL(triggered()), this, SLOT(Exit()));
 
-<<<<<<< HEAD
-  this->showJointsAct = new QAction(tr("Joints"), this);
-  this->showJointsAct->setStatusTip(tr("Show Joints"));
-  this->showJointsAct->setCheckable(true);
-  this->showJointsAct->setChecked(true);
-  connect(this->showJointsAct, SIGNAL(toggled(bool)),
-=======
   this->dataPtr->showJointsAct = new QAction(tr("Joints"), this);
   this->dataPtr->showJointsAct->setStatusTip(tr("Show Joints"));
   this->dataPtr->showJointsAct->setCheckable(true);
   this->dataPtr->showJointsAct->setChecked(true);
   connect(this->dataPtr->showJointsAct, SIGNAL(toggled(bool)),
->>>>>>> fa92cb05
       this->dataPtr->modelPalette->GetModelCreator()->GetJointMaker(),
       SLOT(ShowJoints(bool)));
 
@@ -266,17 +255,17 @@
 /////////////////////////////////////////////////
 void ModelEditor::OnSchematicView(bool _show)
 {
-  if (!this->svWidget)
+  if (!this->dataPtr->svWidget)
     return;
 
   if (_show)
   {
 #ifdef HAVE_GRAPHVIZ
-    this->svWidget->show();
+    this->dataPtr->svWidget->show();
   }
   else
   {
-    this->svWidget->hide();
+    this->dataPtr->svWidget->hide();
 #endif
   }
 }
@@ -297,17 +286,13 @@
   fileMenu->addAction(this->dataPtr->exitAct);
 
   QMenu *viewMenu = this->dataPtr->menuBar->addMenu(tr("&View"));
-<<<<<<< HEAD
-  viewMenu->addAction(this->showJointsAct);
-
-  if (this->schematicViewAct)
+  viewMenu->addAction(this->dataPtr->showJointsAct);
+
+  if (this->dataPtr->schematicViewAct)
   {
     QMenu *windowMenu = this->dataPtr->menuBar->addMenu(tr("&Window"));
-    windowMenu->addAction(this->schematicViewAct);
-  }
-=======
-  viewMenu->addAction(this->dataPtr->showJointsAct);
->>>>>>> fa92cb05
+    windowMenu->addAction(this->dataPtr->schematicViewAct);
+  }
 }
 
 /////////////////////////////////////////////////
@@ -356,20 +341,17 @@
     if (!this->dataPtr->mainWindowPaused)
       this->mainWindow->Play();
   }
-<<<<<<< HEAD
 
 #ifdef HAVE_GRAPHVIZ
-  if (this->svWidget && this->schematicViewAct)
-  {
-    this->svWidget->setVisible(
-        !this->dataPtr->active && this->schematicViewAct->isChecked());
+  if (this->dataPtr->svWidget && this->dataPtr->schematicViewAct)
+  {
+    this->dataPtr->svWidget->setVisible(
+        !this->dataPtr->active && this->dataPtr->schematicViewAct->isChecked());
     if (!this->dataPtr->active)
-      this->svWidget->Reset();
+      this->dataPtr->svWidget->Reset();
   }
 #endif
 
-=======
->>>>>>> fa92cb05
   this->dataPtr->active = !this->dataPtr->active;
   this->ToggleToolbar();
   // g_editModelAct->setChecked(this->dataPtr->active);
