--- conflicted
+++ resolved
@@ -29,7 +29,7 @@
 class PhysicsFrictionTest : public ServerFixture,
                         public testing::WithParamInterface<const char*>
 {
-  protected: PhysicsFrictionTest() : ServerFixture()
+  protected: PhysicsFrictionTest() : ServerFixture(), spawnCount(0)
              {
              }
 
@@ -108,31 +108,85 @@
   /// \param[in] _opt Options for friction box.
   public: physics::ModelPtr SpawnBox(const SpawnFrictionBoxOptions &_opt)
           {
-            std::string modelName = this->GetUniqueString("box_model");
-
-            msgs::Model model;
-            model.set_name(modelName);
-            msgs::Set(model.mutable_pose(), _opt.modelPose);
-
-            msgs::AddBoxLink(model, _opt.mass, _opt.size);
-            msgs::Link *link = model.mutable_link(0);
-            msgs::Set(link->mutable_pose(), _opt.linkPose);
-
+            msgs::Factory msg;
+            std::ostringstream modelStr;
+            std::ostringstream modelName;
+            modelName << "box_model" << this->spawnCount++;
+
+            double dx = _opt.size.x;
+            double dy = _opt.size.y;
+            double dz = _opt.size.z;
+            double ixx = _opt.mass/12.0 * (dy*dy + dz*dz);
+            double iyy = _opt.mass/12.0 * (dz*dz + dx*dx);
+            double izz = _opt.mass/12.0 * (dx*dx + dy*dy);
+
+            modelStr
+              << "<sdf version='" << SDF_VERSION << "'>"
+              << "<model name ='" << modelName.str() << "'>"
+              << "  <pose>" << _opt.modelPose << "</pose>"
+              << "  <link name='link'>"
+              << "    <pose>" << _opt.linkPose << "</pose>"
+              << "    <inertial>"
+              << "      <pose>" << _opt.inertialPose << "</pose>"
+              << "      <mass>" << _opt.mass << "</mass>"
+              << "      <inertia>"
+              << "        <ixx>" << ixx << "</ixx>"
+              << "        <iyy>" << iyy << "</iyy>"
+              << "        <izz>" << izz << "</izz>"
+              << "        <ixy>" << 0.0 << "</ixy>"
+              << "        <ixz>" << 0.0 << "</ixz>"
+              << "        <iyz>" << 0.0 << "</iyz>"
+              << "      </inertia>"
+              << "    </inertial>"
+              << "    <collision name='collision'>"
+              << "      <pose>" << _opt.collisionPose << "</pose>"
+              << "      <geometry>"
+              << "        <box><size>" << _opt.size << "</size></box>"
+              << "      </geometry>"
+              << "      <surface>"
+              << "        <friction>"
+              << "          <ode>"
+              << "            <mu>" << _opt.friction1 << "</mu>"
+              << "            <mu2>" << _opt.friction2 << "</mu2>"
+              << "            <fdir1>" << _opt.direction1 << "</fdir1>"
+              << "          </ode>"
+              << "        </friction>"
+              << "      </surface>"
+              << "    </collision>"
+              << "    <visual name='visual'>"
+              << "      <pose>" << _opt.collisionPose << "</pose>"
+              << "      <geometry>"
+              << "        <box><size>" << _opt.size << "</size></box>"
+              << "      </geometry>"
+              << "    </visual>"
+              << "  </link>"
+              << "</model>";
+
+            physics::WorldPtr world = physics::get_world("default");
+            world->InsertModelString(modelStr.str());
+
+            physics::ModelPtr model;
+            common::Time wait(100, 0);
+
+            common::Time wallStart = common::Time::GetWallTime();
+            unsigned int waitCount = 0;
+            while (wait > (common::Time::GetWallTime() - wallStart) &&
+                   !this->HasEntity(modelName.str()))
             {
-              msgs::Inertial *inertial = link->mutable_inertial();
-              msgs::Set(inertial->mutable_pose(), _opt.inertialPose);
+              common::Time::MSleep(10);
+              if (++waitCount % 100 == 0)
+              {
+                gzwarn << "Waiting " << waitCount / 100 << " seconds for "
+                       << "box to spawn." << std::endl;
+              }
             }
-
-            msgs::Collision *collision = link->mutable_collision(0);
-            msgs::Set(collision->mutable_pose(), _opt.collisionPose);
-
-            msgs::Friction *friction =
-              collision->mutable_surface()->mutable_friction();
-            friction->set_mu(_opt.friction1);
-            friction->set_mu2(_opt.friction2);
-            msgs::Set(friction->mutable_fdir1(), _opt.direction1);
-
-            return ServerFixture::SpawnModel(model);
+            if (this->HasEntity(modelName.str()) && waitCount >= 100)
+              gzwarn << "box has spawned." << std::endl;
+
+            if (world != NULL)
+              model = world->GetModel(modelName.str());
+
+            return model;
           }
 
   /// \brief Use the friction_demo world.
@@ -147,12 +201,9 @@
   /// no NaN's are generated.
   /// \param[in] _physicsEngine Physics engine to use.
   public: void DirectionNaN(const std::string &_physicsEngine);
-<<<<<<< HEAD
-=======
 
   /// \brief Count of spawned models, used to ensure unique model names.
   private: unsigned int spawnCount;
->>>>>>> 192d0a76
 };
 
 /////////////////////////////////////////////////
