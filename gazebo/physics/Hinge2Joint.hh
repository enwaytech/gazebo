--- conflicted
+++ resolved
@@ -45,20 +45,14 @@
 
       /// \brief Destructor.
       public: virtual ~Hinge2Joint()
-<<<<<<< HEAD
-              { }
+              {}
 
       /// \interal
       public: virtual unsigned int GetAngleCount() const
               {return 2;}
 
-      /// \brief Load the joint
-=======
-              {}
-
       /// \brief Load the joint.
       /// \param[in] _sdf SDF values to load from.
->>>>>>> ba4d47c0
       protected: virtual void Load(sdf::ElementPtr _sdf)
                  {
                    T::Load(_sdf);
