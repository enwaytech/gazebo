/*
 * Copyright (C) 2012-2015 Open Source Robotics Foundation
 *
 * Licensed under the Apache License, Version 2.0 (the "License");
 * you may not use this file except in compliance with the License.
 * You may obtain a copy of the License at
 *
 *     http://www.apache.org/licenses/LICENSE-2.0
 *
 * Unless required by applicable law or agreed to in writing, software
 * distributed under the License is distributed on an "AS IS" BASIS,
 * WITHOUT WARRANTIES OR CONDITIONS OF ANY KIND, either express or implied.
 * See the License for the specific language governing permissions and
 * limitations under the License.
 *
*/

#include "gazebo/rendering/ogre_gazebo.h"

#include "gazebo/msgs/msgs.hh"

#include "gazebo/common/Events.hh"
#include "gazebo/common/Exception.hh"
#include "gazebo/common/Console.hh"

#include "gazebo/rendering/Scene.hh"
#include "gazebo/rendering/DynamicLines.hh"
#include "gazebo/rendering/Visual.hh"
#include "gazebo/rendering/Light.hh"
#include "gazebo/rendering/LightPrivate.hh"

using namespace gazebo;
using namespace rendering;

unsigned int LightPrivate::lightCounter = 0;

//////////////////////////////////////////////////
Light::Light(ScenePtr _scene)
  : dataPtr(new LightPrivate)
{
  this->dataPtr->line = NULL;
  this->dataPtr->scene = _scene;

  this->dataPtr->lightCounter++;

  this->dataPtr->sdf.reset(new sdf::Element);
  sdf::initFile("light.sdf", this->dataPtr->sdf);
}

//////////////////////////////////////////////////
Light::~Light()
{
  if (this->dataPtr->light)
  {
    this->dataPtr->scene->GetManager()->destroyLight(this->Name());
  }

  this->dataPtr->scene->GetManager()->destroyEntity(
      this->Name() + "_selection_sphere");

  if (this->dataPtr->visual)
  {
    this->dataPtr->visual->DeleteDynamicLine(this->dataPtr->line);
    this->dataPtr->scene->RemoveVisual(this->dataPtr->visual);
    this->dataPtr->visual.reset();
  }

  this->dataPtr->sdf->Reset();
  this->dataPtr->sdf.reset();

  this->dataPtr->scene.reset();
}

//////////////////////////////////////////////////
void Light::Load(sdf::ElementPtr _sdf)
{
  this->dataPtr->sdf->Copy(_sdf);
  this->Load();
  this->dataPtr->scene->AddLight(shared_from_this());
}

//////////////////////////////////////////////////
void Light::Load()
{
  math::Vector3 vec;

  try
  {
    this->dataPtr->light = this->dataPtr->scene->GetManager()->createLight(
        this->Name());
  }
  catch(Ogre::Exception &e)
  {
    gzthrow("Ogre Error:" << e.getFullDescription() << "\n" << \
        "Unable to create a light");
  }

  this->Update();

<<<<<<< HEAD
  this->visual.reset(new Visual(this->GetName(),
                     this->scene->GetWorldVisual()));
  this->visual->Load();
  this->visual->AttachObject(this->light);
//  this->scene->AddVisual(this->visual);
=======
  this->dataPtr->visual.reset(new Visual(this->Name(),
                     this->dataPtr->scene->GetWorldVisual()));
  this->dataPtr->visual->AttachObject(this->dataPtr->light);
  this->dataPtr->scene->AddVisual(this->dataPtr->visual);
>>>>>>> 37efcbe2

  this->CreateVisual();
}

//////////////////////////////////////////////////
void Light::Update()
{
  this->SetCastShadows(this->dataPtr->sdf->Get<bool>("cast_shadows"));

  this->SetLightType(this->dataPtr->sdf->Get<std::string>("type"));
  this->SetDiffuseColor(
      this->dataPtr->sdf->GetElement("diffuse")->Get<common::Color>());
  this->SetSpecularColor(
      this->dataPtr->sdf->GetElement("specular")->Get<common::Color>());
  this->SetDirection(
      this->dataPtr->sdf->Get<ignition::math::Vector3d>("direction"));

  if (this->dataPtr->sdf->HasElement("attenuation"))
  {
    sdf::ElementPtr elem = this->dataPtr->sdf->GetElement("attenuation");

    this->SetAttenuation(elem->Get<double>("constant"),
                         elem->Get<double>("linear"),
                         elem->Get<double>("quadratic"));
    this->SetRange(elem->Get<double>("range"));
  }

  if (this->dataPtr->sdf->HasElement("spot"))
  {
    sdf::ElementPtr elem = this->dataPtr->sdf->GetElement("spot");
    this->SetSpotInnerAngle(elem->Get<double>("inner_angle"));
    this->SetSpotOuterAngle(elem->Get<double>("outer_angle"));
    this->SetSpotFalloff(elem->Get<double>("falloff"));
  }
}

//////////////////////////////////////////////////
void Light::UpdateSDFFromMsg(const msgs::Light &_msg)
{
  msgs::LightToSDF(_msg, this->dataPtr->sdf);
}

//////////////////////////////////////////////////
void Light::UpdateFromMsg(ConstLightPtr &_msg)
{
  this->UpdateSDFFromMsg(*_msg);

  this->Update();

  if (_msg->has_pose())
  {
    this->SetPosition(msgs::ConvertIgn(_msg->pose().position()));
    this->SetRotation(msgs::ConvertIgn(_msg->pose().orientation()));
  }
}

//////////////////////////////////////////////////
void Light::LoadFromMsg(const msgs::Light &_msg)
{
  this->UpdateSDFFromMsg(_msg);

  this->Load();

  if (_msg.has_pose())
  {
    this->SetPosition(msgs::ConvertIgn(_msg.pose().position()));
    this->SetRotation(msgs::ConvertIgn(_msg.pose().orientation()));
  }
}

//////////////////////////////////////////////////
void Light::LoadFromMsg(ConstLightPtr &_msg)
{
  this->LoadFromMsg(*_msg);
}

//////////////////////////////////////////////////
void Light::SetName(const std::string &_name)
{
  this->dataPtr->sdf->GetAttribute("name")->Set(_name);
}

//////////////////////////////////////////////////
std::string Light::GetName() const
{
  return this->Name();
}

//////////////////////////////////////////////////
std::string Light::Name() const
{
  return this->dataPtr->sdf->Get<std::string>("name");
}

//////////////////////////////////////////////////
std::string Light::GetType() const
{
  return this->Type();
}

//////////////////////////////////////////////////
std::string Light::Type() const
{
  return this->dataPtr->sdf->Get<std::string>("type");
}

//////////////////////////////////////////////////
// The lines draw a visualization of the camera
void Light::CreateVisual()
{
  if (!this->dataPtr->visual)
    return;

  if (this->dataPtr->line)
    this->dataPtr->line->Clear();
  else
  {
    this->dataPtr->line =
        this->dataPtr->visual->CreateDynamicLine(RENDERING_LINE_LIST);

    this->dataPtr->line->setMaterial("Gazebo/LightOn");

    this->dataPtr->line->setVisibilityFlags(GZ_VISIBILITY_GUI);

    this->dataPtr->visual->SetVisible(true);

<<<<<<< HEAD
    // Create a visual to hold the light selection object.
    VisualPtr lightSelectionVis(new Visual(this->GetName() + "_seletion",
        this->visual));
    lightSelectionVis->SetType(Visual::VT_GUI);

    // Make sure the unit_sphere has been inserted.
    lightSelectionVis->InsertMesh("unit_sphere");
    lightSelectionVis->AttachMesh("unit_sphere");
    lightSelectionVis->SetMaterial("Gazebo/White");

    // Make sure the selection object is rendered only in the selection
    // buffer.
    lightSelectionVis->SetVisibilityFlags(GZ_VISIBILITY_SELECTION);
    lightSelectionVis->SetCastShadows(false);
=======
    // Create a scene node to hold the light selection object.
    Ogre::SceneNode *visSceneNode;
    visSceneNode =
        this->dataPtr->visual->GetSceneNode()->createChildSceneNode();

    // Make sure the unit_sphere has been inserted.
    this->dataPtr->visual->InsertMesh("unit_sphere");

    Ogre::Entity *ent =
        visSceneNode->getCreator()->createEntity(this->Name() +
        "_selection_sphere", "unit_sphere");

    ent->setMaterialName("Gazebo/White");

    // Create the selection object.
    Ogre::MovableObject *obj = static_cast<Ogre::MovableObject*>(ent);

    // Attach the selection object to the light visual
    visSceneNode->attachObject(obj);

    // Make sure the selection object is rendered only in the selection
    // buffer.
    obj->setVisibilityFlags(GZ_VISIBILITY_SELECTION);
    obj->getUserObjectBindings().setUserAny(Ogre::Any(this->Name()));
    obj->setCastShadows(false);
>>>>>>> 37efcbe2

    // Scale the selection object to roughly match the light visual size.
    lightSelectionVis->SetScale(ignition::math::Vector3d(0.25, 0.25, 0.25));
  }

  std::string lightType = this->dataPtr->sdf->Get<std::string>("type");

  if (lightType == "directional")
  {
    float s =.5;
    this->dataPtr->line->AddPoint(ignition::math::Vector3d(-s, -s, 0));
    this->dataPtr->line->AddPoint(ignition::math::Vector3d(-s, s, 0));

    this->dataPtr->line->AddPoint(ignition::math::Vector3d(-s, s, 0));
    this->dataPtr->line->AddPoint(ignition::math::Vector3d(s, s, 0));

    this->dataPtr->line->AddPoint(ignition::math::Vector3d(s, s, 0));
    this->dataPtr->line->AddPoint(ignition::math::Vector3d(s, -s, 0));

    this->dataPtr->line->AddPoint(ignition::math::Vector3d(s, -s, 0));
    this->dataPtr->line->AddPoint(ignition::math::Vector3d(-s, -s, 0));

    this->dataPtr->line->AddPoint(ignition::math::Vector3d(0, 0, 0));
    this->dataPtr->line->AddPoint(ignition::math::Vector3d(0, 0, -s));
  }
  if (lightType == "point")
  {
    float s = 0.1;
    this->dataPtr->line->AddPoint(ignition::math::Vector3d(-s, -s, 0));
    this->dataPtr->line->AddPoint(ignition::math::Vector3d(-s, s, 0));

    this->dataPtr->line->AddPoint(ignition::math::Vector3d(-s, s, 0));
    this->dataPtr->line->AddPoint(ignition::math::Vector3d(s, s, 0));

    this->dataPtr->line->AddPoint(ignition::math::Vector3d(s, s, 0));
    this->dataPtr->line->AddPoint(ignition::math::Vector3d(s, -s, 0));

    this->dataPtr->line->AddPoint(ignition::math::Vector3d(s, -s, 0));
    this->dataPtr->line->AddPoint(ignition::math::Vector3d(-s, -s, 0));


    this->dataPtr->line->AddPoint(ignition::math::Vector3d(-s, -s, 0));
    this->dataPtr->line->AddPoint(ignition::math::Vector3d(0, 0, s));

    this->dataPtr->line->AddPoint(ignition::math::Vector3d(-s, s, 0));
    this->dataPtr->line->AddPoint(ignition::math::Vector3d(0, 0, s));

    this->dataPtr->line->AddPoint(ignition::math::Vector3d(s, s, 0));
    this->dataPtr->line->AddPoint(ignition::math::Vector3d(0, 0, s));

    this->dataPtr->line->AddPoint(ignition::math::Vector3d(s, -s, 0));
    this->dataPtr->line->AddPoint(ignition::math::Vector3d(0, 0, s));



    this->dataPtr->line->AddPoint(ignition::math::Vector3d(-s, -s, 0));
    this->dataPtr->line->AddPoint(ignition::math::Vector3d(0, 0, -s));

    this->dataPtr->line->AddPoint(ignition::math::Vector3d(-s, s, 0));
    this->dataPtr->line->AddPoint(ignition::math::Vector3d(0, 0, -s));

    this->dataPtr->line->AddPoint(ignition::math::Vector3d(s, s, 0));
    this->dataPtr->line->AddPoint(ignition::math::Vector3d(0, 0, -s));

    this->dataPtr->line->AddPoint(ignition::math::Vector3d(s, -s, 0));
    this->dataPtr->line->AddPoint(ignition::math::Vector3d(0, 0, -s));
  }
  else if (lightType == "spot")
  {
    double innerAngle =
        this->dataPtr->light->getSpotlightInnerAngle().valueRadians();
    double outerAngle =
        this->dataPtr->light->getSpotlightOuterAngle().valueRadians();

    double angles[2];
    double range = 0.2;
    angles[0] = range * tan(outerAngle);
    angles[1] = range * tan(innerAngle);

    unsigned int i = 0;
    this->dataPtr->line->AddPoint(ignition::math::Vector3d(0, 0, 0));
    this->dataPtr->line->AddPoint(
        ignition::math::Vector3d(angles[i], angles[i], -range));

    for (i = 0; i < 2; i++)
    {
      this->dataPtr->line->AddPoint(ignition::math::Vector3d(0, 0, 0));
      this->dataPtr->line->AddPoint(ignition::math::Vector3d(
            angles[i], angles[i], -range));

      this->dataPtr->line->AddPoint(ignition::math::Vector3d(0, 0, 0));
      this->dataPtr->line->AddPoint(ignition::math::Vector3d(
            -angles[i], -angles[i], -range));

      this->dataPtr->line->AddPoint(ignition::math::Vector3d(0, 0, 0));
      this->dataPtr->line->AddPoint(ignition::math::Vector3d(
            angles[i], -angles[i], -range));

      this->dataPtr->line->AddPoint(ignition::math::Vector3d(0, 0, 0));
      this->dataPtr->line->AddPoint(ignition::math::Vector3d(
            -angles[i], angles[i], -range));

      this->dataPtr->line->AddPoint(ignition::math::Vector3d(
            angles[i], angles[i], -range));
      this->dataPtr->line->AddPoint(ignition::math::Vector3d(
            -angles[i], angles[i], -range));

      this->dataPtr->line->AddPoint(ignition::math::Vector3d(
            -angles[i], angles[i], -range));
      this->dataPtr->line->AddPoint(ignition::math::Vector3d(
            -angles[i], -angles[i], -range));

      this->dataPtr->line->AddPoint(ignition::math::Vector3d(
            -angles[i], -angles[i], -range));
      this->dataPtr->line->AddPoint(ignition::math::Vector3d(
            angles[i], -angles[i], -range));

      this->dataPtr->line->AddPoint(ignition::math::Vector3d(
            angles[i], -angles[i], -range));
      this->dataPtr->line->AddPoint(ignition::math::Vector3d(
            angles[i], angles[i], -range));
    }
  }
}

//////////////////////////////////////////////////
void Light::SetPosition(const math::Vector3 &_p)
{
  this->SetPosition(_p.Ign());
}

//////////////////////////////////////////////////
void Light::SetPosition(const ignition::math::Vector3d &_p)
{
  this->dataPtr->visual->SetPosition(_p);
}

//////////////////////////////////////////////////
math::Vector3 Light::GetPosition() const
{
  return this->Position();
}

//////////////////////////////////////////////////
ignition::math::Vector3d Light::Position() const
{
  return this->dataPtr->visual->GetPosition().Ign();
}

//////////////////////////////////////////////////
void Light::SetRotation(const math::Quaternion &_q)
{
  this->SetRotation(_q.Ign());
}

//////////////////////////////////////////////////
void Light::SetRotation(const ignition::math::Quaterniond &_q)
{
  this->dataPtr->visual->SetRotation(_q);
}

//////////////////////////////////////////////////
math::Quaternion Light::GetRotation() const
{
  return this->Rotation();
}

//////////////////////////////////////////////////
ignition::math::Quaterniond Light::Rotation() const
{
  return this->dataPtr->visual->GetRotation().Ign();
}

//////////////////////////////////////////////////
bool Light::SetSelected(const bool _s)
{
  if (this->dataPtr->light->getType() != Ogre::Light::LT_DIRECTIONAL)
  {
    if (_s)
      this->dataPtr->line->setMaterial("Gazebo/PurpleGlow");
    else
      this->dataPtr->line->setMaterial("Gazebo/LightOn");
  }

  return true;
}

//////////////////////////////////////////////////
void Light::ToggleShowVisual()
{
  this->dataPtr->visual->ToggleVisible();
}

//////////////////////////////////////////////////
void Light::ShowVisual(const bool _s)
{
  this->dataPtr->visual->SetVisible(_s);
}

//////////////////////////////////////////////////
bool Light::GetVisible() const
{
  return this->Visible();
}

//////////////////////////////////////////////////
bool Light::Visible() const
{
  return this->dataPtr->visual->GetVisible();
}

//////////////////////////////////////////////////
void Light::SetLightType(const std::string &_type)
{
  // Set the light _type
  if (_type == "point")
    this->dataPtr->light->setType(Ogre::Light::LT_POINT);
  else if (_type == "directional")
    this->dataPtr->light->setType(Ogre::Light::LT_DIRECTIONAL);
  else if (_type == "spot")
    this->dataPtr->light->setType(Ogre::Light::LT_SPOTLIGHT);
  else
  {
    gzerr << "Unknown light type[" << _type << "]\n";
  }

  if (this->dataPtr->sdf->Get<std::string>("type") != _type)
    this->dataPtr->sdf->GetAttribute("type")->Set(_type);

  this->CreateVisual();
}

//////////////////////////////////////////////////
void Light::SetDiffuseColor(const common::Color &_color)
{
  sdf::ElementPtr elem = this->dataPtr->sdf->GetElement("diffuse");

  if (_color != elem->Get<common::Color>())
    elem->Set(_color);

  this->dataPtr->light->setDiffuseColour(_color.r, _color.g, _color.b);
}

//////////////////////////////////////////////////
common::Color Light::GetDiffuseColor() const
{
  return this->DiffuseColor();
}

//////////////////////////////////////////////////
common::Color Light::DiffuseColor() const
{
  return this->dataPtr->sdf->GetElement("diffuse")->Get<common::Color>();
}

//////////////////////////////////////////////////
common::Color Light::GetSpecularColor() const
{
  return this->SpecularColor();
}

//////////////////////////////////////////////////
common::Color Light::SpecularColor() const
{
  return this->dataPtr->sdf->GetElement("specular")->Get<common::Color>();
}

//////////////////////////////////////////////////
void Light::SetSpecularColor(const common::Color &_color)
{
  sdf::ElementPtr elem = this->dataPtr->sdf->GetElement("specular");

  if (elem->Get<common::Color>() != _color)
    elem->Set(_color);

  this->dataPtr->light->setSpecularColour(_color.r, _color.g, _color.b);
}

//////////////////////////////////////////////////
void Light::SetDirection(const math::Vector3 &_dir)
{
  this->SetDirection(_dir.Ign());
}

//////////////////////////////////////////////////
void Light::SetDirection(const ignition::math::Vector3d &_dir)
{
  // Set the direction which the light points
  math::Vector3 vec = _dir;
  vec.Normalize();

  if (vec != this->dataPtr->sdf->Get<math::Vector3>("direction"))
    this->dataPtr->sdf->GetElement("direction")->Set(vec);

  this->dataPtr->light->setDirection(vec.x, vec.y, vec.z);
}

//////////////////////////////////////////////////
math::Vector3 Light::GetDirection() const
{
  return this->Direction();
}

//////////////////////////////////////////////////
ignition::math::Vector3d Light::Direction() const
{
  return this->dataPtr->sdf->Get<ignition::math::Vector3d>("direction");
}

//////////////////////////////////////////////////
void Light::SetAttenuation(double constant, double linear, double quadratic)
{
  // Constant factor. 1.0 means never attenuate, 0.0 is complete attenuation
  if (constant < 0)
    constant = 0;
  else if (constant > 1.0)
    constant = 1.0;

  // Linear factor. 1 means attenuate evenly over the distance
  if (linear < 0)
    linear = 0;
  else if (linear > 1.0)
    linear = 1.0;

  sdf::ElementPtr elem = this->dataPtr->sdf->GetElement("attenuation");
  elem->GetElement("constant")->Set(constant);
  elem->GetElement("linear")->Set(linear);
  elem->GetElement("quadratic")->Set(quadratic);

  // Set attenuation
  this->dataPtr->light->setAttenuation(elem->Get<double>("range"),
                              constant, linear, quadratic);
}


//////////////////////////////////////////////////
void Light::SetRange(const double _range)
{
  sdf::ElementPtr elem = this->dataPtr->sdf->GetElement("attenuation");

  elem->GetElement("range")->Set(_range);

  this->dataPtr->light->setAttenuation(elem->Get<double>("range"),
                              elem->Get<double>("constant"),
                              elem->Get<double>("linear"),
                              elem->Get<double>("quadratic"));
}

//////////////////////////////////////////////////
void Light::SetCastShadows(const bool /*_cast*/)
{
    this->dataPtr->light->setCastShadows(true);
  /*if (this->dataPtr->light->getType() == Ogre::Light::LT_SPOTLIGHT ||
      this->dataPtr->light->getType() == Ogre::Light::LT_DIRECTIONAL)
  {
    this->dataPtr->light->setCastShadows(_cast);
  }
  else
  {
    this->dataPtr->light->setCastShadows(false);
  }*/
}

//////////////////////////////////////////////////
void Light::SetSpotInnerAngle(const double _angle)
{
  sdf::ElementPtr elem = this->dataPtr->sdf->GetElement("spot");
  elem->GetElement("inner_angle")->Set(_angle);

  if (this->dataPtr->light->getType() == Ogre::Light::LT_SPOTLIGHT)
  {
    this->dataPtr->light->setSpotlightRange(
        Ogre::Radian(elem->Get<double>("inner_angle")),
        Ogre::Radian(elem->Get<double>("outer_angle")),
        elem->Get<double>("falloff"));
  }
}

//////////////////////////////////////////////////
void Light::SetSpotOuterAngle(const double _angle)
{
  sdf::ElementPtr elem = this->dataPtr->sdf->GetElement("spot");
  elem->GetElement("outer_angle")->Set(_angle);

  if (this->dataPtr->light->getType() == Ogre::Light::LT_SPOTLIGHT)
  {
    this->dataPtr->light->setSpotlightRange(
        Ogre::Radian(elem->Get<double>("inner_angle")),
        Ogre::Radian(elem->Get<double>("outer_angle")),
        elem->Get<double>("falloff"));
  }
}

//////////////////////////////////////////////////
void Light::SetSpotFalloff(const double _angle)
{
  sdf::ElementPtr elem = this->dataPtr->sdf->GetElement("spot");
  elem->GetElement("falloff")->Set(_angle);

  if (this->dataPtr->light->getType() == Ogre::Light::LT_SPOTLIGHT)
  {
    this->dataPtr->light->setSpotlightRange(
        Ogre::Radian(elem->Get<double>("inner_angle")),
        Ogre::Radian(elem->Get<double>("outer_angle")),
        elem->Get<double>("falloff"));
  }
}

//////////////////////////////////////////////////
void Light::FillMsg(msgs::Light &_msg) const
{
  std::string lightType = this->dataPtr->sdf->Get<std::string>("type");

  _msg.set_name(this->Name());

  if (lightType == "point")
    _msg.set_type(msgs::Light::POINT);
  else if (lightType == "spot")
    _msg.set_type(msgs::Light::SPOT);
  else if (lightType == "directional")
    _msg.set_type(msgs::Light::DIRECTIONAL);

  msgs::Set(_msg.mutable_pose()->mutable_position(), this->Position());
  msgs::Set(_msg.mutable_pose()->mutable_orientation(),
      this->Rotation());
  msgs::Set(_msg.mutable_diffuse(), this->DiffuseColor());
  msgs::Set(_msg.mutable_specular(), this->SpecularColor());
  msgs::Set(_msg.mutable_direction(), this->Direction());

  _msg.set_cast_shadows(this->dataPtr->light->getCastShadows());

  sdf::ElementPtr elem = this->dataPtr->sdf->GetElement("attenuation");
  _msg.set_attenuation_constant(elem->Get<double>("constant"));
  _msg.set_attenuation_linear(elem->Get<double>("linear"));
  _msg.set_attenuation_quadratic(elem->Get<double>("quadratic"));
  _msg.set_range(elem->Get<double>("range"));

  if (lightType == "spot")
  {
    elem = this->dataPtr->sdf->GetElement("spot");
    _msg.set_spot_inner_angle(elem->Get<double>("inner_angle"));
    _msg.set_spot_outer_angle(elem->Get<double>("outer_angle"));
    _msg.set_spot_falloff(elem->Get<double>("falloff"));
  }
}

//////////////////////////////////////////////////
LightPtr Light::Clone(const std::string &_name, ScenePtr _scene)
{
  LightPtr result(new Light(_scene));
  sdf::ElementPtr sdfCopy(new sdf::Element);
  sdfCopy->Copy(this->dataPtr->sdf);
  sdfCopy->GetAttribute("name")->Set(_name);
  result->Load(sdfCopy);

  result->SetPosition(this->Position());
  result->SetRotation(this->Rotation());

  return result;
}<|MERGE_RESOLUTION|>--- conflicted
+++ resolved
@@ -97,18 +97,10 @@
 
   this->Update();
 
-<<<<<<< HEAD
-  this->visual.reset(new Visual(this->GetName(),
-                     this->scene->GetWorldVisual()));
-  this->visual->Load();
-  this->visual->AttachObject(this->light);
-//  this->scene->AddVisual(this->visual);
-=======
   this->dataPtr->visual.reset(new Visual(this->Name(),
                      this->dataPtr->scene->GetWorldVisual()));
+  this->dataPtr->visual->Load();
   this->dataPtr->visual->AttachObject(this->dataPtr->light);
-  this->dataPtr->scene->AddVisual(this->dataPtr->visual);
->>>>>>> 37efcbe2
 
   this->CreateVisual();
 }
@@ -235,10 +227,9 @@
 
     this->dataPtr->visual->SetVisible(true);
 
-<<<<<<< HEAD
     // Create a visual to hold the light selection object.
-    VisualPtr lightSelectionVis(new Visual(this->GetName() + "_seletion",
-        this->visual));
+    VisualPtr lightSelectionVis(new Visual(this->Name() + "_seletion",
+        this->dataPtr->visual));
     lightSelectionVis->SetType(Visual::VT_GUI);
 
     // Make sure the unit_sphere has been inserted.
@@ -250,33 +241,6 @@
     // buffer.
     lightSelectionVis->SetVisibilityFlags(GZ_VISIBILITY_SELECTION);
     lightSelectionVis->SetCastShadows(false);
-=======
-    // Create a scene node to hold the light selection object.
-    Ogre::SceneNode *visSceneNode;
-    visSceneNode =
-        this->dataPtr->visual->GetSceneNode()->createChildSceneNode();
-
-    // Make sure the unit_sphere has been inserted.
-    this->dataPtr->visual->InsertMesh("unit_sphere");
-
-    Ogre::Entity *ent =
-        visSceneNode->getCreator()->createEntity(this->Name() +
-        "_selection_sphere", "unit_sphere");
-
-    ent->setMaterialName("Gazebo/White");
-
-    // Create the selection object.
-    Ogre::MovableObject *obj = static_cast<Ogre::MovableObject*>(ent);
-
-    // Attach the selection object to the light visual
-    visSceneNode->attachObject(obj);
-
-    // Make sure the selection object is rendered only in the selection
-    // buffer.
-    obj->setVisibilityFlags(GZ_VISIBILITY_SELECTION);
-    obj->getUserObjectBindings().setUserAny(Ogre::Any(this->Name()));
-    obj->setCastShadows(false);
->>>>>>> 37efcbe2
 
     // Scale the selection object to roughly match the light visual size.
     lightSelectionVis->SetScale(ignition::math::Vector3d(0.25, 0.25, 0.25));
