--- conflicted
+++ resolved
@@ -5,14 +5,13 @@
 notification to users that their code should be upgraded. The next major
 release will remove the deprecated code.
 
-<<<<<<< HEAD
 ## Gazebo 9.x to 10.x
 
 ### Modifications
 
 1. WindPlugin now requires setting `<force_approximation_scaling_factor>` to
    enable mass based force approximation. Set to 1.0 for original behavior.
-=======
+
 ## Gazebo 8.4 to 9.x
 
 ### Models with duplicate names will not be inserted
@@ -20,7 +19,6 @@
 1. Prior to gazebo 8.4, multiple models with the same name could be inserted
    into a world and simulated, though they were not fully functional.
    Now models with duplicate names are not allowed to be inserted.
->>>>>>> a933c5c7
 
 ## Gazebo 8.x to 9.x
 
