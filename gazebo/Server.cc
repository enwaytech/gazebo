--- conflicted
+++ resolved
@@ -602,17 +602,14 @@
   // The server and sensor manager outlive worlds
   while (!this->dataPtr->stop)
   {
-<<<<<<< HEAD
     IGN_PROFILE("Server::Run");
     IGN_PROFILE_BEGIN("ProcessControlMsgs");
-=======
     if (this->dataPtr->lockstep)
       rendering::wait_for_render_request("", 0.100);
     // bool ret = rendering::wait_for_render_request("", 0.100);
     // if (ret == false)
     //   gzerr << "time out reached!" << std::endl;
 
->>>>>>> 2369ecd8
     this->ProcessControlMsgs();
     IGN_PROFILE_END();
 
