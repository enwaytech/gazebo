--- conflicted
+++ resolved
@@ -113,13 +113,9 @@
     return;
   }
 
-<<<<<<< HEAD
   QGraphicsItem *item = this->scene()->itemAt(
       this->mapToScene(_event->pos()), this->transform());
-=======
-  QGraphicsItem *item = this->scene()->itemAt(this->mapToScene(_event->pos()));
   this->lastClickedItem = item;
->>>>>>> 6c4f1585
   if (item)
   {
     // multi-selection
