/*
 * Copyright 2013 Open Source Robotics Foundation
 *
 * Licensed under the Apache License, Version 2.0 (the "License");
 * you may not use this file except in compliance with the License.
 * You may obtain a copy of the License at
 *
 *     http://www.apache.org/licenses/LICENSE-2.0
 *
 * Unless required by applicable law or agreed to in writing, software
 * distributed under the License is distributed on an "AS IS" BASIS,
 * WITHOUT WARRANTIES OR CONDITIONS OF ANY KIND, either express or implied.
 * See the License for the specific language governing permissions and
 * limitations under the License.
 *
*/

#include "ServerFixture.hh"
#include "gazebo/sensors/sensors.hh"
#include "gazebo/common/common.hh"
#include "helper_physics_generator.hh"

// How tightly to compare for deterministic values
#define IMU_TOL 1e-5

using namespace gazebo;
class ImuTest : public ServerFixture
{
  public: void Stationary_EmptyWorld(const std::string &_physicsEngine);
  public: void Stationary_EmptyWorld_Noise(const std::string &_physicsEngine);
  public: void Stationary_EmptyWorld_Bias(const std::string &_physicsEngine);
  private: void GetGravity(const math::Quaternion& _rot, math::Vector3 &_g);
  private: void GetImuData(sensors::ImuSensorPtr _imu, unsigned int _cnt,
                           math::Vector3 &_rateMean,
                           math::Vector3 &_accelMean,
                           math::Quaternion &_orientation);
};

void ImuTest::GetGravity(const math::Quaternion &_rot, math::Vector3 &_g)
{
  physics::WorldPtr world = physics::get_world("default");
  ASSERT_TRUE(world);
  physics::PhysicsEnginePtr physics = world->GetPhysicsEngine();
  ASSERT_TRUE(physics);
  // Rotate into IMU's frame
  _g = _rot.GetInverse().RotateVector(physics->GetGravity());
}

void ImuTest::GetImuData(sensors::ImuSensorPtr _imu,
                         unsigned int _cnt,
                         math::Vector3 &_rateMean,
                         math::Vector3 &_accelMean,
                         math::Quaternion& _orientation)
{
  physics::WorldPtr world = physics::get_world("default");
  ASSERT_TRUE(world);
  // Collect a number of samples and return the average rate and accel values
  math::Vector3 rateSum, accelSum;
  for (unsigned int i = 0; i < _cnt; ++i)
  {
    world->StepWorld(1);

    int j = 0;
    while (_imu->GetLastMeasurementTime() == gazebo::common::Time::Zero &&
        j < 100)
    {
      _imu->Update(true);
      gazebo::common::Time::MSleep(100);
      ++j;
    }

    EXPECT_LT(j, 100);

    rateSum += _imu->GetAngularVelocity();
    accelSum += _imu->GetLinearAcceleration();
  }
  _rateMean = rateSum / _cnt;
  _accelMean = accelSum / _cnt;
  _orientation = _imu->GetOrientation();
}

void ImuTest::Stationary_EmptyWorld(const std::string &_physicsEngine)
{
  Load("worlds/empty.world", true, _physicsEngine);

  std::string modelName = "imu_model";
  std::string imuSensorName = "imu_sensor";
  math::Pose testPose(math::Vector3(0, 0, 0.05),
      math::Quaternion(0.5, -1.0, 0.2));

  SpawnImuSensor(modelName, imuSensorName, testPose.pos,
      testPose.rot.GetAsEuler());

  sensors::ImuSensorPtr imu =
    boost::static_pointer_cast<sensors::ImuSensor>(
        sensors::SensorManager::Instance()->GetSensor(imuSensorName));

  ASSERT_TRUE(imu);
  imu->Init();
  math::Vector3 rateMean, accelMean;
  math::Quaternion orientation;
  this->GetImuData(imu, 1, rateMean, accelMean, orientation);

  EXPECT_NEAR(rateMean.x, 0.0, IMU_TOL);
  EXPECT_NEAR(rateMean.y, 0.0, IMU_TOL);
  EXPECT_NEAR(rateMean.z, 0.0, IMU_TOL);

  math::Vector3 g;
  this->GetGravity(testPose.rot, g);
  EXPECT_NEAR(accelMean.x, -g.x, IMU_TOL);
  EXPECT_NEAR(accelMean.y, -g.y, IMU_TOL);
  EXPECT_NEAR(accelMean.z, -g.z, IMU_TOL);

  EXPECT_NEAR(orientation.x, testPose.rot.x, IMU_TOL);
  EXPECT_NEAR(orientation.y, testPose.rot.y, IMU_TOL);
  EXPECT_NEAR(orientation.z, testPose.rot.z, IMU_TOL);
  EXPECT_NEAR(orientation.w, testPose.rot.w, IMU_TOL);
}

TEST_P(ImuTest, EmptyWorld)
{
  Stationary_EmptyWorld(GetParam());
}

<<<<<<< HEAD
#ifdef HAVE_BULLET
TEST_F(ImuTest, EmptyWorldBullet)
{
  Stationary_EmptyWorld("bullet");
}
#endif

#ifdef HAVE_DART
TEST_F(ImuTest, EmptyWorldDART)
{
  Stationary_EmptyWorld("dart");
}
#endif

=======
>>>>>>> f6ea0b12
void ImuTest::Stationary_EmptyWorld_Noise(const std::string &_physicsEngine)
{
  Load("worlds/empty.world", true, _physicsEngine);

  std::string modelName = "imu_model";
  std::string imuSensorName = "imu_sensor";
  math::Pose testPose(math::Vector3(0, 0, 0.05),
      math::Quaternion(0.3, -1.4, 2.0));

  double rateNoiseMean = 1.0;
  double rateNoiseStddev = 0.1;
  double rateBiasMean = 0.0;
  double rateBiasStddev = 0.0;
  double accelNoiseMean = -10.0;
  double accelNoiseStddev = 0.1;
  double accelBiasMean = 0.0;
  double accelBiasStddev = 0.0;
  SpawnImuSensor(modelName, imuSensorName, testPose.pos,
      testPose.rot.GetAsEuler(), "gaussian",
      rateNoiseMean, rateNoiseStddev,
      rateBiasMean, rateBiasStddev,
      accelNoiseMean, accelNoiseStddev,
      accelBiasMean, accelBiasStddev);

  sensors::ImuSensorPtr imu =
    boost::static_pointer_cast<sensors::ImuSensor>(
        sensors::SensorManager::Instance()->GetSensor(imuSensorName));

  ASSERT_TRUE(imu);
  imu->Init();
  math::Vector3 rateMean, accelMean;
  math::Quaternion orientation;
  this->GetImuData(imu, 1000, rateMean, accelMean, orientation);

  double d1, d2;
  // Have to account for the fact that the bias might be sampled as positive
  // or negative
  d1 = fabs(rateMean.x - (rateNoiseMean + rateBiasMean));
  d2 = fabs(rateMean.x - (rateNoiseMean - rateBiasMean));
  EXPECT_NEAR(0.0, std::min(d1, d2),
              3*rateNoiseStddev + 3*rateBiasStddev);
  d1 = fabs(rateMean.y - (rateNoiseMean + rateBiasMean));
  d2 = fabs(rateMean.y - (rateNoiseMean - rateBiasMean));
  EXPECT_NEAR(0.0, std::min(d1, d2),
              3*rateNoiseStddev + 3*rateBiasStddev);
  d1 = fabs(rateMean.z - (rateNoiseMean + rateBiasMean));
  d2 = fabs(rateMean.z - (rateNoiseMean - rateBiasMean));
  EXPECT_NEAR(0.0, std::min(d1, d2),
              3*rateNoiseStddev + 3*rateBiasStddev);

  math::Vector3 g;
  this->GetGravity(testPose.rot, g);
  // Have to account for the fact that the bias might be sampled as positive
  // or negative
  d1 = fabs(accelMean.x - (accelNoiseMean + accelBiasMean) + g.x);
  d2 = fabs(accelMean.x - (accelNoiseMean - accelBiasMean) + g.x);
  EXPECT_NEAR(0.0, std::min(d1, d2),
              3*accelNoiseStddev + 3*accelBiasStddev);
  d1 = fabs(accelMean.y - (accelNoiseMean + accelBiasMean) + g.y);
  d2 = fabs(accelMean.y - (accelNoiseMean - accelBiasMean) + g.y);
  EXPECT_NEAR(0.0, std::min(d1, d2),
              3*accelNoiseStddev + 3*accelBiasStddev);
  d1 = fabs(accelMean.z - (accelNoiseMean + accelBiasMean) + g.z);
  d2 = fabs(accelMean.z - (accelNoiseMean - accelBiasMean) + g.z);
  EXPECT_NEAR(0.0, std::min(d1, d2),
              3*accelNoiseStddev + 3*accelBiasStddev);

  EXPECT_NEAR(orientation.x, testPose.rot.x, IMU_TOL);
  EXPECT_NEAR(orientation.y, testPose.rot.y, IMU_TOL);
  EXPECT_NEAR(orientation.z, testPose.rot.z, IMU_TOL);
  EXPECT_NEAR(orientation.w, testPose.rot.w, IMU_TOL);
}

TEST_P(ImuTest, EmptyWorldNoise)
{
  Stationary_EmptyWorld_Noise(GetParam());
}

#ifdef HAVE_DART
TEST_F(ImuTest, EmptyWorldNoiseDart)
{
  Stationary_EmptyWorld_Noise("dart");
}
#endif

void ImuTest::Stationary_EmptyWorld_Bias(const std::string &_physicsEngine)
{
  Load("worlds/empty.world", true, _physicsEngine);

  std::string modelName = "imu_model";
  std::string imuSensorName = "imu_sensor";
  math::Pose testPose(math::Vector3(0, 0, 0.05),
      math::Quaternion(-0.3, 0.5, 1.0));

  double rateNoiseMean = 0.0;
  double rateNoiseStddev = 0.0;
  double rateBiasMean = 1.0;
  double rateBiasStddev = 0.1;
  double accelNoiseMean = 0.0;
  double accelNoiseStddev = 0.0;
  double accelBiasMean = 5.0;
  double accelBiasStddev = 0.1;
  SpawnImuSensor(modelName, imuSensorName, testPose.pos,
      testPose.rot.GetAsEuler(), "gaussian",
      rateNoiseMean, rateNoiseStddev,
      rateBiasMean, rateBiasStddev,
      accelNoiseMean, accelNoiseStddev,
      accelBiasMean, accelBiasStddev);

  sensors::ImuSensorPtr imu =
    boost::static_pointer_cast<sensors::ImuSensor>(
        sensors::SensorManager::Instance()->GetSensor(imuSensorName));

  ASSERT_TRUE(imu);
  imu->Init();
  math::Vector3 rateMean, accelMean;
  math::Quaternion orientation;
  this->GetImuData(imu, 1000, rateMean, accelMean, orientation);

  double d1, d2;
  // Have to account for the fact that the bias might be sampled as positive
  // or negative
  d1 = fabs(rateMean.x - (rateNoiseMean + rateBiasMean));
  d2 = fabs(rateMean.x - (rateNoiseMean - rateBiasMean));
  EXPECT_NEAR(0.0, std::min(d1, d2),
              3*rateNoiseStddev + 3*rateBiasStddev);
  d1 = fabs(rateMean.y - (rateNoiseMean + rateBiasMean));
  d2 = fabs(rateMean.y - (rateNoiseMean - rateBiasMean));
  EXPECT_NEAR(0.0, std::min(d1, d2),
              3*rateNoiseStddev + 3*rateBiasStddev);
  d1 = fabs(rateMean.z - (rateNoiseMean + rateBiasMean));
  d2 = fabs(rateMean.z - (rateNoiseMean - rateBiasMean));
  EXPECT_NEAR(0.0, std::min(d1, d2),
              3*rateNoiseStddev + 3*rateBiasStddev);

  math::Vector3 g;
  this->GetGravity(testPose.rot, g);
  // Have to account for the fact that the bias might be sampled as positive
  // or negative
  d1 = fabs(accelMean.x - (accelNoiseMean + accelBiasMean) + g.x);
  d2 = fabs(accelMean.x - (accelNoiseMean - accelBiasMean) + g.x);
  EXPECT_NEAR(0.0, std::min(d1, d2),
              3*accelNoiseStddev + 3*accelBiasStddev);
  d1 = fabs(accelMean.y - (accelNoiseMean + accelBiasMean) + g.y);
  d2 = fabs(accelMean.y - (accelNoiseMean - accelBiasMean) + g.y);
  EXPECT_NEAR(0.0, std::min(d1, d2),
              3*accelNoiseStddev + 3*accelBiasStddev);
  d1 = fabs(accelMean.z - (accelNoiseMean + accelBiasMean) + g.z);
  d2 = fabs(accelMean.z - (accelNoiseMean - accelBiasMean) + g.z);
  EXPECT_NEAR(0.0, std::min(d1, d2),
              3*accelNoiseStddev + 3*accelBiasStddev);

  EXPECT_NEAR(orientation.x, testPose.rot.x, IMU_TOL);
  EXPECT_NEAR(orientation.y, testPose.rot.y, IMU_TOL);
  EXPECT_NEAR(orientation.z, testPose.rot.z, IMU_TOL);
  EXPECT_NEAR(orientation.w, testPose.rot.w, IMU_TOL);
}

TEST_P(ImuTest, EmptyWorldBias)
{
  Stationary_EmptyWorld_Bias(GetParam());
}

INSTANTIATE_PHYSICS_ENGINES_TEST(ImuTest)

#ifdef HAVE_DART
TEST_F(ImuTest, EmptyWorldBiasDART)
{
  Stationary_EmptyWorld_Bias("dart");
}
#endif

int main(int argc, char **argv)
{
  ::testing::InitGoogleTest(&argc, argv);
  return RUN_ALL_TESTS();
}<|MERGE_RESOLUTION|>--- conflicted
+++ resolved
@@ -122,23 +122,6 @@
   Stationary_EmptyWorld(GetParam());
 }
 
-<<<<<<< HEAD
-#ifdef HAVE_BULLET
-TEST_F(ImuTest, EmptyWorldBullet)
-{
-  Stationary_EmptyWorld("bullet");
-}
-#endif
-
-#ifdef HAVE_DART
-TEST_F(ImuTest, EmptyWorldDART)
-{
-  Stationary_EmptyWorld("dart");
-}
-#endif
-
-=======
->>>>>>> f6ea0b12
 void ImuTest::Stationary_EmptyWorld_Noise(const std::string &_physicsEngine)
 {
   Load("worlds/empty.world", true, _physicsEngine);
@@ -217,13 +200,6 @@
   Stationary_EmptyWorld_Noise(GetParam());
 }
 
-#ifdef HAVE_DART
-TEST_F(ImuTest, EmptyWorldNoiseDart)
-{
-  Stationary_EmptyWorld_Noise("dart");
-}
-#endif
-
 void ImuTest::Stationary_EmptyWorld_Bias(const std::string &_physicsEngine)
 {
   Load("worlds/empty.world", true, _physicsEngine);
@@ -304,13 +280,6 @@
 
 INSTANTIATE_PHYSICS_ENGINES_TEST(ImuTest)
 
-#ifdef HAVE_DART
-TEST_F(ImuTest, EmptyWorldBiasDART)
-{
-  Stationary_EmptyWorld_Bias("dart");
-}
-#endif
-
 int main(int argc, char **argv)
 {
   ::testing::InitGoogleTest(&argc, argv);
