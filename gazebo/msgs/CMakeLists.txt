--- conflicted
+++ resolved
@@ -12,11 +12,8 @@
   contactsensor.proto
   cylindergeom.proto
   diagnostics.proto
-<<<<<<< HEAD
   diagnostic_control.proto
-=======
   distortion.proto
->>>>>>> 1bd40159
   factory.proto
   fluid.proto
   fog.proto
