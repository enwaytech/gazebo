/*
 * Copyright 2012 Open Source Robotics Foundation
 *
 * Licensed under the Apache License, Version 2.0 (the "License");
 * you may not use this file except in compliance with the License.
 * You may obtain a copy of the License at
 *
 *     http://www.apache.org/licenses/LICENSE-2.0
 *
 * Unless required by applicable law or agreed to in writing, software
 * distributed under the License is distributed on an "AS IS" BASIS,
 * WITHOUT WARRANTIES OR CONDITIONS OF ANY KIND, either express or implied.
 * See the License for the specific language governing permissions and
 * limitations under the License.
 *
*/
#include <urdf_parser/urdf_parser.h>
#include <sdf/interface/parser_urdf.hh>
#include <sdf/sdf.hh>
#include <sdf/interface/parser_deprecated.hh>

#include <fstream>
#include <sstream>
#include <algorithm>
#include <string>

<<<<<<< HEAD
#include "gazebo/common/common.hh"
=======
>>>>>>> 476d612c
#include "gazebo/common/SystemPaths.hh"

namespace urdf2gazebo
{
////////////////////////////////////////////////////////////////////////////////
std::string lowerStr(std::string str)
{
  std::string out = str;
  std::transform(out.begin(), out.end(), out.begin(), ::tolower);
  return out;
}

<<<<<<< HEAD
std::string find_file(const std::string &_filename)
{
  std::string result = _filename;

  if (_filename[0] == '/')
    result = gazebo::common::find_file(_filename, false);
  else
  {
    std::string tmp = std::string("sdf/") + sdf::SDF::version + "/" + _filename;
    result = gazebo::common::find_file(tmp, false);
  }

  return result;
}

bool initSDF(sdf::SDFPtr _sdf)
{
  bool result = false;

  std::string filename;
  filename = find_file("root.sdf");

  FILE *ftest = fopen(filename.c_str(), "r");
  if (ftest && initFile(filename, _sdf))
  {
    result = true;
    fclose(ftest);
  }

  return result;
}

URDF2Gazebo::URDF2Gazebo()
{
    // default options
    this->enforce_limits = true;
    this->reduce_fixed_joints = true;

    // for compatibility with old gazebo, consider changing to "_collision"
    this->collision_ext = "_geom";
    this->visual_ext = "_visual";
=======
////////////////////////////////////////////////////////////////////////////////
URDF2Gazebo::URDF2Gazebo()
{
    // default options
    this->enforceLimits = true;
    this->reduceFixedJoints = true;
>>>>>>> 476d612c
}

////////////////////////////////////////////////////////////////////////////////
URDF2Gazebo::~URDF2Gazebo()
{
}

////////////////////////////////////////////////////////////////////////////////
urdf::Vector3 URDF2Gazebo::ParseVector3(TiXmlNode* _key, double _scale)
{
  if (_key != NULL)
  {
<<<<<<< HEAD
    return this->parseVector3(key->Value(), scale);
  }
  else
    return urdf::Vector3(0, 0, 0);
}

urdf::Vector3 URDF2Gazebo::parseVector3(std::string str, double scale)
{
  std::vector<std::string> pieces;
  std::vector<double> vals;
=======
    std::string str = _key->Value();
    std::vector<std::string> pieces;
    std::vector<double> vals;
>>>>>>> 476d612c

  boost::split(pieces, str, boost::is_any_of(" "));
  for (unsigned int i = 0; i < pieces.size(); ++i)
  {
    if (pieces[i] != "")
    {
      try
      {
<<<<<<< HEAD
        vals.push_back(scale
                       * boost::lexical_cast<double>(pieces[i].c_str()));
      }
      catch(boost::bad_lexical_cast &e)
      {
        gzerr << "xml key [" << str
              << "][" << i << "] value [" << pieces[i]
              << "] is not a valid double from a 3-tuple\n";
        return urdf::Vector3(0, 0, 0);
=======
        try
        {
          vals.push_back(_scale
                         * boost::lexical_cast<double>(pieces[i].c_str()));
        }
        catch(boost::bad_lexical_cast &e)
        {
          gzerr << "xml key [" << str
                << "][" << i << "] value [" << pieces[i]
                << "] is not a valid double from a 3-tuple\n";
          return urdf::Vector3(0, 0, 0);
        }
>>>>>>> 476d612c
      }
    }
  }
  return urdf::Vector3(vals[0], vals[1], vals[2]);
}

////////////////////////////////////////////////////////////////////////////////
void URDF2Gazebo::ReduceVisualToParent(UrdfLinkPtr _link,
       const std::string &_groupName, UrdfVisualPtr _visual)
{
  boost::shared_ptr<std::vector<UrdfVisualPtr> > viss
    = _link->getVisuals(_groupName);
  if (!viss)
  {
    // group does not exist, create one and add to map
    viss.reset(new std::vector<UrdfVisualPtr>);
    // new group name, create vector, add vector to map and
    //   add Visual to the vector
    _link->visual_groups.insert(make_pair(_groupName, viss));
    // gzdbg << "successfully added a new visual group name ["
    //       << _groupName << "]\n";
  }

  // group exists, add Visual to the vector in the map if it's not there
  std::vector<UrdfVisualPtr>::iterator visIt
    = find(viss->begin(), viss->end(), _visual);
  if (visIt != viss->end())
    gzwarn << "attempted to add visual to link ["
           << _link->name
           << "], but it already exists under group ["
           << _groupName << "]\n";
  else
    viss->push_back(_visual);
}

////////////////////////////////////////////////////////////////////////////////
void URDF2Gazebo::ReduceCollisionToParent(UrdfLinkPtr _link,
      const std::string &_groupName, UrdfCollisionPtr _collision)
{
  boost::shared_ptr<std::vector<UrdfCollisionPtr> >
    cols = _link->getCollisions(_groupName);
  if (!cols)
  {
    // group does not exist, create one and add to map
    cols.reset(new std::vector<UrdfCollisionPtr>);
    // new group name, create add vector to map and add Collision to the vector
    _link->collision_groups.insert(make_pair(_groupName, cols));
  }

  // group exists, add Collision to the vector in the map
  std::vector<UrdfCollisionPtr>::iterator colIt =
    find(cols->begin(), cols->end(), _collision);
  if (colIt != cols->end())
    gzwarn << "attempted to add collision to link ["
           << _link->name
           << "], but it already exists under group ["
           << _groupName << "]\n";
  else
    cols->push_back(_collision);
}

////////////////////////////////////////////////////////////////////////////////
std::string URDF2Gazebo::Vector32Str(const urdf::Vector3 _vector)
{
  std::stringstream ss;
  ss << _vector.x;
  ss << " ";
  ss << _vector.y;
  ss << " ";
  ss << _vector.z;
  return ss.str();
}

////////////////////////////////////////////////////////////////////////////////
std::string URDF2Gazebo::Values2str(unsigned int _count, const double *_values)
{
  std::stringstream ss;
  for (unsigned int i = 0 ; i < _count ; ++i)
  {
      if (i > 0)
          ss << " ";
      ss << _values[i];
  }
  return ss.str();
}

////////////////////////////////////////////////////////////////////////////////
void URDF2Gazebo::AddKeyValue(TiXmlElement *_elem, const std::string &_key,
  const std::string &_value)
{
  TiXmlElement* childElem = _elem->FirstChildElement(_key);
  if (childElem)
  {
    std::string oldValue = this->GetKeyValueAsString(childElem);
    if (oldValue != _value)
      gzwarn << "multiple inconsistent <" << _key
             << "> exists due to fixed joint reduction"
             << " overwriting previous value [" << oldValue
             << "] with [" << _value << "].\n";
    // else
    //   gzdbg << "multiple consistent <" << _key
    //          << "> exists with [" << _value
    //          << "] due to fixed joint reduction.\n";
    _elem->RemoveChild(childElem);  // remove old _elem
  }

  TiXmlElement *ekey      = new TiXmlElement(_key);
  TiXmlText    *textEkey = new TiXmlText(_value);
  ekey->LinkEndChild(textEkey);
  _elem->LinkEndChild(ekey);
}

////////////////////////////////////////////////////////////////////////////////
void URDF2Gazebo::AddTransform(TiXmlElement *_elem,
  const::gazebo::math::Pose& _transform)
{
  gazebo::math::Vector3 e = _transform.rot.GetAsEuler();
  double cpose[6] = { _transform.pos.x, _transform.pos.y,
                      _transform.pos.z, e.x, e.y, e.z };

  /* set geometry transform */
  this->AddKeyValue(_elem, "pose", this->Values2str(6, cpose));
}

////////////////////////////////////////////////////////////////////////////////
std::string URDF2Gazebo::GetKeyValueAsString(TiXmlElement* _elem)
{
  std::string valueStr;
  if (_elem->Attribute("value"))
  {
    valueStr = _elem->Attribute("value");
  }
  else if (_elem->FirstChild())
  /// @todo: FIXME: comment out check for now, different tinyxml
  /// versions fails to compile:
  //  && _elem->FirstChild()->Type() == TiXmlNode::TINYXML_TEXT)
  {
    valueStr = _elem->FirstChild()->ValueStr();
  }
  return valueStr;
}

<<<<<<< HEAD
void URDF2Gazebo::parseRobotOrigin(TiXmlDocument &urdf_xml)
{
  TiXmlElement* robot_xml = urdf_xml.FirstChildElement("robot");
  TiXmlElement* origin_xml = robot_xml->FirstChildElement("origin");
  if (origin_xml)
  {
    this->initial_robot_pose_.position = this->parseVector3(
      origin_xml->Attribute("xyz"));
    urdf::Vector3 rpy = this->parseVector3(origin_xml->Attribute("rpy"));
    this->initial_robot_pose_.rotation.setFromRPY( rpy.x, rpy.y, rpy.z);
  }
}

void URDF2Gazebo::insertRobotOrigin(TiXmlElement *elem)
{
  /* set transform */
  double pose[6];
  pose[0] = this->initial_robot_pose_.position.x;
  pose[1] = this->initial_robot_pose_.position.y;
  pose[2] = this->initial_robot_pose_.position.z;
  this->initial_robot_pose_.rotation.getRPY(pose[3], pose[4], pose[5]);
  addKeyValue(elem, "pose", values2str(6, pose));
}

void URDF2Gazebo::parseGazeboExtension(TiXmlDocument &urdf_xml)
=======
////////////////////////////////////////////////////////////////////////////////
void URDF2Gazebo::ParseGazeboExtension(TiXmlDocument &_urdfXml)
>>>>>>> 476d612c
{
  TiXmlElement* robotXml = _urdfXml.FirstChildElement("robot");

  // Get all Gazebo extension elements, put everything in
  //   this->extensions map, containing a key string
  //   (link/joint name) and values
  for (TiXmlElement* gazeboXml = robotXml->FirstChildElement("gazebo");
       gazeboXml; gazeboXml = gazeboXml->NextSiblingElement("gazebo"))
  {
    const char* ref = gazeboXml->Attribute("reference");
    std::string refStr;
    if (!ref)
    {
      // copy extensions for robot (outside of link/joint)
      refStr.clear();
    }
    else
    {
      // copy extensions for link/joint
      refStr = std::string(ref);
    }

    if (this->extensions.find(refStr) ==
        this->extensions.end())
    {
        // create extension map for reference
        std::vector<GazeboExtension*> ge;
        this->extensions.insert(std::make_pair(refStr, ge));
    }

    // create and insert a new GazeboExtension into the map
    GazeboExtension* gazebo = new GazeboExtension();

    // begin parsing xml node
    for (TiXmlElement *childElem = gazeboXml->FirstChildElement();
         childElem; childElem = childElem->NextSiblingElement())
    {
      gazebo->oldLinkName = refStr;

      // go through all elements of the extension,
      //   extract what we know, and save the rest in blobs
      // @todo:  somehow use sdf definitions here instead of hard coded
      //         objects

      // material
      if (childElem->ValueStr() == "material")
      {
          gazebo->material = this->GetKeyValueAsString(childElem);
      }
      else if (childElem->ValueStr() == "static")
      {
        std::string valueStr = this->GetKeyValueAsString(childElem);

        // default of setting static flag is false
        if (lowerStr(valueStr) == "true" || lowerStr(valueStr) == "yes" ||
            valueStr == "1")
          gazebo->setStaticFlag = true;
        else
          gazebo->setStaticFlag = false;
      }
<<<<<<< HEAD
      else if (child_elem->ValueStr() == "turnGravityOff")
=======
      else if (childElem->ValueStr() == "gravity")
>>>>>>> 476d612c
      {
        std::string valueStr = this->GetKeyValueAsString(childElem);

        // default of gravity is true
<<<<<<< HEAD
        if (lowerStr(value_str) == "false" || lowerStr(value_str) == "no" ||
            value_str == "0")
=======
        if (lowerStr(valueStr) == "false" || lowerStr(valueStr) == "no" ||
            valueStr == "0")
          gazebo->gravity = false;
        else
>>>>>>> 476d612c
          gazebo->gravity = true;
        else
          gazebo->gravity = false;
      }
      else if (childElem->ValueStr() == "dampingFactor")
      {
          gazebo->isDampingFactor = true;
          gazebo->dampingFactor = boost::lexical_cast<double>(
              this->GetKeyValueAsString(childElem).c_str());
      }
      else if (childElem->ValueStr() == "maxVel")
      {
          gazebo->isMaxVel = true;
          gazebo->maxVel = boost::lexical_cast<double>(
              this->GetKeyValueAsString(childElem).c_str());
      }
      else if (childElem->ValueStr() == "minDepth")
      {
          gazebo->isMinDepth = true;
          gazebo->minDepth = boost::lexical_cast<double>(
            this->GetKeyValueAsString(childElem).c_str());
      }
      else if (childElem->ValueStr() == "mu1")
      {
          gazebo->isMu1 = true;
          gazebo->mu1 = boost::lexical_cast<double>(
            this->GetKeyValueAsString(childElem).c_str());
      }
      else if (childElem->ValueStr() == "mu2")
      {
          gazebo->isMu2 = true;
          gazebo->mu2 = boost::lexical_cast<double>(
            this->GetKeyValueAsString(childElem).c_str());
      }
      else if (childElem->ValueStr() == "fdir1")
      {
          gazebo->fdir1 = this->GetKeyValueAsString(childElem);
      }
      else if (childElem->ValueStr() == "kp")
      {
          gazebo->isKp = true;
          gazebo->kp = boost::lexical_cast<double>(
            this->GetKeyValueAsString(childElem).c_str());
      }
      else if (childElem->ValueStr() == "kd")
      {
          gazebo->isKd = true;
          gazebo->kd = boost::lexical_cast<double>(
            this->GetKeyValueAsString(childElem).c_str());
      }
<<<<<<< HEAD
      else if (child_elem->ValueStr() == "selfCollide")
=======
      else if (childElem->ValueStr() == "selfCollide")
>>>>>>> 476d612c
      {
        std::string valueStr = this->GetKeyValueAsString(childElem);

        // default of selfCollide is false
        if (lowerStr(valueStr) == "true" || lowerStr(valueStr) == "yes" ||
            valueStr == "1")
          gazebo->selfCollide = true;
        else
          gazebo->selfCollide = false;
      }
<<<<<<< HEAD
      else if (child_elem->ValueStr() == "laserRetro")
=======
      else if (childElem->ValueStr() == "laserRetro")
>>>>>>> 476d612c
      {
          gazebo->isLaserRetro = true;
          gazebo->laserRetro = boost::lexical_cast<double>(
            this->GetKeyValueAsString(childElem).c_str());
      }
<<<<<<< HEAD
      else if (child_elem->ValueStr() == "stopCfm")
=======
      else if (childElem->ValueStr() == "stopCfm")
>>>>>>> 476d612c
      {
          gazebo->isStopCfm = true;
          gazebo->stopCfm = boost::lexical_cast<double>(
            this->GetKeyValueAsString(childElem).c_str());
      }
<<<<<<< HEAD
      else if (child_elem->ValueStr() == "stopErp")
=======
      else if (childElem->ValueStr() == "stopErp")
>>>>>>> 476d612c
      {
          gazebo->isStopErp = true;
          gazebo->stopErp = boost::lexical_cast<double>(
            this->GetKeyValueAsString(childElem).c_str());
      }
<<<<<<< HEAD
      else if (child_elem->ValueStr() == "stopKp")
      {
          gazebo->is_stop_kp = true;
          gazebo->stop_kp = boost::lexical_cast<double>(
            getKeyValueAsString(child_elem).c_str());
      }
      else if (child_elem->ValueStr() == "stopKd")
      {
          gazebo->is_stop_kd = true;
          gazebo->stop_kd = boost::lexical_cast<double>(
            getKeyValueAsString(child_elem).c_str());
      }
      else if (child_elem->ValueStr() == "initial_joint_position")
=======
      else if (childElem->ValueStr() == "initialJointPosition")
>>>>>>> 476d612c
      {
          gazebo->isInitialJointPosition = true;
          gazebo->initialJointPosition = boost::lexical_cast<double>(
            this->GetKeyValueAsString(childElem).c_str());
      }
<<<<<<< HEAD
      else if (child_elem->ValueStr() == "fudgeFactor")
=======
      else if (childElem->ValueStr() == "fudgeFactor")
>>>>>>> 476d612c
      {
          gazebo->isFudgeFactor = true;
          gazebo->fudgeFactor = boost::lexical_cast<double>(
            this->GetKeyValueAsString(childElem).c_str());
      }
      else if (childElem->ValueStr() == "provideFeedback")
      {
          std::string valueStr = this->GetKeyValueAsString(childElem);

          if (lowerStr(valueStr) == "true" || lowerStr(valueStr) == "yes" ||
              valueStr == "1")
            gazebo->provideFeedback = true;
          else
            gazebo->provideFeedback = false;
      }
      else if (child_elem->ValueStr() == "canonicalBody")
      {
          gzwarn << "do nothing with canonicalBody\n";
      }
      else
      {
          std::ostringstream stream;
<<<<<<< HEAD
          stream << "<blob xmlns:controller='http://gazebosim.org/'"
                 <<     "  xmlns:joint='http://gazebosim.org/'"
                 <<     "  xmlns:body='http://gazebosim.org/'"
                 <<     "  xmlns:interface='http://gazebosim.org/'"
                 <<     "  xmlns:sensor='http://gazebosim.org/'>"
                 << *child_elem << "</blob>";

          // *************************************************
          // convert to sdf 1.2 if it is the deprecated format
          // check if blob is any of the deprecated format
          // this is not needed if we don't support
          // deprecated xml format any more, will be out
          // from groovy
          // *************************************************
          xmlDocPtr xmlDoc =
            xmlParseDoc(reinterpret_cast<const xmlChar*>(stream.str().c_str()));
          xmlNodePtr node = xmlDocGetRootElement(xmlDoc)->xmlChildrenNode;

          // gzerr << "name: " << node->name << "\n";
          // gzerr << "str: " << stream.str() << "\n";
          // gzerr << "doc: " << deprecated_sdf::ToString(xmlDoc) << "\n";
          // gzerr << "node: " << deprecated_sdf::ToString(node) << "\n";

          sdf::SDFPtr includeSDF(new sdf::SDF);
          initSDF(includeSDF);
          sdf::ElementPtr sdf;

          // a place to store converted doc
          TiXmlDocument xmlNewDoc;

          if (node->ns && (const char*)node->ns->prefix
                == std::string("controller"))
          {
            sdf = includeSDF->root->GetElement("model")
                                  ->GetElement("plugin");
            deprecated_sdf::initPlugin(node, sdf);
            // gzdbg << "controller:\n" << sdf->ToString("") << "\n";
            xmlNewDoc.Parse(sdf->ToString("").c_str());
          }
          else if (node->ns && (const char*)node->ns->prefix
                   == std::string("sensor"))
          {
            sdf = includeSDF->root->GetElement("model")
                  ->GetElement("link")
                  ->GetElement("sensor");
            deprecated_sdf::initSensor(node, sdf);
            // gzdbg << "sensor:\n" << sdf->ToString("") << "\n";
            xmlNewDoc.Parse(sdf->ToString("").c_str());
          }
          else if (node->ns && (const char*)node->ns->prefix
                == std::string("body"))
          {
            sdf = includeSDF->root->GetElement("model")
                  ->GetElement("link");
            deprecated_sdf::initLink(node, sdf);
            // gzdbg << "body:\n" << sdf->ToString("") << "\n";
            xmlNewDoc.Parse(sdf->ToString("").c_str());
          }
          else if (node->ns && (const char*)node->ns->prefix
                == std::string("joint"))
          {
            sdf = includeSDF->root->GetElement("model")
                  ->GetElement("joint");
            deprecated_sdf::initJoint(node, sdf);
            // gzdbg << "joint:\n" << sdf->ToString("") << "\n";
            xmlNewDoc.Parse(sdf->ToString("").c_str());
          }
          else if (std::string((const char*)node->name) == "gripper")
          {
            sdf = includeSDF->root->GetElement("model")
                  ->GetElement("gripper");
            deprecated_sdf::initGripper(node, sdf);
            // gzdbg << "gripper:\n" << sdf->ToString("") << "\n";
            xmlNewDoc.Parse(sdf->ToString("").c_str());
          }
          else if (std::string((const char*)node->name)
                   == "projector")
          {
            sdf = includeSDF->root->GetElement("model")
                  ->GetElement("link")
                  ->GetElement("projector");
            deprecated_sdf::initProjector(node, sdf);
            // gzdbg << "projector:\n" << sdf->ToString("") << "\n";
            xmlNewDoc.Parse(sdf->ToString("").c_str());
          }
          else
          {
            std::ostringstream origStream;
            origStream << *child_elem;
            gzdbg << "extension [" << origStream.str() << "] not converted.\n";
            xmlNewDoc.Parse(origStream.str().c_str());
          }

          // save all unknown stuff in a vector of blobs
          TiXmlElement *blob = new TiXmlElement(*xmlNewDoc.FirstChildElement());
=======
          stream << *childElem;
          // save all unknown stuff in a vector of blobs
          TiXmlElement *blob = new TiXmlElement(*childElem);
>>>>>>> 476d612c
          gazebo->blobs.push_back(blob);
      }
    }

    // insert into my map
    (this->extensions.find(refStr))->second.push_back(gazebo);
  }
}

////////////////////////////////////////////////////////////////////////////////
void URDF2Gazebo::InsertGazeboExtensionCollision(TiXmlElement *_elem,
  const std::string &_linkName)
{
  for (std::map<std::string, std::vector<GazeboExtension*> >::iterator
       gazeboIt = this->extensions.begin();
       gazeboIt != this->extensions.end(); ++gazeboIt)
  {
    for (std::vector<GazeboExtension*>::iterator ge = gazeboIt->second.begin();
         ge != gazeboIt->second.end(); ++ge)
    {
      if ((*ge)->oldLinkName == _linkName)
      {
        TiXmlElement *surface = new TiXmlElement("surface");
        TiXmlElement *friction = new TiXmlElement("friction");
        TiXmlElement *frictionOde = new TiXmlElement("ode");
        TiXmlElement *contact = new TiXmlElement("contact");
        TiXmlElement *contactOde = new TiXmlElement("ode");

        // insert mu1, mu2, kp, kd for collision
        if ((*ge)->isMu1)
          this->AddKeyValue(frictionOde, "mu",
                            this->Values2str(1, &(*ge)->mu1));
        if ((*ge)->isMu2)
          this->AddKeyValue(frictionOde, "mu2",
                            this->Values2str(1, &(*ge)->mu2));
        if (!(*ge)->fdir1.empty())
          this->AddKeyValue(frictionOde, "fdir1", (*ge)->fdir1);
        if ((*ge)->isKp)
          this->AddKeyValue(contactOde, "kp", this->Values2str(1, &(*ge)->kp));
        if ((*ge)->isKd)
          this->AddKeyValue(contactOde, "kd", this->Values2str(1, &(*ge)->kd));
        // max contact interpenetration correction velocity
        if ((*ge)->isMaxVel)
          this->AddKeyValue(contactOde, "max_vel",
                      this->Values2str(1, &(*ge)->maxVel));
        // contact interpenetration margin tolerance
        if ((*ge)->isMinDepth)
          this->AddKeyValue(contactOde, "min_depth",
                      this->Values2str(1, &(*ge)->minDepth));
        if ((*ge)->isLaserRetro)
          this->AddKeyValue(_elem, "laser_retro",
                      this->Values2str(1, &(*ge)->laserRetro));

        contact->LinkEndChild(contactOde);
        surface->LinkEndChild(contact);
        friction->LinkEndChild(frictionOde);
        surface->LinkEndChild(friction);
        _elem->LinkEndChild(surface);
      }
    }
  }
}

////////////////////////////////////////////////////////////////////////////////
void URDF2Gazebo::InsertGazeboExtensionVisual(TiXmlElement *_elem,
  const std::string &_linkName)
{
  for (std::map<std::string, std::vector<GazeboExtension*> >::iterator
       gazeboIt = this->extensions.begin();
       gazeboIt != this->extensions.end(); ++gazeboIt)
  {
    for (std::vector<GazeboExtension*>::iterator ge = gazeboIt->second.begin();
         ge != gazeboIt->second.end(); ++ge)
    {
      if ((*ge)->oldLinkName == _linkName)
      {
        // insert material block
        if (!(*ge)->material.empty())
            this->AddKeyValue(_elem, "material", (*ge)->material);
      }
    }
  }
}

////////////////////////////////////////////////////////////////////////////////
void URDF2Gazebo::InsertGazeboExtensionLink(TiXmlElement *_elem,
  const std::string &_linkName)
{
    for (std::map<std::string, std::vector<GazeboExtension*> >::iterator
         gazeboIt = this->extensions.begin();
         gazeboIt != this->extensions.end(); ++gazeboIt)
    {
      if (gazeboIt->first == _linkName)
      {
        // gzdbg << "inserting extension with reference ["
        //       << _linkName << "] into link.\n";
        for (std::vector<GazeboExtension*>::iterator ge =
             gazeboIt->second.begin(); ge != gazeboIt->second.end(); ++ge)
        {
          // insert gravity
          if ((*ge)->gravity)
              this->AddKeyValue(_elem, "gravity", "true");
          else
              this->AddKeyValue(_elem, "gravity", "false");

          // damping factor
          TiXmlElement *velocityDecay = new TiXmlElement("velocity_decay");
          if ((*ge)->isDampingFactor)
          {
            /// @todo separate linear and angular velocity decay
            this->AddKeyValue(_elem, "linear",
                        this->Values2str(1, &(*ge)->dampingFactor));
            this->AddKeyValue(_elem, "angular",
                        this->Values2str(1, &(*ge)->dampingFactor));
          }
          _elem->LinkEndChild(velocityDecay);
          // selfCollide tag
          if ((*ge)->selfCollide)
              this->AddKeyValue(_elem, "self_collide", "true");
          else
              this->AddKeyValue(_elem, "self_collide", "false");
          // insert blobs into body
          for (std::vector<TiXmlElement*>::iterator
               blobIt = (*ge)->blobs.begin();
               blobIt != (*ge)->blobs.end(); ++blobIt)
          {
              _elem->LinkEndChild((*blobIt)->Clone());
          }
        }
      }
    }
}

////////////////////////////////////////////////////////////////////////////////
void URDF2Gazebo::InsertGazeboExtensionJoint(TiXmlElement *_elem,
  const std::string &_jointName)
{
  for (std::map<std::string, std::vector<GazeboExtension*> >::iterator
       gazeboIt = this->extensions.begin();
       gazeboIt != this->extensions.end(); ++gazeboIt)
  {
    if (gazeboIt->first == _jointName)
    {
      for (std::vector<GazeboExtension*>::iterator
           ge = gazeboIt->second.begin();
           ge != gazeboIt->second.end(); ++ge)
      {
        TiXmlElement *physics     = new TiXmlElement("physics");
        TiXmlElement *physicsOde  = new TiXmlElement("ode");
        TiXmlElement *limit       = new TiXmlElement("limit");
<<<<<<< HEAD

        // insert stop_cfm, stop_erp, fudge_factor
        if ((*ge)->is_stop_cfm)
        {
          addKeyValue(limit, "cfm", values2str(1, &(*ge)->stop_cfm));
=======
        // insert stopCfm, stopErp, fudgeFactor
        if ((*ge)->isStopCfm)
        {
          this->AddKeyValue(limit, "erp", this->Values2str(1, &(*ge)->stopCfm));
>>>>>>> 476d612c
        }
        if ((*ge)->isStopErp)
        {
<<<<<<< HEAD
          addKeyValue(limit, "erp", values2str(1, &(*ge)->stop_erp));
        }

        /* not supported in sdf 1.2+
        if ((*ge)->is_stop_kp)
        {
          addKeyValue(limit, "kp", values2str(1, &(*ge)->stop_kp));
        }
        if ((*ge)->is_stop_kd)
        {
          addKeyValue(limit, "kd", values2str(1, &(*ge)->stop_kd));
        }
        */

        /* FIXME: to be implemented
        if ((*ge)->is_initial_joint_position)
            addKeyValue(elem, "initial_joint_position",
              values2str(1, &(*ge)->initial_joint_position));
=======
          this->AddKeyValue(limit, "cfm", this->Values2str(1, &(*ge)->stopErp));
        }
        /* gone
        if ((*ge)->isInitialJointPosition)
            this->AddKeyValue(_elem, "initialJointPosition",
              this->Values2str(1, &(*ge)->initialJointPosition));
>>>>>>> 476d612c
        */

        // insert provideFeedback
        if ((*ge)->provideFeedback)
            this->AddKeyValue(physicsOde, "provide_feedback", "true");
        else
            this->AddKeyValue(physicsOde, "provide_feedback", "false");

        // insert fudgeFactor
        if ((*ge)->isFudgeFactor)
          this->AddKeyValue(physicsOde, "fudge_factor",
                      this->Values2str(1, &(*ge)->fudgeFactor));

        physics->LinkEndChild(physicsOde);
        physicsOde->LinkEndChild(limit);
        _elem->LinkEndChild(physics);
      }
    }
  }
}

////////////////////////////////////////////////////////////////////////////////
void URDF2Gazebo::InsertGazeboExtensionRobot(TiXmlElement *_elem)
{
  for (std::map<std::string, std::vector<GazeboExtension*> >::iterator
       gazeboIt = this->extensions.begin();
       gazeboIt != this->extensions.end(); ++gazeboIt)
  {
    if (gazeboIt->first.empty())
    {
      // no reference specified
      for (std::vector<GazeboExtension*>::iterator
        ge = gazeboIt->second.begin(); ge != gazeboIt->second.end(); ++ge)
      {
        // insert static flag
        if ((*ge)->setStaticFlag)
            this->AddKeyValue(_elem, "static", "true");
        else
            this->AddKeyValue(_elem, "static", "false");

        // copy extension containing blobs and without reference
        for (std::vector<TiXmlElement*>::iterator
             blobIt = (*ge)->blobs.begin();
             blobIt != (*ge)->blobs.end(); ++blobIt)
        {
            std::ostringstream streamIn;
            streamIn << *(*blobIt);
            _elem->LinkEndChild((*blobIt)->Clone());
        }
      }
    }
  }
}

////////////////////////////////////////////////////////////////////////////////
void URDF2Gazebo::CreateGeometry(TiXmlElement* _elem,
  boost::shared_ptr<urdf::Geometry> _geom)
{
  int sizeCount;
  double sizeVals[3];

  TiXmlElement *gazeboGeometry = new TiXmlElement("geometry");

  std::string type;
  TiXmlElement *geometryType = NULL;

  switch (_geom->type)
  {
  case urdf::Geometry::BOX:
    type = "box";
    sizeCount = 3;
    {
      boost::shared_ptr<const urdf::Box> box;
      box = boost::dynamic_pointer_cast< const urdf::Box >(_geom);
      sizeVals[0] = box->dim.x;
      sizeVals[1] = box->dim.y;
      sizeVals[2] = box->dim.z;
      geometryType = new TiXmlElement(type);
      this->AddKeyValue(geometryType, "size",
                        this->Values2str(sizeCount, sizeVals));
    }
    break;
  case urdf::Geometry::CYLINDER:
    type = "cylinder";
    sizeCount = 2;
    {
      boost::shared_ptr<const urdf::Cylinder> cylinder;
      cylinder = boost::dynamic_pointer_cast<const urdf::Cylinder >(_geom);
      geometryType = new TiXmlElement(type);
      this->AddKeyValue(geometryType, "length",
                  this->Values2str(1, &cylinder->length));
      this->AddKeyValue(geometryType, "radius",
                  this->Values2str(1, &cylinder->radius));
    }
    break;
  case urdf::Geometry::SPHERE:
    type = "sphere";
    sizeCount = 1;
    {
      boost::shared_ptr<const urdf::Sphere> sphere;
      sphere = boost::dynamic_pointer_cast<const urdf::Sphere >(_geom);
      geometryType = new TiXmlElement(type);
      this->AddKeyValue(geometryType, "radius",
                  this->Values2str(1, &sphere->radius));
    }
    break;
  case urdf::Geometry::MESH:
    type = "mesh";
    sizeCount = 3;
    {
      boost::shared_ptr<const urdf::Mesh> mesh;
      mesh = boost::dynamic_pointer_cast<const urdf::Mesh >(_geom);
      sizeVals[0] = mesh->scale.x;
      sizeVals[1] = mesh->scale.y;
      sizeVals[2] = mesh->scale.z;
      geometryType = new TiXmlElement(type);
      this->AddKeyValue(geometryType, "scale", this->Vector32Str(mesh->scale));
      // do something more to meshes
      {
        /* set mesh file */
        if (mesh->filename.empty())
        {
            gzerr << "urdf2gazebo: mesh geometry with no filename given.\n";
        }

        // give some warning if file does not exist.
        // disabled while switching to uri
        // @todo: re-enable check
        // std::ifstream fin;
        // fin.open(mesh->filename.c_str(), std::ios::in);
        // fin.close();
        // if (fin.fail())
        //   gzwarn << "filename referred by mesh ["
        //          << mesh->filename << "] does not appear to exist.\n";

        // Convert package:// to model://,
        // in ROS, this will work if
        // the model package is in ROS_PACKAGE_PATH and has a manifest.xml
        // as a typical ros package does.
        std::string modelFilename = mesh->filename;
        std::string packagePrefix("package://");
        std::string modelPrefix("model://");
        size_t pos1 = modelFilename.find(packagePrefix, 0);
        if (pos1 != std::string::npos)
        {
          size_t repLen = packagePrefix.size();
          modelFilename.replace(pos1, repLen, modelPrefix);
          // gzwarn << "ros style uri [package://] is"
          //   << "automatically converted: [" << modelFilename
          //   << "], make sure your ros package is in GAZEBO_MODEL_PATH"
          //   << " and switch your manifest to conform to gazebo's"
          //   << " model database format.  See ["
          //   << "http://gazebosim.org/wiki/Model_database#Model_Manifest_XML"
          //   << "] for more info.\n";
        }

        // add mesh filename
        this->AddKeyValue(geometryType, "uri", modelFilename);
      }
    }
    break;
  default:
    sizeCount = 0;
    gzwarn << "Unknown body type: [" << _geom->type
           << "] skipped in geometry\n";
    break;
  }

  if (geometryType)
  {
    gazeboGeometry->LinkEndChild(geometryType);
    _elem->LinkEndChild(gazeboGeometry);
  }
}

////////////////////////////////////////////////////////////////////////////////
std::string URDF2Gazebo::GetGeometryBoundingBox(
  boost::shared_ptr<urdf::Geometry> _geom, double *_sizeVals)
{
  std::string type;

  switch (_geom->type)
  {
  case urdf::Geometry::BOX:
      type = "box";
      {
        boost::shared_ptr<const urdf::Box> box;
        box = boost::dynamic_pointer_cast<const urdf::Box >(_geom);
        _sizeVals[0] = box->dim.x;
        _sizeVals[1] = box->dim.y;
        _sizeVals[2] = box->dim.z;
      }
      break;
  case urdf::Geometry::CYLINDER:
      type = "cylinder";
      {
        boost::shared_ptr<const urdf::Cylinder> cylinder;
        cylinder = boost::dynamic_pointer_cast<const urdf::Cylinder >(_geom);
        _sizeVals[0] = cylinder->radius * 2;
        _sizeVals[1] = cylinder->radius * 2;
        _sizeVals[2] = cylinder->length;
      }
      break;
  case urdf::Geometry::SPHERE:
      type = "sphere";
      {
        boost::shared_ptr<const urdf::Sphere> sphere;
        sphere = boost::dynamic_pointer_cast<const urdf::Sphere >(_geom);
        _sizeVals[0] = _sizeVals[1] = _sizeVals[2] = sphere->radius * 2;
      }
      break;
  case urdf::Geometry::MESH:
      type = "trimesh";
      {
        boost::shared_ptr<const urdf::Mesh> mesh;
        mesh = boost::dynamic_pointer_cast<const urdf::Mesh >(_geom);
        _sizeVals[0] = mesh->scale.x;
        _sizeVals[1] = mesh->scale.y;
        _sizeVals[2] = mesh->scale.z;
      }
      break;
  default:
      _sizeVals[0] = _sizeVals[1] = _sizeVals[2] = 0;
      gzwarn << "Unknown body type: [" << _geom->type
             << "] skipped in geometry\n";
      break;
  }

  return type;
}

////////////////////////////////////////////////////////////////////////////////
void URDF2Gazebo::PrintMass(const std::string &_linkName, dMass _mass)
{
  gzdbg << "LINK NAME: [" << _linkName << "] from dMass\n";
  gzdbg << "     MASS: [" << _mass.mass << "]\n";
  gzdbg << "       CG: [" << _mass.c[0] << ", " << _mass.c[1] << ", "
        << _mass.c[2] << "]\n";
  gzdbg << "        I: [" << _mass.I[0] << ", " << _mass.I[1] << ", "
        << _mass.I[2] << "]\n";
  gzdbg << "           [" << _mass.I[4] << ", " << _mass.I[5] << ", "
        << _mass.I[6] << "]\n";
  gzdbg << "           [" << _mass.I[8] << ", " << _mass.I[9] << ", "
        << _mass.I[10] << "]\n";
}

////////////////////////////////////////////////////////////////////////////////
void URDF2Gazebo::PrintMass(UrdfLinkPtr _link)
{
  gzdbg << "LINK NAME: [" << _link->name << "] from dMass\n";
  gzdbg << "     MASS: [" << _link->inertial->mass << "]\n";
  gzdbg << "       CG: [" << _link->inertial->origin.position.x << ", "
                          << _link->inertial->origin.position.y << ", "
                          << _link->inertial->origin.position.z << "]\n";
  gzdbg << "        I: [" << _link->inertial->ixx << ", "
                          << _link->inertial->ixy << ", "
                          << _link->inertial->ixz << "]\n";
  gzdbg << "           [" << _link->inertial->ixy << ", "
                          << _link->inertial->iyy << ", "
                          << _link->inertial->iyz << "]\n";
  gzdbg << "           [" << _link->inertial->ixz << ", "
                          << _link->inertial->iyz << ", "
                          << _link->inertial->izz << "]\n";
}

////////////////////////////////////////////////////////////////////////////////
void URDF2Gazebo::ReduceFixedJoints(TiXmlElement *_root, UrdfLinkPtr _link)
{
  // if child is attached to self by fixed _link first go up the tree,
  //   check it's children recursively
  for (unsigned int i = 0 ; i < _link->child_links.size() ; ++i)
    if (_link->child_links[i]->parent_joint->type == urdf::Joint::FIXED)
      this->ReduceFixedJoints(_root, _link->child_links[i]);

  // reduce this _link's stuff up the tree to parent but skip first joint
  //   if it's the world
  if (_link->getParent() && _link->getParent()->name != "world" &&
      _link->parent_joint && _link->parent_joint->type == urdf::Joint::FIXED)
  {
    // gzdbg << "Fixed Joint Reduction: extension lumping from ["
    //       << _link->name << "] to [" << _link->getParent()->name << "]\n";

    // lump gazebo extensions to parent, (give them new reference _link names)
    ReduceGazeboExtensionToParent(_link);

    // reduce _link elements to parent
    this->ReduceInertialToParent(_link);
    this->ReduceVisualsToParent(_link);
    this->ReduceCollisionsToParent(_link);
    this->ReduceJointsToParent(_link);
  }

  // continue down the tree for non-fixed joints
  for (unsigned int i = 0 ; i < _link->child_links.size() ; ++i)
    if (_link->child_links[i]->parent_joint->type != urdf::Joint::FIXED)
      this->ReduceFixedJoints(_root, _link->child_links[i]);
}

////////////////////////////////////////////////////////////////////////////////
void URDF2Gazebo::PrintCollisionGroups(UrdfLinkPtr _link)
{
  gzdbg << "COLLISION LUMPING: link: [" << _link->name << "] contains ["
        << static_cast<int>(_link->collision_groups.size())
        << "] collisions.\n";
  for (std::map<std::string,
    boost::shared_ptr<std::vector<UrdfCollisionPtr > > >::iterator
    colsIt = _link->collision_groups.begin();
    colsIt != _link->collision_groups.end(); ++colsIt)
  {
    gzdbg << "    collision_groups: [" << colsIt->first << "] has ["
          << static_cast<int>(colsIt->second->size())
          << "] Collision objects\n";
  }
}

////////////////////////////////////////////////////////////////////////////////
urdf::Pose  URDF2Gazebo::TransformToParentFrame(
  urdf::Pose _transformInLinkFrame, urdf::Pose _parentToLinkTransform)
{
  // transform to gazebo::math::Pose then call TransformToParentFrame
  gazebo::math::Pose p1 = URDF2Gazebo::CopyPose(_transformInLinkFrame);
  gazebo::math::Pose p2 = URDF2Gazebo::CopyPose(_parentToLinkTransform);
  return URDF2Gazebo::CopyPose(TransformToParentFrame(p1, p2));
}

////////////////////////////////////////////////////////////////////////////////
gazebo::math::Pose  URDF2Gazebo::TransformToParentFrame(
  gazebo::math::Pose _transformInLinkFrame,
  urdf::Pose _parentToLinkTransform)
{
  // transform to gazebo::math::Pose then call TransformToParentFrame
  gazebo::math::Pose p2 = URDF2Gazebo::CopyPose(_parentToLinkTransform);
  return TransformToParentFrame(_transformInLinkFrame, p2);
}

////////////////////////////////////////////////////////////////////////////////
gazebo::math::Pose  URDF2Gazebo::TransformToParentFrame(
  gazebo::math::Pose _transformInLinkFrame,
  gazebo::math::Pose _parentToLinkTransform)
{
  gazebo::math::Pose transformInParentLinkFrame;
  // rotate link pose to parentLink frame
  transformInParentLinkFrame.pos =
    _parentToLinkTransform.rot * _transformInLinkFrame.pos;
  transformInParentLinkFrame.rot =
    _parentToLinkTransform.rot * _transformInLinkFrame.rot;
  // translate link to parentLink frame
  transformInParentLinkFrame.pos =
    _parentToLinkTransform.pos + transformInParentLinkFrame.pos;

  return transformInParentLinkFrame;
}

////////////////////////////////////////////////////////////////////////////////
gazebo::math::Pose  URDF2Gazebo::inverseTransformToParentFrame(
  gazebo::math::Pose _transformInLinkFrame,
  urdf::Pose _parentToLinkTransform)
{
  gazebo::math::Pose transformInParentLinkFrame;
  //   rotate link pose to parentLink frame
  urdf::Rotation ri = _parentToLinkTransform.rotation.GetInverse();
  gazebo::math::Quaternion q1(ri.w, ri.x, ri.y, ri.z);
  transformInParentLinkFrame.pos = q1 * _transformInLinkFrame.pos;
  urdf::Rotation r2 = _parentToLinkTransform.rotation.GetInverse();
  gazebo::math::Quaternion q3(r2.w, r2.x, r2.y, r2.z);
  transformInParentLinkFrame.rot = q3 * _transformInLinkFrame.rot;
  //   translate link to parentLink frame
  transformInParentLinkFrame.pos.x = transformInParentLinkFrame.pos.x
    - _parentToLinkTransform.position.x;
  transformInParentLinkFrame.pos.y = transformInParentLinkFrame.pos.y
    - _parentToLinkTransform.position.y;
  transformInParentLinkFrame.pos.z = transformInParentLinkFrame.pos.z
    - _parentToLinkTransform.position.z;

  return transformInParentLinkFrame;
}

////////////////////////////////////////////////////////////////////////////////
void URDF2Gazebo::ReduceGazeboExtensionToParent(UrdfLinkPtr _link)
{
  /// @todo: this is a very complicated module that updates the plugins
  /// based on fixed joint reduction really wish this could be a lot cleaner

  std::string linkName = _link->name;

  // update extension map with references to linkName
  // this->ListGazeboExtensions();
  std::map<std::string, std::vector<GazeboExtension*> >::iterator ext =
    this->extensions.find(linkName);
  if (ext != this->extensions.end())
  {
    // gzdbg << "  REDUCE EXTENSION: moving reference from ["
    //       << linkName << "] to [" << _link->getParent()->name << "]\n";

    // update reduction transform (for rays, cameras for now).
    //   FIXME: contact frames too?
    for (std::vector<GazeboExtension*>::iterator ge = ext->second.begin();
         ge != ext->second.end(); ++ge)
    {
      (*ge)->reductionTransform = TransformToParentFrame(
        (*ge)->reductionTransform,
        _link->parent_joint->parent_to_joint_origin_transform);
      // for sensor and projector blocks only
      ReduceGazeboExtensionsTransform((*ge));
    }

    // find pointer to the existing extension with the new _link reference
    std::string newLinkName = _link->getParent()->name;
    std::map<std::string, std::vector<GazeboExtension*> >::iterator
      newExt = this->extensions.find(newLinkName);

    // if none exist, create new extension with newLinkName
    if (newExt == this->extensions.end())
    {
      std::vector<GazeboExtension*> ge;
      this->extensions.insert(std::make_pair(
        newLinkName, ge));
      newExt = this->extensions.find(newLinkName);
    }

    // move gazebo extensions from _link into the parent _link's extensions
    for (std::vector<GazeboExtension*>::iterator ge = ext->second.begin();
         ge != ext->second.end(); ++ge)
      newExt->second.push_back(*ge);
    ext->second.clear();
  }

  // for extensions with empty reference, search and replace
  // _link name patterns within the plugin with new _link name
  // and assign the proper reduction transform for the _link name pattern
  for (std::map<std::string, std::vector<GazeboExtension*> >::iterator
       gazeboIt = this->extensions.begin();
       gazeboIt != this->extensions.end(); ++gazeboIt)
    {
      // update reduction transform (for contacts, rays, cameras for now).
      for (std::vector<GazeboExtension*>::iterator
        ge = gazeboIt->second.begin(); ge != gazeboIt->second.end(); ++ge)
        ReduceGazeboExtensionFrameReplace(*ge, _link);
    }

  // this->ListGazeboExtensions();
}

////////////////////////////////////////////////////////////////////////////////
void URDF2Gazebo::ReduceGazeboExtensionFrameReplace(GazeboExtension* _ge,
                                                    UrdfLinkPtr _link)
{
  // std::string linkName = _link->name;
  // std::string newLinkName = _link->getParent()->name;

  // HACK: need to do this more generally, but we also need to replace
  //       all instances of _link name with new link name
  //       e.g. contact sensor refers to
  //         <collision>base_link_geom</collision>
  //         and it needs to be reparented to
<<<<<<< HEAD
  //         <collision>base_footprint_geom</collision>
  // gzdbg << "  STRING REPLACE: instances of link name ["
  //       << link_name << "] with [" << new_link_name << "]\n";
  for (std::vector<TiXmlElement*>::iterator blob_it = blobs.begin();
       blob_it != blobs.end(); ++blob_it)
=======
  //         <collision>base_footprint_collision</collision>
  // gzdbg << "  STRING REPLACE: instances of _link name ["
  //       << linkName << "] with [" << newLinkName << "]\n";
  for (std::vector<TiXmlElement*>::iterator blobIt = _ge->blobs.begin();
       blobIt != _ge->blobs.end(); ++blobIt)
>>>>>>> 476d612c
  {
    std::ostringstream debugStreamIn;
    debugStreamIn << *(*blobIt);
    // std::string debugBlob = debugStreamIn.str();
    // gzdbg << "        INITIAL STRING link ["
    //       << linkName << "]-->[" << newLinkName << "]: ["
    //       << debugBlob << "]\n";

    this->ReduceGazeboExtensionContactSensorFrameReplace(blobIt, _link);
    this->ReduceGazeboExtensionPluginFrameReplace(blobIt, _link,
      "plugin", "bodyName", _ge->reductionTransform);
    this->ReduceGazeboExtensionPluginFrameReplace(blobIt, _link,
      "plugin", "frameName", _ge->reductionTransform);
    this->ReduceGazeboExtensionProjectorFrameReplace(blobIt, _link);
    this->ReduceGazeboExtensionGripperFrameReplace(blobIt, _link);
    this->ReduceGazeboExtensionJointFrameReplace(blobIt, _link);

    std::ostringstream debugStreamOut;
    debugStreamOut << *(*blobIt);
  }
}

////////////////////////////////////////////////////////////////////////////////
void URDF2Gazebo::ReduceGazeboExtensionsTransform(GazeboExtension* _ge)
{
  for (std::vector<TiXmlElement*>::iterator blobIt = _ge->blobs.begin();
       blobIt != _ge->blobs.end(); ++blobIt)
  {
    /// @todo make sure we are not missing any additional transform reductions
    this->ReduceGazeboExtensionSensorTransformReduction(blobIt,
      _ge->reductionTransform);
    this->ReduceGazeboExtensionProjectorTransformReduction(blobIt,
      _ge->reductionTransform);
  }
}

////////////////////////////////////////////////////////////////////////////////
void URDF2Gazebo::ListGazeboExtensions()
{
  gzdbg << "================================================================\n";
  for (std::map<std::string, std::vector<GazeboExtension*> >::iterator
       gazeboIt = this->extensions.begin();
       gazeboIt != this->extensions.end(); ++gazeboIt)
  {
    int extCount = 0;
    for (std::vector<GazeboExtension*>::iterator ge = gazeboIt->second.begin();
         ge != gazeboIt->second.end(); ++ge)
    {
      if ((*ge)->blobs.size() > 0)
      {
        gzdbg <<  "  PRINTING [" << static_cast<int>((*ge)->blobs.size())
              << "] BLOBS for extension [" << ++extCount
              << "] referencing [" << gazeboIt->first << "]\n";
        for (std::vector<TiXmlElement*>::iterator
          blobIt = (*ge)->blobs.begin();
          blobIt != (*ge)->blobs.end(); ++blobIt)
        {
          std::ostringstream streamIn;
          streamIn << *(*blobIt);
          gzdbg << "    BLOB: [" << streamIn.str() << "]\n";
        }
      }
    }
  }
  gzdbg << "================================================================\n";
}

////////////////////////////////////////////////////////////////////////////////
void URDF2Gazebo::ListGazeboExtensions(const std::string &_reference)
{
  gzdbg << "================================================================\n";
  for (std::map<std::string, std::vector<GazeboExtension*> >::iterator
       gazeboIt = this->extensions.begin();
       gazeboIt != this->extensions.end(); ++gazeboIt)
  {
    if (gazeboIt->first == _reference)
    {
        gzdbg <<  "  PRINTING [" << static_cast<int>(gazeboIt->second.size())
              << "] extensions referencing [" << _reference << "]\n";
      for (std::vector<GazeboExtension*>::iterator
           ge = gazeboIt->second.begin(); ge != gazeboIt->second.end(); ++ge)
      {
        for (std::vector<TiXmlElement*>::iterator
          blobIt = (*ge)->blobs.begin();
          blobIt != (*ge)->blobs.end(); ++blobIt)
        {
          std::ostringstream streamIn;
          streamIn << *(*blobIt);
          gzdbg << "    BLOB: [" << streamIn.str() << "]\n";
        }
      }
    }
  }
  gzdbg << "================================================================\n";
}

////////////////////////////////////////////////////////////////////////////////
void URDF2Gazebo::CreateSDF(TiXmlElement *_root,
  ConstUrdfLinkPtr _link,
  const gazebo::math::Pose &_transform)
{
    gazebo::math::Pose _currentTransform = _transform;

    // must have an <inertial> block and cannot have zero mass.
    //  allow det(I) == zero, in the case of point mass geoms.
    // @todo:  keyword "world" should be a constant defined somewhere else
    if (_link->name != "world" &&
      ((!_link->inertial) || gazebo::math::equal(_link->inertial->mass, 0.0)))
    {
      if (!_link->child_links.empty())
        gzwarn << "urdf2gazebo: link[" << _link->name
               << "] has no inertia, ["
               << static_cast<int>(_link->child_links.size())
               << "] children links ignored\n.";

      if (!_link->child_joints.empty())
        gzwarn << "urdf2gazebo: link[" << _link->name
               << "] has no inertia, ["
               << static_cast<int>(_link->child_links.size())
               << "] children joints ignored\n.";

      if (_link->parent_joint)
        gzwarn << "urdf2gazebo: link[" << _link->name
               << "] has no inertia, "
               << "parent joint [" << _link->parent_joint->name
               << "] ignored\n.";

        gzwarn << "urdf2gazebo: link[" << _link->name
               << "] has no inertia, not modeled in gazebo\n";
      return;
    }

    /* create <body:...> block for non fixed joint attached bodies */
    if ((_link->getParent() && _link->getParent()->name == "world") ||
        !this->reduceFixedJoints ||
        (!_link->parent_joint ||
         _link->parent_joint->type != urdf::Joint::FIXED))
      CreateLink(_root, _link, _currentTransform);

    // recurse into children
    for (unsigned int i = 0 ; i < _link->child_links.size() ; ++i)
        CreateSDF(_root, _link->child_links[i], _currentTransform);
}

////////////////////////////////////////////////////////////////////////////////
gazebo::math::Pose  URDF2Gazebo::CopyPose(urdf::Pose _pose)
{
  gazebo::math::Pose p;
  p.pos.x = _pose.position.x;
  p.pos.y = _pose.position.y;
  p.pos.z = _pose.position.z;
  p.rot.x = _pose.rotation.x;
  p.rot.y = _pose.rotation.y;
  p.rot.z = _pose.rotation.z;
  p.rot.w = _pose.rotation.w;
  return p;
}

////////////////////////////////////////////////////////////////////////////////
urdf::Pose  URDF2Gazebo::CopyPose(gazebo::math::Pose _pose)
{
  urdf::Pose p;
  p.position.x = _pose.pos.x;
  p.position.y = _pose.pos.y;
  p.position.z = _pose.pos.z;
  p.rotation.x = _pose.rot.x;
  p.rotation.y = _pose.rot.y;
  p.rotation.z = _pose.rot.z;
  p.rotation.w = _pose.rot.w;
  return p;
}

////////////////////////////////////////////////////////////////////////////////
void URDF2Gazebo::CreateLink(TiXmlElement *_root,
  ConstUrdfLinkPtr _link,
  gazebo::math::Pose &_currentTransform)
{
  /* create new body */
  TiXmlElement *elem     = new TiXmlElement("link");

  /* set body name */
  elem->SetAttribute("name", _link->name);

  /* compute global transform */
  gazebo::math::Pose localTransform;
  // this is the transform from parent link to current _link
  // this transform does not exist for the root link
  if (_link->parent_joint)
  {
    localTransform = URDF2Gazebo::CopyPose(
      _link->parent_joint->parent_to_joint_origin_transform);
    _currentTransform = localTransform * _currentTransform;
  }
  else
    gzdbg << "[" << _link->name << "] has no parent joint\n";

  // create origin tag for this element
  this->AddTransform(elem, _currentTransform);

  /* create new inerial block */
  this->CreateInertial(elem, _link);

  /* create new collision block */
  this->CreateCollisions(elem, _link);

  /* create new visual block */
  this->CreateVisuals(elem, _link);

  /* copy gazebo extensions data */
  this->InsertGazeboExtensionLink(elem, _link->name);

  /* add body to document */
  _root->LinkEndChild(elem);

  /* make a <joint:...> block */
  this->CreateJoint(_root, _link, _currentTransform);
}

////////////////////////////////////////////////////////////////////////////////
void URDF2Gazebo::CreateCollisions(TiXmlElement* _elem,
  ConstUrdfLinkPtr _link)
{
  // loop through all collision groups. as well as additional collision from
  //   lumped meshes (fixed joint reduction)
  for (std::map<std::string,
    boost::shared_ptr<std::vector<UrdfCollisionPtr> > >::const_iterator
    collisionsIt = _link->collision_groups.begin();
    collisionsIt != _link->collision_groups.end(); ++collisionsIt)
  {
    unsigned int defaultMeshCount = 0;
    unsigned int groupMeshCount = 0;
    unsigned int lumpMeshCount = 0;
    // loop through collisions in each group
    for (std::vector<UrdfCollisionPtr>::iterator
         collision = collisionsIt->second->begin();
         collision != collisionsIt->second->end();
         ++collision)
    {
      if (collisionsIt->first == "default")
      {
        // gzdbg << "creating default collision for link [" << _link->name
        //       << "]";

        std::string collisionPrefix = _link->name;

        if (defaultMeshCount > 0)
        {
          // append _[meshCount] to link name for additional collisions
          std::ostringstream collisionNameStream;
          collisionNameStream << collisionPrefix << "_" << defaultMeshCount;
          collisionPrefix = collisionNameStream.str();
        }

        /* make a <collision> block */
        this->CreateCollision(_elem, _link, *collision, collisionPrefix);

        // only 1 default mesh
        ++defaultMeshCount;
      }
      else if (collisionsIt->first.find(std::string("lump::")) == 0)
      {
        // if collision name starts with "lump::", pass through
        //   original parent link name
        // gzdbg << "creating lump collision [" << collisionsIt->first
        //       << "] for link [" << _link->name << "].\n";
        /// collisionPrefix is the original name before lumping
        std::string collisionPrefix = collisionsIt->first.substr(6);

        if (lumpMeshCount > 0)
        {
          // append _[meshCount] to link name for additional collisions
          std::ostringstream collisionNameStream;
          collisionNameStream << collisionPrefix << "_" << lumpMeshCount;
          collisionPrefix = collisionNameStream.str();
        }

        this->CreateCollision(_elem, _link, *collision, collisionPrefix);
        ++lumpMeshCount;
      }
      else
      {
        // gzdbg << "adding collisions from collision group ["
        //      << collisionsIt->first << "]\n";

        std::string collisionPrefix = _link->name + std::string("_") +
                                      collisionsIt->first;

        if (groupMeshCount > 0)
        {
          // append _[meshCount] to _link name for additional collisions
          std::ostringstream collisionNameStream;
          collisionNameStream << collisionPrefix << "_" << groupMeshCount;
          collisionPrefix = collisionNameStream.str();
        }

        this->CreateCollision(_elem, _link, *collision, collisionPrefix);
        ++groupMeshCount;
      }
    }
  }
}

////////////////////////////////////////////////////////////////////////////////
void URDF2Gazebo::CreateVisuals(TiXmlElement* _elem,
  ConstUrdfLinkPtr _link)
{
  // loop through all visual groups. as well as additional visuals from
  //   lumped meshes (fixed joint reduction)
  for (std::map<std::string,
    boost::shared_ptr<std::vector<UrdfVisualPtr> > >::const_iterator
    visualsIt = _link->visual_groups.begin();
    visualsIt != _link->visual_groups.end(); ++visualsIt)
  {
    unsigned int defaultMeshCount = 0;
    unsigned int groupMeshCount = 0;
    unsigned int lumpMeshCount = 0;
    // loop through all visuals in this group
    for (std::vector<UrdfVisualPtr>::iterator
         visual = visualsIt->second->begin();
         visual != visualsIt->second->end();
         ++visual)
    {
      if (visualsIt->first == "default")
      {
        // gzdbg << "creating default visual for link [" << _link->name
        //       << "]";

        std::string visualPrefix = _link->name;

        if (defaultMeshCount > 0)
        {
          // append _[meshCount] to _link name for additional visuals
          std::ostringstream visualNameStream;
          visualNameStream << visualPrefix << "_" << defaultMeshCount;
          visualPrefix = visualNameStream.str();
        }

        // create a <visual> block
        this->CreateVisual(_elem, _link, *visual, visualPrefix);

        // only 1 default mesh
        ++defaultMeshCount;
      }
      else if (visualsIt->first.find(std::string("lump::")) == 0)
      {
        // if visual name starts with "lump::", pass through
        //   original parent link name
        // gzdbg << "creating lump visual [" << visualsIt->first
        //       << "] for link [" << _link->name << "].\n";
        /// visualPrefix is the original name before lumping
        std::string visualPrefix = visualsIt->first.substr(6);

        if (lumpMeshCount > 0)
        {
          // append _[meshCount] to _link name for additional visuals
          std::ostringstream visualNameStream;
          visualNameStream << visualPrefix << "_" << lumpMeshCount;
          visualPrefix = visualNameStream.str();
        }

        this->CreateVisual(_elem, _link, *visual, visualPrefix);
        ++lumpMeshCount;
      }
      else
      {
        // gzdbg << "adding visuals from visual group ["
        //      << visualsIt->first << "]\n";

        std::string visualPrefix = _link->name + std::string("_") +
                                      visualsIt->first;

        if (groupMeshCount > 0)
        {
          // append _[meshCount] to _link name for additional visuals
          std::ostringstream visualNameStream;
          visualNameStream << visualPrefix << "_" << groupMeshCount;
          visualPrefix = visualNameStream.str();
        }

        this->CreateVisual(_elem, _link, *visual, visualPrefix);
        ++groupMeshCount;
      }
    }
  }
}

////////////////////////////////////////////////////////////////////////////////
void URDF2Gazebo::CreateInertial(TiXmlElement *_elem,
  ConstUrdfLinkPtr _link)
{
  TiXmlElement *inertial = new TiXmlElement("inertial");

  /* set mass properties */
  // check and print a warning message
  double roll, pitch, yaw;
  _link->inertial->origin.rotation.getRPY(roll, pitch, yaw);
  if (!gazebo::math::equal(roll, 0.0) ||
    !gazebo::math::equal(pitch, 0.0) || !gazebo::math::equal(yaw, 0.0))
      gzerr << "rotation of inertial frame in link ["
            << _link->name << "] is not supported\n";

  /// add pose
  gazebo::math::Pose pose = URDF2Gazebo::CopyPose(_link->inertial->origin);
  this->AddTransform(inertial, pose);

  // add mass
  this->AddKeyValue(inertial, "mass",
                  this->Values2str(1, &_link->inertial->mass));

  // add inertia (ixx, ixy, ixz, iyy, iyz, izz)
  TiXmlElement *inertia = new TiXmlElement("inertia");
  this->AddKeyValue(inertia, "ixx",
                  this->Values2str(1, &_link->inertial->ixx));
  this->AddKeyValue(inertia, "ixy",
                  this->Values2str(1, &_link->inertial->ixy));
  this->AddKeyValue(inertia, "ixz",
                  this->Values2str(1, &_link->inertial->ixz));
  this->AddKeyValue(inertia, "iyy",
                  this->Values2str(1, &_link->inertial->iyy));
  this->AddKeyValue(inertia, "iyz",
                  this->Values2str(1, &_link->inertial->iyz));
  this->AddKeyValue(inertia, "izz",
                  this->Values2str(1, &_link->inertial->izz));
  inertial->LinkEndChild(inertia);

  _elem->LinkEndChild(inertial);
}

////////////////////////////////////////////////////////////////////////////////
void URDF2Gazebo::CreateJoint(TiXmlElement *_root,
  ConstUrdfLinkPtr _link,
  gazebo::math::Pose &_currentTransform)
{
    /* compute the joint tag */
    std::string jtype;
    jtype.clear();
    if (_link->parent_joint != NULL)
    {
      switch (_link->parent_joint->type)
      {
        case urdf::Joint::CONTINUOUS:
        case urdf::Joint::REVOLUTE:
            jtype = "revolute";
            break;
        case urdf::Joint::PRISMATIC:
            jtype = "prismatic";
            break;
        case urdf::Joint::FLOATING:
        case urdf::Joint::PLANAR:
            break;
        case urdf::Joint::FIXED:
            jtype = "fixed";
            break;
        default:
            gzwarn << "Unknown joint type: [" << _link->parent_joint->type
                   << "] in link [" << _link->name << "]\n";
            break;
      }
    }

    // skip if joint type is fixed and we are not faking it with a hinge,
    //   skip/return with the exception of root link being world,
    //   because there's no lumping there
    if (_link->getParent() && _link->getParent()->name != "world"
        && jtype == "fixed" && this->reduceFixedJoints) return;

    if (!jtype.empty())
    {
        TiXmlElement *joint = new TiXmlElement("joint");
        if (jtype == "fixed")
          joint->SetAttribute("type", "revolute");
        else
          joint->SetAttribute("type", jtype);
        joint->SetAttribute("name", _link->parent_joint->name);
        this->AddKeyValue(joint, "child", _link->name);
        this->AddKeyValue(joint, "parent", _link->getParent()->name);

        TiXmlElement *jointAxis = new TiXmlElement("axis");
        TiXmlElement *jointAxisLimit = new TiXmlElement("limit");
        TiXmlElement *jointAxisDynamics = new TiXmlElement("dynamics");
        if (jtype == "fixed")
        {
          this->AddKeyValue(jointAxisLimit, "lower", "0");
          this->AddKeyValue(jointAxisLimit, "upper", "0");
          this->AddKeyValue(jointAxisDynamics, "damping", "0");
        }
        else
        {
          gazebo::math::Vector3 rotatedJointAxis =
            _currentTransform.rot.RotateVector(
            gazebo::math::Vector3(_link->parent_joint->axis.x,
                                  _link->parent_joint->axis.y,
                                  _link->parent_joint->axis.z));
          double rotatedJointAxisArray[3] =
            { rotatedJointAxis.x, rotatedJointAxis.y, rotatedJointAxis.z };
          this->AddKeyValue(jointAxis, "xyz",
                  this->Values2str(3, rotatedJointAxisArray));
          if (_link->parent_joint->dynamics)
            this->AddKeyValue(jointAxisDynamics, "damping",
              this->Values2str(1, &_link->parent_joint->dynamics->damping));

          if (this->enforceLimits && _link->parent_joint->limits)
          {
            if (jtype == "slider")
            {
              this->AddKeyValue(jointAxisLimit, "lower",
                this->Values2str(1, &_link->parent_joint->limits->lower));
              this->AddKeyValue(jointAxisLimit, "upper",
                this->Values2str(1, &_link->parent_joint->limits->upper));
            }
            else if (_link->parent_joint->type != urdf::Joint::CONTINUOUS)
            {
              double *lowstop  = &_link->parent_joint->limits->lower;
              double *highstop = &_link->parent_joint->limits->upper;
              // enforce ode bounds, this will need to be fixed
              if (*lowstop > *highstop)
              {
                gzwarn << "urdf2gazebo: revolute joint ["
                       << _link->parent_joint->name
                       << "] with limits: lowStop[" << *lowstop
                       << "] > highStop[" << highstop
                       << "], switching the two.\n";
                double tmp = *lowstop;
                *lowstop = *highstop;
                *highstop = tmp;
              }
              this->AddKeyValue(jointAxisLimit, "lower",
                this->Values2str(1, &_link->parent_joint->limits->lower));
              this->AddKeyValue(jointAxisLimit, "upper",
                this->Values2str(1, &_link->parent_joint->limits->upper));
            }
          }
        }
        jointAxis->LinkEndChild(jointAxisLimit);
        jointAxis->LinkEndChild(jointAxisDynamics);
        joint->LinkEndChild(jointAxis);

        /* copy gazebo extensions data */
        this->InsertGazeboExtensionJoint(joint, _link->parent_joint->name);

        /* add joint to document */
        _root->LinkEndChild(joint);
    }
}

////////////////////////////////////////////////////////////////////////////////
void URDF2Gazebo::CreateCollision(TiXmlElement* _elem, ConstUrdfLinkPtr _link,
  UrdfCollisionPtr _collision, const std::string &_oldLinkName)
{
    /* begin create geometry node, skip if no collision specified */
    TiXmlElement *gazeboCollision = new TiXmlElement("collision");

    /* set its name, if lumped, add original link name */
<<<<<<< HEAD
    if (old_link_name == link->name)
      gazebo_collision->SetAttribute("name",
        link->name + this->collision_ext);
    else
      gazebo_collision->SetAttribute("name",
        link->name + this->collision_ext + std::string("_")+old_link_name);
=======
    if (_oldLinkName == _link->name)
      gazeboCollision->SetAttribute("name",
        _link->name + std::string("_collision"));
    else
      gazeboCollision->SetAttribute("name",
        _link->name + std::string("_collision_") + _oldLinkName);
>>>>>>> 476d612c

    /* set transform */
    double pose[6];
    pose[0] = _collision->origin.position.x;
    pose[1] = _collision->origin.position.y;
    pose[2] = _collision->origin.position.z;
    _collision->origin.rotation.getRPY(pose[3], pose[4], pose[5]);
    this->AddKeyValue(gazeboCollision, "pose", this->Values2str(6, pose));


    /* add geometry block */
    if (!_collision || !_collision->geometry)
    {
      // gzdbg << "urdf2gazebo: collision of link [" << _link->name
      //       << "] has no <geometry>.\n";
    }
    else
    {
      CreateGeometry(gazeboCollision, _collision->geometry);
    }

    /* set additional data from extensions */
    this->InsertGazeboExtensionCollision(gazeboCollision, _oldLinkName);

    /* add geometry to body */
    _elem->LinkEndChild(gazeboCollision);
}

////////////////////////////////////////////////////////////////////////////////
void URDF2Gazebo::CreateVisual(TiXmlElement *_elem, ConstUrdfLinkPtr _link,
  UrdfVisualPtr _visual, const std::string &_oldLinkName)
{
    /* begin create gazebo visual node */
    TiXmlElement *gazeboVisual = new TiXmlElement("visual");

    /* set its name */
<<<<<<< HEAD
    // gzdbg << "original link name [" << old_link_name
    //       << "] new link name [" << link->name << "]\n";
    if (old_link_name == link->name)
      gazebo_visual->SetAttribute("name", link->name + this->visual_ext);
    else
      gazebo_visual->SetAttribute("name", link->name + this->visual_ext
        + std::string("_") + old_link_name);
=======
    // gzdbg << "original link name [" << _oldLinkName
    //       << "] new link name [" << _link->name << "]\n";
    if (_oldLinkName == _link->name)
      gazeboVisual->SetAttribute("name", _link->name + std::string("_vis"));
    else
      gazeboVisual->SetAttribute("name", _link->name + std::string("_vis_")
        + _oldLinkName);
>>>>>>> 476d612c

    /* add the visualisation transfrom */
    double pose[6];
    pose[0] = _visual->origin.position.x;
    pose[1] = _visual->origin.position.y;
    pose[2] = _visual->origin.position.z;
    _visual->origin.rotation.getRPY(pose[3], pose[4], pose[5]);
    this->AddKeyValue(gazeboVisual, "pose", this->Values2str(6, pose));

    /* insert geometry */
    if (!_visual || !_visual->geometry)
    {
      // gzdbg << "urdf2gazebo: visual of link [" << _link->name
      //       << "] has no <geometry>\n.";
    }
    else
      CreateGeometry(gazeboVisual, _visual->geometry);

    /* set additional data from extensions */
    this->InsertGazeboExtensionVisual(gazeboVisual, _oldLinkName);

    /* end create _visual node */
    _elem->LinkEndChild(gazeboVisual);
}

////////////////////////////////////////////////////////////////////////////////
TiXmlDocument URDF2Gazebo::InitModelString(const std::string &_urdfStr,
  bool _enforceLimits)
{
    this->enforceLimits = _enforceLimits;

    /* Create a RobotModel from string */
    boost::shared_ptr<urdf::ModelInterface> robotModel =
      urdf::parseURDF(_urdfStr.c_str());

    // an xml object to hold the xml result
    TiXmlDocument gazeboXmlOut;

    if (!robotModel)
    {
        gzerr << "Unable to call parseURDF on robot model\n";
        return gazeboXmlOut;
    }

    /* create root element and define needed namespaces */
    TiXmlElement *robot = new TiXmlElement("model");

    // set model name to urdf robot name if not specified
    robot->SetAttribute("name", robotModel->getName());

    /* initialize transform for the model, urdf is recursive,
       while sdf defines all links relative to model frame */
    gazebo::math::Pose transform;

    /* parse gazebo extension */
    TiXmlDocument urdfXml;
    urdfXml.Parse(_urdfStr.c_str());
    this->ParseGazeboExtension(urdfXml);

<<<<<<< HEAD
    /* parse robot pose */
    parseRobotOrigin(urdf_xml);

    boost::shared_ptr<const urdf::Link> root_link = robot_model->getRoot();
=======
    ConstUrdfLinkPtr rootLink = robotModel->getRoot();
>>>>>>> 476d612c

    /* Fixed Joint Reduction */
    /* if link connects to parent via fixed joint, lump down and remove link */
    /* set reduceFixedJoints to false will replace fixed joints with
       zero limit revolute joints, otherwise, we reduce it down to its
       parent link recursively */
    if (this->reduceFixedJoints)
      this->ReduceFixedJoints(robot,
        (boost::const_pointer_cast< urdf::Link >(rootLink)));

    if (rootLink->name == "world")
    {
      /* convert all children link */
      for (std::vector<UrdfLinkPtr>::const_iterator
        child = rootLink->child_links.begin();
        child != rootLink->child_links.end(); ++child)
          CreateSDF(robot, (*child), transform);
    }
    else
    {
      /* convert, starting from root link */
      CreateSDF(robot, rootLink, transform);
    }

    /* insert the extensions without reference into <robot> root level */
    this->InsertGazeboExtensionRobot(robot);

<<<<<<< HEAD
    /* insert robot pose */
    insertRobotOrigin(robot);

    // add robot to gazebo_xml_out
    TiXmlElement *gazebo_sdf = new TiXmlElement("sdf");
    gazebo_sdf->SetAttribute("version", SDF_VERSION);
    gazebo_sdf->LinkEndChild(robot);
    gazebo_xml_out.LinkEndChild(gazebo_sdf);
=======
    // add robot to gazeboXmlOut
    TiXmlElement *gazeboSdf = new TiXmlElement("sdf");
    gazeboSdf->SetAttribute("version", SDF_VERSION);
    gazeboSdf->LinkEndChild(robot);
    gazeboXmlOut.LinkEndChild(gazeboSdf);
>>>>>>> 476d612c

    // debug
    // gazeboXmlOut.Print();

    return gazeboXmlOut;
}

////////////////////////////////////////////////////////////////////////////////
TiXmlDocument URDF2Gazebo::InitModelDoc(TiXmlDocument* _xmlDoc)
{
    std::ostringstream stream;
    stream << *_xmlDoc;
    std::string urdfStr = stream.str();
    return InitModelString(urdfStr);
}

////////////////////////////////////////////////////////////////////////////////
TiXmlDocument URDF2Gazebo::InitModelFile(const std::string &_filename)
{
  TiXmlDocument xmlDoc;
  if (xmlDoc.LoadFile(_filename))
  {
    return this->InitModelDoc(&xmlDoc);
  }
  else
    gzerr << "Unable to load file[" << _filename << "].\n";

    return xmlDoc;
}

////////////////////////////////////////////////////////////////////////////////
void URDF2Gazebo::ReduceInertialToParent(UrdfLinkPtr _link)
{
    // gzdbg << "TREE:   mass lumping from [" << link->name
    //      << "] to [" << _link->getParent()->name << "]\n.";
    /* now lump all contents of this _link to parent */
    if (_link->inertial)
    {
      // get parent mass (in parent link frame)
      dMass parentMass;
      if (!_link->getParent()->inertial)
        _link->getParent()->inertial.reset(new urdf::Inertial);
      dMassSetParameters(&parentMass, _link->getParent()->inertial->mass,
        _link->getParent()->inertial->origin.position.x,
        _link->getParent()->inertial->origin.position.y,
        _link->getParent()->inertial->origin.position.z,
        _link->getParent()->inertial->ixx, _link->getParent()->inertial->iyy,
        _link->getParent()->inertial->izz, _link->getParent()->inertial->ixy,
         _link->getParent()->inertial->ixz, _link->getParent()->inertial->iyz);
      // PrintMass(_link->getParent()->name, parentMass);
      // PrintMass(_link->getParent());
      // set _link mass (in _link frame)
      dMass linkMass;
      dMassSetParameters(&linkMass, _link->inertial->mass,
        _link->inertial->origin.position.x,
        _link->inertial->origin.position.y,
        _link->inertial->origin.position.z,
        _link->inertial->ixx, _link->inertial->iyy, _link->inertial->izz,
        _link->inertial->ixy, _link->inertial->ixz, _link->inertial->iyz);
      // PrintMass(_link->name, linkMass);
      // PrintMass(_link);
      // un-rotate _link mass into parent link frame
      dMatrix3 R;
      double phi, theta, psi;
      _link->parent_joint->parent_to_joint_origin_transform.rotation.getRPY(
        phi, theta, psi);
      dRFromEulerAngles(R, phi, theta, psi);
      dMassRotate(&linkMass, R);
      // PrintMass(_link->name, linkMass);
      // un-translate _link mass into parent link frame
      dMassTranslate(&linkMass,
        _link->parent_joint->parent_to_joint_origin_transform.position.x,
        _link->parent_joint->parent_to_joint_origin_transform.position.y,
        _link->parent_joint->parent_to_joint_origin_transform.position.z);
      // PrintMass(_link->name, linkMass);
      // now linkMass is in the parent frame, add linkMass to parentMass
      dMassAdd(&parentMass, &linkMass);
      // PrintMass(_link->getParent()->name, parentMass);
      // update parent mass
      _link->getParent()->inertial->mass = parentMass.mass;
      _link->getParent()->inertial->ixx  = parentMass.I[0+4*0];
      _link->getParent()->inertial->iyy  = parentMass.I[1+4*1];
      _link->getParent()->inertial->izz  = parentMass.I[2+4*2];
      _link->getParent()->inertial->ixy  = parentMass.I[0+4*1];
      _link->getParent()->inertial->ixz  = parentMass.I[0+4*2];
      _link->getParent()->inertial->iyz  = parentMass.I[1+4*2];
      _link->getParent()->inertial->origin.position.x  = parentMass.c[0];
      _link->getParent()->inertial->origin.position.y  = parentMass.c[1];
      _link->getParent()->inertial->origin.position.z  = parentMass.c[2];
      // PrintMass(_link->getParent());
    }
}

////////////////////////////////////////////////////////////////////////////////
void URDF2Gazebo::ReduceVisualsToParent(UrdfLinkPtr _link)
{
  // lump visual to parent
  // lump all visual to parent, assign group name
  // "lump::"+group name+"::'+_link name
  // lump but keep the _link name in(/as) the group name,
  // so we can correlate visuals to visuals somehow.
  for (std::map<std::string,
    boost::shared_ptr<std::vector<UrdfVisualPtr> > >::iterator
    visualsIt = _link->visual_groups.begin();
    visualsIt != _link->visual_groups.end(); ++visualsIt)
  {
    /// @todo: extend to different groups,
    /// only work with default meshes right now.
    if (visualsIt->first == "default")
    {
      std::string lumpGroupName = std::string("lump::")+_link->name;
      // gzdbg << "adding modified lump group name [" << lumpGroupName
      //       << "] to link [" << _link->getParent()->name << "]\n.";
      for (std::vector<UrdfVisualPtr>::iterator
        visualIt = visualsIt->second->begin();
        visualIt != visualsIt->second->end(); ++visualIt)
      {
        // transform visual origin from _link frame to
        // parent link frame before adding to parent
        (*visualIt)->origin = TransformToParentFrame((*visualIt)->origin,
          _link->parent_joint->parent_to_joint_origin_transform);
        // add the modified visual to parent
        this->ReduceVisualToParent(_link->getParent(), lumpGroupName,
          *visualIt);
      }
    }
    else if (visualsIt->first.find(std::string("lump::")) == 0)
    {
      // it's a previously lumped mesh, re-lump under same _groupName
      std::string lumpGroupName = visualsIt->first;
      // gzdbg << "re-lumping group name [" << lumpGroupName
      //       << "] to link [" << _link->getParent()->name << "]\n";
      for (std::vector<UrdfVisualPtr>::iterator
           visualIt = visualsIt->second->begin();
           visualIt != visualsIt->second->end(); ++visualIt)
      {
        // transform visual origin from _link frame to parent link
        // frame before adding to parent
        (*visualIt)->origin = TransformToParentFrame((*visualIt)->origin,
          _link->parent_joint->parent_to_joint_origin_transform);
        // add the modified visual to parent
        this->ReduceVisualToParent(_link->getParent(), lumpGroupName,
          *visualIt);
      }
    }
  }
}

////////////////////////////////////////////////////////////////////////////////
void URDF2Gazebo::ReduceCollisionsToParent(UrdfLinkPtr _link)
{
    // lump collision parent
    // lump all collision to parent, assign group name
    // "lump::"+group name+"::'+_link name
    // lump but keep the _link name in(/as) the group name,
    // so we can correlate visuals to collisions somehow.
    for (std::map<std::string,
      boost::shared_ptr<std::vector<UrdfCollisionPtr> > >::iterator
      collisionsIt = _link->collision_groups.begin();
      collisionsIt != _link->collision_groups.end(); ++collisionsIt)
    {
      if (collisionsIt->first == "default")
      {
        // if it's a "default" mesh, it will be added under "lump::"+_link name
        std::string lumpGroupName = std::string("lump::")+_link->name;
        // gzdbg << "lumping collision [" << collisionsIt->first
        //       << "] for link [" << _link->name
        //       << "] to parent [" << _link->getParent()->name
        //       << "] with group name [" << lumpGroupName << "]\n";
        for (std::vector<UrdfCollisionPtr>::iterator
          collisionIt = collisionsIt->second->begin();
          collisionIt != collisionsIt->second->end(); ++collisionIt)
        {
          // transform collision origin from _link frame to
          // parent link frame before adding to parent
          (*collisionIt)->origin = TransformToParentFrame(
            (*collisionIt)->origin,
            _link->parent_joint->parent_to_joint_origin_transform);

          // add the modified collision to parent
          this->ReduceCollisionToParent(_link->getParent(), lumpGroupName,
            *collisionIt);
        }
      }
      else if (collisionsIt->first.find(std::string("lump::")) == 0)
      {
        // if it's a previously lumped mesh, relump under same _groupName
        std::string lumpGroupName = collisionsIt->first;
        // gzdbg << "re-lumping collision [" << collisionsIt->first
        //       << "] for link [" << _link->name
        //       << "] to parent [" << _link->getParent()->name
        //       << "] with group name [" << lumpGroupName << "]\n";
        for (std::vector<UrdfCollisionPtr>::iterator
          collisionIt = collisionsIt->second->begin();
          collisionIt != collisionsIt->second->end(); ++collisionIt)
        {
          // transform collision origin from _link frame to
          // parent link frame before adding to parent
          (*collisionIt)->origin = TransformToParentFrame(
            (*collisionIt)->origin,
            _link->parent_joint->parent_to_joint_origin_transform);
          // add the modified collision to parent
          this->ReduceCollisionToParent(_link->getParent(), lumpGroupName,
            *collisionIt);
        }
      }
    }
    // this->PrintCollisionGroups(_link->getParent());
}

////////////////////////////////////////////////////////////////////////////////
void URDF2Gazebo::ReduceJointsToParent(UrdfLinkPtr _link)
{
    // set child link's parentJoint's parent link to
    // a parent link up stream that does not have a fixed parentJoint
    for (unsigned int i = 0 ; i < _link->child_links.size() ; ++i)
    {
      boost::shared_ptr<urdf::Joint> parentJoint =
        _link->child_links[i]->parent_joint;
      if (parentJoint->type != urdf::Joint::FIXED)
      {
        // go down the tree until we hit a parent joint that is not fixed
        UrdfLinkPtr newParentLink = _link;
        gazebo::math::Pose jointAnchorTransform;
        while (newParentLink->parent_joint &&
              newParentLink->getParent()->name != "world" &&
              newParentLink->parent_joint->type == urdf::Joint::FIXED)
        {
          jointAnchorTransform = jointAnchorTransform * jointAnchorTransform;
          parentJoint->parent_to_joint_origin_transform =
            TransformToParentFrame(
            parentJoint->parent_to_joint_origin_transform,
            newParentLink->parent_joint->parent_to_joint_origin_transform);
          newParentLink = newParentLink->getParent();
        }
        // now set the _link->child_links[i]->parent_joint's parent link to
        // the newParentLink
        _link->child_links[i]->setParent(newParentLink);
        parentJoint->parent_link_name = newParentLink->name;
        // and set the _link->child_links[i]->parent_joint's
        // parent_to_joint_origin_transform as the aggregated anchor transform?
      }
    }
}

////////////////////////////////////////////////////////////////////////////////
void URDF2Gazebo::ReduceGazeboExtensionSensorTransformReduction(
  std::vector<TiXmlElement*>::iterator _blobIt,
  gazebo::math::Pose _reductionTransform)
{
    // overwrite <xyz> and <rpy> if they exist
    if ((*_blobIt)->ValueStr() == "sensor")
    {
      // parse it and add/replace the reduction transform
      // find first instance of xyz and rpy, replace with reduction transform

      // debug print
      // for (TiXmlNode* elIt = (*_blobIt)->FirstChild();
      //      elIt; elIt = elIt->NextSibling())
      // {
      //   std::ostringstream streamIn;
      //   streamIn << *elIt;
      //   gzdbg << "    " << streamIn << "\n";
      // }

      {
        TiXmlNode* oldPoseKey = (*_blobIt)->FirstChild("pose");
        /// @todo: FIXME:  we should read xyz, rpy and aggregate it to
        /// reductionTransform instead of just throwing the info away.
        if (oldPoseKey)
          (*_blobIt)->RemoveChild(oldPoseKey);
      }

      // convert reductionTransform to values
      urdf::Vector3 reductionXyz(_reductionTransform.pos.x,
                                  _reductionTransform.pos.y,
                                  _reductionTransform.pos.z);
      urdf::Rotation reductionQ(_reductionTransform.rot.x,
                                 _reductionTransform.rot.y,
                                 _reductionTransform.rot.z,
                                 _reductionTransform.rot.w);

      urdf::Vector3 reductionRpy;
      reductionQ.getRPY(reductionRpy.x, reductionRpy.y, reductionRpy.z);

      // output updated pose to text
      std::ostringstream poseStream;
      poseStream << reductionXyz.x << " " << reductionXyz.y
                  << " " << reductionXyz.z << " " << reductionRpy.x
                  << " " << reductionRpy.y << " " << reductionRpy.z;
      TiXmlText* poseTxt = new TiXmlText(poseStream.str());

      TiXmlElement* poseKey = new TiXmlElement("pose");
      poseKey->LinkEndChild(poseTxt);

      (*_blobIt)->LinkEndChild(poseKey);
    }
}

////////////////////////////////////////////////////////////////////////////////
void URDF2Gazebo::ReduceGazeboExtensionProjectorTransformReduction(
  std::vector<TiXmlElement*>::iterator _blobIt,
  gazebo::math::Pose _reductionTransform)
{
    // overwrite <pose> (xyz/rpy) if it exists
    if ((*_blobIt)->ValueStr() == "projector")
    {
      /*
      // parse it and add/replace the reduction transform
      // find first instance of xyz and rpy, replace with reduction transform
      for (TiXmlNode* elIt = (*_blobIt)->FirstChild();
        elIt; elIt = elIt->NextSibling())
      {
        std::ostringstream streamIn;
        streamIn << *elIt;
        gzdbg << "    " << streamIn << "\n";
      }
      */

      /* should read <pose>...</pose> and agregate reductionTransform */
      TiXmlNode* poseKey = (*_blobIt)->FirstChild("pose");
      // read pose and save it

      // remove the tag for now
      if (poseKey) (*_blobIt)->RemoveChild(poseKey);

      // convert reductionTransform to values
      urdf::Vector3 reductionXyz(_reductionTransform.pos.x,
                                  _reductionTransform.pos.y,
                                  _reductionTransform.pos.z);
      urdf::Rotation reductionQ(_reductionTransform.rot.x,
                                 _reductionTransform.rot.y,
                                 _reductionTransform.rot.z,
                                 _reductionTransform.rot.w);

      urdf::Vector3 reductionRpy;
      reductionQ.getRPY(reductionRpy.x, reductionRpy.y, reductionRpy.z);

      // output updated pose to text
      std::ostringstream poseStream;
      poseStream << reductionXyz.x << " " << reductionXyz.y
                  << " " << reductionXyz.z << " " << reductionRpy.x
                  << " " << reductionRpy.y << " " << reductionRpy.z;
      TiXmlText* poseTxt = new TiXmlText(poseStream.str());

      poseKey = new TiXmlElement("pose");
      poseKey->LinkEndChild(poseTxt);

      (*_blobIt)->LinkEndChild(poseKey);
    }
}

////////////////////////////////////////////////////////////////////////////////
void URDF2Gazebo::ReduceGazeboExtensionContactSensorFrameReplace(
  std::vector<TiXmlElement*>::iterator _blobIt, UrdfLinkPtr _link)
{
  std::string linkName = _link->name;
  std::string newLinkName = _link->getParent()->name;
  if ((*_blobIt)->ValueStr() == "sensor")
  {
    // parse it and add/replace the reduction transform
    // find first instance of xyz and rpy, replace with reduction transform
    TiXmlNode* contact = (*_blobIt)->FirstChild("contact");
    if (contact)
    {
      TiXmlNode* collision = contact->FirstChild("collision");
      if (collision)
      {
<<<<<<< HEAD
        if (getKeyValueAsString(collision->ToElement()) ==
          link_name + this->collision_ext)
        {
          contact->RemoveChild(collision);
          TiXmlElement* collision_name_key = new TiXmlElement("collision");
          std::ostringstream collision_name_stream;
          collision_name_stream << new_link_name << this->collision_ext
                                << "_" << link_name;
          TiXmlText* collision_name_txt = new TiXmlText(
            collision_name_stream.str());
          collision_name_key->LinkEndChild(collision_name_txt);
          contact->LinkEndChild(collision_name_key);
=======
        if (this->GetKeyValueAsString(collision->ToElement()) ==
          linkName + std::string("_collision"))
        {
          contact->RemoveChild(collision);
          TiXmlElement* collisionNameKey = new TiXmlElement("collision");
          std::ostringstream collisionNameStream;
          collisionNameStream << newLinkName << "_collision_" << linkName;
          TiXmlText* collisionNameTxt = new TiXmlText(
            collisionNameStream.str());
          collisionNameKey->LinkEndChild(collisionNameTxt);
          contact->LinkEndChild(collisionNameKey);
>>>>>>> 476d612c
        }
        // @todo: FIXME: chagning contact sensor's contact collision
        //   should trigger a update in sensor offset as well.
        //   But first we need to implement offsets in contact sensors
      }
    }
  }
}

////////////////////////////////////////////////////////////////////////////////
void URDF2Gazebo::ReduceGazeboExtensionPluginFrameReplace(
  std::vector<TiXmlElement*>::iterator _blobIt, UrdfLinkPtr _link,
  const std::string &_pluginName, const std::string &_elementName,
  gazebo::math::Pose _reductionTransform)
{
  std::string linkName = _link->name;
  std::string newLinkName = _link->getParent()->name;
  if ((*_blobIt)->ValueStr() == _pluginName)
  {
    // replace element containing _link names to parent link names
    // find first instance of xyz and rpy, replace with reduction transform
    TiXmlNode* elementNode = (*_blobIt)->FirstChild(_elementName);
    if (elementNode)
    {
      if (this->GetKeyValueAsString(elementNode->ToElement()) == linkName)
      {
        (*_blobIt)->RemoveChild(elementNode);
        TiXmlElement* bodyNameKey = new TiXmlElement(_elementName);
        std::ostringstream bodyNameStream;
        bodyNameStream << newLinkName;
        TiXmlText* bodyNameTxt = new TiXmlText(bodyNameStream.str());
        bodyNameKey->LinkEndChild(bodyNameTxt);
        (*_blobIt)->LinkEndChild(bodyNameKey);
        /// @todo update transforms for this gazebo plugin too

        // look for offset transforms, add reduction transform
        TiXmlNode* xyzKey = (*_blobIt)->FirstChild("xyzOffset");
        if (xyzKey)
        {
          urdf::Vector3 v1 = this->ParseVector3(xyzKey);
          _reductionTransform.pos = gazebo::math::Vector3(v1.x, v1.y, v1.z);
          // remove xyzOffset and rpyOffset
          (*_blobIt)->RemoveChild(xyzKey);
        }
        TiXmlNode* rpyKey = (*_blobIt)->FirstChild("rpyOffset");
        if (rpyKey)
        {
          urdf::Vector3 rpy = this->ParseVector3(rpyKey, M_PI/180.0);
          _reductionTransform.rot =
            gazebo::math::Quaternion::EulerToQuaternion(rpy.x, rpy.y, rpy.z);
          // remove xyzOffset and rpyOffset
          (*_blobIt)->RemoveChild(rpyKey);
        }

        // pass through the parent transform from fixed joint reduction
        _reductionTransform = inverseTransformToParentFrame(_reductionTransform,
          _link->parent_joint->parent_to_joint_origin_transform);

        // create new offset xml blocks
        xyzKey = new TiXmlElement("xyzOffset");
        rpyKey = new TiXmlElement("rpyOffset");

        // create new offset xml blocks
        urdf::Vector3 reductionXyz(_reductionTransform.pos.x,
          _reductionTransform.pos.y,
          _reductionTransform.pos.z);
        urdf::Rotation reductionQ(_reductionTransform.rot.x,
          _reductionTransform.rot.y, _reductionTransform.rot.z,
          _reductionTransform.rot.w);

        std::ostringstream xyzStream, rpyStream;
        xyzStream << reductionXyz.x << " " << reductionXyz.y << " "
                   << reductionXyz.z;
        urdf::Vector3 reductionRpy;
        reductionQ.getRPY(reductionRpy.x, reductionRpy.y, reductionRpy.z);
        rpyStream << reductionRpy.x << " " << reductionRpy.y << " "
                   << reductionRpy.z;

        TiXmlText* xyzTxt = new TiXmlText(xyzStream.str());
        TiXmlText* rpyTxt = new TiXmlText(rpyStream.str());

        xyzKey->LinkEndChild(xyzTxt);
        rpyKey->LinkEndChild(rpyTxt);

        (*_blobIt)->LinkEndChild(xyzKey);
        (*_blobIt)->LinkEndChild(rpyKey);
      }
    }
  }
}

////////////////////////////////////////////////////////////////////////////////
void URDF2Gazebo::ReduceGazeboExtensionProjectorFrameReplace(
  std::vector<TiXmlElement*>::iterator _blobIt, UrdfLinkPtr _link)
{
  std::string linkName = _link->name;
  std::string newLinkName = _link->getParent()->name;

  // updates _link reference for <projector> inside of
  // projector plugins
  // update from <projector>MyLinkName/MyProjectorName</projector>
  // to <projector>NewLinkName/MyProjectorName</projector>
  TiXmlNode* projectorElem = (*_blobIt)->FirstChild("projector");
  {
    if (projectorElem)
    {
      std::string projectorName =  this->GetKeyValueAsString(
        projectorElem->ToElement());
      // extract projector _link name and projector name
      size_t pos = projectorName.find("/");
      if (pos == std::string::npos)
<<<<<<< HEAD
      {
        /// FIXME: check to see if this is still needed?
        // gzwarn << "no slash in projector reference tag [" << projector_name
        //        << "], expecting link_name/projector_name.\n";
      }
      else
      {
        std::string projector_link_name = projector_name.substr(0, pos);

        if (projector_link_name == link_name)
        {
          // do the replacement
          projector_name = new_link_name + "/" +
            projector_name.substr(pos+1, projector_name.size());

          (*blob_it)->RemoveChild(projector_elem);
          TiXmlElement* body_name_key = new TiXmlElement("projector");
          std::ostringstream body_name_stream;
          body_name_stream << projector_name;
          TiXmlText* body_name_txt = new TiXmlText(body_name_stream.str());
          body_name_key->LinkEndChild(body_name_txt);
          (*blob_it)->LinkEndChild(body_name_key);
        }
=======
        gzerr << "no slash in projector reference tag [" << projectorName
              << "], expecting linkName/projector_name.\n";
      std::string projectorLinkName = projectorName.substr(0, pos);

      if (projectorLinkName == linkName)
      {
        // do the replacement
        projectorName = newLinkName + "/" +
          projectorName.substr(pos+1, projectorName.size());

        (*_blobIt)->RemoveChild(projectorElem);
        TiXmlElement* bodyNameKey = new TiXmlElement("projector");
        std::ostringstream bodyNameStream;
        bodyNameStream << projectorName;
        TiXmlText* bodyNameTxt = new TiXmlText(bodyNameStream.str());
        bodyNameKey->LinkEndChild(bodyNameTxt);
        (*_blobIt)->LinkEndChild(bodyNameKey);
>>>>>>> 476d612c
      }
    }
  }
}

////////////////////////////////////////////////////////////////////////////////
void URDF2Gazebo::ReduceGazeboExtensionGripperFrameReplace(
  std::vector<TiXmlElement*>::iterator _blobIt, UrdfLinkPtr _link)
{
  std::string linkName = _link->name;
  std::string newLinkName = _link->getParent()->name;

  if ((*_blobIt)->ValueStr() == "gripper")
  {
    TiXmlNode* gripperLink = (*_blobIt)->FirstChild("gripper_link");
    if (gripperLink)
    {
      if (this->GetKeyValueAsString(gripperLink->ToElement()) == linkName)
      {
        (*_blobIt)->RemoveChild(gripperLink);
        TiXmlElement* bodyNameKey = new TiXmlElement("gripper_link");
        std::ostringstream bodyNameStream;
        bodyNameStream << newLinkName;
        TiXmlText* bodyNameTxt = new TiXmlText(bodyNameStream.str());
        bodyNameKey->LinkEndChild(bodyNameTxt);
        (*_blobIt)->LinkEndChild(bodyNameKey);
      }
    }
    TiXmlNode* palmLink = (*_blobIt)->FirstChild("palm_link");
    if (palmLink)
    {
      if (this->GetKeyValueAsString(palmLink->ToElement()) == linkName)
      {
        (*_blobIt)->RemoveChild(palmLink);
        TiXmlElement* bodyNameKey = new TiXmlElement("palm_link");
        std::ostringstream bodyNameStream;
        bodyNameStream << newLinkName;
        TiXmlText* bodyNameTxt = new TiXmlText(bodyNameStream.str());
        bodyNameKey->LinkEndChild(bodyNameTxt);
        (*_blobIt)->LinkEndChild(bodyNameKey);
      }
    }
  }
}

////////////////////////////////////////////////////////////////////////////////
void URDF2Gazebo::ReduceGazeboExtensionJointFrameReplace(
  std::vector<TiXmlElement*>::iterator _blobIt, UrdfLinkPtr _link)
{
  std::string linkName = _link->name;
  std::string newLinkName = _link->getParent()->name;

  if ((*_blobIt)->ValueStr() == "joint")
  {
    // parse it and add/replace the reduction transform
    // find first instance of xyz and rpy, replace with reduction transform
    TiXmlNode* parent = (*_blobIt)->FirstChild("parent");
    if (parent)
    {
      if (this->GetKeyValueAsString(parent->ToElement()) == linkName)
      {
        (*_blobIt)->RemoveChild(parent);
        TiXmlElement* parentNameKey = new TiXmlElement("parent");
        std::ostringstream parentNameStream;
        parentNameStream << newLinkName;
        TiXmlText* parentNameTxt = new TiXmlText(parentNameStream.str());
        parentNameKey->LinkEndChild(parentNameTxt);
        (*_blobIt)->LinkEndChild(parentNameKey);
      }
    }
    TiXmlNode* child = (*_blobIt)->FirstChild("child");
    if (child)
    {
      if (this->GetKeyValueAsString(child->ToElement()) == linkName)
      {
        (*_blobIt)->RemoveChild(child);
        TiXmlElement* childNameKey = new TiXmlElement("child");
        std::ostringstream childNameStream;
        childNameStream << newLinkName;
        TiXmlText* childNameTxt = new TiXmlText(childNameStream.str());
        childNameKey->LinkEndChild(childNameTxt);
        (*_blobIt)->LinkEndChild(childNameKey);
      }
    }
    /// @todo add anchor offsets if parent link changes location!
  }
}
}<|MERGE_RESOLUTION|>--- conflicted
+++ resolved
@@ -24,10 +24,7 @@
 #include <algorithm>
 #include <string>
 
-<<<<<<< HEAD
 #include "gazebo/common/common.hh"
-=======
->>>>>>> 476d612c
 #include "gazebo/common/SystemPaths.hh"
 
 namespace urdf2gazebo
@@ -40,17 +37,17 @@
   return out;
 }
 
-<<<<<<< HEAD
-std::string find_file(const std::string &_filename)
+////////////////////////////////////////////////////////////////////////////////
+std::string findFile(const std::string &_filename)
 {
   std::string result = _filename;
 
   if (_filename[0] == '/')
-    result = gazebo::common::find_file(_filename, false);
+    result = gazebo::common::findFile(_filename, false);
   else
   {
     std::string tmp = std::string("sdf/") + sdf::SDF::version + "/" + _filename;
-    result = gazebo::common::find_file(tmp, false);
+    result = gazebo::common::findFile(tmp, false);
   }
 
   return result;
@@ -61,7 +58,7 @@
   bool result = false;
 
   std::string filename;
-  filename = find_file("root.sdf");
+  filename = findFile("root.sdf");
 
   FILE *ftest = fopen(filename.c_str(), "r");
   if (ftest && initFile(filename, _sdf))
@@ -73,23 +70,17 @@
   return result;
 }
 
-URDF2Gazebo::URDF2Gazebo()
-{
-    // default options
-    this->enforce_limits = true;
-    this->reduce_fixed_joints = true;
-
-    // for compatibility with old gazebo, consider changing to "_collision"
-    this->collision_ext = "_geom";
-    this->visual_ext = "_visual";
-=======
+
 ////////////////////////////////////////////////////////////////////////////////
 URDF2Gazebo::URDF2Gazebo()
 {
     // default options
     this->enforceLimits = true;
     this->reduceFixedJoints = true;
->>>>>>> 476d612c
+
+    // for compatibility with old gazebo, consider changing to "_collision"
+    this->collisionExt = "_geom";
+    this->visualExt = "_visual";
 }
 
 ////////////////////////////////////////////////////////////////////////////////
@@ -102,58 +93,41 @@
 {
   if (_key != NULL)
   {
-<<<<<<< HEAD
-    return this->parseVector3(key->Value(), scale);
+    return this->ParseVector3(key->Value(), scale);
   }
   else
     return urdf::Vector3(0, 0, 0);
 }
 
-urdf::Vector3 URDF2Gazebo::parseVector3(std::string str, double scale)
+urdf::Vector3 URDF2Gazebo::ParseVector3(std::string _str, double _scale)
 {
   std::vector<std::string> pieces;
   std::vector<double> vals;
-=======
-    std::string str = _key->Value();
-    std::vector<std::string> pieces;
-    std::vector<double> vals;
->>>>>>> 476d612c
-
-  boost::split(pieces, str, boost::is_any_of(" "));
+
+  boost::split(pieces, _str, boost::is_any_of(" "));
   for (unsigned int i = 0; i < pieces.size(); ++i)
   {
     if (pieces[i] != "")
     {
       try
       {
-<<<<<<< HEAD
-        vals.push_back(scale
+        vals.push_back(_scale
                        * boost::lexical_cast<double>(pieces[i].c_str()));
       }
       catch(boost::bad_lexical_cast &e)
       {
-        gzerr << "xml key [" << str
+        gzerr << "xml key [" << _str
               << "][" << i << "] value [" << pieces[i]
               << "] is not a valid double from a 3-tuple\n";
         return urdf::Vector3(0, 0, 0);
-=======
-        try
-        {
-          vals.push_back(_scale
-                         * boost::lexical_cast<double>(pieces[i].c_str()));
-        }
-        catch(boost::bad_lexical_cast &e)
-        {
-          gzerr << "xml key [" << str
-                << "][" << i << "] value [" << pieces[i]
-                << "] is not a valid double from a 3-tuple\n";
-          return urdf::Vector3(0, 0, 0);
-        }
->>>>>>> 476d612c
-      }
-    }
-  }
-  return urdf::Vector3(vals[0], vals[1], vals[2]);
+      }
+    }
+  }
+
+  if (vals.size() == 3)
+    return urdf::Vector3(vals[0], vals[1], vals[3]);
+  else
+    return urdf::Vector3(0, 0, 0);
 }
 
 ////////////////////////////////////////////////////////////////////////////////
@@ -292,36 +266,32 @@
   return valueStr;
 }
 
-<<<<<<< HEAD
-void URDF2Gazebo::parseRobotOrigin(TiXmlDocument &urdf_xml)
-{
-  TiXmlElement* robot_xml = urdf_xml.FirstChildElement("robot");
-  TiXmlElement* origin_xml = robot_xml->FirstChildElement("origin");
-  if (origin_xml)
-  {
-    this->initial_robot_pose_.position = this->parseVector3(
-      origin_xml->Attribute("xyz"));
-    urdf::Vector3 rpy = this->parseVector3(origin_xml->Attribute("rpy"));
-    this->initial_robot_pose_.rotation.setFromRPY( rpy.x, rpy.y, rpy.z);
-  }
-}
-
-void URDF2Gazebo::insertRobotOrigin(TiXmlElement *elem)
+void URDF2Gazebo::ParseRobotOrigin(TiXmlDocument &_urdfXml)
+{
+  TiXmlElement* robotXml = _urdfXml.FirstChildElement("robot");
+  TiXmlElement* originXml = robotXml->FirstChildElement("origin");
+  if (originXml)
+  {
+    this->initial_robot_pose_.position = this->ParseVector3(
+      originXml->Attribute("xyz"));
+    urdf::Vector3 rpy = this->ParseVector3(originXml->Attribute("rpy"));
+    this->initialRobotPose.rotation.setFromRPY( rpy.x, rpy.y, rpy.z);
+  }
+}
+
+void URDF2Gazebo::InsertRobotOrigin(TiXmlElement *_elem)
 {
   /* set transform */
   double pose[6];
-  pose[0] = this->initial_robot_pose_.position.x;
-  pose[1] = this->initial_robot_pose_.position.y;
-  pose[2] = this->initial_robot_pose_.position.z;
-  this->initial_robot_pose_.rotation.getRPY(pose[3], pose[4], pose[5]);
-  addKeyValue(elem, "pose", values2str(6, pose));
-}
-
-void URDF2Gazebo::parseGazeboExtension(TiXmlDocument &urdf_xml)
-=======
+  pose[0] = this->initialRobotPose.position.x;
+  pose[1] = this->initialRobotPose.position.y;
+  pose[2] = this->initialRobotPose.position.z;
+  this->initialRobotPose.rotation.getRPY(pose[3], pose[4], pose[5]);
+  addKeyValue(_elem, "pose", values2str(6, pose));
+}
+
 ////////////////////////////////////////////////////////////////////////////////
 void URDF2Gazebo::ParseGazeboExtension(TiXmlDocument &_urdfXml)
->>>>>>> 476d612c
 {
   TiXmlElement* robotXml = _urdfXml.FirstChildElement("robot");
 
@@ -382,24 +352,13 @@
         else
           gazebo->setStaticFlag = false;
       }
-<<<<<<< HEAD
-      else if (child_elem->ValueStr() == "turnGravityOff")
-=======
       else if (childElem->ValueStr() == "gravity")
->>>>>>> 476d612c
       {
         std::string valueStr = this->GetKeyValueAsString(childElem);
 
         // default of gravity is true
-<<<<<<< HEAD
-        if (lowerStr(value_str) == "false" || lowerStr(value_str) == "no" ||
-            value_str == "0")
-=======
         if (lowerStr(valueStr) == "false" || lowerStr(valueStr) == "no" ||
             valueStr == "0")
-          gazebo->gravity = false;
-        else
->>>>>>> 476d612c
           gazebo->gravity = true;
         else
           gazebo->gravity = false;
@@ -450,11 +409,7 @@
           gazebo->kd = boost::lexical_cast<double>(
             this->GetKeyValueAsString(childElem).c_str());
       }
-<<<<<<< HEAD
-      else if (child_elem->ValueStr() == "selfCollide")
-=======
       else if (childElem->ValueStr() == "selfCollide")
->>>>>>> 476d612c
       {
         std::string valueStr = this->GetKeyValueAsString(childElem);
 
@@ -465,63 +420,43 @@
         else
           gazebo->selfCollide = false;
       }
-<<<<<<< HEAD
-      else if (child_elem->ValueStr() == "laserRetro")
-=======
       else if (childElem->ValueStr() == "laserRetro")
->>>>>>> 476d612c
       {
           gazebo->isLaserRetro = true;
           gazebo->laserRetro = boost::lexical_cast<double>(
             this->GetKeyValueAsString(childElem).c_str());
       }
-<<<<<<< HEAD
-      else if (child_elem->ValueStr() == "stopCfm")
-=======
       else if (childElem->ValueStr() == "stopCfm")
->>>>>>> 476d612c
       {
           gazebo->isStopCfm = true;
           gazebo->stopCfm = boost::lexical_cast<double>(
             this->GetKeyValueAsString(childElem).c_str());
       }
-<<<<<<< HEAD
-      else if (child_elem->ValueStr() == "stopErp")
-=======
       else if (childElem->ValueStr() == "stopErp")
->>>>>>> 476d612c
       {
           gazebo->isStopErp = true;
           gazebo->stopErp = boost::lexical_cast<double>(
             this->GetKeyValueAsString(childElem).c_str());
       }
-<<<<<<< HEAD
-      else if (child_elem->ValueStr() == "stopKp")
-      {
-          gazebo->is_stop_kp = true;
-          gazebo->stop_kp = boost::lexical_cast<double>(
-            getKeyValueAsString(child_elem).c_str());
-      }
-      else if (child_elem->ValueStr() == "stopKd")
-      {
-          gazebo->is_stop_kd = true;
-          gazebo->stop_kd = boost::lexical_cast<double>(
-            getKeyValueAsString(child_elem).c_str());
-      }
-      else if (child_elem->ValueStr() == "initial_joint_position")
-=======
+      else if (childElem->ValueStr() == "stopKp")
+      {
+          gazebo->isStopKp = true;
+          gazebo->stopKp = boost::lexical_cast<double>(
+            GetKeyValueAsString(childElem).c_str());
+      }
+      else if (childElem->ValueStr() == "stopKd")
+      {
+          gazebo->isStopKd = true;
+          gazebo->stopKd = boost::lexical_cast<double>(
+            GetKeyValueAsString(childElem).c_str());
+      }
       else if (childElem->ValueStr() == "initialJointPosition")
->>>>>>> 476d612c
       {
           gazebo->isInitialJointPosition = true;
           gazebo->initialJointPosition = boost::lexical_cast<double>(
             this->GetKeyValueAsString(childElem).c_str());
       }
-<<<<<<< HEAD
-      else if (child_elem->ValueStr() == "fudgeFactor")
-=======
       else if (childElem->ValueStr() == "fudgeFactor")
->>>>>>> 476d612c
       {
           gazebo->isFudgeFactor = true;
           gazebo->fudgeFactor = boost::lexical_cast<double>(
@@ -537,20 +472,19 @@
           else
             gazebo->provideFeedback = false;
       }
-      else if (child_elem->ValueStr() == "canonicalBody")
+      else if (childElem->ValueStr() == "canonicalBody")
       {
           gzwarn << "do nothing with canonicalBody\n";
       }
       else
       {
           std::ostringstream stream;
-<<<<<<< HEAD
           stream << "<blob xmlns:controller='http://gazebosim.org/'"
                  <<     "  xmlns:joint='http://gazebosim.org/'"
                  <<     "  xmlns:body='http://gazebosim.org/'"
                  <<     "  xmlns:interface='http://gazebosim.org/'"
                  <<     "  xmlns:sensor='http://gazebosim.org/'>"
-                 << *child_elem << "</blob>";
+                 << *childElem << "</blob>";
 
           // *************************************************
           // convert to sdf 1.2 if it is the deprecated format
@@ -633,18 +567,13 @@
           else
           {
             std::ostringstream origStream;
-            origStream << *child_elem;
+            origStream << *childElem;
             gzdbg << "extension [" << origStream.str() << "] not converted.\n";
             xmlNewDoc.Parse(origStream.str().c_str());
           }
 
           // save all unknown stuff in a vector of blobs
           TiXmlElement *blob = new TiXmlElement(*xmlNewDoc.FirstChildElement());
-=======
-          stream << *childElem;
-          // save all unknown stuff in a vector of blobs
-          TiXmlElement *blob = new TiXmlElement(*childElem);
->>>>>>> 476d612c
           gazebo->blobs.push_back(blob);
       }
     }
@@ -793,50 +722,33 @@
            ge != gazeboIt->second.end(); ++ge)
       {
         TiXmlElement *physics     = new TiXmlElement("physics");
-        TiXmlElement *physicsOde  = new TiXmlElement("ode");
+        TiXmlElement *physicsOde = new TiXmlElement("ode");
         TiXmlElement *limit       = new TiXmlElement("limit");
-<<<<<<< HEAD
-
-        // insert stop_cfm, stop_erp, fudge_factor
-        if ((*ge)->is_stop_cfm)
-        {
-          addKeyValue(limit, "cfm", values2str(1, &(*ge)->stop_cfm));
-=======
         // insert stopCfm, stopErp, fudgeFactor
         if ((*ge)->isStopCfm)
         {
-          this->AddKeyValue(limit, "erp", this->Values2str(1, &(*ge)->stopCfm));
->>>>>>> 476d612c
+          this->AddKeyValue(limit, "cfm", this->Values2str(1, &(*ge)->stopCfm));
         }
         if ((*ge)->isStopErp)
         {
-<<<<<<< HEAD
-          addKeyValue(limit, "erp", values2str(1, &(*ge)->stop_erp));
+          this->AddKeyValue(limit, "erp", this->Values2str(1, &(*ge)->stopErp));
         }
 
         /* not supported in sdf 1.2+
-        if ((*ge)->is_stop_kp)
+        if ((*ge)->isStopKp)
         {
-          addKeyValue(limit, "kp", values2str(1, &(*ge)->stop_kp));
+          this->AddKeyValue(limit, "kp", values2str(1, &(*ge)->stopKp));
         }
-        if ((*ge)->is_stop_kd)
+        if ((*ge)->isStopKd)
         {
-          addKeyValue(limit, "kd", values2str(1, &(*ge)->stop_kd));
+          this->AddKeyValue(limit, "kd", values2str(1, &(*ge)->stopKd));
         }
         */
 
-        /* FIXME: to be implemented
-        if ((*ge)->is_initial_joint_position)
-            addKeyValue(elem, "initial_joint_position",
-              values2str(1, &(*ge)->initial_joint_position));
-=======
-          this->AddKeyValue(limit, "cfm", this->Values2str(1, &(*ge)->stopErp));
-        }
         /* gone
         if ((*ge)->isInitialJointPosition)
             this->AddKeyValue(_elem, "initialJointPosition",
               this->Values2str(1, &(*ge)->initialJointPosition));
->>>>>>> 476d612c
         */
 
         // insert provideFeedback
@@ -1217,6 +1129,13 @@
 ////////////////////////////////////////////////////////////////////////////////
 void URDF2Gazebo::ReduceGazeboExtensionToParent(UrdfLinkPtr _link)
 {
+  /// \todo: move to header
+  /// Take the link's existing list of gazebo extensions, transfer them
+  /// into parent link.  Along the way, update local transforms by adding
+  /// the additional transform to parent.  Also, look through all
+  /// referenced link names with plugins and update references to current
+  /// link to the parent link. (reduceGazeboExtensionFrameReplace())
+
   /// @todo: this is a very complicated module that updates the plugins
   /// based on fixed joint reduction really wish this could be a lot cleaner
 
@@ -1292,19 +1211,11 @@
   //       e.g. contact sensor refers to
   //         <collision>base_link_geom</collision>
   //         and it needs to be reparented to
-<<<<<<< HEAD
   //         <collision>base_footprint_geom</collision>
-  // gzdbg << "  STRING REPLACE: instances of link name ["
-  //       << link_name << "] with [" << new_link_name << "]\n";
-  for (std::vector<TiXmlElement*>::iterator blob_it = blobs.begin();
-       blob_it != blobs.end(); ++blob_it)
-=======
-  //         <collision>base_footprint_collision</collision>
   // gzdbg << "  STRING REPLACE: instances of _link name ["
   //       << linkName << "] with [" << newLinkName << "]\n";
   for (std::vector<TiXmlElement*>::iterator blobIt = _ge->blobs.begin();
        blobIt != _ge->blobs.end(); ++blobIt)
->>>>>>> 476d612c
   {
     std::ostringstream debugStreamIn;
     debugStreamIn << *(*blobIt);
@@ -1858,21 +1769,12 @@
     TiXmlElement *gazeboCollision = new TiXmlElement("collision");
 
     /* set its name, if lumped, add original link name */
-<<<<<<< HEAD
-    if (old_link_name == link->name)
-      gazebo_collision->SetAttribute("name",
-        link->name + this->collision_ext);
-    else
-      gazebo_collision->SetAttribute("name",
-        link->name + this->collision_ext + std::string("_")+old_link_name);
-=======
     if (_oldLinkName == _link->name)
       gazeboCollision->SetAttribute("name",
-        _link->name + std::string("_collision"));
+        _link->name + this->collisionExt);
     else
       gazeboCollision->SetAttribute("name",
-        _link->name + std::string("_collision_") + _oldLinkName);
->>>>>>> 476d612c
+        _link->name + this->collisionExt + std::string("_")+_oldLinkName);
 
     /* set transform */
     double pose[6];
@@ -1909,23 +1811,13 @@
     TiXmlElement *gazeboVisual = new TiXmlElement("visual");
 
     /* set its name */
-<<<<<<< HEAD
-    // gzdbg << "original link name [" << old_link_name
-    //       << "] new link name [" << link->name << "]\n";
-    if (old_link_name == link->name)
-      gazebo_visual->SetAttribute("name", link->name + this->visual_ext);
-    else
-      gazebo_visual->SetAttribute("name", link->name + this->visual_ext
-        + std::string("_") + old_link_name);
-=======
     // gzdbg << "original link name [" << _oldLinkName
     //       << "] new link name [" << _link->name << "]\n";
     if (_oldLinkName == _link->name)
-      gazeboVisual->SetAttribute("name", _link->name + std::string("_vis"));
+      gazeboVisual->SetAttribute("name", _link->name + this->visualExt);
     else
-      gazeboVisual->SetAttribute("name", _link->name + std::string("_vis_")
+      gazeboVisual->SetAttribute("name", _link->name + this->visualExt
         + _oldLinkName);
->>>>>>> 476d612c
 
     /* add the visualisation transfrom */
     double pose[6];
@@ -1956,7 +1848,11 @@
   bool _enforceLimits)
 {
     this->enforceLimits = _enforceLimits;
-
+    return this->initModelString(_urdfStr);
+}
+
+TiXmlDocument URDF2Gazebo::initModelString(std::string urdf_str)
+{
     /* Create a RobotModel from string */
     boost::shared_ptr<urdf::ModelInterface> robotModel =
       urdf::parseURDF(_urdfStr.c_str());
@@ -1985,14 +1881,10 @@
     urdfXml.Parse(_urdfStr.c_str());
     this->ParseGazeboExtension(urdfXml);
 
-<<<<<<< HEAD
     /* parse robot pose */
-    parseRobotOrigin(urdf_xml);
-
-    boost::shared_ptr<const urdf::Link> root_link = robot_model->getRoot();
-=======
+    this->ParseRobotOrigin(urdf_xml);
+
     ConstUrdfLinkPtr rootLink = robotModel->getRoot();
->>>>>>> 476d612c
 
     /* Fixed Joint Reduction */
     /* if link connects to parent via fixed joint, lump down and remove link */
@@ -2020,22 +1912,14 @@
     /* insert the extensions without reference into <robot> root level */
     this->InsertGazeboExtensionRobot(robot);
 
-<<<<<<< HEAD
     /* insert robot pose */
-    insertRobotOrigin(robot);
-
-    // add robot to gazebo_xml_out
-    TiXmlElement *gazebo_sdf = new TiXmlElement("sdf");
-    gazebo_sdf->SetAttribute("version", SDF_VERSION);
-    gazebo_sdf->LinkEndChild(robot);
-    gazebo_xml_out.LinkEndChild(gazebo_sdf);
-=======
+    this->InsertRobotOrigin(robot);
+
     // add robot to gazeboXmlOut
     TiXmlElement *gazeboSdf = new TiXmlElement("sdf");
     gazeboSdf->SetAttribute("version", SDF_VERSION);
     gazeboSdf->LinkEndChild(robot);
     gazeboXmlOut.LinkEndChild(gazeboSdf);
->>>>>>> 476d612c
 
     // debug
     // gazeboXmlOut.Print();
@@ -2404,22 +2288,8 @@
       TiXmlNode* collision = contact->FirstChild("collision");
       if (collision)
       {
-<<<<<<< HEAD
-        if (getKeyValueAsString(collision->ToElement()) ==
-          link_name + this->collision_ext)
-        {
-          contact->RemoveChild(collision);
-          TiXmlElement* collision_name_key = new TiXmlElement("collision");
-          std::ostringstream collision_name_stream;
-          collision_name_stream << new_link_name << this->collision_ext
-                                << "_" << link_name;
-          TiXmlText* collision_name_txt = new TiXmlText(
-            collision_name_stream.str());
-          collision_name_key->LinkEndChild(collision_name_txt);
-          contact->LinkEndChild(collision_name_key);
-=======
         if (this->GetKeyValueAsString(collision->ToElement()) ==
-          linkName + std::string("_collision"))
+          linkName + this->collisionExt)
         {
           contact->RemoveChild(collision);
           TiXmlElement* collisionNameKey = new TiXmlElement("collision");
@@ -2429,7 +2299,6 @@
             collisionNameStream.str());
           collisionNameKey->LinkEndChild(collisionNameTxt);
           contact->LinkEndChild(collisionNameKey);
->>>>>>> 476d612c
         }
         // @todo: FIXME: chagning contact sensor's contact collision
         //   should trigger a update in sensor offset as well.
@@ -2541,49 +2410,28 @@
       // extract projector _link name and projector name
       size_t pos = projectorName.find("/");
       if (pos == std::string::npos)
-<<<<<<< HEAD
-      {
-        /// FIXME: check to see if this is still needed?
-        // gzwarn << "no slash in projector reference tag [" << projector_name
-        //        << "], expecting link_name/projector_name.\n";
+      {
+        gzerr << "no slash in projector reference tag [" << projectorName
+              << "], expecting linkName/projector_name.\n";
       }
       else
       {
-        std::string projector_link_name = projector_name.substr(0, pos);
-
-        if (projector_link_name == link_name)
+        std::string projectorLinkName = projectorName.substr(0, pos);
+
+        if (projectorLinkName == linkName)
         {
           // do the replacement
-          projector_name = new_link_name + "/" +
-            projector_name.substr(pos+1, projector_name.size());
-
-          (*blob_it)->RemoveChild(projector_elem);
-          TiXmlElement* body_name_key = new TiXmlElement("projector");
-          std::ostringstream body_name_stream;
-          body_name_stream << projector_name;
-          TiXmlText* body_name_txt = new TiXmlText(body_name_stream.str());
-          body_name_key->LinkEndChild(body_name_txt);
-          (*blob_it)->LinkEndChild(body_name_key);
+          projectorName = newLinkName + "/" +
+            projectorName.substr(pos+1, projectorName.size());
+
+          (*_blobIt)->RemoveChild(projectorElem);
+          TiXmlElement* bodyNameKey = new TiXmlElement("projector");
+          std::ostringstream bodyNameStream;
+          bodyNameStream << projectorName;
+          TiXmlText* bodyNameTxt = new TiXmlText(bodyNameStream.str());
+          bodyNameKey->LinkEndChild(bodyNameTxt);
+          (*_blobIt)->LinkEndChild(bodyNameKey);
         }
-=======
-        gzerr << "no slash in projector reference tag [" << projectorName
-              << "], expecting linkName/projector_name.\n";
-      std::string projectorLinkName = projectorName.substr(0, pos);
-
-      if (projectorLinkName == linkName)
-      {
-        // do the replacement
-        projectorName = newLinkName + "/" +
-          projectorName.substr(pos+1, projectorName.size());
-
-        (*_blobIt)->RemoveChild(projectorElem);
-        TiXmlElement* bodyNameKey = new TiXmlElement("projector");
-        std::ostringstream bodyNameStream;
-        bodyNameStream << projectorName;
-        TiXmlText* bodyNameTxt = new TiXmlText(bodyNameStream.str());
-        bodyNameKey->LinkEndChild(bodyNameTxt);
-        (*_blobIt)->LinkEndChild(bodyNameKey);
->>>>>>> 476d612c
       }
     }
   }
