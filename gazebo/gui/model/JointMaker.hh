--- conflicted
+++ resolved
@@ -1,9 +1,5 @@
 /*
-<<<<<<< HEAD
  * Copyright (C) 2013-2014 Open Source Robotics Foundation
-=======
- * Copyright (C) 2014 Open Source Robotics Foundation
->>>>>>> 4caf30cd
  *
  * Licensed under the Apache License, Version 2.0 (the "License");
  * you may not use this file except in compliance with the License.
@@ -110,10 +106,7 @@
       /// \brief Create a joint with parent and child.
       /// \param[in] _parent Parent of the joint.
       /// \param[in] _child Child of the joint.
-<<<<<<< HEAD
-=======
       /// \return joint data.
->>>>>>> 4caf30cd
       public: JointData *CreateJoint(rendering::VisualPtr _parent,
           rendering::VisualPtr _child);
 
@@ -279,11 +272,7 @@
       /// \brief Visual line used to represent joint connecting parent and child
       public: rendering::DynamicLines *line;
 
-<<<<<<< HEAD
-      /// \brief Visual handle used to represent joint parent / child
-=======
       /// \brief Visual handle used to represent joint parent
->>>>>>> 4caf30cd
       public: Ogre::BillboardSet *handles;
 
       /// \brief Type of joint.
