package gazebo.msgs;

/// \ingroup gazebo_msgs
/// \interface Physics
/// \brief A message containing a description of the global physics properties


import "vector3d.proto";
import "header.proto";

message Physics
{
  enum Type
  {
    ODE = 1;
    BULLET = 2;
<<<<<<< HEAD
=======
    SIMBODY = 3;
>>>>>>> 48c7baad
    DART = 4;
  }
  required Type type                         = 1[default=ODE];

  optional string solver_type                = 2;
  optional double min_step_size              = 3;
  optional int32 precon_iters                = 4;
  optional int32 iters                       = 5;
  optional double sor                        = 6;
  optional double cfm                        = 7;
  optional double erp                        = 8;
  optional double contact_max_correcting_vel = 9;
  optional double contact_surface_layer      = 10;
  optional Vector3d gravity                  = 11;
  optional bool enable_physics               = 12;
  optional double real_time_factor           = 13;
  optional double real_time_update_rate      = 14;
  optional double max_step_size              = 15;
}<|MERGE_RESOLUTION|>--- conflicted
+++ resolved
@@ -14,10 +14,7 @@
   {
     ODE = 1;
     BULLET = 2;
-<<<<<<< HEAD
-=======
     SIMBODY = 3;
->>>>>>> 48c7baad
     DART = 4;
   }
   required Type type                         = 1[default=ODE];
