/*
 * Copyright (C) 2012-2016 Open Source Robotics Foundation
 *
 * Licensed under the Apache License, Version 2.0 (the "License");
 * you may not use this file except in compliance with the License.
 * You may obtain a copy of the License at
 *
 *     http://www.apache.org/licenses/LICENSE-2.0
 *
 * Unless required by applicable law or agreed to in writing, software
 * distributed under the License is distributed on an "AS IS" BASIS,
 * WITHOUT WARRANTIES OR CONDITIONS OF ANY KIND, either express or implied.
 * See the License for the specific language governing permissions and
 * limitations under the License.
 *
*/

#include <gtest/gtest.h>
#include "gazebo/physics/ode/ODETypes.hh"
#include "gazebo/physics/ode/ODEJoint.hh"
#include "gazebo/physics/physics.hh"
#include "gazebo/test/ServerFixture.hh"

#define TOL 1e-6
using namespace gazebo;

class ODEJoint_TEST : public ServerFixture
{
};

////////////////////////////////////////////////////////////////////////
// Test multi-axis universal joints
// with implicit (cfm) damping
////////////////////////////////////////////////////////////////////////
TEST_F(ODEJoint_TEST, ImplicitDamping)
{
  // Load our force torque test world
  Load("worlds/implicit_damping_test.world", true);

  // Get a pointer to the world, make sure world loads
  physics::WorldPtr world = physics::get_world("default");
  ASSERT_TRUE(world != nullptr);

  // Verify physics engine type
<<<<<<< HEAD
  physics::PhysicsEnginePtr physics = world->GetPhysicsEngine();
  ASSERT_TRUE(physics != nullptr);
  EXPECT_EQ(physics->GetType(), "ode");
=======
  physics::PhysicsEnginePtr physics = world->Physics();
  ASSERT_TRUE(physics != NULL);
  EXPECT_EQ(physics->Type(), "ode");
>>>>>>> 511b8693

  physics->SetGravity(ignition::math::Vector3d(0, 0, -50));

  // simulate 1 step
  world->Step(1);
  double t = world->SimTime().Double();

  // get time step size
  double dt = world->Physics()->MaxStepSize();
  EXPECT_GT(dt, 0);
  gzdbg << "dt : " << dt << "\n";

  // verify that time moves forward
  EXPECT_GT(t, 0);
  gzdbg << "t after one step : " << t << "\n";

  // get joint and get force torque
  physics::ModelPtr model_1 = world->ModelByName("model_1");
  physics::JointPtr joint_0 = model_1->JointByName("joint_0");
  physics::JointPtr joint_1 = model_1->JointByName("joint_1");

  EXPECT_TRUE(std::dynamic_pointer_cast<physics::ODEJoint>(joint_0)->
      UsesImplicitSpringDamper());
  EXPECT_TRUE(std::dynamic_pointer_cast<physics::ODEJoint>(joint_1)->
      UsesImplicitSpringDamper());

  // Test for UseImplicitSpringDamper setting method
  // toggle flag to false then back to true
  {
    physics::ODEJointPtr joint =
      std::dynamic_pointer_cast<physics::ODEJoint>(joint_0);

    joint->UseImplicitSpringDamper(false);
    EXPECT_FALSE(joint->UsesImplicitSpringDamper());

    joint->UseImplicitSpringDamper(true);
    EXPECT_TRUE(joint->UsesImplicitSpringDamper());
  }

  gzdbg << "-------------------Test 1 (y)-------------------\n";
  physics->SetGravity(ignition::math::Vector3d(0, 10, 0));
  world->Step(100);
  EXPECT_NEAR(joint_0->Angle(0).Radian(), 0.0, 1e-6);
  EXPECT_NEAR(joint_1->Angle(0).Radian(), 0.0048295899143964149, 1e-5);
  EXPECT_NEAR(joint_1->Angle(1).Radian(), 0.0, 1e-6);
  gzdbg << "time [" << world->SimTime().Double()
        << "] j0 [" << joint_0->Angle(0).Radian()
        << "] j1(0) [" << joint_1->Angle(0).Radian()
        << "] j1(1) [" << joint_1->Angle(1).Radian()
        << "]\n";

  gzdbg << "-------------------Test 2 (x)-------------------\n";
  physics->SetGravity(ignition::math::Vector3d(10, 0, 0));
  world->Step(100);
  EXPECT_NEAR(joint_0->Angle(0).Radian(), 0.0, 1e-6);
  EXPECT_NEAR(joint_1->Angle(0).Radian(), 0.0050046318305403403, 1e-5);
  // The following expectation fails
  // EXPECT_NEAR(joint_1->Angle(1).Radian(), -0.0048293115636619532, 1e-5);
  gzdbg << "time [" << world->SimTime().Double()
        << "] j0 [" << joint_0->Angle(0).Radian()
        << "] j1(0) [" << joint_1->Angle(0).Radian()
        << "] j1(1) [" << joint_1->Angle(1).Radian()
        << "]\n";

  gzdbg << "-------------------Test 3 (joint limit)-------------------\n";
  physics->SetGravity(ignition::math::Vector3d(1000, 1000, 0));
  world->Step(1000);
  EXPECT_NEAR(joint_0->Angle(0).Radian(), 0.0, 0.001);
  EXPECT_NEAR(joint_1->Angle(0).Radian(), 0.7, 0.001);
  EXPECT_NEAR(joint_1->Angle(1).Radian(), -0.7, 0.001);
  gzdbg << "time [" << world->SimTime().Double()
        << "] j0 [" << joint_0->Angle(0).Radian()
        << "] j1(0) [" << joint_1->Angle(0).Radian()
        << "] j1(1) [" << joint_1->Angle(1).Radian()
        << "]\n";
}

int main(int argc, char **argv)
{
  ::testing::InitGoogleTest(&argc, argv);
  return RUN_ALL_TESTS();
}<|MERGE_RESOLUTION|>--- conflicted
+++ resolved
@@ -42,15 +42,9 @@
   ASSERT_TRUE(world != nullptr);
 
   // Verify physics engine type
-<<<<<<< HEAD
-  physics::PhysicsEnginePtr physics = world->GetPhysicsEngine();
+  physics::PhysicsEnginePtr physics = world->Physics();
   ASSERT_TRUE(physics != nullptr);
-  EXPECT_EQ(physics->GetType(), "ode");
-=======
-  physics::PhysicsEnginePtr physics = world->Physics();
-  ASSERT_TRUE(physics != NULL);
   EXPECT_EQ(physics->Type(), "ode");
->>>>>>> 511b8693
 
   physics->SetGravity(ignition::math::Vector3d(0, 0, -50));
 
