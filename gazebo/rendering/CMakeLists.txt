include (${gazebo_cmake_dir}/GazeboUtils.cmake)

include_directories(SYSTEM
  ${OGRE_INCLUDE_DIRS}
  ${CEGUI_INCLUDE_DIRS}
  skyx
  skyx/include
)

if (${OGRE_VERSION} GREATER 1.7.4)
  add_subdirectory(deferred_shading)
endif()
add_subdirectory(skyx)
add_subdirectory(selection_buffer)

set (sources
  ArrowVisual.cc
  AxisVisual.cc
  Camera.cc
  CameraVisual.cc
  COMVisual.cc
  ContactVisual.cc
  Conversions.cc
  DepthCamera.cc
  DynamicLines.cc
  DynamicRenderable.cc
  FPSViewController.cc
  GpuLaser.cc
  Grid.cc
  GUIOverlay.cc
  Heightmap.cc
  JointVisual.cc
  LaserVisual.cc
  SonarVisual.cc
  Light.cc
  Material.cc
  MovableText.cc
  OrbitViewController.cc
  Projector.cc
  RenderEngine.cc
  RenderEvents.cc
  RenderingIface.cc
  Road2d.cc
  RFIDVisual.cc
  RFIDTagVisual.cc
  RTShaderSystem.cc
  Scene.cc
<<<<<<< HEAD
  SelectionObj.cc
=======
  TransmitterVisual.cc
>>>>>>> c65fb2ae
  UserCamera.cc
  VideoVisual.cc
  ViewController.cc
  Visual.cc
  WireBox.cc
  WindowManager.cc
  WrenchVisual.cc
)

set (headers
  ArrowVisual.hh
  AxisVisual.hh
  Camera.hh
  CameraVisual.hh
  COMVisual.hh
  ContactVisual.hh
  Conversions.hh
  DepthCamera.hh
  DynamicLines.hh
  DynamicRenderable.hh
  FPSViewController.hh
  GpuLaser.hh
  Grid.hh
  GUIOverlay.hh
  Heightmap.hh
  JointVisual.hh
  LaserVisual.hh
  SonarVisual.hh
  Light.hh
  Material.hh
  MovableText.hh
  OrbitViewController.hh
  Projector.hh
  RenderEngine.hh
  RenderEvents.hh
  RenderingIface.hh
  RenderTypes.hh
  Road2d.hh
  RFIDVisual.hh
  RFIDTagVisual.hh
  RTShaderSystem.hh
  Scene.hh
<<<<<<< HEAD
  SelectionObj.hh
=======
  TransmitterVisual.hh
>>>>>>> c65fb2ae
  UserCamera.hh
  VideoVisual.hh
  ViewController.hh
  Visual.hh
  WireBox.hh
  WindowManager.hh
  WrenchVisual.hh
  ogre_gazebo.h
  cegui.h
)

set (rendering_headers "" CACHE INTERNAL "rendering headers" FORCE)
foreach (hdr ${headers})
  APPEND_TO_CACHED_STRING(rendering_headers
    "Rendering Headers" "#include \"gazebo/rendering/${hdr}\"\n")
endforeach()
configure_file (${CMAKE_CURRENT_SOURCE_DIR}/rendering.hh.in
                ${CMAKE_CURRENT_BINARY_DIR}/rendering.hh)

link_directories(
  ${ogre_library_dirs}
)

gz_add_library(gazebo_rendering ${sources})

target_link_libraries( gazebo_rendering
  gazebo_common
  gazebo_skyx
  gazebo_selection_buffer
  ${ogre_libraries}
  ${OPENGL_LIBRARIES}
  ${CEGUI_LIBRARIES}
)

if (NOT APPLE)
  target_link_libraries(gazebo_rendering X11)
endif()

if (${OGRE_VERSION} GREATER 1.7.4)
  target_link_libraries(gazebo_rendering gazebo_rendering_deferred)
endif()

gz_install_library(gazebo_rendering)
gz_install_includes("rendering" ${headers} ${CMAKE_CURRENT_BINARY_DIR}/rendering.hh)

# Deprecated Rendering.hh
gz_issue_775("Rendering")

# unit tests
set (gtest_sources
  GpuLaser_TEST.cc)
gz_build_dri_tests(${gtest_sources})<|MERGE_RESOLUTION|>--- conflicted
+++ resolved
@@ -45,11 +45,8 @@
   RFIDTagVisual.cc
   RTShaderSystem.cc
   Scene.cc
-<<<<<<< HEAD
   SelectionObj.cc
-=======
   TransmitterVisual.cc
->>>>>>> c65fb2ae
   UserCamera.cc
   VideoVisual.cc
   ViewController.cc
@@ -92,11 +89,8 @@
   RFIDTagVisual.hh
   RTShaderSystem.hh
   Scene.hh
-<<<<<<< HEAD
   SelectionObj.hh
-=======
   TransmitterVisual.hh
->>>>>>> c65fb2ae
   UserCamera.hh
   VideoVisual.hh
   ViewController.hh
