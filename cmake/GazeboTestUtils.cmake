--- conflicted
+++ resolved
@@ -1,3 +1,4 @@
+
 #################################################
 # VAR: GZ_BUILD_TESTS_EXTRA_EXE_SRCS
 # Hack: extra sources to build binaries can be supplied to gz_build_tests in
@@ -20,7 +21,6 @@
     add_executable(${BINARY_NAME} ${GTEST_SOURCE_file}
                    ${GZ_BUILD_TESTS_EXTRA_EXE_SRCS})
 
-    set_target_properties(${BINARY_NAME} PROPERTIES LINK_FLAGS "-Wl,--no-as-needed")
 
     link_directories(${PROJECT_BINARY_DIR}/test)
     add_dependencies(${BINARY_NAME}
@@ -38,13 +38,6 @@
 
 
     target_link_libraries(${BINARY_NAME}
-<<<<<<< HEAD
-      # This two libraries are need to workaround on bug
-      # https://bitbucket.org/osrf/gazebo/issue/1516
-      gazebo_physics
-      gazebo_sensors
-=======
->>>>>>> 52a17eea
       # libgazebo will bring all most of gazebo libraries as dependencies
       libgazebo
       gazebo_test_fixture
@@ -106,16 +99,8 @@
       )
 
     target_link_libraries(${BINARY_NAME}
-<<<<<<< HEAD
-      # This two libraries are need to workaround on bug
-      # https://bitbucket.org/osrf/gazebo/issue/1516
-      gazebo_physics
-      gazebo_sensors
-      # gazebo_gui and libgazebo will bring all most of gazebo libraries as dependencies
-=======
       # gazebo_gui and libgazebo will bring all most of gazebo
       # libraries as dependencies
->>>>>>> 52a17eea
       libgazebo
       gazebo_gui
       ${QT_QTTEST_LIBRARY}
