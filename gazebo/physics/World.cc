--- conflicted
+++ resolved
@@ -43,7 +43,6 @@
 #include "gazebo/common/Exception.hh"
 #include "gazebo/common/Console.hh"
 #include "gazebo/common/Plugin.hh"
-#include "gazebo/common/Diagnostics.hh"
 
 #include "gazebo/util/Diagnostics.hh"
 #include "gazebo/util/LogRecord.hh"
@@ -450,12 +449,8 @@
 //////////////////////////////////////////////////
 void World::Step()
 {
-<<<<<<< HEAD
-  DIAG_TIMER_CREATE("worldStepTimer");
-=======
   DIAG_TIMER_START("World::Step");
 
->>>>>>> 0f262d6a
   /// need this because ODE does not call dxReallocateWorldProcessContext()
   /// until dWorld.*Step
   /// Plugins that manipulate joints (and probably other properties) require
@@ -467,23 +462,14 @@
     this->pluginsLoaded = true;
   }
 
-<<<<<<< HEAD
-  DIAG_TIMER_LAP("worldStepTimer", "World::Step (World::LoadPlugins()) ");
-=======
   DIAG_TIMER_LAP("World::Step", "loadPlugins");
->>>>>>> 0f262d6a
 
   // Send statistics about the world simulation
   this->PublishWorldStats();
 
   DIAG_TIMER_LAP("World::Step", "publishWorldStats");
 
-<<<<<<< HEAD
-  DIAG_TIMER_LAP("worldStepTimer", "World::Step (World::PublishWorldStats()) ");
-
-=======
   double updatePeriod = this->physicsEngine->GetUpdatePeriod();
->>>>>>> 0f262d6a
   // sleep here to get the correct update rate
   common::Time tmpTime = common::Time::GetWallTime();
   common::Time sleepTime = this->prevStepWallTime +
@@ -502,11 +488,7 @@
   this->sleepOffset = (actualSleep - sleepTime) * 0.01 +
                       this->sleepOffset * 0.99;
 
-<<<<<<< HEAD
-  DIAG_TIMER_LAP("worldStepTimer", "World::Step (update World::sleepOffset) ");
-=======
   DIAG_TIMER_LAP("World::Step", "sleepOffset");
->>>>>>> 0f262d6a
 
   // throttling update rate, with sleepOffset as tolerance
   // the tolerance is needed as the sleep time is not exact
@@ -515,11 +497,7 @@
   {
     boost::recursive_mutex::scoped_lock lock(*this->worldUpdateMutex);
 
-<<<<<<< HEAD
-    DIAG_TIMER_LAP("worldStepTimer", "World::Step (get World::worldUpdateMutex) ");
-=======
     DIAG_TIMER_LAP("World::Step", "worldUpdateMutex");
->>>>>>> 0f262d6a
 
     this->prevStepWallTime = common::Time::GetWallTime();
 
@@ -530,7 +508,6 @@
       this->simTime += stepTime;
       this->iterations++;
       this->Update();
-      DIAG_TIMER_LAP("worldStepTimer", "World::Step (World::Update) ");
 
       DIAG_TIMER_LAP("World::Step", "update");
 
@@ -543,11 +520,7 @@
 
   this->ProcessMessages();
 
-<<<<<<< HEAD
-  DIAG_TIMER_LAP("worldStepTimer", "World::Step (World::ProcessMessages) ");
-=======
   DIAG_TIMER_STOP("World::Step");
->>>>>>> 0f262d6a
 }
 
 //////////////////////////////////////////////////
@@ -578,11 +551,7 @@
 //////////////////////////////////////////////////
 void World::Update()
 {
-<<<<<<< HEAD
-  DIAG_TIMER_CREATE("worldUpdateTimer");
-=======
   DIAG_TIMER_START("World::Update");
->>>>>>> 0f262d6a
 
   if (this->needsReset)
   {
@@ -594,40 +563,24 @@
       this->ResetEntities(Base::MODEL);
     this->needsReset = false;
   }
-<<<<<<< HEAD
-  
-  DIAG_TIMER_LAP("worldUpdateTimer", "World::Update (call resets) ");
-=======
   DIAG_TIMER_LAP("World::Update", "needsReset");
 
->>>>>>> 0f262d6a
 
   event::Events::worldUpdateStart();
   this->updateInfo.simTime = this->GetSimTime();
   this->updateInfo.realTime = this->GetRealTime();
   event::Events::worldUpdateBegin(this->updateInfo);
 
-<<<<<<< HEAD
-  DIAG_TIMER_LAP("worldUpdateTimer", "World::Update (worldUpdateStart) ");
-=======
   DIAG_TIMER_LAP("World::Update", "Events::worldUpdateBegin");
->>>>>>> 0f262d6a
 
   // Update all the models
   (*this.*modelUpdateFunc)();
 
-<<<<<<< HEAD
-  DIAG_TIMER_LAP("worldUpdateTimer", "World::Update (Models Update) ");
-=======
   DIAG_TIMER_LAP("World::Update", "Model::Update");
->>>>>>> 0f262d6a
 
   // This must be called before PhysicsEngine::UpdatePhysics.
   this->physicsEngine->UpdateCollision();
 
-<<<<<<< HEAD
-  DIAG_TIMER_LAP("worldUpdateTimer", "World::Update (PhysicsEngine::UpdateCollision) ");
-=======
   DIAG_TIMER_LAP("World::Update", "PhysicsEngine::UpdateCollision");
 
   // Wait for logging to finish, if it's running.
@@ -644,7 +597,6 @@
       this->logContinueCondition.wait(lock);
     }
   }
->>>>>>> 0f262d6a
 
   // Update the physics engine
   if (this->enablePhysicsEngine && this->physicsEngine)
@@ -652,11 +604,7 @@
     // This must be called directly after PhysicsEngine::UpdateCollision.
     this->physicsEngine->UpdatePhysics();
 
-<<<<<<< HEAD
-    DIAG_TIMER_LAP("worldUpdateTimer", "World::Update (PhysicsEngine::UpdatePhysics) ");
-=======
     DIAG_TIMER_LAP("World::Update", "PhysicsEngine::UpdatePhysics");
->>>>>>> 0f262d6a
 
     // do this after physics update as
     //   ode --> MoveCallback sets the dirtyPoses
@@ -669,11 +617,7 @@
 
     this->dirtyPoses.clear();
 
-<<<<<<< HEAD
-    DIAG_TIMER_LAP("worldUpdateTimer", "World::Update (Get World::dirtyPoses) ");
-=======
     DIAG_TIMER_LAP("World::Update", "SetWorldPose(dirtyPoses)");
->>>>>>> 0f262d6a
   }
 
   // Only update state information if logging data.
@@ -684,42 +628,11 @@
   // Output the contact information
   this->physicsEngine->GetContactManager()->PublishContacts();
 
-<<<<<<< HEAD
-  DIAG_TIMER_LAP("worldUpdateTimer", "World::Update (PublishContacts) ");
-
-  // Only update state informatin if logging data.
-  if (common::LogRecord::Instance()->GetRunning())
-  {
-    int currState = (this->stateToggle + 1) % 2;
-    this->prevStates[currState] = WorldState(shared_from_this());
-
-    WorldState diffState = this->prevStates[currState] -
-      this->prevStates[this->stateToggle];
-
-    if (!diffState.IsZero())
-    {
-      this->stateToggle = currState;
-      this->states.push_back(diffState);
-      if (this->states.size() > 1000)
-        this->states.pop_front();
-
-      /// Publish a log status message if the logger is running.
-      this->PublishLogStatus();
-    }
-  }
-=======
   DIAG_TIMER_LAP("World::Update", "ContactManager::PublishContacts");
->>>>>>> 0f262d6a
-
-  DIAG_TIMER_LAP("worldUpdateTimer", "World::Update (StateDiff) ");
 
   event::Events::worldUpdateEnd();
 
-<<<<<<< HEAD
-  DIAG_TIMER_LAP("worldUpdateTimer", "World::Update (worldUpdateend) ");
-=======
   DIAG_TIMER_STOP("World::Update");
->>>>>>> 0f262d6a
 }
 
 //////////////////////////////////////////////////
@@ -1913,7 +1826,6 @@
   return this->loaded;
 }
 
-
 //////////////////////////////////////////////////
 void World::PublishModelPose(physics::ModelPtr _model)
 {
