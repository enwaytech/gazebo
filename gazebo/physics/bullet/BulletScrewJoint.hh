/*
 * Copyright (C) 2012-2014 Open Source Robotics Foundation
 *
 * Licensed under the Apache License, Version 2.0 (the "License");
 * you may not use this file except in compliance with the License.
 * You may obtain a copy of the License at
 *
 *     http://www.apache.org/licenses/LICENSE-2.0
 *
 * Unless required by applicable law or agreed to in writing, software
 * distributed under the License is distributed on an "AS IS" BASIS,
 * WITHOUT WARRANTIES OR CONDITIONS OF ANY KIND, either express or implied.
 * See the License for the specific language governing permissions and
 * limitations under the License.
 *
*/
/* Desc: A screw or primastic joint
 * Author: Nate Koenig
 * Date: 24 May 2009
 */

#ifndef _BULLETSCREWJOINT_HH_
#define _BULLETSCREWJOINT_HH_

#include <string>

#include "gazebo/physics/bullet/BulletJoint.hh"
#include "gazebo/physics/ScrewJoint.hh"
#include "gazebo/util/system.hh"

namespace gazebo
{
  namespace physics
  {
    class btScrewConstraint;

    /// \ingroup gazebo_physics
    /// \addtogroup gazebo_physics_bullet Bullet Physics
    /// \{

    /// \brief A screw joint
    class GAZEBO_VISIBLE BulletScrewJoint : public ScrewJoint<BulletJoint>
    {
      /// \brief Constructor
      public: BulletScrewJoint(btDynamicsWorld *world, BasePtr _parent);

      /// \brief Destructor
      public: virtual ~BulletScrewJoint();

      /// \brief Load the BulletScrewJoint
      public: virtual void Load(sdf::ElementPtr _sdf);

      // Documentation inherited
      public: virtual math::Vector3 GetAnchor(unsigned int _index) const;

      // Documentation inherited
      public: virtual void SetAnchor(unsigned int _index,
                  const math::Vector3 &_anchor);

      // Documentation inherited.
      public: virtual void Init();

      /// \brief Set the axis of motion
      public: void SetAxis(unsigned int _index, const math::Vector3 &_axis);

      // Documentation inherited
      public: virtual void SetThreadPitch(unsigned int _index,
                  double _threadPitch);

<<<<<<< HEAD
      // Documentation inherited
      public: virtual void SetThreadPitch(double _threadPitch);
=======
      /// \copydoc ScrewJoint::SetThreadPitch
      public: virtual void SetThreadPitch(double _threadPitch);

      /// \copydoc ScrewJoint::GetThreadPitch
      public: virtual double GetThreadPitch(unsigned int _index);

      /// \copydoc ScrewJoint::GetThreadPitch
      public: virtual double GetThreadPitch();

      /// \brief Set the high stop of an axis(index).
      public: virtual void SetHighStop(unsigned int _index,
                  const math::Angle &_angle);
>>>>>>> e6b67700

      // Documentation inherited
      public: virtual double GetThreadPitch(unsigned int _index);

      // Documentation inherited
      public: virtual double GetThreadPitch();

      /// \brief Get the rate of change
      public: virtual double GetVelocity(unsigned int _index) const;

       /// \brief Set the velocity of an axis(index).
      public: virtual void SetVelocity(unsigned int _index, double _angle);

      /// \brief Set the max allowed force of an axis(index).
      public: virtual void SetMaxForce(unsigned int _index, double _t);

      /// \brief Get the max allowed force of an axis(index).
      public: virtual double GetMaxForce(unsigned int _index);

      /// \brief Get the axis of rotation
      public: virtual math::Vector3 GetGlobalAxis(unsigned int _index) const;

      /// \brief Get the angle of rotation
      public: virtual math::Angle GetAngleImpl(unsigned int _index) const;

      // Documentation inherited.
      public: virtual double GetAttribute(const std::string &_key,
                                                unsigned int _index);
      /// \brief Set the screw force
      protected: virtual void SetForceImpl(unsigned int _index, double _force);

      /// \brief Pointer to bullet screw constraint
      private: btScrewConstraint *bulletScrew;

      /// \brief Initial value of joint axis, expressed as unit vector
      ///        in world frame.
      private: math::Vector3 initialWorldAxis;
    };
    /// \}
  }
}
#endif<|MERGE_RESOLUTION|>--- conflicted
+++ resolved
@@ -67,23 +67,8 @@
       public: virtual void SetThreadPitch(unsigned int _index,
                   double _threadPitch);
 
-<<<<<<< HEAD
       // Documentation inherited
       public: virtual void SetThreadPitch(double _threadPitch);
-=======
-      /// \copydoc ScrewJoint::SetThreadPitch
-      public: virtual void SetThreadPitch(double _threadPitch);
-
-      /// \copydoc ScrewJoint::GetThreadPitch
-      public: virtual double GetThreadPitch(unsigned int _index);
-
-      /// \copydoc ScrewJoint::GetThreadPitch
-      public: virtual double GetThreadPitch();
-
-      /// \brief Set the high stop of an axis(index).
-      public: virtual void SetHighStop(unsigned int _index,
-                  const math::Angle &_angle);
->>>>>>> e6b67700
 
       // Documentation inherited
       public: virtual double GetThreadPitch(unsigned int _index);
