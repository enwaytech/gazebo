--- conflicted
+++ resolved
@@ -19,13 +19,6 @@
   // Ensure that Winsock2.h is included before Windows.h, which can get
   // pulled in by anybody (e.g., Boost).
   #include <Winsock2.h>
-<<<<<<< HEAD
-  // Seems like W_OK does not exists on Windows.
-  // Reading access function documentation, the value should be 2
-  // http://msdn.microsoft.com/en-us/library/1w06ktdy.aspx
-  #include <io.h>
-  #define W_OK    2 /* Test for write permission.  */
-=======
 
   #include <io.h>
 
@@ -34,7 +27,6 @@
   // http://msdn.microsoft.com/en-us/library/1w06ktdy.aspx
   // Test for write permission.
   #define W_OK    2
->>>>>>> 2cc76daf
   #define access _access
 #endif
 
@@ -74,22 +66,12 @@
   this->readyToStart = false;
 
   // Get the user's home directory
-<<<<<<< HEAD
-  // \todo getenv is not portable, and there is no generic cross-platform
-  // method. Must check OS and choose a method
-#ifndef _WIN32
-  char *homePath = getenv("HOME");
-#else
-  const char *homePath = common::getEnvWin("HOMEPATH");
-#endif
-=======
 #ifndef _WIN32
   const char *homePath = common::getEnv("HOME");
 #else
   const char *homePath = common::getEnv("HOMEPATH");
 #endif
 
->>>>>>> 2cc76daf
   GZ_ASSERT(homePath, "HOME environment variable is missing");
 
   if (!homePath)
