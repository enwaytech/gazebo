## Gazebo 7

## Gazebo 7.x.x (2016-xx-xx)

<<<<<<< HEAD
1. Added a harness plugin that supports lowering a model at a controlled rate
    * [Pull request 2346](https://bitbucket.org/osrf/gazebo/pull-request/2346)
=======
1. Redirect QT messages to Gazebo's console message handling system.
    * [Pull request 2375](https://bitbucket.org/osrf/gazebo/pull-request/2375)
>>>>>>> 7e82483f

1. Fix Model Manipulator switching between local and global frames
    * [Pull request 2361](https://bitbucket.org/osrf/gazebo/pull-request/2361)

1. Remove contact filters with names that contain `::`
    * [Pull request 2363](https://bitbucket.org/osrf/gazebo/pull-request/2363)
    * [Issue 1985](https://bitbucket.org/osrf/gazebo/issues/1805)

## Gazebo 7.2.0 (2016-06-13)

1. Fix right click view options after deleting and respawning a model.
    * [Pull request 2349](https://bitbucket.org/osrf/gazebo/pull-request/2349)
    * [Issue 1985](https://bitbucket.org/osrf/gazebo/issues/1985)

1. Backport single pixel selection buffer for mouse picking
    * [Pull request 2338](https://bitbucket.org/osrf/gazebo/pull-request/2338)

1. Prevent mouse pan and orbit from deselecting entities in model editor
    * [Pull request 2333](https://bitbucket.org/osrf/gazebo/pull-request/2333)

1. Handle model manipulation tool RTS shortcuts in keyPress
    * [Pull request 2312](https://bitbucket.org/osrf/gazebo/pull-request/2312)

1. Reset ODE joint force feedback after world reset
    * [Pull request 2255](https://bitbucket.org/osrf/gazebo/pull-request/2255)

1. Update model editor snap to grid modifier key
    * [Pull request 2259](https://bitbucket.org/osrf/gazebo/pull-request/2259)
    * [Issue #1583](https://bitbucket.org/osrf/gazebo/issues/1583)

1. PIMPLize gui/model/ModelEditorPalette
    * [Pull request 2279](https://bitbucket.org/osrf/gazebo/pull-request/2279)

1. Properly cleanup pointers when destroying a blank world.
    * [Pull request 2220](https://bitbucket.org/osrf/gazebo/pull-request/2220)

1. Properly cleanup pointers when destroying a world with models and lights.
    * [Pull request 2263](https://bitbucket.org/osrf/gazebo/pull-request/2263)

1. Properly cleanup pointers when destroying a world with joints.
    * [Pull request 2309](https://bitbucket.org/osrf/gazebo/pull-request/2309)

1. Fix view control mouse focus in model editor
    * [Pull request 2315](https://bitbucket.org/osrf/gazebo/pull-request/2315)
    * [Issue #1791](https://bitbucket.org/osrf/gazebo/issues/1791)

1. Server generates unique model names in case of overlap
    * [Pull request 2296](https://bitbucket.org/osrf/gazebo/pull-request/2296)
    * [Issue 510](https://bitbucket.org/osrf/gazebo/issues/510)

1. Model Editor: Select and align nested models
    * [Pull request 2282](https://bitbucket.org/osrf/gazebo/pull-request/2282)

## Gazebo 7.1.0 (2016-04-07)

1. fix: remove back projection
    * [Pull request 2201](https://bitbucket.org/osrf/gazebo/pull-request/2201)
    * A contribution from Yuki Furuta

1. Fix oculus 2 camera field of view
    * [Pull request 2157](https://bitbucket.org/osrf/gazebo/pull-request/2157)

1. Added BeforePhysicsUpdate world event
    * [Pull request 2128](https://bitbucket.org/osrf/gazebo/pull-request/2128)
    * A contribution from Martin Pecka

1. Update `gz sdf -c` command line tool to use the new `sdf::convertFile` API.
    * [Pull request #2227](https://bitbucket.org/osrf/gazebo/pull-requests/2227)

1. Backport depth camera OSX fix
    * [Pull request 2233](https://bitbucket.org/osrf/gazebo/pull-request/2233)

1. Feat load collision.sdf only once
    * [Pull request 2236](https://bitbucket.org/osrf/gazebo/pull-request/2236)

1. Update gui/building/Item API
    * [Pull request 2228](https://bitbucket.org/osrf/gazebo/pull-request/2228)

1. Semantic version class to compare model versions in the model database.
    * [Pull request 2207](https://bitbucket.org/osrf/gazebo/pull-request/2207)

1. Backport issue 1834 fix to gazebo7
    * [Pull request 2222](https://bitbucket.org/osrf/gazebo/pull-request/2222)

1. Backport ImagesView_TEST changes
    * [Pull request 2217](https://bitbucket.org/osrf/gazebo/pull-request/2217)

1. Backport pull request #2189 (mutex in Transport::Conection)
    * [Pull request 2208](https://bitbucket.org/osrf/gazebo/pull-request/2208)

1. Process insertions on World::SetState
    * [Pull request #2200](https://bitbucket.org/osrf/gazebo/pull-requests/2200)

1. Process deletions on World::SetState
    * [Pull request #2204](https://bitbucket.org/osrf/gazebo/pull-requests/2204)

1. Fix ray-cylinder collision
    * [Pull request 2124](https://bitbucket.org/osrf/gazebo/pull-request/2124)

1. Fix editing physics parameters in gzclient, update test
    * [Pull request 2192](https://bitbucket.org/osrf/gazebo/pull-request/2192)

1. Fix Audio Decoder test failure
    * [Pull request 2193](https://bitbucket.org/osrf/gazebo/pull-request/2193)

1. Add layers to building levels
    * [Pull request 2180](https://bitbucket.org/osrf/gazebo/pull-request/2180)

1. Allow dynamically adding links to a model.
    * [Pull request #2185](https://bitbucket.org/osrf/gazebo/pull-requests/2185)

1. Fix editing physics parameters in gzclient, update test
    * [Pull request #2192](https://bitbucket.org/osrf/gazebo/pull-requests/2192)
    * [Issue #1876](https://bitbucket.org/osrf/gazebo/issues/1876)

1. Model database selects the latest model version.
    * [Pull request #2207](https://bitbucket.org/osrf/gazebo/pull-requests/2207)

1. Only link relevant libraries to tests
    * [Pull request 2130](https://bitbucket.org/osrf/gazebo/pull-request/2130)

1. PIMPLize gui/model/ModelCreator
    * [Pull request 2171](https://bitbucket.org/osrf/gazebo/pull-request/2171)

1. backport warning and test fixes from pull request #2177
    * [Pull request 2179](https://bitbucket.org/osrf/gazebo/pull-request/2179)

1. Prevent xml parser error from crashing LogPlay on osx -> gazebo7
    * [Pull request 2174](https://bitbucket.org/osrf/gazebo/pull-request/2174)

1. PIMPLize gui/building/ScaleWidget
    * [Pull request 2164](https://bitbucket.org/osrf/gazebo/pull-request/2164)

1. Fix using Shift key while scaling inside the model editor
    * [Pull request 2165](https://bitbucket.org/osrf/gazebo/pull-request/2165)

1. Backport fix for ign-math explicit constructors -> gazebo7
    * [Pull request 2163](https://bitbucket.org/osrf/gazebo/pull-request/2163)

1. Display physics engine type in the GUI
    * [Pull request #2155](https://bitbucket.org/osrf/gazebo/pull-requests/2155)
    * [Issue #1121](https://bitbucket.org/osrf/gazebo/issues/1121)
    * A contribution from Mohamd Ayman

1. Fix compilation against ffmpeg3 (libavcodec)
    * [Pull request #2154](https://bitbucket.org/osrf/gazebo/pull-request/2154)

1. Append a missing </gazebo_log> tag to log files when played.
    * [Pull request #2143](https://bitbucket.org/osrf/gazebo/pull-request/2143)

1. Add helper function QTestFixture::ProcessEventsAndDraw
    * [Pull request #2147](https://bitbucket.org/osrf/gazebo/pull-request/2147)

1. Add qt resources to gazebo gui library
    * [Pull request 2134](https://bitbucket.org/osrf/gazebo/pull-request/2134)

1. Undo scaling during simulation
    * [Pull request #2108](https://bitbucket.org/osrf/gazebo/pull-request/2108)

1. Fix SensorManager::SensorContainer::RunLoop sensor update time assertion
    * [Pull request #2115](https://bitbucket.org/osrf/gazebo/pull-request/2115)

1. Fix use of not initialized static attribute in Light class
    * [Pull request 2075](https://bitbucket.org/osrf/gazebo/pull-request/2075)
    * A contribution from Silvio Traversaro

1. Install GuiTypes header
    * [Pull request 2106](https://bitbucket.org/osrf/gazebo/pull-request/2106)

1. Removes one function call and replaces a manual swap with std::swap in ODE heightfield.
    * [Pull request #2114](https://bitbucket.org/osrf/gazebo/pull-request/2114)

1. New world event: BeforePhysicsUpdate
    * [Pull request #2128](https://bitbucket.org/osrf/gazebo/pull-request/2128)
    * [Issue #1851](https://bitbucket.org/osrf/gazebo/issues/1851)

1. Model editor: Fix setting relative pose after alignment during joint creation.
    * [Issue #1844](https://bitbucket.org/osrf/gazebo/issues/1844)
    * [Pull request #2150](https://bitbucket.org/osrf/gazebo/pull-request/2150)

1. Model editor: Fix saving and spawning model with its original name
    * [Pull request #2183](https://bitbucket.org/osrf/gazebo/pull-request/2183)

1. Model editor: Fix inserting custom links
    * [Pull request #2222](https://bitbucket.org/osrf/gazebo/pull-request/2222)
    * [Issue #1834](https://bitbucket.org/osrf/gazebo/issues/1834)

1. Model editor: Reset visual / collision insertion / deletion
        * [Pull request #2254](https://bitbucket.org/osrf/gazebo/pull-request/2254)
        * [Issue #1777](https://bitbucket.org/osrf/gazebo/issues/1777)
        * [Issue #1852](https://bitbucket.org/osrf/gazebo/issues/1852)

1. Building editor: Add layers to building levels
    * [Pull request #2180](https://bitbucket.org/osrf/gazebo/pull-request/2180)
    * [Issue #1806](https://bitbucket.org/osrf/gazebo/issues/1806)

1. Building editor: Update gui/building/Item API
    * [Pull request #2228](https://bitbucket.org/osrf/gazebo/pull-request/2228)

## Gazebo 7.0.0 (2016-01-25)

1. Add FollowerPlugin
    * [Pull request #2085](https://bitbucket.org/osrf/gazebo/pull-request/2085)

1. Fix circular dependency so that physics does not call the sensors API.
    * [Pull request #2089](https://bitbucket.org/osrf/gazebo/pull-request/2089)
    * [Issue #1516](https://bitbucket.org/osrf/gazebo/issues/1516)

1. Add Gravity and MagneticField API to World class to match sdformat change.
    * [SDFormat pull request 247](https://bitbucket.org/osrf/sdformat/pull-requests/247)
    * [Issue #1823](https://bitbucket.org/osrf/gazebo/issues/1823)
    * [Pull request #2090](https://bitbucket.org/osrf/gazebo/pull-request/2090)

1. Use opaque pointers and deprecate functions in the rendering library
    * [Pull request #2069](https://bitbucket.org/osrf/gazebo/pull-request/2069)
    * [Pull request #2064](https://bitbucket.org/osrf/gazebo/pull-request/2064)
    * [Pull request #2066](https://bitbucket.org/osrf/gazebo/pull-request/2066)
    * [Pull request #2069](https://bitbucket.org/osrf/gazebo/pull-request/2069)
    * [Pull request #2074](https://bitbucket.org/osrf/gazebo/pull-request/2074)
    * [Pull request #2076](https://bitbucket.org/osrf/gazebo/pull-request/2076)
    * [Pull request #2070](https://bitbucket.org/osrf/gazebo/pull-request/2070)
    * [Pull request #2071](https://bitbucket.org/osrf/gazebo/pull-request/2071)
    * [Pull request #2084](https://bitbucket.org/osrf/gazebo/pull-request/2084)
    * [Pull request #2073](https://bitbucket.org/osrf/gazebo/pull-request/2073)

1. Use opaque pointers for the Master class.
    * [Pull request #2036](https://bitbucket.org/osrf/gazebo/pull-request/2036)

1. Use opaque pointers in the gui library
    * [Pull request #2057](https://bitbucket.org/osrf/gazebo/pull-request/2057)
    * [Pull request #2037](https://bitbucket.org/osrf/gazebo/pull-request/2037)
    * [Pull request #2052](https://bitbucket.org/osrf/gazebo/pull-request/2052)
    * [Pull request #2053](https://bitbucket.org/osrf/gazebo/pull-request/2053)
    * [Pull request #2028](https://bitbucket.org/osrf/gazebo/pull-request/2028)
    * [Pull request #2051](https://bitbucket.org/osrf/gazebo/pull-request/2051)
    * [Pull request #2027](https://bitbucket.org/osrf/gazebo/pull-request/2027)
    * [Pull request #2026](https://bitbucket.org/osrf/gazebo/pull-request/2026)
    * [Pull request #2029](https://bitbucket.org/osrf/gazebo/pull-request/2029)
    * [Pull request #2042](https://bitbucket.org/osrf/gazebo/pull-request/2042)

1. Use more opaque pointers.
    * [Pull request #2022](https://bitbucket.org/osrf/gazebo/pull-request/2022)
    * [Pull request #2025](https://bitbucket.org/osrf/gazebo/pull-request/2025)
    * [Pull request #2043](https://bitbucket.org/osrf/gazebo/pull-request/2043)
    * [Pull request #2044](https://bitbucket.org/osrf/gazebo/pull-request/2044)
    * [Pull request #2065](https://bitbucket.org/osrf/gazebo/pull-request/2065)
    * [Pull request #2067](https://bitbucket.org/osrf/gazebo/pull-request/2067)
    * [Pull request #2079](https://bitbucket.org/osrf/gazebo/pull-request/2079)

1. Fix visual transparency issues
    * [Pull request #2031](https://bitbucket.org/osrf/gazebo/pull-request/2031)
    * [Issue #1726](https://bitbucket.org/osrf/gazebo/issue/1726)
    * [Issue #1790](https://bitbucket.org/osrf/gazebo/issue/1790)

1. Implemented private data pointer for the RTShaderSystem class. Minimized shader updates to once per render update.
    * [Pull request #2003](https://bitbucket.org/osrf/gazebo/pull-request/2003)

1. Updating physics library to use ignition math.
    * [Pull request #2007](https://bitbucket.org/osrf/gazebo/pull-request/2007)

1. Switching to ignition math for the rendering library.
    * [Pull request #1993](https://bitbucket.org/osrf/gazebo/pull-request/1993)
    * [Pull request #1994](https://bitbucket.org/osrf/gazebo/pull-request/1994)
    * [Pull request #1995](https://bitbucket.org/osrf/gazebo/pull-request/1995)
    * [Pull request #1996](https://bitbucket.org/osrf/gazebo/pull-request/1996)

1. Removed deprecations
    * [Pull request #1992]((https://bitbucket.org/osrf/gazebo/pull-request/1992)

1. Add ability to set the pose of a visual from a link.
    * [Pull request #1963](https://bitbucket.org/osrf/gazebo/pull-request/1963)

1. Copy visual visibility flags on clone
    * [Pull request #2008](https://bitbucket.org/osrf/gazebo/pull-request/2008)

1. Publish camera sensor image size when rendering is not enabled
    * [Pull request #1969](https://bitbucket.org/osrf/gazebo/pull-request/1969)

1. Added Poissons Ratio and Elastic Modulus for ODE.
    * [Pull request #1974](https://bitbucket.org/osrf/gazebo/pull-request/1974)

1. Update rest web plugin to publish response messages and display login user name in toolbar.
    * [Pull request #1956](https://bitbucket.org/osrf/gazebo/pull-request/1956)

1. Improve overall speed of log playback. Added new functions to LogPlay.
   Use tinyxml2 for playback.
    * [Pull request #1931](https://bitbucket.org/osrf/gazebo/pull-request/1931)

1. Improve SVG import. Added support for transforms in paths.
    * [Pull request #1981](https://bitbucket.org/osrf/gazebo/pull-request/1981)

1. Enter time during log playback
    * [Pull request #2000](https://bitbucket.org/osrf/gazebo/pull-request/2000)

1. Added Ignition Transport dependency.
    * [Pull request #1930](https://bitbucket.org/osrf/gazebo/pull-request/1930)

1. Make latched subscribers receive the message only once
    * [Issue #1789](https://bitbucket.org/osrf/gazebo/issue/1789)
    * [Pull request #2019](https://bitbucket.org/osrf/gazebo/pull-request/2019)

1. Implemented transport clear buffers
    * [Pull request #2017](https://bitbucket.org/osrf/gazebo/pull-request/2017)

1. KeyEvent constructor should be in a source file. Removed a few visibility
flags from c functions. Windows did not like `CPPTYPE_*` in
`gazebo/gui/ConfigWidget.cc`, so I replaced it with `TYPE_*`.
    * [Pull request #1943](https://bitbucket.org/osrf/gazebo/pull-request/1943)

1. Added wide angle camera sensor.
    * [Pull request #1866](https://bitbucket.org/osrf/gazebo/pull-request/1866)

1. Change the `near` and `far` members of `gazebo/msgs/logical_camera_sensors.proto` to `near_clip` and `far_clip`
    + [Pull request #1942](https://bitbucket.org/osrf/gazebo/pull-request/1942)

1. Resolve issue #1702
    * [Issue #1702](https://bitbucket.org/osrf/gazebo/issue/1702)
    * [Pull request #1905](https://bitbucket.org/osrf/gazebo/pull-request/1905)
    * [Pull request #1913](https://bitbucket.org/osrf/gazebo/pull-request/1913)
    * [Pull request #1914](https://bitbucket.org/osrf/gazebo/pull-request/1914)

1. Update physics when the world is reset
    * [Pull request #1903](https://bitbucket.org/osrf/gazebo/pull-request/1903)

1. Light and light state for the server side
    * [Pull request #1920](https://bitbucket.org/osrf/gazebo/pull-request/1920)

1. Add scale to model state so scaling works on log/playback.
    * [Pull request #2020](https://bitbucket.org/osrf/gazebo/pull-request/2020)

1. Added tests for WorldState
    * [Pull request #1968](https://bitbucket.org/osrf/gazebo/pull-request/1968)

1. Rename Reset to Reset Time in time widget
    * [Pull request #1892](https://bitbucket.org/osrf/gazebo/pull-request/1892)
    * [Issue #1730](https://bitbucket.org/osrf/gazebo/issue/1730)

1. Set QTestfFxture to verbose
    * [Pull request #1944](https://bitbucket.org/osrf/gazebo/pull-request/1944)
    * [Issue #1756](https://bitbucket.org/osrf/gazebo/issue/1756)

1. Added torsional friction
    * [Pull request #1831](https://bitbucket.org/osrf/gazebo/pull-request/1831)

1. Support loading and spawning nested models
    * [Pull request #1868](https://bitbucket.org/osrf/gazebo/pull-request/1868)
    * [Pull request #1895](https://bitbucket.org/osrf/gazebo/pull-request/1895)

1. Undo user motion commands during simulation, added physics::UserCmdManager and gui::UserCmdHistory.
    * [Pull request #1934](https://bitbucket.org/osrf/gazebo/pull-request/1934)

1. Forward user command messages for undo.
    * [Pull request #2009](https://bitbucket.org/osrf/gazebo/pull-request/2009)

1. Undo reset commands during simulation, forwarding commands
    * [Pull request #1986](https://bitbucket.org/osrf/gazebo/pull-request/1986)

1. Undo apply force / torque during simulation
    * [Pull request #2030](https://bitbucket.org/osrf/gazebo/pull-request/2030)

1. Add function to get the derived scale of a Visual
    * [Pull request #1881](https://bitbucket.org/osrf/gazebo/pull-request/1881)

1. Added EnumIface, which supports iterators over enums.
    * [Pull request #1847](https://bitbucket.org/osrf/gazebo/pull-request/1847)

1. Added RegionEventBoxPlugin - fires events when models enter / exit the region
    * [Pull request #1856](https://bitbucket.org/osrf/gazebo/pull-request/1856)

1. Added tests for checking the playback control via messages.
    * [Pull request #1885](https://bitbucket.org/osrf/gazebo/pull-request/1885)

1. Added LoadArgs() function to ServerFixture for being able to load a server
using the same arguments used in the command line.
    * [Pull request #1874](https://bitbucket.org/osrf/gazebo/pull-request/1874)

1. Added battery class, plugins and test world.
    * [Pull request #1872](https://bitbucket.org/osrf/gazebo/pull-request/1872)

1. Display gearbox and screw joint properties in property tree
    * [Pull request #1838](https://bitbucket.org/osrf/gazebo/pull-request/1838)

1. Set window flags for dialogs and file dialogs
    * [Pull request #1816](https://bitbucket.org/osrf/gazebo/pull-request/1816)

1. Fix minimum window height
   * [Pull request #1977](https://bitbucket.org/osrf/gazebo/pull-request/1977)
   * [Issue #1706](https://bitbucket.org/osrf/gazebo/issue/1706)

1. Add option to reverse alignment direction
   * [Pull request #2040](https://bitbucket.org/osrf/gazebo/pull-request/2040)
   * [Issue #1242](https://bitbucket.org/osrf/gazebo/issue/1242)

1. Fix unadvertising a publisher - only unadvertise topic if it is the last publisher.
   * [Pull request #2005](https://bitbucket.org/osrf/gazebo/pull-request/2005)
   * [Issue #1782](https://bitbucket.org/osrf/gazebo/issue/1782)

1. Log playback GUI for multistep, rewind, forward and seek
    * [Pull request #1791](https://bitbucket.org/osrf/gazebo/pull-request/1791)

1. Added Apply Force/Torque movable text
    * [Pull request #1789](https://bitbucket.org/osrf/gazebo/pull-request/1789)

1. Added cascade parameter (apply to children) for Visual SetMaterial, SetAmbient, SetEmissive, SetSpecular, SetDiffuse, SetTransparency
    * [Pull request #1851](https://bitbucket.org/osrf/gazebo/pull-request/1851)

1. Tweaks to Data Logger, such as multiline text edit for path
    * [Pull request #1800](https://bitbucket.org/osrf/gazebo/pull-request/1800)

1. Added TopToolbar and hide / disable several widgets according to WindowMode
    * [Pull request #1869](https://bitbucket.org/osrf/gazebo/pull-request/1869)

1. Added Visual::IsAncestorOf and Visual::IsDescendantOf
    * [Pull request #1850](https://bitbucket.org/osrf/gazebo/pull-request/1850)

1. Added msgs::PluginFromSDF and tests
    * [Pull request #1858](https://bitbucket.org/osrf/gazebo/pull-request/1858)

1. Added msgs::CollisionFromSDF msgs::SurfaceFromSDF and msgs::FrictionFromSDF
    * [Pull request #1900](https://bitbucket.org/osrf/gazebo/pull-request/1900)

1. Added hotkeys chart dialog
    * [Pull request #1835](https://bitbucket.org/osrf/gazebo/pull-request/1835)

1. Space bar to play / pause
   * [Pull request #2023](https://bitbucket.org/osrf/gazebo/pull-request/2023)
   * [Issue #1798](https://bitbucket.org/osrf/gazebo/issue/1798)

1. Make it possible to create custom ConfigWidgets
    * [Pull request #1861](https://bitbucket.org/osrf/gazebo/pull-request/1861)

1. AddItem / RemoveItem / Clear enum config widgets
    * [Pull request #1878](https://bitbucket.org/osrf/gazebo/pull-request/1878)

1. Make all child ConfigWidgets emit signals.
    * [Pull request #1884](https://bitbucket.org/osrf/gazebo/pull-request/1884)

1. Refactored makers
    * [Pull request #1828](https://bitbucket.org/osrf/gazebo/pull-request/1828)

1. Added gui::Conversions to convert between Gazebo and Qt
    * [Pull request #2034](https://bitbucket.org/osrf/gazebo/pull-request/2034)

1. Model editor updates
    1. Support adding model plugins in model editor
        * [Pull request #2060](https://bitbucket.org/osrf/gazebo/pull-request/2060)

    1. Added support for copying and pasting top level nested models
        * [Pull request #2006](https://bitbucket.org/osrf/gazebo/pull-request/2006)

    1. Make non-editable background models white in model editor
        * [Pull request #1950](https://bitbucket.org/osrf/gazebo/pull-request/1950)

    1. Choose / swap parent and child links in joint inspector
        * [Pull request #1887](https://bitbucket.org/osrf/gazebo/pull-request/1887)
        * [Issue #1500](https://bitbucket.org/osrf/gazebo/issue/1500)

    1. Presets combo box for Vector3 config widget
        * [Pull request #1954](https://bitbucket.org/osrf/gazebo/pull-request/1954)

    1. Added support for more joint types (gearbox and fixed joints).
        * [Pull request #1794](https://bitbucket.org/osrf/gazebo/pull-request/1794)

    1. Added support for selecting links and joints, opening context menu and inspectors in Schematic View.
        * [Pull request #1787](https://bitbucket.org/osrf/gazebo/pull-request/1787)

    1. Color-coded edges in Schematic View to match joint color.
        * [Pull request #1781](https://bitbucket.org/osrf/gazebo/pull-request/1781)

    1. Scale link mass and inertia when a link is scaled
        * [Pull request #1836](https://bitbucket.org/osrf/gazebo/pull-request/1836)

    1. Added icons for child and parent link in joint inspector
        * [Pull request #1953](https://bitbucket.org/osrf/gazebo/pull-request/1953)

    1. Load and save nested models
        * [Pull request #1894](https://bitbucket.org/osrf/gazebo/pull-request/1894)

    1. Display model plugins on the left panel and added model plugin inspector
        * [Pull request #1863](https://bitbucket.org/osrf/gazebo/pull-request/1863)

    1. Context menu and deletion for model plugins
        * [Pull request #1890](https://bitbucket.org/osrf/gazebo/pull-request/1890)

    1. Delete self from inspector
        * [Pull request #1904](https://bitbucket.org/osrf/gazebo/pull-request/1904)
        * [Issue #1543](https://bitbucket.org/osrf/gazebo/issue/1543)

    1. Apply inspector changes in real time and add reset button
        * [Pull request #1945](https://bitbucket.org/osrf/gazebo/pull-request/1945)
        * [Issue #1472](https://bitbucket.org/osrf/gazebo/issue/1472)

    1. Set physics to be paused when exiting model editor mode
        * [Pull request #1893](https://bitbucket.org/osrf/gazebo/pull-request/1893)
        * [Issue #1734](https://bitbucket.org/osrf/gazebo/issue/1734)

    1. Add Insert tab to model editor
        * [Pull request #1924](https://bitbucket.org/osrf/gazebo/pull-request/1924)

    1. Support inserting nested models from model maker
        * [Pull request #1982](https://bitbucket.org/osrf/gazebo/pull-request/1982)

    1. Added joint creation dialog
        * [Pull request #2021](https://bitbucket.org/osrf/gazebo/pull-request/2021)

    1. Added reverse checkboxes to joint creation dialog
        * [Pull request #2086](https://bitbucket.org/osrf/gazebo/pull-request/2086)

    1. Use opaque pointers in the model editor
        * [Pull request #2056](https://bitbucket.org/osrf/gazebo/pull-request/2056)
        * [Pull request #2059](https://bitbucket.org/osrf/gazebo/pull-request/2059)
        * [Pull request #2087](https://bitbucket.org/osrf/gazebo/pull-request/2087)

    1. Support joint creation between links in nested model.
        * [Pull request #2080](https://bitbucket.org/osrf/gazebo/pull-request/2080)

1. Building editor updates

    1. Use opaque pointers in the building editor
        * [Pull request #2041](https://bitbucket.org/osrf/gazebo/pull-request/2041)
        * [Pull request #2039](https://bitbucket.org/osrf/gazebo/pull-request/2039)
        * [Pull request #2055](https://bitbucket.org/osrf/gazebo/pull-request/2055)
        * [Pull request #2032](https://bitbucket.org/osrf/gazebo/pull-request/2032)
        * [Pull request #2082](https://bitbucket.org/osrf/gazebo/pull-request/2082)
        * [Pull request #2038](https://bitbucket.org/osrf/gazebo/pull-request/2038)
        * [Pull request #2033](https://bitbucket.org/osrf/gazebo/pull-request/2033)

    1. Use opaque pointers for GrabberHandle, add *LinkedGrabbers functions
        * [Pull request #2034](https://bitbucket.org/osrf/gazebo/pull-request/2034)

    1. Removed unused class: BuildingItem
        * [Pull request #2045](https://bitbucket.org/osrf/gazebo/pull-request/2045)

    1. Use opaque pointers for BuildingModelManip, move attachment logic to BuildingMaker
        * [Pull request #2046](https://bitbucket.org/osrf/gazebo/pull-request/2046)

    1. Use opaque pointers for all Dialog classes, add conversion from QPointF, move common logic to BaseInspectorDialog.
        * [Pull request #2083](https://bitbucket.org/osrf/gazebo/pull-request/2083)

## Gazebo 6.0

### Gazebo 6.X.X (201X-XX-XX)

1. Fix race condition in ~TimePanelPrivate (#1919)
    * [Pull request 2250](https://bitbucket.org/osrf/gazebo/pull-request/2250)

### Gazebo 6.6.0 (2016-04-07)

1. fix: remove back projection
    * [Pull request 2201](https://bitbucket.org/osrf/gazebo/pull-request/2201)
    * A contribution from Yuki Furuta

1. Backport depth camera OSX fix and test
    * [Pull request 2230](https://bitbucket.org/osrf/gazebo/pull-request/2230)

1. Add missing tinyxml includes (gazebo6)
    * [Pull request 2218](https://bitbucket.org/osrf/gazebo/pull-request/2218)

1. Fix ray-cylinder collision in ode
    * [Pull request 2125](https://bitbucket.org/osrf/gazebo/pull-request/2125)

1. backport fixes for ffmpeg3 to gazebo6 (from pull request #2154)
    * [Pull request 2162](https://bitbucket.org/osrf/gazebo/pull-request/2162)

1. Install shapes_bitmask.world
    * [Pull request 2104](https://bitbucket.org/osrf/gazebo/pull-request/2104)

1. Add gazebo_client to gazebo.pc (gazebo6)
    * [Pull request 2102](https://bitbucket.org/osrf/gazebo/pull-request/2102)

1. Fix removing multiple camera sensors that have the same camera name
    * [Pull request 2081](https://bitbucket.org/osrf/gazebo/pull-request/2081)

1. Ensure that LINK_FRAME_VISUAL arrow components are deleted (#1812)
    * [Pull request 2078](https://bitbucket.org/osrf/gazebo/pull-request/2078)

1. add migration notes for gazebo::setupClient to gazebo::client::setup
    * [Pull request 2068](https://bitbucket.org/osrf/gazebo/pull-request/2068)

1. Update inertia properties during simulation: part 2
    * [Pull request 1984](https://bitbucket.org/osrf/gazebo/pull-request/1984)

1. Fix minimum window height
    * [Pull request 2002](https://bitbucket.org/osrf/gazebo/pull-request/2002)

1. Backport gpu laser test fix
    * [Pull request 1999](https://bitbucket.org/osrf/gazebo/pull-request/1999)

1. Relax physics tolerances for single-precision bullet (gazebo6)
    * [Pull request 1997](https://bitbucket.org/osrf/gazebo/pull-request/1997)

1. Fix minimum window height
    * [Pull request 1998](https://bitbucket.org/osrf/gazebo/pull-request/1998)

1. backport model editor fixed joint option to gazebo6
    * [Pull request 1957](https://bitbucket.org/osrf/gazebo/pull-request/1957)

1. Update shaders once per render update
    * [Pull request 1991](https://bitbucket.org/osrf/gazebo/pull-request/1991)

1. Relax physics tolerances for single-precision bullet
    * [Pull request 1976](https://bitbucket.org/osrf/gazebo/pull-request/1976)

1. Fix visual transparency issues
    * [Pull request 1967](https://bitbucket.org/osrf/gazebo/pull-request/1967)

1. fix memory corruption in transport/Publisher.cc
    * [Pull request 1951](https://bitbucket.org/osrf/gazebo/pull-request/1951)

1. Add test for SphericalCoordinates::LocalFromGlobal
    * [Pull request 1959](https://bitbucket.org/osrf/gazebo/pull-request/1959)

### Gazebo 6.5.1 (2015-10-29)

1. Fix removing multiple camera sensors that have the same camera name.
    * [Pull request #2081](https://bitbucket.org/osrf/gazebo/pull-request/2081)
    * [Issue #1811](https://bitbucket.org/osrf/gazebo/issues/1811)

1. Backport model editor toolbar fixed joint option from [pull request #1794](https://bitbucket.org/osrf/gazebo/pull-request/1794)
    * [Pull request #1957](https://bitbucket.org/osrf/gazebo/pull-request/1957)

1. Fix minimum window height
    * Backport of [pull request #1977](https://bitbucket.org/osrf/gazebo/pull-request/1977)
    * [Pull request #1998](https://bitbucket.org/osrf/gazebo/pull-request/1998)
    * [Issue #1706](https://bitbucket.org/osrf/gazebo/issue/1706)

1. Fix visual transparency issues
    * [Pull request #1967](https://bitbucket.org/osrf/gazebo/pull-request/1967)
    * [Issue #1726](https://bitbucket.org/osrf/gazebo/issue/1726)

### Gazebo 6.5.0 (2015-10-22)

1. Added ability to convert from spherical coordinates to local coordinates.
    * [Pull request #1955](https://bitbucket.org/osrf/gazebo/pull-request/1955)

### Gazebo 6.4.0 (2015-10-14)

1. Fix ABI problem. Make `Sensor::SetPose` function non virtual.
    * [Pull request #1947](https://bitbucket.org/osrf/gazebo/pull-request/1947)

1. Update inertia properties during simulation
    * [Pull request #1909](https://bitbucket.org/osrf/gazebo/pull-requests/1909)
    * [Design document](https://bitbucket.org/osrf/gazebo_design/src/default/inertia_resize/inertia_resize.md)

1. Fix transparency correction for opaque materials
    * [Pull request #1946](https://bitbucket.org/osrf/gazebo/pull-requests/1946/fix-transparency-correction-for-opaque/diff)

### Gazebo 6.3.0 (2015-10-06)

1. Added `Sensor::SetPose` function
    * [Pull request #1935](https://bitbucket.org/osrf/gazebo/pull-request/1935)

### Gazebo 6.2.0 (2015-10-02)

1. Update physics when the world is reset
    * Backport of [pull request #1903](https://bitbucket.org/osrf/gazebo/pull-request/1903)
    * [Pull request #1916](https://bitbucket.org/osrf/gazebo/pull-request/1916)
    * [Issue #101](https://bitbucket.org/osrf/gazebo/issue/101)

1. Added Copy constructor and assignment operator to MouseEvent
    * [Pull request #1855](https://bitbucket.org/osrf/gazebo/pull-request/1855)

### Gazebo 6.1.0 (2015-08-02)

1. Added logical_camera sensor.
    * [Pull request #1845](https://bitbucket.org/osrf/gazebo/pull-request/1845)

1. Added RandomVelocityPlugin, which applies a random velocity to a model's link.
    * [Pull request #1839](https://bitbucket.org/osrf/gazebo/pull-request/1839)

1. Sim events for joint position, velocity and applied force
    * [Pull request #1849](https://bitbucket.org/osrf/gazebo/pull-request/1849)

### Gazebo 6.0.0 (2015-07-27)

1. Added magnetometer sensor. A contribution from Andrew Symington.
    * [Pull request #1788](https://bitbucket.org/osrf/gazebo/pull-request/1788)

1. Added altimeter sensor. A contribution from Andrew Symington.
    * [Pull request #1792](https://bitbucket.org/osrf/gazebo/pull-request/1792)

1. Implement more control options for log playback:
  1. Rewind: The simulation starts from the beginning.
  1. Forward: The simulation jumps to the end of the log file.
  1. Seek: The simulation jumps to a specific point specified by its simulation
  time.
      * [Pull request #1737](https://bitbucket.org/osrf/gazebo/pull-request/1737)

1. Added Gazebo splash screen
    * [Pull request #1745](https://bitbucket.org/osrf/gazebo/pull-request/1745)

1. Added a transporter plugin which allows models to move from one location
   to another based on their location and the location of transporter pads.
    * [Pull request #1738](https://bitbucket.org/osrf/gazebo/pull-request/1738)

1. Implement forward/backwards multi-step for log playback. Now, the semantics
of a multi-step while playing back a log session are different from a multi-step
during a live simulation. While playback, a multi-step simulates all the
intermediate steps as before, but the client only perceives a single step.
E.g: You have a log file containing a 1 hour simulation session. You want to
jump to the minute 00H::30M::00S to check a specific aspect of the simulation.
You should not see continuous updates until minute 00H:30M:00S. Instead, you
should visualize a single jump to the specific instant of the simulation that
you are interested.
    * [Pull request #1623](https://bitbucket.org/osrf/gazebo/pull-request/1623)

1. Added browse button to log record dialog.
    * [Pull request #1719](https://bitbucket.org/osrf/gazebo/pull-request/1719)

1. Improved SVG support: arcs in paths, and contours made of multiple paths.
    * [Pull request #1608](https://bitbucket.org/osrf/gazebo/pull-request/1608)

1. Added simulation iterations to the world state.
    * [Pull request #1722](https://bitbucket.org/osrf/gazebo/pull-request/1722)

1. Added multiple LiftDrag plugins to the cessna_demo.world to allow the Cessna
C-172 model to fly.
    * [Pull request #1715](https://bitbucket.org/osrf/gazebo/pull-request/1715)

1. Added a plugin to control a Cessna C-172 via messages (CessnaPlugin), and a
GUI plugin to test this functionality with the keyboard (CessnaGUIPlugin). Added
world with the Cessna model and the two previous plugins loaded
(cessna_demo.world).
    * [Pull request #1712](https://bitbucket.org/osrf/gazebo/pull-request/1712)

1. Added world with OSRF building and an elevator
    * [Pull request #1697](https://bitbucket.org/osrf/gazebo/pull-request/1697)

1. Fixed collide bitmask by changing default value from 0x1 to 0xffff.
    * [Pull request #1696](https://bitbucket.org/osrf/gazebo/pull-request/1696)

1. Added a plugin to control an elevator (ElevatorPlugin), and an OccupiedEvent plugin that sends a message when a model is within a specified region.
    * [Pull request #1694](https://bitbucket.org/osrf/gazebo/pull-request/1694)
    * [Pull request #1775](https://bitbucket.org/osrf/gazebo/pull-request/1775)

1. Added Layers tab and meta information for visuals.
    * [Pull request #1674](https://bitbucket.org/osrf/gazebo/pull-request/1674)

1. Added countdown behavior for common::Timer and exposed the feature in TimerGUIPlugin.
    * [Pull request #1690](https://bitbucket.org/osrf/gazebo/pull-request/1690)

1. Added BuoyancyPlugin for simulating the buoyancy of an object in a column of fluid.
    * [Pull request #1622](https://bitbucket.org/osrf/gazebo/pull-request/1622)

1. Added ComputeVolume function for simple shape subclasses of Shape.hh.
    * [Pull request #1605](https://bitbucket.org/osrf/gazebo/pull-request/1605)

1. Add option to parallelize the ODE quickstep constraint solver,
which solves an LCP twice with different parameters in order
to corrected for position projection errors.
    * [Pull request #1561](https://bitbucket.org/osrf/gazebo/pull-request/1561)

1. Get/Set user camera pose in GUI.
    * [Pull request #1649](https://bitbucket.org/osrf/gazebo/pull-request/1649)
    * [Issue #1595](https://bitbucket.org/osrf/gazebo/issue/1595)

1. Added ViewAngleWidget, removed hard-coded reset view and removed MainWindow::Reset(). Also added GLWidget::GetSelectedVisuals().
    * [Pull request #1768](https://bitbucket.org/osrf/gazebo/pull-request/1768)
    * [Issue #1507](https://bitbucket.org/osrf/gazebo/issue/1507)

1. Windows support. This consists mostly of numerous small changes to support
compilation on Windows.
    * [Pull request #1616](https://bitbucket.org/osrf/gazebo/pull-request/1616)
    * [Pull request #1618](https://bitbucket.org/osrf/gazebo/pull-request/1618)
    * [Pull request #1620](https://bitbucket.org/osrf/gazebo/pull-request/1620)
    * [Pull request #1625](https://bitbucket.org/osrf/gazebo/pull-request/1625)
    * [Pull request #1626](https://bitbucket.org/osrf/gazebo/pull-request/1626)
    * [Pull request #1627](https://bitbucket.org/osrf/gazebo/pull-request/1627)
    * [Pull request #1628](https://bitbucket.org/osrf/gazebo/pull-request/1628)
    * [Pull request #1629](https://bitbucket.org/osrf/gazebo/pull-request/1629)
    * [Pull request #1630](https://bitbucket.org/osrf/gazebo/pull-request/1630)
    * [Pull request #1631](https://bitbucket.org/osrf/gazebo/pull-request/1631)
    * [Pull request #1632](https://bitbucket.org/osrf/gazebo/pull-request/1632)
    * [Pull request #1633](https://bitbucket.org/osrf/gazebo/pull-request/1633)
    * [Pull request #1635](https://bitbucket.org/osrf/gazebo/pull-request/1635)
    * [Pull request #1637](https://bitbucket.org/osrf/gazebo/pull-request/1637)
    * [Pull request #1639](https://bitbucket.org/osrf/gazebo/pull-request/1639)
    * [Pull request #1647](https://bitbucket.org/osrf/gazebo/pull-request/1647)
    * [Pull request #1650](https://bitbucket.org/osrf/gazebo/pull-request/1650)
    * [Pull request #1651](https://bitbucket.org/osrf/gazebo/pull-request/1651)
    * [Pull request #1653](https://bitbucket.org/osrf/gazebo/pull-request/1653)
    * [Pull request #1654](https://bitbucket.org/osrf/gazebo/pull-request/1654)
    * [Pull request #1657](https://bitbucket.org/osrf/gazebo/pull-request/1657)
    * [Pull request #1658](https://bitbucket.org/osrf/gazebo/pull-request/1658)
    * [Pull request #1659](https://bitbucket.org/osrf/gazebo/pull-request/1659)
    * [Pull request #1660](https://bitbucket.org/osrf/gazebo/pull-request/1660)
    * [Pull request #1661](https://bitbucket.org/osrf/gazebo/pull-request/1661)
    * [Pull request #1669](https://bitbucket.org/osrf/gazebo/pull-request/1669)
    * [Pull request #1670](https://bitbucket.org/osrf/gazebo/pull-request/1670)
    * [Pull request #1672](https://bitbucket.org/osrf/gazebo/pull-request/1672)
    * [Pull request #1682](https://bitbucket.org/osrf/gazebo/pull-request/1682)
    * [Pull request #1683](https://bitbucket.org/osrf/gazebo/pull-request/1683)

1. Install `libgazebo_server_fixture`. This will facilitate tests external to the main gazebo repository. See `examples/stand_alone/test_fixture`.
    * [Pull request #1606](https://bitbucket.org/osrf/gazebo/pull-request/1606)

1. Laser visualization renders light blue for rays that do not hit obstacles, and dark blue for other rays.
    * [Pull request #1607](https://bitbucket.org/osrf/gazebo/pull-request/1607)
    * [Issue #1576](https://bitbucket.org/osrf/gazebo/issue/1576)

1. Add VisualType enum to Visual and clean up visuals when entity is deleted.
    * [Pull request #1614](https://bitbucket.org/osrf/gazebo/pull-request/1614)

1. Alert user of connection problems when using the REST service plugin
    * [Pull request #1655](https://bitbucket.org/osrf/gazebo/pull-request/1655)
    * [Issue #1574](https://bitbucket.org/osrf/gazebo/issue/1574)

1. ignition-math is now a dependency.
    + [http://ignitionrobotics.org/libraries/math](http://ignitionrobotics.org/libraries/math)
    + [Gazebo::math migration](https://bitbucket.org/osrf/gazebo/src/583edbeb90759d43d994cc57c0797119dd6d2794/ign-math-migration.md)

1. Detect uuid library during compilation.
    * [Pull request #1655](https://bitbucket.org/osrf/gazebo/pull-request/1655)
    * [Issue #1572](https://bitbucket.org/osrf/gazebo/issue/1572)

1. New accessors in LogPlay class.
    * [Pull request #1577](https://bitbucket.org/osrf/gazebo/pull-request/1577)

1. Added a plugin to send messages to an existing website.
   Added gui::MainWindow::AddMenu and msgs/rest_error, msgs/rest_login, msgs rest/post
    * [Pull request #1524](https://bitbucket.org/osrf/gazebo/pull-request/1524)

1. Fix deprecation warnings when using SDFormat 3.0.2, 3.0.3 prereleases
    * [Pull request #1568](https://bitbucket.org/osrf/gazebo/pull-request/1568)

1. Use GAZEBO_CFLAGS or GAZEBO_CXX_FLAGS in CMakeLists.txt for example plugins
    * [Pull request #1573](https://bitbucket.org/osrf/gazebo/pull-request/1573)

1. Added Link::OnWrenchMsg subscriber with test
    * [Pull request #1582](https://bitbucket.org/osrf/gazebo/pull-request/1582)

1. Show/hide GUI overlays using the menu bar.
    * [Pull request #1555](https://bitbucket.org/osrf/gazebo/pull-request/1555)

1. Added world origin indicator rendering::OriginVisual.
    * [Pull request #1700](https://bitbucket.org/osrf/gazebo/pull-request/1700)

1. Show/hide toolbars using the menu bars and shortcut.
   Added MainWindow::CloneAction.
   Added Window menu to Model Editor.
    * [Pull request #1584](https://bitbucket.org/osrf/gazebo/pull-request/1584)

1. Added event to show/hide toolbars.
    * [Pull request #1707](https://bitbucket.org/osrf/gazebo/pull-request/1707)

1. Added optional start/stop/reset buttons to timer GUI plugin.
    * [Pull request #1576](https://bitbucket.org/osrf/gazebo/pull-request/1576)

1. Timer GUI Plugin: Treat negative positions as positions from the ends
    * [Pull request #1703](https://bitbucket.org/osrf/gazebo/pull-request/1703)

1. Added Visual::GetDepth() and Visual::GetNthAncestor()
    * [Pull request #1613](https://bitbucket.org/osrf/gazebo/pull-request/1613)

1. Added a context menu for links
    * [Pull request #1589](https://bitbucket.org/osrf/gazebo/pull-request/1589)

1. Separate TimePanel's display into TimeWidget and LogPlayWidget.
    * [Pull request #1564](https://bitbucket.org/osrf/gazebo/pull-request/1564)

1. Display confirmation message after log is saved
    * [Pull request #1646](https://bitbucket.org/osrf/gazebo/pull-request/1646)

1. Added LogPlayView to display timeline and LogPlaybackStatistics message type.
    * [Pull request #1724](https://bitbucket.org/osrf/gazebo/pull-request/1724)

1. Added Time::FormattedString and removed all other FormatTime functions.
    * [Pull request #1710](https://bitbucket.org/osrf/gazebo/pull-request/1710)

1. Added support for Oculus DK2
    * [Pull request #1526](https://bitbucket.org/osrf/gazebo/pull-request/1526)

1. Use collide_bitmask from SDF to perform collision filtering
    * [Pull request #1470](https://bitbucket.org/osrf/gazebo/pull-request/1470)

1. Pass Coulomb surface friction parameters to DART.
    * [Pull request #1420](https://bitbucket.org/osrf/gazebo/pull-request/1420)

1. Added ModelAlign::SetHighlighted
    * [Pull request #1598](https://bitbucket.org/osrf/gazebo/pull-request/1598)

1. Added various Get functions to Visual. Also added a ConvertGeometryType function to msgs.
    * [Pull request #1402](https://bitbucket.org/osrf/gazebo/pull-request/1402)

1. Get and Set visibility of SelectionObj's handles, with unit test.
    * [Pull request #1417](https://bitbucket.org/osrf/gazebo/pull-request/1417)

1. Set material of SelectionObj's handles.
    * [Pull request #1472](https://bitbucket.org/osrf/gazebo/pull-request/1472)

1. Add SelectionObj::Fini with tests and make Visual::Fini virtual
    * [Pull request #1685](https://bitbucket.org/osrf/gazebo/pull-request/1685)

1. Allow link selection with the mouse if parent model already selected.
    * [Pull request #1409](https://bitbucket.org/osrf/gazebo/pull-request/1409)

1. Added ModelRightMenu::EntityTypes.
    * [Pull request #1414](https://bitbucket.org/osrf/gazebo/pull-request/1414)

1. Scale joint visuals according to link size.
    * [Pull request #1591](https://bitbucket.org/osrf/gazebo/pull-request/1591)
    * [Issue #1563](https://bitbucket.org/osrf/gazebo/issue/1563)

1. Added Gazebo/CoM material.
    * [Pull request #1439](https://bitbucket.org/osrf/gazebo/pull-request/1439)

1. Added arc parameter to MeshManager::CreateTube
    * [Pull request #1436](https://bitbucket.org/osrf/gazebo/pull-request/1436)

1. Added View Inertia and InertiaVisual, changed COMVisual to sphere proportional to mass.
    * [Pull request #1445](https://bitbucket.org/osrf/gazebo/pull-request/1445)

1. Added View Link Frame and LinkFrameVisual. Visual::SetTransparency goes into texture_unit.
    * [Pull request #1762](https://bitbucket.org/osrf/gazebo/pull-request/1762)
    * [Issue #853](https://bitbucket.org/osrf/gazebo/issue/853)

1. Changed the position of Save and Cancel buttons on editor dialogs
    * [Pull request #1442](https://bitbucket.org/osrf/gazebo/pull-request/1442)
    * [Issue #1377](https://bitbucket.org/osrf/gazebo/issue/1377)

1. Fixed Visual material updates
    * [Pull request #1454](https://bitbucket.org/osrf/gazebo/pull-request/1454)
    * [Issue #1455](https://bitbucket.org/osrf/gazebo/issue/1455)

1. Added Matrix3::Inverse() and tests
    * [Pull request #1481](https://bitbucket.org/osrf/gazebo/pull-request/1481)

1. Implemented AddLinkForce for ODE.
    * [Pull request #1456](https://bitbucket.org/osrf/gazebo/pull-request/1456)

1. Updated ConfigWidget class to parse enum values.
    * [Pull request #1518](https://bitbucket.org/osrf/gazebo/pull-request/1518)

1. Added PresetManager to physics libraries and corresponding integration test.
    * [Pull request #1471](https://bitbucket.org/osrf/gazebo/pull-request/1471)

1. Sync name and location on SaveDialog.
    * [Pull request #1563](https://bitbucket.org/osrf/gazebo/pull-request/1563)

1. Added Apply Force/Torque dialog
    * [Pull request #1600](https://bitbucket.org/osrf/gazebo/pull-request/1600)

1. Added Apply Force/Torque visuals
    * [Pull request #1619](https://bitbucket.org/osrf/gazebo/pull-request/1619)

1. Added Apply Force/Torque OnMouseRelease and ActivateWindow
    * [Pull request #1699](https://bitbucket.org/osrf/gazebo/pull-request/1699)

1. Added Apply Force/Torque mouse interactions, modes, activation
    * [Pull request #1731](https://bitbucket.org/osrf/gazebo/pull-request/1731)

1. Added inertia pose getter for COMVisual and COMVisual_TEST
    * [Pull request #1581](https://bitbucket.org/osrf/gazebo/pull-request/1581)

1. Model editor updates
    1. Joint preview using JointVisuals.
        * [Pull request #1369](https://bitbucket.org/osrf/gazebo/pull-request/1369)

    1. Added inspector for configuring link, visual, and collision properties.
        * [Pull request #1408](https://bitbucket.org/osrf/gazebo/pull-request/1408)

    1. Saving, exiting, generalizing SaveDialog.
        * [Pull request #1401](https://bitbucket.org/osrf/gazebo/pull-request/1401)

    1. Inspectors redesign
        * [Pull request #1586](https://bitbucket.org/osrf/gazebo/pull-request/1586)

    1. Edit existing model.
        * [Pull request #1425](https://bitbucket.org/osrf/gazebo/pull-request/1425)

    1. Add joint inspector to link's context menu.
        * [Pull request #1449](https://bitbucket.org/osrf/gazebo/pull-request/1449)
        * [Issue #1443](https://bitbucket.org/osrf/gazebo/issue/1443)

    1. Added button to select mesh file on inspector.
        * [Pull request #1460](https://bitbucket.org/osrf/gazebo/pull-request/1460)
        * [Issue #1450](https://bitbucket.org/osrf/gazebo/issue/1450)

    1. Renamed Part to Link.
        * [Pull request #1478](https://bitbucket.org/osrf/gazebo/pull-request/1478)

    1. Fix snapping inside editor.
        * [Pull request #1489](https://bitbucket.org/osrf/gazebo/pull-request/1489)
        * [Issue #1457](https://bitbucket.org/osrf/gazebo/issue/1457)

    1. Moved DataLogger from Window menu to the toolbar and moved screenshot button to the right.
        * [Pull request #1665](https://bitbucket.org/osrf/gazebo/pull-request/1665)

    1. Keep loaded model's name.
        * [Pull request #1516](https://bitbucket.org/osrf/gazebo/pull-request/1516)
        * [Issue #1504](https://bitbucket.org/osrf/gazebo/issue/1504)

    1. Added ExtrudeDialog.
        * [Pull request #1483](https://bitbucket.org/osrf/gazebo/pull-request/1483)

    1. Hide time panel inside editor and keep main window's paused state.
        * [Pull request #1500](https://bitbucket.org/osrf/gazebo/pull-request/1500)

    1. Fixed pose issues and added ModelCreator_TEST.
        * [Pull request #1509](https://bitbucket.org/osrf/gazebo/pull-request/1509)
        * [Issue #1497](https://bitbucket.org/osrf/gazebo/issue/1497)
        * [Issue #1509](https://bitbucket.org/osrf/gazebo/issue/1509)

    1. Added list of links and joints.
        * [Pull request #1515](https://bitbucket.org/osrf/gazebo/pull-request/1515)
        * [Issue #1418](https://bitbucket.org/osrf/gazebo/issue/1418)

    1. Expose API to support adding items to the palette.
        * [Pull request #1565](https://bitbucket.org/osrf/gazebo/pull-request/1565)

    1. Added menu for toggling joint visualization
        * [Pull request #1551](https://bitbucket.org/osrf/gazebo/pull-request/1551)
        * [Issue #1483](https://bitbucket.org/osrf/gazebo/issue/1483)

    1. Add schematic view to model editor
        * [Pull request #1562](https://bitbucket.org/osrf/gazebo/pull-request/1562)

1. Building editor updates
    1. Make palette tips tooltip clickable to open.
        * [Pull request #1519](https://bitbucket.org/osrf/gazebo/pull-request/1519)
        * [Issue #1370](https://bitbucket.org/osrf/gazebo/issue/1370)

    1. Add measurement unit to building inspectors.
        * [Pull request #1741](https://bitbucket.org/osrf/gazebo/pull-request/1741)
        * [Issue #1363](https://bitbucket.org/osrf/gazebo/issue/1363)

    1. Add `BaseInspectorDialog` as a base class for inspectors.
        * [Pull request #1749](https://bitbucket.org/osrf/gazebo/pull-request/1749)

## Gazebo 5.0

### Gazebo 5.x.x

1. Fix mouse picking with transparent visuals
    * [Pull request 2305](https://bitbucket.org/osrf/gazebo/pull-request/2305)
    * [Issue #1956](https://bitbucket.org/osrf/gazebo/issue/1956)

1. Backport fix for DepthCamera visibility mask
    * [Pull request 2286](https://bitbucket.org/osrf/gazebo/pull-request/2286)
    * [Pull request 2287](https://bitbucket.org/osrf/gazebo/pull-request/2287)

1. Backport sensor reset fix
    * [Pull request 2272](https://bitbucket.org/osrf/gazebo/pull-request/2272)
    * [Issue #1917](https://bitbucket.org/osrf/gazebo/issue/1917)

1. Fix model snap tool highlighting
    * [Pull request 2293](https://bitbucket.org/osrf/gazebo/pull-request/2293)
    * [Issue #1955](https://bitbucket.org/osrf/gazebo/issue/1955)

### Gazebo 5.3.0 (2015-04-07)

1. fix: remove back projection
    * [Pull request 2201](https://bitbucket.org/osrf/gazebo/pull-request/2201)
    * A contribution from Yuki Furuta

1. Backport depth camera OSX fix and test
    * [Pull request 2230](https://bitbucket.org/osrf/gazebo/pull-request/2230)

1. Add missing tinyxml includes
    * [Pull request 2216](https://bitbucket.org/osrf/gazebo/pull-request/2216)

1. backport fixes for ffmpeg3 to gazebo5 (from pull request #2154)
    * [Pull request 2161](https://bitbucket.org/osrf/gazebo/pull-request/2161)

1. Check for valid display using xwininfo -root
    * [Pull request 2111](https://bitbucket.org/osrf/gazebo/pull-request/2111)

1. Don't search for sdformat4 on gazebo5, since gazebo5 can't handle sdformat protocol 1.6
    * [Pull request 2092](https://bitbucket.org/osrf/gazebo/pull-request/2092)

1. Fix minimum window height
    * [Pull request 2002](https://bitbucket.org/osrf/gazebo/pull-request/2002)

1. Relax physics tolerances for single-precision bullet
    * [Pull request 1976](https://bitbucket.org/osrf/gazebo/pull-request/1976)

1. Try finding sdformat 4 in gazebo5 branch
    * [Pull request 1972](https://bitbucket.org/osrf/gazebo/pull-request/1972)

1. Fix_send_message (backport of pull request #1951)
    * [Pull request 1964](https://bitbucket.org/osrf/gazebo/pull-request/1964)
    * A contribution from Samuel Lekieffre

1. Export the media path in the cmake config file.
    * [Pull request 1933](https://bitbucket.org/osrf/gazebo/pull-request/1933)

1. Shorten gearbox test since it is failing via timeout on osx
    * [Pull request 1937](https://bitbucket.org/osrf/gazebo/pull-request/1937)

### Gazebo 5.2.1 (2015-10-02)

1. Fix minimum window height
    * Backport of [pull request #1977](https://bitbucket.org/osrf/gazebo/pull-request/1977)
    * [Pull request #2002](https://bitbucket.org/osrf/gazebo/pull-request/2002)
    * [Issue #1706](https://bitbucket.org/osrf/gazebo/issue/1706)

### Gazebo 5.2.0 (2015-10-02)

1. Initialize sigact struct fields that valgrind said were being used uninitialized
    * [Pull request #1809](https://bitbucket.org/osrf/gazebo/pull-request/1809)

1. Add missing ogre includes to ensure macros are properly defined
    * [Pull request #1813](https://bitbucket.org/osrf/gazebo/pull-request/1813)

1. Use ToSDF functions to simplify physics_friction test
    * [Pull request #1808](https://bitbucket.org/osrf/gazebo/pull-request/1808)

1. Added lines to laser sensor visualization
    * [Pull request #1742](https://bitbucket.org/osrf/gazebo/pull-request/1742)
    * [Issue #935](https://bitbucket.org/osrf/gazebo/issue/935)

1. Fix BulletSliderJoint friction for bullet 2.83
    * [Pull request #1686](https://bitbucket.org/osrf/gazebo/pull-request/1686)

1. Fix heightmap model texture loading.
    * [Pull request #1592](https://bitbucket.org/osrf/gazebo/pull-request/1592)

1. Disable failing pr2 test for dart
    * [Pull request #1540](https://bitbucket.org/osrf/gazebo/pull-request/1540)
    * [Issue #1435](https://bitbucket.org/osrf/gazebo/issue/1435)

### Gazebo 5.1.0 (2015-03-20)
1. Backport pull request #1527 (FindOGRE.cmake for non-Debian systems)
  * [Pull request #1532](https://bitbucket.org/osrf/gazebo/pull-request/1532)

1. Respect system cflags when not using USE_UPSTREAM_CFLAGS
  * [Pull request #1531](https://bitbucket.org/osrf/gazebo/pull-request/1531)

1. Allow light manipulation
  * [Pull request #1529](https://bitbucket.org/osrf/gazebo/pull-request/1529)

1. Allow sdformat 2.3.1+ or 3+ and fix tests
  * [Pull request #1484](https://bitbucket.org/osrf/gazebo/pull-request/1484)

1. Add Link::GetWorldAngularMomentum function and test.
  * [Pull request #1482](https://bitbucket.org/osrf/gazebo/pull-request/1482)

1. Preserve previous GAZEBO_MODEL_PATH values when sourcing setup.sh
  * [Pull request #1430](https://bitbucket.org/osrf/gazebo/pull-request/1430)

1. Implement Coulomb joint friction for DART
  * [Pull request #1427](https://bitbucket.org/osrf/gazebo/pull-request/1427)
  * [Issue #1281](https://bitbucket.org/osrf/gazebo/issue/1281)

1. Fix simple shape normals.
    * [Pull request #1477](https://bitbucket.org/osrf/gazebo/pull-request/1477)
    * [Issue #1369](https://bitbucket.org/osrf/gazebo/issue/1369)

1. Use Msg-to-SDF conversion functions in tests, add ServerFixture::SpawnModel(msgs::Model).
    * [Pull request #1466](https://bitbucket.org/osrf/gazebo/pull-request/1466)

1. Added Model Msg-to-SDF conversion functions and test.
    * [Pull request #1429](https://bitbucket.org/osrf/gazebo/pull-request/1429)

1. Added Joint Msg-to-SDF conversion functions and test.
    * [Pull request #1419](https://bitbucket.org/osrf/gazebo/pull-request/1419)

1. Added Visual, Material Msg-to-SDF conversion functions and ShaderType to string conversion functions.
    * [Pull request #1415](https://bitbucket.org/osrf/gazebo/pull-request/1415)

1. Implement Coulomb joint friction for BulletSliderJoint
  * [Pull request #1452](https://bitbucket.org/osrf/gazebo/pull-request/1452)
  * [Issue #1348](https://bitbucket.org/osrf/gazebo/issue/1348)

### Gazebo 5.0.0 (2015-01-27)
1. Support for using [digital elevation maps](http://gazebosim.org/tutorials?tut=dem) has been added to debian packages.

1. C++11 support (C++11 compatible compiler is now required)
    * [Pull request #1340](https://bitbucket.org/osrf/gazebo/pull-request/1340)

1. Implemented private data pointer for the World class.
    * [Pull request #1383](https://bitbucket.org/osrf/gazebo/pull-request/1383)

1. Implemented private data pointer for the Scene class.
    * [Pull request #1385](https://bitbucket.org/osrf/gazebo/pull-request/1385)

1. Added a events::Event::resetWorld event that is triggered when World::Reset is called.
    * [Pull request #1332](https://bitbucket.org/osrf/gazebo/pull-request/1332)
    * [Issue #1375](https://bitbucket.org/osrf/gazebo/issue/1375)

1. Fixed `math::Box::GetCenter` functionality.
    * [Pull request #1278](https://bitbucket.org/osrf/gazebo/pull-request/1278)
    * [Issue #1327](https://bitbucket.org/osrf/gazebo/issue/1327)

1. Added a GUI timer plugin that facilitates the display and control a timer inside the Gazebo UI.
    * [Pull request #1270](https://bitbucket.org/osrf/gazebo/pull-request/1270)

1. Added ability to load plugins via SDF.
    * [Pull request #1261](https://bitbucket.org/osrf/gazebo/pull-request/1261)

1. Added GUIEvent to hide/show the left GUI pane.
    * [Pull request #1269](https://bitbucket.org/osrf/gazebo/pull-request/1269)

1. Modified KeyEventHandler and GLWidget so that hotkeys can be suppressed by custom KeyEvents set up by developers
    * [Pull request #1251](https://bitbucket.org/osrf/gazebo/pull-request/1251)

1. Added ability to read the directory where the log files are stored.
    * [Pull request #1277](https://bitbucket.org/osrf/gazebo/pull-request/1277)

1. Implemented a simulation cloner
    * [Pull request #1180](https://bitbucket.org/osrf/gazebo/pull-request/1180/clone-a-simulation)

1. Added GUI overlay plugins. Users can now write a Gazebo + QT plugin that displays widgets over the render window.
  * [Pull request #1181](https://bitbucket.org/osrf/gazebo/pull-request/1181)

1. Change behavior of Joint::SetVelocity, add Joint::SetVelocityLimit(unsigned int, double)
  * [Pull request #1218](https://bitbucket.org/osrf/gazebo/pull-request/1218)
  * [Issue #964](https://bitbucket.org/osrf/gazebo/issue/964)

1. Implement Coulomb joint friction for ODE
  * [Pull request #1221](https://bitbucket.org/osrf/gazebo/pull-request/1221)
  * [Issue #381](https://bitbucket.org/osrf/gazebo/issue/381)

1. Implement Coulomb joint friction for BulletHingeJoint
  * [Pull request #1317](https://bitbucket.org/osrf/gazebo/pull-request/1317)
  * [Issue #1348](https://bitbucket.org/osrf/gazebo/issue/1348)

1. Implemented camera lens distortion.
  * [Pull request #1213](https://bitbucket.org/osrf/gazebo/pull-request/1213)

1. Kill rogue gzservers left over from failed INTEGRATION_world_clone tests
   and improve robustness of `UNIT_gz_TEST`
  * [Pull request #1232](https://bitbucket.org/osrf/gazebo/pull-request/1232)
  * [Issue #1299](https://bitbucket.org/osrf/gazebo/issue/1299)

1. Added RenderWidget::ShowToolbar to toggle visibility of top toolbar.
  * [Pull request #1248](https://bitbucket.org/osrf/gazebo/pull-request/1248)

1. Fix joint axis visualization.
  * [Pull request #1258](https://bitbucket.org/osrf/gazebo/pull-request/1258)

1. Change UserCamera view control via joysticks. Clean up rate control vs. pose control.
   see UserCamera::OnJoyPose and UserCamera::OnJoyTwist. Added view twist control toggle
   with joystick button 1.
  * [Pull request #1249](https://bitbucket.org/osrf/gazebo/pull-request/1249)

1. Added RenderWidget::GetToolbar to get the top toolbar and change its actions on ModelEditor.
    * [Pull request #1263](https://bitbucket.org/osrf/gazebo/pull-request/1263)

1. Added accessor for MainWindow graphical widget to GuiIface.
    * [Pull request #1250](https://bitbucket.org/osrf/gazebo/pull-request/1250)

1. Added a ConfigWidget class that takes in a google protobuf message and generates widgets for configuring the fields in the message
    * [Pull request #1285](https://bitbucket.org/osrf/gazebo/pull-request/1285)

1. Added GLWidget::OnModelEditor when model editor is triggered, and MainWindow::OnEditorGroup to manually uncheck editor actions.
    * [Pull request #1283](https://bitbucket.org/osrf/gazebo/pull-request/1283)

1. Added Collision, Geometry, Inertial, Surface Msg-to-SDF conversion functions.
    * [Pull request #1315](https://bitbucket.org/osrf/gazebo/pull-request/1315)

1. Added "button modifier" fields (control, shift, and alt) to common::KeyEvent.
    * [Pull request #1325](https://bitbucket.org/osrf/gazebo/pull-request/1325)

1. Added inputs for environment variable GAZEBO_GUI_INI_FILE for reading a custom .ini file.
    * [Pull request #1252](https://bitbucket.org/osrf/gazebo/pull-request/1252)

1. Fixed crash on "permission denied" bug, added insert_model integration test.
    * [Pull request #1329](https://bitbucket.org/osrf/gazebo/pull-request/1329/)

1. Enable simbody joint tests, implement `SimbodyJoint::GetParam`, create
   `Joint::GetParam`, fix bug in `BulletHingeJoint::SetParam`.
    * [Pull request #1404](https://bitbucket.org/osrf/gazebo/pull-request/1404/)

1. Building editor updates
    1. Fixed inspector resizing.
        * [Pull request #1230](https://bitbucket.org/osrf/gazebo/pull-request/1230)
        * [Issue #395](https://bitbucket.org/osrf/gazebo/issue/395)

    1. Doors and windows move proportionally with wall.
        * [Pull request #1231](https://bitbucket.org/osrf/gazebo/pull-request/1231)
        * [Issue #368](https://bitbucket.org/osrf/gazebo/issue/368)

    1. Inspector dialogs stay on top.
        * [Pull request #1229](https://bitbucket.org/osrf/gazebo/pull-request/1229)
        * [Issue #417](https://bitbucket.org/osrf/gazebo/issue/417)

    1. Make model name editable on palette.
        * [Pull request #1239](https://bitbucket.org/osrf/gazebo/pull-request/1239)

    1. Import background image and improve add/delete levels.
        * [Pull request #1214](https://bitbucket.org/osrf/gazebo/pull-request/1214)
        * [Issue #422](https://bitbucket.org/osrf/gazebo/issue/422)
        * [Issue #361](https://bitbucket.org/osrf/gazebo/issue/361)

    1. Fix changing draw mode.
        * [Pull request #1233](https://bitbucket.org/osrf/gazebo/pull-request/1233)
        * [Issue #405](https://bitbucket.org/osrf/gazebo/issue/405)

    1. Tips on palette's top-right corner.
        * [Pull request #1241](https://bitbucket.org/osrf/gazebo/pull-request/1241)

    1. New buttons and layout for the palette.
        * [Pull request #1242](https://bitbucket.org/osrf/gazebo/pull-request/1242)

    1. Individual wall segments instead of polylines.
        * [Pull request #1246](https://bitbucket.org/osrf/gazebo/pull-request/1246)
        * [Issue #389](https://bitbucket.org/osrf/gazebo/issue/389)
        * [Issue #415](https://bitbucket.org/osrf/gazebo/issue/415)

    1. Fix exiting and saving, exiting when there's nothing drawn, fix text on popups.
        * [Pull request #1296](https://bitbucket.org/osrf/gazebo/pull-request/1296)

    1. Display measure for selected wall segment.
        * [Pull request #1291](https://bitbucket.org/osrf/gazebo/pull-request/1291)
        * [Issue #366](https://bitbucket.org/osrf/gazebo/issue/366)

    1. Highlight selected item's 3D visual.
        * [Pull request #1292](https://bitbucket.org/osrf/gazebo/pull-request/1292)

    1. Added color picker to inspector dialogs.
        * [Pull request #1298](https://bitbucket.org/osrf/gazebo/pull-request/1298)

    1. Snapping on by default, off holding Shift. Improved snapping.
        * [Pull request #1304](https://bitbucket.org/osrf/gazebo/pull-request/1304)

    1. Snap walls to length increments, moved scale to SegmentItem and added Get/SetScale, added SegmentItem::SnapAngle and SegmentItem::SnapLength.
        * [Pull request #1311](https://bitbucket.org/osrf/gazebo/pull-request/1311)

    1. Make buildings available in "Insert Models" tab, improve save flow.
        * [Pull request #1312](https://bitbucket.org/osrf/gazebo/pull-request/1312)

    1. Added EditorItem::SetHighlighted.
        * [Pull request #1308](https://bitbucket.org/osrf/gazebo/pull-request/1308)

    1. Current level is transparent, lower levels opaque, higher levels invisible.
        * [Pull request #1303](https://bitbucket.org/osrf/gazebo/pull-request/1303)

    1. Detach all child manips when item is deleted, added BuildingMaker::DetachAllChildren.
        * [Pull request #1316](https://bitbucket.org/osrf/gazebo/pull-request/1316)

    1. Added texture picker to inspector dialogs.
        * [Pull request #1306](https://bitbucket.org/osrf/gazebo/pull-request/1306)

    1. Measures for doors and windows. Added RectItem::angleOnWall and related Get/Set.
        * [Pull request #1322](https://bitbucket.org/osrf/gazebo/pull-request/1322)
        * [Issue #370](https://bitbucket.org/osrf/gazebo/issue/370)

    1. Added Gazebo/BuildingFrame material to display holes for doors and windows on walls.
        * [Pull request #1338](https://bitbucket.org/osrf/gazebo/pull-request/1338)

    1. Added Gazebo/Bricks material to be used as texture on the building editor.
        * [Pull request #1333](https://bitbucket.org/osrf/gazebo/pull-request/1333)

    1. Pick colors from the palette and assign on 3D view. Added mouse and key event handlers to BuildingMaker, and events to communicate from BuildingModelManip to EditorItem.
        * [Pull request #1336](https://bitbucket.org/osrf/gazebo/pull-request/1336)

    1. Pick textures from the palette and assign in 3D view.
        * [Pull request #1368](https://bitbucket.org/osrf/gazebo/pull-request/1368)

1. Model editor updates
    1. Fix adding/removing event filters .
        * [Pull request #1279](https://bitbucket.org/osrf/gazebo/pull-request/1279)

    1. Enabled multi-selection and align tool inside model editor.
        * [Pull request #1302](https://bitbucket.org/osrf/gazebo/pull-request/1302)
        * [Issue #1323](https://bitbucket.org/osrf/gazebo/issue/1323)

    1. Enabled snap mode inside model editor.
        * [Pull request #1331](https://bitbucket.org/osrf/gazebo/pull-request/1331)
        * [Issue #1318](https://bitbucket.org/osrf/gazebo/issue/1318)

    1. Implemented copy/pasting of links.
        * [Pull request #1330](https://bitbucket.org/osrf/gazebo/pull-request/1330)

1. GUI publishes model selection information on ~/selection topic.
    * [Pull request #1318](https://bitbucket.org/osrf/gazebo/pull-request/1318)

## Gazebo 4.0

### Gazebo 4.x.x (2015-xx-xx)

1. Fix build for Bullet 2.83, enable angle wrapping for BulletHingeJoint
    * [Pull request #1664](https://bitbucket.org/osrf/gazebo/pull-request/1664)

### Gazebo 4.1.3 (2015-05-07)

1. Fix saving visual geom SDF values
    * [Pull request #1597](https://bitbucket.org/osrf/gazebo/pull-request/1597)
1. Fix heightmap model texture loading.
    * [Pull request #1595](https://bitbucket.org/osrf/gazebo/pull-request/1595)
1. Fix visual collision scale on separate client
    * [Pull request #1585](https://bitbucket.org/osrf/gazebo/pull-request/1585)
1. Fix several clang compiler warnings
    * [Pull request #1594](https://bitbucket.org/osrf/gazebo/pull-request/1594)
1. Fix blank save / browse dialogs
    * [Pull request #1544](https://bitbucket.org/osrf/gazebo/pull-request/1544)

### Gazebo 4.1.2 (2015-03-20)

1. Fix quaternion documentation: target Gazebo_4.1
    * [Pull request #1525](https://bitbucket.org/osrf/gazebo/pull-request/1525)
1. Speed up World::Step in loops
    * [Pull request #1492](https://bitbucket.org/osrf/gazebo/pull-request/1492)
1. Reduce selection buffer updates -> 4.1
    * [Pull request #1494](https://bitbucket.org/osrf/gazebo/pull-request/1494)
1. Fix loading of SimbodyPhysics parameters
    * [Pull request #1474](https://bitbucket.org/osrf/gazebo/pull-request/1474)
1. Fix heightmap on OSX -> 4.1
    * [Pull request #1455](https://bitbucket.org/osrf/gazebo/pull-request/1455)
1. Remove extra pose tag in a world file that should not be there
    * [Pull request #1458](https://bitbucket.org/osrf/gazebo/pull-request/1458)
1. Better fix for #236 for IMU that doesn't require ABI changes
    * [Pull request #1448](https://bitbucket.org/osrf/gazebo/pull-request/1448)
1. Fix regression of #236 for ImuSensor in 4.1
    * [Pull request #1446](https://bitbucket.org/osrf/gazebo/pull-request/1446)
1. Preserve previous GAZEBO_MODEL_PATH values when sourcing setup.sh
    * [Pull request #1430](https://bitbucket.org/osrf/gazebo/pull-request/1430)
1. issue #857: fix segfault for simbody screw joint when setting limits due to uninitialized limitForce.
    * [Pull request #1423](https://bitbucket.org/osrf/gazebo/pull-request/1423)
1. Allow multiple contact sensors per link (#960)
    * [Pull request #1413](https://bitbucket.org/osrf/gazebo/pull-request/1413)
1. Fix for issue #351, ODE World Step
    * [Pull request #1406](https://bitbucket.org/osrf/gazebo/pull-request/1406)
1. Disable failing InelasticCollision/0 test (#1394)
    * [Pull request #1405](https://bitbucket.org/osrf/gazebo/pull-request/1405)
1. Prevent out of bounds array access in SkidSteerDrivePlugin (found by cppcheck 1.68)
    * [Pull request #1379](https://bitbucket.org/osrf/gazebo/pull-request/1379)

### Gazebo 4.1.1 (2015-01-15)

1. Fix BulletPlaneShape bounding box (#1265)
    * [Pull request #1367](https://bitbucket.org/osrf/gazebo/pull-request/1367)
1. Fix dart linking errors on osx
    * [Pull request #1372](https://bitbucket.org/osrf/gazebo/pull-request/1372)
1. Update to player interfaces
    * [Pull request #1324](https://bitbucket.org/osrf/gazebo/pull-request/1324)
1. Handle GpuLaser name collisions (#1403)
    * [Pull request #1360](https://bitbucket.org/osrf/gazebo/pull-request/1360)
1. Add checks for handling array's with counts of zero, and read specular values
    * [Pull request #1339](https://bitbucket.org/osrf/gazebo/pull-request/1339)
1. Fix model list widget test
    * [Pull request #1327](https://bitbucket.org/osrf/gazebo/pull-request/1327)
1. Fix ogre includes
    * [Pull request #1323](https://bitbucket.org/osrf/gazebo/pull-request/1323)

### Gazebo 4.1.0 (2014-11-20)

1. Modified GUI rendering to improve the rendering update rate.
    * [Pull request #1487](https://bitbucket.org/osrf/gazebo/pull-request/1487)
1. Add ArrangePlugin for arranging groups of models.
   Also add Model::ResetPhysicsStates to call Link::ResetPhysicsStates
   recursively on all links in model.
    * [Pull request #1208](https://bitbucket.org/osrf/gazebo/pull-request/1208)
1. The `gz model` command line tool will output model info using either `-i` for complete info, or `-p` for just the model pose.
    * [Pull request #1212](https://bitbucket.org/osrf/gazebo/pull-request/1212)
    * [DRCSim Issue #389](https://bitbucket.org/osrf/drcsim/issue/389)
1. Added SignalStats class for computing incremental signal statistics.
    * [Pull request #1198](https://bitbucket.org/osrf/gazebo/pull-request/1198)
1. Add InitialVelocityPlugin to setting the initial state of links
    * [Pull request #1237](https://bitbucket.org/osrf/gazebo/pull-request/1237)
1. Added Quaternion::Integrate function.
    * [Pull request #1255](https://bitbucket.org/osrf/gazebo/pull-request/1255)
1. Added ConvertJointType functions, display more joint info on model list.
    * [Pull request #1259](https://bitbucket.org/osrf/gazebo/pull-request/1259)
1. Added ModelListWidget::AddProperty, removed unnecessary checks on ModelListWidget.
    * [Pull request #1271](https://bitbucket.org/osrf/gazebo/pull-request/1271)
1. Fix loading collada meshes with unsupported input semantics.
    * [Pull request #1319](https://bitbucket.org/osrf/gazebo/pull-request/1319)

### Gazebo 4.0.2 (2014-09-23)

1. Fix and improve mechanism to generate pkgconfig libs
    * [Pull request #1207](https://bitbucket.org/osrf/gazebo/pull-request/1207)
    * [Issue #1284](https://bitbucket.org/osrf/gazebo/issue/1284)
1. Added arat.world
    * [Pull request #1205](https://bitbucket.org/osrf/gazebo/pull-request/1205)
1. Update gzprop to output zip files.
    * [Pull request #1197](https://bitbucket.org/osrf/gazebo/pull-request/1197)
1. Make Collision::GetShape a const function
    * [Pull requset #1189](https://bitbucket.org/osrf/gazebo/pull-request/1189)
1. Install missing physics headers
    * [Pull requset #1183](https://bitbucket.org/osrf/gazebo/pull-request/1183)
1. Remove SimbodyLink::AddTorque console message
    * [Pull requset #1185](https://bitbucket.org/osrf/gazebo/pull-request/1185)
1. Fix log xml
    * [Pull requset #1188](https://bitbucket.org/osrf/gazebo/pull-request/1188)

### Gazebo 4.0.0 (2014-08-08)

1. Added lcov support to cmake
    * [Pull request #1047](https://bitbucket.org/osrf/gazebo/pull-request/1047)
1. Fixed memory leak in image conversion
    * [Pull request #1057](https://bitbucket.org/osrf/gazebo/pull-request/1057)
1. Removed deprecated function
    * [Pull request #1067](https://bitbucket.org/osrf/gazebo/pull-request/1067)
1. Improved collada loading performance
    * [Pull request #1066](https://bitbucket.org/osrf/gazebo/pull-request/1066)
    * [Pull request #1082](https://bitbucket.org/osrf/gazebo/pull-request/1082)
    * [Issue #1134](https://bitbucket.org/osrf/gazebo/issue/1134)
1. Implemented a collada exporter
    * [Pull request #1064](https://bitbucket.org/osrf/gazebo/pull-request/1064)
1. Force torque sensor now makes use of sensor's pose.
    * [Pull request #1076](https://bitbucket.org/osrf/gazebo/pull-request/1076)
    * [Issue #940](https://bitbucket.org/osrf/gazebo/issue/940)
1. Fix Model::GetLinks segfault
    * [Pull request #1093](https://bitbucket.org/osrf/gazebo/pull-request/1093)
1. Fix deleting and saving lights in gzserver
    * [Pull request #1094](https://bitbucket.org/osrf/gazebo/pull-request/1094)
    * [Issue #1182](https://bitbucket.org/osrf/gazebo/issue/1182)
    * [Issue #346](https://bitbucket.org/osrf/gazebo/issue/346)
1. Fix Collision::GetWorldPose. The pose of a collision would not update properly.
    * [Pull request #1049](https://bitbucket.org/osrf/gazebo/pull-request/1049)
    * [Issue #1124](https://bitbucket.org/osrf/gazebo/issue/1124)
1. Fixed the animate_box and animate_joints examples
    * [Pull request #1086](https://bitbucket.org/osrf/gazebo/pull-request/1086)
1. Integrated Oculus Rift functionality
    * [Pull request #1074](https://bitbucket.org/osrf/gazebo/pull-request/1074)
    * [Pull request #1136](https://bitbucket.org/osrf/gazebo/pull-request/1136)
    * [Pull request #1139](https://bitbucket.org/osrf/gazebo/pull-request/1139)
1. Updated Base::GetScopedName
    * [Pull request #1104](https://bitbucket.org/osrf/gazebo/pull-request/1104)
1. Fix collada loader from adding duplicate materials into a Mesh
    * [Pull request #1105](https://bitbucket.org/osrf/gazebo/pull-request/1105)
    * [Issue #1180](https://bitbucket.org/osrf/gazebo/issue/1180)
1. Integrated Razer Hydra functionality
    * [Pull request #1083](https://bitbucket.org/osrf/gazebo/pull-request/1083)
    * [Pull request #1109](https://bitbucket.org/osrf/gazebo/pull-request/1109)
1. Added ability to copy and paste models in the GUI
    * [Pull request #1103](https://bitbucket.org/osrf/gazebo/pull-request/1103)
1. Removed unnecessary inclusion of gazebo.hh and common.hh in plugins
    * [Pull request #1111](https://bitbucket.org/osrf/gazebo/pull-request/1111)
1. Added ability to specify custom road textures
    * [Pull request #1027](https://bitbucket.org/osrf/gazebo/pull-request/1027)
1. Added support for DART 4.1
    * [Pull request #1113](https://bitbucket.org/osrf/gazebo/pull-request/1113)
    * [Pull request #1132](https://bitbucket.org/osrf/gazebo/pull-request/1132)
    * [Pull request #1134](https://bitbucket.org/osrf/gazebo/pull-request/1134)
    * [Pull request #1154](https://bitbucket.org/osrf/gazebo/pull-request/1154)
1. Allow position of joints to be directly set.
    * [Pull request #1097](https://bitbucket.org/osrf/gazebo/pull-request/1097)
    * [Issue #1138](https://bitbucket.org/osrf/gazebo/issue/1138)
1. Added extruded polyline geometry
    * [Pull request #1026](https://bitbucket.org/osrf/gazebo/pull-request/1026)
1. Fixed actor animation
    * [Pull request #1133](https://bitbucket.org/osrf/gazebo/pull-request/1133)
    * [Pull request #1141](https://bitbucket.org/osrf/gazebo/pull-request/1141)
1. Generate a versioned cmake config file
    * [Pull request #1153](https://bitbucket.org/osrf/gazebo/pull-request/1153)
    * [Issue #1226](https://bitbucket.org/osrf/gazebo/issue/1226)
1. Added KMeans class
    * [Pull request #1147](https://bitbucket.org/osrf/gazebo/pull-request/1147)
1. Added --summary-range feature to bitbucket pullrequest tool
    * [Pull request #1156](https://bitbucket.org/osrf/gazebo/pull-request/1156)
1. Updated web links
    * [Pull request #1159](https://bitbucket.org/osrf/gazebo/pull-request/1159)
1. Update tests
    * [Pull request #1155](https://bitbucket.org/osrf/gazebo/pull-request/1155)
    * [Pull request #1143](https://bitbucket.org/osrf/gazebo/pull-request/1143)
    * [Pull request #1138](https://bitbucket.org/osrf/gazebo/pull-request/1138)
    * [Pull request #1140](https://bitbucket.org/osrf/gazebo/pull-request/1140)
    * [Pull request #1127](https://bitbucket.org/osrf/gazebo/pull-request/1127)
    * [Pull request #1115](https://bitbucket.org/osrf/gazebo/pull-request/1115)
    * [Pull request #1102](https://bitbucket.org/osrf/gazebo/pull-request/1102)
    * [Pull request #1087](https://bitbucket.org/osrf/gazebo/pull-request/1087)
    * [Pull request #1084](https://bitbucket.org/osrf/gazebo/pull-request/1084)

## Gazebo 3.0

### Gazebo 3.x.x (yyyy-mm-dd)

1. Fixed sonar and wireless sensor visualization
    * [Pull request #1254](https://bitbucket.org/osrf/gazebo/pull-request/1254)
1. Update visual bounding box when model is selected
    * [Pull request #1280](https://bitbucket.org/osrf/gazebo/pull-request/1280)

### Gazebo 3.1.0 (2014-08-08)

1. Implemented Simbody::Link::Set*Vel
    * [Pull request #1160](https://bitbucket.org/osrf/gazebo/pull-request/1160)
    * [Issue #1012](https://bitbucket.org/osrf/gazebo/issue/1012)
1. Added World::RemoveModel function
    * [Pull request #1106](https://bitbucket.org/osrf/gazebo/pull-request/1106)
    * [Issue #1177](https://bitbucket.org/osrf/gazebo/issue/1177)
1. Fix exit from camera follow mode using the escape key
    * [Pull request #1137](https://bitbucket.org/osrf/gazebo/pull-request/1137)
    * [Issue #1220](https://bitbucket.org/osrf/gazebo/issue/1220)
1. Added support for SDF joint spring stiffness and reference positions
    * [Pull request #1117](https://bitbucket.org/osrf/gazebo/pull-request/1117)
1. Removed the gzmodel_create script
    * [Pull request #1130](https://bitbucket.org/osrf/gazebo/pull-request/1130)
1. Added Vector2 dot product
    * [Pull request #1101](https://bitbucket.org/osrf/gazebo/pull-request/1101)
1. Added SetPositionPID and SetVelocityPID to JointController
    * [Pull request #1091](https://bitbucket.org/osrf/gazebo/pull-request/1091)
1. Fix gzclient startup crash with ogre 1.9
    * [Pull request #1098](https://bitbucket.org/osrf/gazebo/pull-request/1098)
    * [Issue #996](https://bitbucket.org/osrf/gazebo/issue/996)
1. Update the bitbucket_pullrequests tool
    * [Pull request #1108](https://bitbucket.org/osrf/gazebo/pull-request/1108)
1. Light properties now remain in place after move by the user via the GUI.
    * [Pull request #1110](https://bitbucket.org/osrf/gazebo/pull-request/1110)
    * [Issue #1211](https://bitbucket.org/osrf/gazebo/issue/1211)
1. Allow position of joints to be directly set.
    * [Pull request #1096](https://bitbucket.org/osrf/gazebo/pull-request/1096)
    * [Issue #1138](https://bitbucket.org/osrf/gazebo/issue/1138)

### Gazebo 3.0.0 (2014-04-11)

1. Fix bug when deleting the sun light
    * [Pull request #1088](https://bitbucket.org/osrf/gazebo/pull-request/1088)
    * [Issue #1133](https://bitbucket.org/osrf/gazebo/issue/1133)
1. Fix ODE screw joint
    * [Pull request #1078](https://bitbucket.org/osrf/gazebo/pull-request/1078)
    * [Issue #1167](https://bitbucket.org/osrf/gazebo/issue/1167)
1. Update joint integration tests
    * [Pull request #1081](https://bitbucket.org/osrf/gazebo/pull-request/1081)
1. Fixed false positives in cppcheck.
    * [Pull request #1061](https://bitbucket.org/osrf/gazebo/pull-request/1061)
1. Made joint axis reference frame relative to child, and updated simbody and dart accordingly.
    * [Pull request #1069](https://bitbucket.org/osrf/gazebo/pull-request/1069)
    * [Issue #494](https://bitbucket.org/osrf/gazebo/issue/494)
    * [Issue #1143](https://bitbucket.org/osrf/gazebo/issue/1143)
1. Added ability to pass vector of strings to SetupClient and SetupServer
    * [Pull request #1068](https://bitbucket.org/osrf/gazebo/pull-request/1068)
    * [Issue #1132](https://bitbucket.org/osrf/gazebo/issue/1132)
1. Fix error correction in screw constraints for ODE
    * [Pull request #1070](https://bitbucket.org/osrf/gazebo/pull-request/1070)
    * [Issue #1159](https://bitbucket.org/osrf/gazebo/issue/1159)
1. Improved pkgconfig with SDF
    * [Pull request #1062](https://bitbucket.org/osrf/gazebo/pull-request/1062)
1. Added a plugin to simulate aero dynamics
    * [Pull request #905](https://bitbucket.org/osrf/gazebo/pull-request/905)
1. Updated bullet support
    * [Issue #1069](https://bitbucket.org/osrf/gazebo/issue/1069)
    * [Pull request #1011](https://bitbucket.org/osrf/gazebo/pull-request/1011)
    * [Pull request #996](https://bitbucket.org/osrf/gazebo/pull-request/966)
    * [Pull request #1024](https://bitbucket.org/osrf/gazebo/pull-request/1024)
1. Updated simbody support
    * [Pull request #995](https://bitbucket.org/osrf/gazebo/pull-request/995)
1. Updated worlds to SDF 1.5
    * [Pull request #1021](https://bitbucket.org/osrf/gazebo/pull-request/1021)
1. Improvements to ODE
    * [Pull request #1001](https://bitbucket.org/osrf/gazebo/pull-request/1001)
    * [Pull request #1014](https://bitbucket.org/osrf/gazebo/pull-request/1014)
    * [Pull request #1015](https://bitbucket.org/osrf/gazebo/pull-request/1015)
    * [Pull request #1016](https://bitbucket.org/osrf/gazebo/pull-request/1016)
1. New command line tool
    * [Pull request #972](https://bitbucket.org/osrf/gazebo/pull-request/972)
1. Graphical user interface improvements
    * [Pull request #971](https://bitbucket.org/osrf/gazebo/pull-request/971)
    * [Pull request #1013](https://bitbucket.org/osrf/gazebo/pull-request/1013)
    * [Pull request #989](https://bitbucket.org/osrf/gazebo/pull-request/989)
1. Created a friction pyramid class
    * [Pull request #935](https://bitbucket.org/osrf/gazebo/pull-request/935)
1. Added GetWorldEnergy functions to Model, Joint, and Link
    * [Pull request #1017](https://bitbucket.org/osrf/gazebo/pull-request/1017)
1. Preparing Gazebo for admission into Ubuntu
    * [Pull request #969](https://bitbucket.org/osrf/gazebo/pull-request/969)
    * [Pull request #998](https://bitbucket.org/osrf/gazebo/pull-request/998)
    * [Pull request #1002](https://bitbucket.org/osrf/gazebo/pull-request/1002)
1. Add method for querying if useImplicitStiffnessDamping flag is set for a given joint
    * [Issue #629](https://bitbucket.org/osrf/gazebo/issue/629)
    * [Pull request #1006](https://bitbucket.org/osrf/gazebo/pull-request/1006)
1. Fix joint axis frames
    * [Issue #494](https://bitbucket.org/osrf/gazebo/issue/494)
    * [Pull request #963](https://bitbucket.org/osrf/gazebo/pull-request/963)
1. Compute joint anchor pose relative to parent
    * [Issue #1029](https://bitbucket.org/osrf/gazebo/issue/1029)
    * [Pull request #982](https://bitbucket.org/osrf/gazebo/pull-request/982)
1. Cleanup the installed worlds
    * [Issue #1036](https://bitbucket.org/osrf/gazebo/issue/1036)
    * [Pull request #984](https://bitbucket.org/osrf/gazebo/pull-request/984)
1. Update to the GPS sensor
    * [Issue #1059](https://bitbucket.org/osrf/gazebo/issue/1059)
    * [Pull request #978](https://bitbucket.org/osrf/gazebo/pull-request/978)
1. Removed libtool from plugin loading
    * [Pull request #981](https://bitbucket.org/osrf/gazebo/pull-request/981)
1. Added functions to get inertial information for a link in the world frame.
    * [Pull request #1005](https://bitbucket.org/osrf/gazebo/pull-request/1005)

## Gazebo 2.0

### Gazebo 2.2.6 (2015-09-28)

1. Backport fixes to setup.sh from pull request #1430 to 2.2 branch
    * [Pull request 1889](https://bitbucket.org/osrf/gazebo/pull-request/1889)
1. Fix heightmap texture loading (2.2)
    * [Pull request 1596](https://bitbucket.org/osrf/gazebo/pull-request/1596)
1. Prevent out of bounds array access in SkidSteerDrivePlugin (found by cppcheck 1.68)
    * [Pull request 1379](https://bitbucket.org/osrf/gazebo/pull-request/1379)
1. Fix build with boost 1.57 for 2.2 branch (#1399)
    * [Pull request 1358](https://bitbucket.org/osrf/gazebo/pull-request/1358)
1. Fix manpage test failures by incrementing year to 2015
    * [Pull request 1361](https://bitbucket.org/osrf/gazebo/pull-request/1361)
1. Fix build for OS X 10.10 (#1304, #1289)
    * [Pull request 1346](https://bitbucket.org/osrf/gazebo/pull-request/1346)
1. Restore ODELink ABI, use Link variables instead (#1354)
    * [Pull request 1347](https://bitbucket.org/osrf/gazebo/pull-request/1347)
1. Fix inertia_ratio test
    * [Pull request 1344](https://bitbucket.org/osrf/gazebo/pull-request/1344)
1. backport collision visual fix -> 2.2
    * [Pull request 1343](https://bitbucket.org/osrf/gazebo/pull-request/1343)
1. Fix two code_check errors on 2.2
    * [Pull request 1314](https://bitbucket.org/osrf/gazebo/pull-request/1314)
1. issue #243 fix Link::GetWorldLinearAccel and Link::GetWorldAngularAccel for ODE
    * [Pull request 1284](https://bitbucket.org/osrf/gazebo/pull-request/1284)

### Gazebo 2.2.3 (2014-04-29)

1. Removed redundant call to World::Init
    * [Pull request #1107](https://bitbucket.org/osrf/gazebo/pull-request/1107)
    * [Issue #1208](https://bitbucket.org/osrf/gazebo/issue/1208)
1. Return proper error codes when gazebo exits
    * [Pull request #1085](https://bitbucket.org/osrf/gazebo/pull-request/1085)
    * [Issue #1178](https://bitbucket.org/osrf/gazebo/issue/1178)
1. Fixed Camera::GetWorldRotation().
    * [Pull request #1071](https://bitbucket.org/osrf/gazebo/pull-request/1071)
    * [Issue #1087](https://bitbucket.org/osrf/gazebo/issue/1087)
1. Fixed memory leak in image conversion
    * [Pull request #1073](https://bitbucket.org/osrf/gazebo/pull-request/1073)

### Gazebo 2.2.1 (xxxx-xx-xx)

1. Fix heightmap model texture loading.
    * [Pull request #1596](https://bitbucket.org/osrf/gazebo/pull-request/1596)

### Gazebo 2.2.0 (2014-01-10)

1. Fix compilation when using OGRE-1.9 (full support is being worked on)
    * [Issue #994](https://bitbucket.org/osrf/gazebo/issue/994)
    * [Issue #995](https://bitbucket.org/osrf/gazebo/issue/995)
    * [Issue #996](https://bitbucket.org/osrf/gazebo/issue/996)
    * [Pull request #883](https://bitbucket.org/osrf/gazebo/pull-request/883)
1. Added unit test for issue 624.
    * [Issue #624](https://bitbucket.org/osrf/gazebo/issue/624).
    * [Pull request #889](https://bitbucket.org/osrf/gazebo/pull-request/889)
1. Use 3x3 PCF shadows for smoother shadows.
    * [Pull request #887](https://bitbucket.org/osrf/gazebo/pull-request/887)
1. Update manpage copyright to 2014.
    * [Pull request #893](https://bitbucket.org/osrf/gazebo/pull-request/893)
1. Added friction integration test .
    * [Pull request #885](https://bitbucket.org/osrf/gazebo/pull-request/885)
1. Fix joint anchor when link pose is not specified.
    * [Issue #978](https://bitbucket.org/osrf/gazebo/issue/978)
    * [Pull request #862](https://bitbucket.org/osrf/gazebo/pull-request/862)
1. Added (ESC) tooltip for GUI Selection Mode icon.
    * [Issue #993](https://bitbucket.org/osrf/gazebo/issue/993)
    * [Pull request #888](https://bitbucket.org/osrf/gazebo/pull-request/888)
1. Removed old comment about resolved issue.
    * [Issue #837](https://bitbucket.org/osrf/gazebo/issue/837)
    * [Pull request #880](https://bitbucket.org/osrf/gazebo/pull-request/880)
1. Made SimbodyLink::Get* function thread-safe
    * [Issue #918](https://bitbucket.org/osrf/gazebo/issue/918)
    * [Pull request #872](https://bitbucket.org/osrf/gazebo/pull-request/872)
1. Suppressed spurious gzlog messages in ODE::Body
    * [Issue #983](https://bitbucket.org/osrf/gazebo/issue/983)
    * [Pull request #875](https://bitbucket.org/osrf/gazebo/pull-request/875)
1. Fixed Force Torque Sensor Test by properly initializing some values.
    * [Issue #982](https://bitbucket.org/osrf/gazebo/issue/982)
    * [Pull request #869](https://bitbucket.org/osrf/gazebo/pull-request/869)
1. Added breakable joint plugin to support breakable walls.
    * [Pull request #865](https://bitbucket.org/osrf/gazebo/pull-request/865)
1. Used different tuple syntax to fix compilation on OSX mavericks.
    * [Issue #947](https://bitbucket.org/osrf/gazebo/issue/947)
    * [Pull request #858](https://bitbucket.org/osrf/gazebo/pull-request/858)
1. Fixed sonar test and deprecation warning.
    * [Pull request #856](https://bitbucket.org/osrf/gazebo/pull-request/856)
1. Speed up test compilation.
    * Part of [Issue #955](https://bitbucket.org/osrf/gazebo/issue/955)
    * [Pull request #846](https://bitbucket.org/osrf/gazebo/pull-request/846)
1. Added Joint::SetEffortLimit API
    * [Issue #923](https://bitbucket.org/osrf/gazebo/issue/923)
    * [Pull request #808](https://bitbucket.org/osrf/gazebo/pull-request/808)
1. Made bullet output less verbose.
    * [Pull request #839](https://bitbucket.org/osrf/gazebo/pull-request/839)
1. Convergence acceleration and stability tweak to make atlas_v3 stable
    * [Issue #895](https://bitbucket.org/osrf/gazebo/issue/895)
    * [Pull request #772](https://bitbucket.org/osrf/gazebo/pull-request/772)
1. Added colors, textures and world files for the SPL RoboCup environment
    * [Pull request #838](https://bitbucket.org/osrf/gazebo/pull-request/838)
1. Fixed bitbucket_pullrequests tool to work with latest BitBucket API.
    * [Issue #933](https://bitbucket.org/osrf/gazebo/issue/933)
    * [Pull request #841](https://bitbucket.org/osrf/gazebo/pull-request/841)
1. Fixed cppcheck warnings.
    * [Pull request #842](https://bitbucket.org/osrf/gazebo/pull-request/842)

### Gazebo 2.1.0 (2013-11-08)
1. Fix mainwindow unit test
    * [Pull request #752](https://bitbucket.org/osrf/gazebo/pull-request/752)
1. Visualize moment of inertia
    * Pull request [#745](https://bitbucket.org/osrf/gazebo/pull-request/745), [#769](https://bitbucket.org/osrf/gazebo/pull-request/769), [#787](https://bitbucket.org/osrf/gazebo/pull-request/787)
    * [Issue #203](https://bitbucket.org/osrf/gazebo/issue/203)
1. Update tool to count lines of code
    * [Pull request #758](https://bitbucket.org/osrf/gazebo/pull-request/758)
1. Implement World::Clear
    * Pull request [#785](https://bitbucket.org/osrf/gazebo/pull-request/785), [#804](https://bitbucket.org/osrf/gazebo/pull-request/804)
1. Improve Bullet support
    * [Pull request #805](https://bitbucket.org/osrf/gazebo/pull-request/805)
1. Fix doxygen spacing
    * [Pull request #740](https://bitbucket.org/osrf/gazebo/pull-request/740)
1. Add tool to generate model images for thepropshop.org
    * [Pull request #734](https://bitbucket.org/osrf/gazebo/pull-request/734)
1. Added paging support for terrains
    * [Pull request #707](https://bitbucket.org/osrf/gazebo/pull-request/707)
1. Added plugin path to LID_LIBRARY_PATH in setup.sh
    * [Pull request #750](https://bitbucket.org/osrf/gazebo/pull-request/750)
1. Fix for OSX
    * [Pull request #766](https://bitbucket.org/osrf/gazebo/pull-request/766)
    * [Pull request #786](https://bitbucket.org/osrf/gazebo/pull-request/786)
    * [Issue #906](https://bitbucket.org/osrf/gazebo/issue/906)
1. Update copyright information
    * [Pull request #771](https://bitbucket.org/osrf/gazebo/pull-request/771)
1. Enable screen dependent tests
    * [Pull request #764](https://bitbucket.org/osrf/gazebo/pull-request/764)
    * [Issue #811](https://bitbucket.org/osrf/gazebo/issue/811)
1. Fix gazebo command line help message
    * [Pull request #775](https://bitbucket.org/osrf/gazebo/pull-request/775)
    * [Issue #898](https://bitbucket.org/osrf/gazebo/issue/898)
1. Fix man page test
    * [Pull request #774](https://bitbucket.org/osrf/gazebo/pull-request/774)
1. Improve load time by reducing calls to RTShader::Update
    * [Pull request #773](https://bitbucket.org/osrf/gazebo/pull-request/773)
    * [Issue #877](https://bitbucket.org/osrf/gazebo/issue/877)
1. Fix joint visualization
    * [Pull request #776](https://bitbucket.org/osrf/gazebo/pull-request/776)
    * [Pull request #802](https://bitbucket.org/osrf/gazebo/pull-request/802)
    * [Issue #464](https://bitbucket.org/osrf/gazebo/issue/464)
1. Add helpers to fix NaN
    * [Pull request #742](https://bitbucket.org/osrf/gazebo/pull-request/742)
1. Fix model resizing via the GUI
    * [Pull request #763](https://bitbucket.org/osrf/gazebo/pull-request/763)
    * [Issue #885](https://bitbucket.org/osrf/gazebo/issue/885)
1. Simplify gzlog test by using sha1
    * [Pull request #781](https://bitbucket.org/osrf/gazebo/pull-request/781)
    * [Issue #837](https://bitbucket.org/osrf/gazebo/issue/837)
1. Enable cppcheck for header files
    * [Pull request #782](https://bitbucket.org/osrf/gazebo/pull-request/782)
    * [Issue #907](https://bitbucket.org/osrf/gazebo/issue/907)
1. Fix broken regression test
    * [Pull request #784](https://bitbucket.org/osrf/gazebo/pull-request/784)
    * [Issue #884](https://bitbucket.org/osrf/gazebo/issue/884)
1. All simbody and dart to pass tests
    * [Pull request #790](https://bitbucket.org/osrf/gazebo/pull-request/790)
    * [Issue #873](https://bitbucket.org/osrf/gazebo/issue/873)
1. Fix camera rotation from SDF
    * [Pull request #789](https://bitbucket.org/osrf/gazebo/pull-request/789)
    * [Issue #920](https://bitbucket.org/osrf/gazebo/issue/920)
1. Fix bitbucket pullrequest command line tool to match new API
    * [Pull request #803](https://bitbucket.org/osrf/gazebo/pull-request/803)
1. Fix transceiver spawn errors in tests
    * [Pull request #811](https://bitbucket.org/osrf/gazebo/pull-request/811)
    * [Pull request #814](https://bitbucket.org/osrf/gazebo/pull-request/814)

### Gazebo 2.0.0 (2013-10-08)
1. Refactor code check tool.
    * [Pull Request #669](https://bitbucket.org/osrf/gazebo/pull-request/669)
1. Added pull request tool for Bitbucket.
    * [Pull Request #670](https://bitbucket.org/osrf/gazebo/pull-request/670)
    * [Pull Request #691](https://bitbucket.org/osrf/gazebo/pull-request/671)
1. New wireless receiver and transmitter sensor models.
    * [Pull Request #644](https://bitbucket.org/osrf/gazebo/pull-request/644)
    * [Pull Request #675](https://bitbucket.org/osrf/gazebo/pull-request/675)
    * [Pull Request #727](https://bitbucket.org/osrf/gazebo/pull-request/727)
1. Audio support using OpenAL.
    * [Pull Request #648](https://bitbucket.org/osrf/gazebo/pull-request/648)
    * [Pull Request #704](https://bitbucket.org/osrf/gazebo/pull-request/704)
1. Simplify command-line parsing of gztopic echo output.
    * [Pull Request #674](https://bitbucket.org/osrf/gazebo/pull-request/674)
    * Resolves: [Issue #795](https://bitbucket.org/osrf/gazebo/issue/795)
1. Use UNIX directories through the user of GNUInstallDirs cmake module.
    * [Pull Request #676](https://bitbucket.org/osrf/gazebo/pull-request/676)
    * [Pull Request #681](https://bitbucket.org/osrf/gazebo/pull-request/681)
1. New GUI interactions for object manipulation.
    * [Pull Request #634](https://bitbucket.org/osrf/gazebo/pull-request/634)
1. Fix for OSX menubar.
    * [Pull Request #677](https://bitbucket.org/osrf/gazebo/pull-request/677)
1. Remove internal SDF directories and dependencies.
    * [Pull Request #680](https://bitbucket.org/osrf/gazebo/pull-request/680)
1. Add minimum version for sdformat.
    * [Pull Request #682](https://bitbucket.org/osrf/gazebo/pull-request/682)
    * Resolves: [Issue #818](https://bitbucket.org/osrf/gazebo/issue/818)
1. Allow different gtest parameter types with ServerFixture
    * [Pull Request #686](https://bitbucket.org/osrf/gazebo/pull-request/686)
    * Resolves: [Issue #820](https://bitbucket.org/osrf/gazebo/issue/820)
1. GUI model scaling when using Bullet.
    * [Pull Request #683](https://bitbucket.org/osrf/gazebo/pull-request/683)
1. Fix typo in cmake config.
    * [Pull Request #694](https://bitbucket.org/osrf/gazebo/pull-request/694)
    * Resolves: [Issue #824](https://bitbucket.org/osrf/gazebo/issue/824)
1. Remove gazebo include subdir from pkgconfig and cmake config.
    * [Pull Request #691](https://bitbucket.org/osrf/gazebo/pull-request/691)
1. Torsional spring demo
    * [Pull Request #693](https://bitbucket.org/osrf/gazebo/pull-request/693)
1. Remove repeated call to SetAxis in Joint.cc
    * [Pull Request #695](https://bitbucket.org/osrf/gazebo/pull-request/695)
    * Resolves: [Issue #823](https://bitbucket.org/osrf/gazebo/issue/823)
1. Add test for rotational joints.
    * [Pull Request #697](https://bitbucket.org/osrf/gazebo/pull-request/697)
    * Resolves: [Issue #820](https://bitbucket.org/osrf/gazebo/issue/820)
1. Fix compilation of tests using Joint base class
    * [Pull Request #701](https://bitbucket.org/osrf/gazebo/pull-request/701)
1. Terrain paging implemented.
    * [Pull Request #687](https://bitbucket.org/osrf/gazebo/pull-request/687)
1. Improve timeout error reporting in ServerFixture
    * [Pull Request #705](https://bitbucket.org/osrf/gazebo/pull-request/705)
1. Fix mouse picking for cases where visuals overlap with the laser
    * [Pull Request #709](https://bitbucket.org/osrf/gazebo/pull-request/709)
1. Fix string literals for OSX
    * [Pull Request #712](https://bitbucket.org/osrf/gazebo/pull-request/712)
    * Resolves: [Issue #803](https://bitbucket.org/osrf/gazebo/issue/803)
1. Support for ENABLE_TESTS_COMPILATION cmake parameter
    * [Pull Request #708](https://bitbucket.org/osrf/gazebo/pull-request/708)
1. Updated system gui plugin
    * [Pull Request #702](https://bitbucket.org/osrf/gazebo/pull-request/702)
1. Fix force torque unit test issue
    * [Pull Request #673](https://bitbucket.org/osrf/gazebo/pull-request/673)
    * Resolves: [Issue #813](https://bitbucket.org/osrf/gazebo/issue/813)
1. Use variables to control auto generation of CFlags
    * [Pull Request #699](https://bitbucket.org/osrf/gazebo/pull-request/699)
1. Remove deprecated functions.
    * [Pull Request #715](https://bitbucket.org/osrf/gazebo/pull-request/715)
1. Fix typo in `Camera.cc`
    * [Pull Request #719](https://bitbucket.org/osrf/gazebo/pull-request/719)
    * Resolves: [Issue #846](https://bitbucket.org/osrf/gazebo/issue/846)
1. Performance improvements
    * [Pull Request #561](https://bitbucket.org/osrf/gazebo/pull-request/561)
1. Fix gripper model.
    * [Pull Request #713](https://bitbucket.org/osrf/gazebo/pull-request/713)
    * Resolves: [Issue #314](https://bitbucket.org/osrf/gazebo/issue/314)
1. First part of Simbody integration
    * [Pull Request #716](https://bitbucket.org/osrf/gazebo/pull-request/716)

## Gazebo 1.9

### Gazebo 1.9.6 (2014-04-29)

1. Refactored inertia ratio reduction for ODE
    * [Pull request #1114](https://bitbucket.org/osrf/gazebo/pull-request/1114)
1. Improved collada loading performance
    * [Pull request #1075](https://bitbucket.org/osrf/gazebo/pull-request/1075)

### Gazebo 1.9.3 (2014-01-10)

1. Add thickness to plane to remove shadow flickering.
    * [Pull request #886](https://bitbucket.org/osrf/gazebo/pull-request/886)
1. Temporary GUI shadow toggle fix.
    * [Issue #925](https://bitbucket.org/osrf/gazebo/issue/925)
    * [Pull request #868](https://bitbucket.org/osrf/gazebo/pull-request/868)
1. Fix memory access bugs with libc++ on mavericks.
    * [Issue #965](https://bitbucket.org/osrf/gazebo/issue/965)
    * [Pull request #857](https://bitbucket.org/osrf/gazebo/pull-request/857)
    * [Pull request #881](https://bitbucket.org/osrf/gazebo/pull-request/881)
1. Replaced printf with cout in gztopic hz.
    * [Issue #969](https://bitbucket.org/osrf/gazebo/issue/969)
    * [Pull request #854](https://bitbucket.org/osrf/gazebo/pull-request/854)
1. Add Dark grey material and fix indentation.
    * [Pull request #851](https://bitbucket.org/osrf/gazebo/pull-request/851)
1. Fixed sonar sensor unit test.
    * [Pull request #848](https://bitbucket.org/osrf/gazebo/pull-request/848)
1. Convergence acceleration and stability tweak to make atlas_v3 stable.
    * [Pull request #845](https://bitbucket.org/osrf/gazebo/pull-request/845)
1. Update gtest to 1.7.0 to resolve problems with libc++.
    * [Issue #947](https://bitbucket.org/osrf/gazebo/issue/947)
    * [Pull request #827](https://bitbucket.org/osrf/gazebo/pull-request/827)
1. Fixed LD_LIBRARY_PATH for plugins.
    * [Issue #957](https://bitbucket.org/osrf/gazebo/issue/957)
    * [Pull request #844](https://bitbucket.org/osrf/gazebo/pull-request/844)
1. Fix transceiver sporadic errors.
    * Backport of [pull request #811](https://bitbucket.org/osrf/gazebo/pull-request/811)
    * [Pull request #836](https://bitbucket.org/osrf/gazebo/pull-request/836)
1. Modified the MsgTest to be deterministic with time checks.
    * [Pull request #843](https://bitbucket.org/osrf/gazebo/pull-request/843)
1. Fixed seg fault in LaserVisual.
    * [Issue #950](https://bitbucket.org/osrf/gazebo/issue/950)
    * [Pull request #832](https://bitbucket.org/osrf/gazebo/pull-request/832)
1. Implemented the option to disable tests that need a working screen to run properly.
    * Backport of [Pull request #764](https://bitbucket.org/osrf/gazebo/pull-request/764)
    * [Pull request #837](https://bitbucket.org/osrf/gazebo/pull-request/837)
1. Cleaned up gazebo shutdown.
    * [Pull request #829](https://bitbucket.org/osrf/gazebo/pull-request/829)
1. Fixed bug associated with loading joint child links.
    * [Issue #943](https://bitbucket.org/osrf/gazebo/issue/943)
    * [Pull request #820](https://bitbucket.org/osrf/gazebo/pull-request/820)

### Gazebo 1.9.2 (2013-11-08)
1. Fix enable/disable sky and clouds from SDF
    * [Pull request #809](https://bitbucket.org/osrf/gazebo/pull-request/809])
1. Fix occasional blank GUI screen on startup
    * [Pull request #815](https://bitbucket.org/osrf/gazebo/pull-request/815])
1. Fix GPU laser when interacting with heightmaps
    * [Pull request #796](https://bitbucket.org/osrf/gazebo/pull-request/796])
1. Added API/ABI checker command line tool
    * [Pull request #765](https://bitbucket.org/osrf/gazebo/pull-request/765])
1. Added gtest version information
    * [Pull request #801](https://bitbucket.org/osrf/gazebo/pull-request/801])
1. Fix GUI world saving
    * [Pull request #806](https://bitbucket.org/osrf/gazebo/pull-request/806])
1. Enable anti-aliasing for camera sensor
    * [Pull request #800](https://bitbucket.org/osrf/gazebo/pull-request/800])
1. Make sensor noise deterministic
    * [Pull request #788](https://bitbucket.org/osrf/gazebo/pull-request/788])
1. Fix build problem
    * [Issue #901](https://bitbucket.org/osrf/gazebo/issue/901)
    * [Pull request #778](https://bitbucket.org/osrf/gazebo/pull-request/778])
1. Fix a typo in Camera.cc
    * [Pull request #720](https://bitbucket.org/osrf/gazebo/pull-request/720])
    * [Issue #846](https://bitbucket.org/osrf/gazebo/issue/846)
1. Fix OSX menu bar
    * [Pull request #688](https://bitbucket.org/osrf/gazebo/pull-request/688])
1. Fix gazebo::init by calling sdf::setFindCallback() before loading the sdf in gzfactory.
    * [Pull request #678](https://bitbucket.org/osrf/gazebo/pull-request/678])
    * [Issue #817](https://bitbucket.org/osrf/gazebo/issue/817)

### Gazebo 1.9.1 (2013-08-20)
* Deprecate header files that require case-sensitive filesystem (e.g. Common.hh, Physics.hh) [https://bitbucket.org/osrf/gazebo/pull-request/638/fix-for-775-deprecate-headers-that-require]
* Initial support for building on Mac OS X [https://bitbucket.org/osrf/gazebo/pull-request/660/osx-support-for-gazebo-19] [https://bitbucket.org/osrf/gazebo/pull-request/657/cmake-fixes-for-osx]
* Fixes for various issues [https://bitbucket.org/osrf/gazebo/pull-request/635/fix-for-issue-792/diff] [https://bitbucket.org/osrf/gazebo/pull-request/628/allow-scoped-and-non-scoped-joint-names-to/diff] [https://bitbucket.org/osrf/gazebo/pull-request/636/fix-build-dependency-in-message-generation/diff] [https://bitbucket.org/osrf/gazebo/pull-request/639/make-the-unversioned-setupsh-a-copy-of-the/diff] [https://bitbucket.org/osrf/gazebo/pull-request/650/added-missing-lib-to-player-client-library/diff] [https://bitbucket.org/osrf/gazebo/pull-request/656/install-gzmode_create-without-sh-suffix/diff]

### Gazebo 1.9.0 (2013-07-23)
* Use external package [sdformat](https://bitbucket.org/osrf/sdformat) for sdf parsing, refactor the `Element::GetValue*` function calls, and deprecate Gazebo's internal sdf parser [https://bitbucket.org/osrf/gazebo/pull-request/627]
* Improved ROS support ([[Tutorials#ROS_Integration |documentation here]]) [https://bitbucket.org/osrf/gazebo/pull-request/559]
* Added Sonar, Force-Torque, and Tactile Pressure sensors [https://bitbucket.org/osrf/gazebo/pull-request/557], [https://bitbucket.org/osrf/gazebo/pull-request/567]
* Add compile-time defaults for environment variables so that sourcing setup.sh is unnecessary in most cases [https://bitbucket.org/osrf/gazebo/pull-request/620]
* Enable user camera to follow objects in client window [https://bitbucket.org/osrf/gazebo/pull-request/603]
* Install protobuf message files for use in custom messages [https://bitbucket.org/osrf/gazebo/pull-request/614]
* Change default compilation flags to improve debugging [https://bitbucket.org/osrf/gazebo/pull-request/617]
* Change to supported relative include paths [https://bitbucket.org/osrf/gazebo/pull-request/594]
* Fix display of laser scans when sensor is rotated [https://bitbucket.org/osrf/gazebo/pull-request/599]

## Gazebo 1.8

### Gazebo 1.8.7 (2013-07-16)
* Fix bug in URDF parsing of Vector3 elements [https://bitbucket.org/osrf/gazebo/pull-request/613]
* Fix compilation errors with newest libraries [https://bitbucket.org/osrf/gazebo/pull-request/615]

### Gazebo 1.8.6 (2013-06-07)
* Fix inertia lumping in the URDF parser[https://bitbucket.org/osrf/gazebo/pull-request/554]
* Fix for ODEJoint CFM damping sign error [https://bitbucket.org/osrf/gazebo/pull-request/586]
* Fix transport memory growth[https://bitbucket.org/osrf/gazebo/pull-request/584]
* Reduce log file data in order to reduce buffer growth that results in out of memory kernel errors[https://bitbucket.org/osrf/gazebo/pull-request/587]

### Gazebo 1.8.5 (2013-06-04)
* Fix Gazebo build for machines without a valid display.[https://bitbucket.org/osrf/gazebo/commits/37f00422eea03365b839a632c1850431ee6a1d67]

### Gazebo 1.8.4 (2013-06-03)
* Fix UDRF to SDF converter so that URDF gazebo extensions are applied to all collisions in a link.[https://bitbucket.org/osrf/gazebo/pull-request/579]
* Prevent transport layer from locking when a gzclient connects to a gzserver over a connection with high latency.[https://bitbucket.org/osrf/gazebo/pull-request/572]
* Improve performance and fix uninitialized conditional jumps.[https://bitbucket.org/osrf/gazebo/pull-request/571]

### Gazebo 1.8.3 (2013-06-03)
* Fix for gzlog hanging when gzserver is not present or not responsive[https://bitbucket.org/osrf/gazebo/pull-request/577]
* Fix occasional segfault when generating log files[https://bitbucket.org/osrf/gazebo/pull-request/575]
* Performance improvement to ODE[https://bitbucket.org/osrf/gazebo/pull-request/556]
* Fix node initialization[https://bitbucket.org/osrf/gazebo/pull-request/570]
* Fix GPU laser Hz rate reduction when sensor moved away from world origin[https://bitbucket.org/osrf/gazebo/pull-request/566]
* Fix incorrect lighting in camera sensors when GPU laser is subscribe to[https://bitbucket.org/osrf/gazebo/pull-request/563]

### Gazebo 1.8.2 (2013-05-28)
* ODE performance improvements[https://bitbucket.org/osrf/gazebo/pull-request/535][https://bitbucket.org/osrf/gazebo/pull-request/537]
* Fixed tests[https://bitbucket.org/osrf/gazebo/pull-request/538][https://bitbucket.org/osrf/gazebo/pull-request/541][https://bitbucket.org/osrf/gazebo/pull-request/542]
* Fixed sinking vehicle bug[https://bitbucket.org/osrf/drcsim/issue/300] in pull-request[https://bitbucket.org/osrf/gazebo/pull-request/538]
* Fix GPU sensor throttling[https://bitbucket.org/osrf/gazebo/pull-request/536]
* Reduce string comparisons for better performance[https://bitbucket.org/osrf/gazebo/pull-request/546]
* Contact manager performance improvements[https://bitbucket.org/osrf/gazebo/pull-request/543]
* Transport performance improvements[https://bitbucket.org/osrf/gazebo/pull-request/548]
* Reduce friction noise[https://bitbucket.org/osrf/gazebo/pull-request/545]

### Gazebo 1.8.1 (2013-05-22)
* Please note that 1.8.1 contains a bug[https://bitbucket.org/osrf/drcsim/issue/300] that causes interpenetration between objects in resting contact to grow slowly.  Please update to 1.8.2 for the patch.
* Added warm starting[https://bitbucket.org/osrf/gazebo/pull-request/529]
* Reduced console output[https://bitbucket.org/osrf/gazebo/pull-request/533]
* Improved off screen rendering performance[https://bitbucket.org/osrf/gazebo/pull-request/530]
* Performance improvements [https://bitbucket.org/osrf/gazebo/pull-request/535] [https://bitbucket.org/osrf/gazebo/pull-request/537]

### Gazebo 1.8.0 (2013-05-17)
* Fixed slider axis [https://bitbucket.org/osrf/gazebo/pull-request/527]
* Fixed heightmap shadows [https://bitbucket.org/osrf/gazebo/pull-request/525]
* Fixed model and canonical link pose [https://bitbucket.org/osrf/gazebo/pull-request/519]
* Fixed OSX message header[https://bitbucket.org/osrf/gazebo/pull-request/524]
* Added zlib compression for logging [https://bitbucket.org/osrf/gazebo/pull-request/515]
* Allow clouds to be disabled in cameras [https://bitbucket.org/osrf/gazebo/pull-request/507]
* Camera rendering performance [https://bitbucket.org/osrf/gazebo/pull-request/528]


## Gazebo 1.7

### Gazebo 1.7.3 (2013-05-08)
* Fixed log cleanup (again) [https://bitbucket.org/osrf/gazebo/pull-request/511/fix-log-cleanup-logic]

### Gazebo 1.7.2 (2013-05-07)
* Fixed log cleanup [https://bitbucket.org/osrf/gazebo/pull-request/506/fix-gzlog-stop-command-line]
* Minor documentation fix [https://bitbucket.org/osrf/gazebo/pull-request/488/minor-documentation-fix]

### Gazebo 1.7.1 (2013-04-19)
* Fixed tests
* IMU sensor receives time stamped data from links
* Fix saving image frames [https://bitbucket.org/osrf/gazebo/pull-request/466/fix-saving-frames/diff]
* Wireframe rendering in GUI [https://bitbucket.org/osrf/gazebo/pull-request/414/allow-rendering-of-models-in-wireframe]
* Improved logging performance [https://bitbucket.org/osrf/gazebo/pull-request/457/improvements-to-gzlog-filter-and-logging]
* Viscous mud model [https://bitbucket.org/osrf/gazebo/pull-request/448/mud-plugin/diff]

## Gazebo 1.6

### Gazebo 1.6.3 (2013-04-15)
* Fixed a [critical SDF bug](https://bitbucket.org/osrf/gazebo/pull-request/451)
* Fixed a [laser offset bug](https://bitbucket.org/osrf/gazebo/pull-request/449)

### Gazebo 1.6.2 (2013-04-14)
* Fix for fdir1 physics property [https://bitbucket.org/osrf/gazebo/pull-request/429/fixes-to-treat-fdir1-better-1-rotate-into/diff]
* Fix for force torque sensor [https://bitbucket.org/osrf/gazebo/pull-request/447]
* SDF documentation fix [https://bitbucket.org/osrf/gazebo/issue/494/joint-axis-reference-frame-doesnt-match]

### Gazebo 1.6.1 (2013-04-05)
* Switch default build type to Release.

### Gazebo 1.6.0 (2013-04-05)
* Improvements to inertia in rubble pile
* Various Bullet integration advances.
* Noise models for ray, camera, and imu sensors.
* SDF 1.4, which accommodates more physics engine parameters and also some sensor noise models.
* Initial support for making movies from within Gazebo.
* Many performance improvements.
* Many bug fixes.
* Progress toward to building on OS X.

## Gazebo 1.5

### Gazebo 1.5.0 (2013-03-11)
* Partial integration of Bullet
  * Includes: cubes, spheres, cylinders, planes, meshes, revolute joints, ray sensors
* GUI Interface for log writing.
* Threaded sensors.
* Multi-camera sensor.

* Fixed the following issues:
 * [https://bitbucket.org/osrf/gazebo/issue/236 Issue #236]
 * [https://bitbucket.org/osrf/gazebo/issue/507 Issue #507]
 * [https://bitbucket.org/osrf/gazebo/issue/530 Issue #530]
 * [https://bitbucket.org/osrf/gazebo/issue/279 Issue #279]
 * [https://bitbucket.org/osrf/gazebo/issue/529 Issue #529]
 * [https://bitbucket.org/osrf/gazebo/issue/239 Issue #239]
 * [https://bitbucket.org/osrf/gazebo/issue/5 Issue #5]

## Gazebo 1.4

### Gazebo 1.4.0 (2013-02-01)
* New Features:
 * GUI elements to display messages from the server.
 * Multi-floor building editor and creator.
 * Improved sensor visualizations.
 * Improved mouse interactions

* Fixed the following issues:
 * [https://bitbucket.org/osrf/gazebo/issue/16 Issue #16]
 * [https://bitbucket.org/osrf/gazebo/issue/142 Issue #142]
 * [https://bitbucket.org/osrf/gazebo/issue/229 Issue #229]
 * [https://bitbucket.org/osrf/gazebo/issue/277 Issue #277]
 * [https://bitbucket.org/osrf/gazebo/issue/291 Issue #291]
 * [https://bitbucket.org/osrf/gazebo/issue/310 Issue #310]
 * [https://bitbucket.org/osrf/gazebo/issue/320 Issue #320]
 * [https://bitbucket.org/osrf/gazebo/issue/329 Issue #329]
 * [https://bitbucket.org/osrf/gazebo/issue/333 Issue #333]
 * [https://bitbucket.org/osrf/gazebo/issue/334 Issue #334]
 * [https://bitbucket.org/osrf/gazebo/issue/335 Issue #335]
 * [https://bitbucket.org/osrf/gazebo/issue/341 Issue #341]
 * [https://bitbucket.org/osrf/gazebo/issue/350 Issue #350]
 * [https://bitbucket.org/osrf/gazebo/issue/384 Issue #384]
 * [https://bitbucket.org/osrf/gazebo/issue/431 Issue #431]
 * [https://bitbucket.org/osrf/gazebo/issue/433 Issue #433]
 * [https://bitbucket.org/osrf/gazebo/issue/453 Issue #453]
 * [https://bitbucket.org/osrf/gazebo/issue/456 Issue #456]
 * [https://bitbucket.org/osrf/gazebo/issue/457 Issue #457]
 * [https://bitbucket.org/osrf/gazebo/issue/459 Issue #459]

## Gazebo 1.3

### Gazebo 1.3.1 (2012-12-14)
* Fixed the following issues:
 * [https://bitbucket.org/osrf/gazebo/issue/297 Issue #297]
* Other bugs fixed:
 * [https://bitbucket.org/osrf/gazebo/pull-request/164/ Fix light bounding box to disable properly when deselected]
 * [https://bitbucket.org/osrf/gazebo/pull-request/169/ Determine correct local IP address, to make remote clients work properly]
 * Various test fixes

### Gazebo 1.3.0 (2012-12-03)
* Fixed the following issues:
 * [https://bitbucket.org/osrf/gazebo/issue/233 Issue #233]
 * [https://bitbucket.org/osrf/gazebo/issue/238 Issue #238]
 * [https://bitbucket.org/osrf/gazebo/issue/2 Issue #2]
 * [https://bitbucket.org/osrf/gazebo/issue/95 Issue #95]
 * [https://bitbucket.org/osrf/gazebo/issue/97 Issue #97]
 * [https://bitbucket.org/osrf/gazebo/issue/90 Issue #90]
 * [https://bitbucket.org/osrf/gazebo/issue/253 Issue #253]
 * [https://bitbucket.org/osrf/gazebo/issue/163 Issue #163]
 * [https://bitbucket.org/osrf/gazebo/issue/91 Issue #91]
 * [https://bitbucket.org/osrf/gazebo/issue/245 Issue #245]
 * [https://bitbucket.org/osrf/gazebo/issue/242 Issue #242]
 * [https://bitbucket.org/osrf/gazebo/issue/156 Issue #156]
 * [https://bitbucket.org/osrf/gazebo/issue/78 Issue #78]
 * [https://bitbucket.org/osrf/gazebo/issue/36 Issue #36]
 * [https://bitbucket.org/osrf/gazebo/issue/104 Issue #104]
 * [https://bitbucket.org/osrf/gazebo/issue/249 Issue #249]
 * [https://bitbucket.org/osrf/gazebo/issue/244 Issue #244]

* New features:
 * Default camera view changed to look down at the origin from a height of 2 meters at location (5, -5, 2).
 * Record state data using the '-r' command line option, playback recorded state data using the '-p' command line option
 * Adjust placement of lights using the mouse.
 * Reduced the startup time.
 * Added visual reference for GUI mouse movements.
 * SDF version 1.3 released (changes from 1.2 listed below):
     - added `name` to `<camera name="cam_name"/>`
     - added `pose` to `<camera><pose>...</pose></camera>`
     - removed `filename` from `<mesh><filename>...</filename><mesh>`, use uri only.
     - recovered `provide_feedback` under `<joint>`, allowing calling `physics::Joint::GetForceTorque` in plugins.
     - added `imu` under `<sensor>`.

## Gazebo 1.2

### Gazebo 1.2.6 (2012-11-08)
* Fixed a transport issue with the GUI. Fixed saving the world via the GUI. Added more documentation. ([https://bitbucket.org/osrf/gazebo/pull-request/43/fixed-a-transport-issue-with-the-gui-fixed/diff pull request #43])
* Clean up mutex usage. ([https://bitbucket.org/osrf/gazebo/pull-request/54/fix-mutex-in-modellistwidget-using-boost/diff pull request #54])
* Fix OGRE path determination ([https://bitbucket.org/osrf/gazebo/pull-request/58/fix-ogre-paths-so-this-also-works-with/diff pull request #58], [https://bitbucket.org/osrf/gazebo/pull-request/68/fix-ogre-plugindir-determination/diff pull request #68])
* Fixed a couple of crashes and model selection/dragging problems ([https://bitbucket.org/osrf/gazebo/pull-request/59/fixed-a-couple-of-crashes-and-model/diff pull request #59])

### Gazebo 1.2.5 (2012-10-22)
* Step increment update while paused fixed ([https://bitbucket.org/osrf/gazebo/pull-request/45/fix-proper-world-stepinc-count-we-were/diff pull request #45])
* Actually call plugin destructors on shutdown ([https://bitbucket.org/osrf/gazebo/pull-request/51/fixed-a-bug-which-prevent-a-plugin/diff pull request #51])
* Don't crash on bad SDF input ([https://bitbucket.org/osrf/gazebo/pull-request/52/fixed-loading-of-bad-sdf-files/diff pull request #52])
* Fix cleanup of ray sensors on model deletion ([https://bitbucket.org/osrf/gazebo/pull-request/53/deleting-a-model-with-a-ray-sensor-did/diff pull request #53])
* Fix loading / deletion of improperly specified models ([https://bitbucket.org/osrf/gazebo/pull-request/56/catch-when-loading-bad-models-joint/diff pull request #56])

### Gazebo 1.2.4 (10-19-2012:08:00:52)
*  Style fixes ([https://bitbucket.org/osrf/gazebo/pull-request/30/style-fixes/diff pull request #30]).
*  Fix joint position control ([https://bitbucket.org/osrf/gazebo/pull-request/49/fixed-position-joint-control/diff pull request #49])

### Gazebo 1.2.3 (10-16-2012:18:39:54)
*  Disabled selection highlighting due to bug ([https://bitbucket.org/osrf/gazebo/pull-request/44/disabled-selection-highlighting-fixed/diff pull request #44]).
*  Fixed saving a world via the GUI.

### Gazebo 1.2.2 (10-16-2012:15:12:22)
*  Skip search for system install of libccd, use version inside gazebo ([https://bitbucket.org/osrf/gazebo/pull-request/39/skip-search-for-system-install-of-libccd/diff pull request #39]).
*  Fixed sensor initialization race condition ([https://bitbucket.org/osrf/gazebo/pull-request/42/fix-sensor-initializaiton-race-condition pull request #42]).

### Gazebo 1.2.1 (10-15-2012:21:32:55)
*  Properly removed projectors attached to deleted models ([https://bitbucket.org/osrf/gazebo/pull-request/37/remove-projectors-that-are-attached-to/diff pull request #37]).
*  Fix model plugin loading bug ([https://bitbucket.org/osrf/gazebo/pull-request/31/moving-bool-first-in-model-and-world pull request #31]).
*  Fix light insertion and visualization of models prior to insertion ([https://bitbucket.org/osrf/gazebo/pull-request/35/fixed-light-insertion-and-visualization-of/diff pull request #35]).
*  Fixed GUI manipulation of static objects ([https://bitbucket.org/osrf/gazebo/issue/63/moving-static-objects-does-not-move-the issue #63] [https://bitbucket.org/osrf/gazebo/pull-request/38/issue-63-bug-patch-moving-static-objects/diff pull request #38]).
*  Fixed GUI selection bug ([https://bitbucket.org/osrf/gazebo/pull-request/40/fixed-selection-of-multiple-objects-at/diff pull request #40])

### Gazebo 1.2.0 (10-04-2012:20:01:20)
*  Updated GUI: new style, improved mouse controls, and removal of non-functional items.
*  Model database: An online repository of models.
*  Numerous bug fixes
*  APT repository hosted at [http://osrfoundation.org OSRF]
*  Improved process control prevents zombie processes
<|MERGE_RESOLUTION|>--- conflicted
+++ resolved
@@ -2,16 +2,14 @@
 
 ## Gazebo 7.x.x (2016-xx-xx)
 
-<<<<<<< HEAD
+1. Redirect QT messages to Gazebo's console message handling system.
+    * [Pull request 2375](https://bitbucket.org/osrf/gazebo/pull-request/2375)
+
+1. Fix Model Manipulator switching between local and global frames
+    * [Pull request 2361](https://bitbucket.org/osrf/gazebo/pull-request/2361)
+
 1. Added a harness plugin that supports lowering a model at a controlled rate
     * [Pull request 2346](https://bitbucket.org/osrf/gazebo/pull-request/2346)
-=======
-1. Redirect QT messages to Gazebo's console message handling system.
-    * [Pull request 2375](https://bitbucket.org/osrf/gazebo/pull-request/2375)
->>>>>>> 7e82483f
-
-1. Fix Model Manipulator switching between local and global frames
-    * [Pull request 2361](https://bitbucket.org/osrf/gazebo/pull-request/2361)
 
 1. Remove contact filters with names that contain `::`
     * [Pull request 2363](https://bitbucket.org/osrf/gazebo/pull-request/2363)
