/*
 * Copyright (C) 2012-2016 Open Source Robotics Foundation
 *
 * Licensed under the Apache License, Version 2.0 (the "License");
 * you may not use this file except in compliance with the License.
 * You may obtain a copy of the License at
 *
 *     http://www.apache.org/licenses/LICENSE-2.0
 *
 * Unless required by applicable law or agreed to in writing, software
 * distributed under the License is distributed on an "AS IS" BASIS,
 * WITHOUT WARRANTIES OR CONDITIONS OF ANY KIND, either express or implied.
 * See the License for the specific language governing permissions and
 * limitations under the License.
 *
*/

#include <ignition/math/Helpers.hh>

#include "gazebo/common/Console.hh"
#include "gazebo/common/Exception.hh"

#include "gazebo/physics/Model.hh"
#include "gazebo/physics/simbody/simbody_inc.h"
#include "gazebo/physics/simbody/SimbodyLink.hh"
#include "gazebo/physics/simbody/SimbodyPhysics.hh"
#include "gazebo/physics/simbody/SimbodySliderJoint.hh"

using namespace gazebo;
using namespace physics;

//////////////////////////////////////////////////
SimbodySliderJoint::SimbodySliderJoint(SimTK::MultibodySystem * /*_world*/,
                                     BasePtr _parent)
    : SliderJoint<SimbodyJoint>(_parent)
{
  this->physicsInitialized = false;
}

//////////////////////////////////////////////////
SimbodySliderJoint::~SimbodySliderJoint()
{
}

//////////////////////////////////////////////////
void SimbodySliderJoint::Load(sdf::ElementPtr _sdf)
{
  SliderJoint<SimbodyJoint>::Load(_sdf);
}

//////////////////////////////////////////////////
void SimbodySliderJoint::SetAxis(const unsigned int /*_index*/,
    const ignition::math::Vector3d &/*_axis*/)
{
  // Simbody seems to handle setAxis improperly. It readjust all the pivot
  // points
  gzdbg << "SetAxis Not implemented...\n";
}

//////////////////////////////////////////////////
void SimbodySliderJoint::SetVelocity(unsigned int _index, double _rate)
{
  if (_index < this->DOF())
  {
    this->mobod.setOneU(
      this->simbodyPhysics->integ->updAdvancedState(),
      SimTK::MobilizerUIndex(_index), _rate);
    this->simbodyPhysics->system.realize(
      this->simbodyPhysics->integ->getAdvancedState(), SimTK::Stage::Velocity);
  }
  else
    gzerr << "SetVelocity _index too large.\n";
}

//////////////////////////////////////////////////
double SimbodySliderJoint::GetVelocity(unsigned int _index) const
{
  if (_index < this->DOF())
  {
    if (this->simbodyPhysics->simbodyPhysicsInitialized)
      return this->mobod.getOneU(
        this->simbodyPhysics->integ->getState(),
        SimTK::MobilizerUIndex(_index));
    else
    {
      gzdbg << "Simbody::GetVelocity() simbody not yet initialized, "
            << "initial velocity should be zero until restart from "
            << "state has been implemented.\n";
      return 0.0;
    }
  }
  else
  {
    gzerr << "Invalid index for joint, returning NaN\n";
    return SimTK::NaN;
  }
}

//////////////////////////////////////////////////
void SimbodySliderJoint::SetForceImpl(unsigned int _index, double _torque)
{
  if (_index < this->DOF())
    this->simbodyPhysics->discreteForces.setOneMobilityForce(
      this->simbodyPhysics->integ->updAdvancedState(),
      this->mobod, SimTK::MobilizerUIndex(_index), _torque);
}

//////////////////////////////////////////////////
ignition::math::Vector3d SimbodySliderJoint::GlobalAxis(
    const unsigned int _index) const
{
  if (this->simbodyPhysics->simbodyPhysicsStepped &&
      _index < this->DOF())
  {
    if (!this->mobod.isEmptyHandle())
    {
      const SimTK::Transform &X_OM = this->mobod.getOutboardFrame(
        this->simbodyPhysics->integ->getState());

      // express X-axis of X_OM in world frame
      SimTK::Vec3 x_W(this->mobod.expressVectorInGroundFrame(
        this->simbodyPhysics->integ->getState(), X_OM.x()));

      return SimbodyPhysics::Vec3ToVector3(x_W).Ign();
    }
    else
    {
      gzerr << "Joint mobod not initialized correctly.  Returning"
            << " initial axis vector in world frame (not valid if"
            << " joint frame has moved). Please file"
            << " a report on issue tracker.\n";
<<<<<<< HEAD
      return this->AxisFrame(_index).RotateVector(
        this->GetLocalAxis(_index).Ign());
=======
      return this->GetAxisFrame(_index).RotateVector(
        this->LocalAxis(_index)).Ign();
>>>>>>> e9e13846
    }
  }
  else
  {
    if (_index >= this->DOF())
    {
      gzerr << "index out of bound\n";
      return ignition::math::Vector3d(SimTK::NaN, SimTK::NaN, SimTK::NaN);
    }
    else
    {
      gzdbg << "Simbody::GlobalAxis() sibmody physics"
            << " engine not initialized yet, "
            << "use local axis and initial pose to compute "
            << "global axis.\n";

      // if local axis specified in model frame (to be changed)
      // switch to code below if issue #494 is to be addressed
<<<<<<< HEAD
      return this->AxisFrame(_index).RotateVector(
        this->GetLocalAxis(_index).Ign());
=======
      return this->GetAxisFrame(_index).RotateVector(
        this->LocalAxis(_index)).Ign();
>>>>>>> e9e13846
    }
  }
}

//////////////////////////////////////////////////
double SimbodySliderJoint::PositionImpl(const unsigned int _index) const
{
  if (_index < this->DOF())
  {
    if (this->simbodyPhysics->simbodyPhysicsInitialized)
    {
      if (!this->mobod.isEmptyHandle())
      {
        return this->mobod.getOneQ(
          this->simbodyPhysics->integ->getState(), _index);
      }
      else
      {
        gzerr << "Joint mobod not initialized correctly.  Please file"
              << " a report on issue tracker.\n";
        return ignition::math::NAN_D;
      }
    }
    else
    {
      gzdbg << "Simbody::PositionImpl() simbody not yet initialized, "
            << "initial angle should be zero until <initial_angle> "
            << "is implemented.\n";
      return 0.0;
    }
  }
  else
  {
    gzerr << "Invalid index[" << _index << "]\n";
    return ignition::math::NAN_D;
  }
}<|MERGE_RESOLUTION|>--- conflicted
+++ resolved
@@ -129,13 +129,8 @@
             << " initial axis vector in world frame (not valid if"
             << " joint frame has moved). Please file"
             << " a report on issue tracker.\n";
-<<<<<<< HEAD
       return this->AxisFrame(_index).RotateVector(
-        this->GetLocalAxis(_index).Ign());
-=======
-      return this->GetAxisFrame(_index).RotateVector(
-        this->LocalAxis(_index)).Ign();
->>>>>>> e9e13846
+        this->LocalAxis(_index));
     }
   }
   else
@@ -154,13 +149,8 @@
 
       // if local axis specified in model frame (to be changed)
       // switch to code below if issue #494 is to be addressed
-<<<<<<< HEAD
       return this->AxisFrame(_index).RotateVector(
-        this->GetLocalAxis(_index).Ign());
-=======
-      return this->GetAxisFrame(_index).RotateVector(
-        this->LocalAxis(_index)).Ign();
->>>>>>> e9e13846
+        this->LocalAxis(_index));
     }
   }
 }
