--- conflicted
+++ resolved
@@ -10,11 +10,7 @@
     * [Pull request #1903](https://bitbucket.org/osrf/gazebo/pull-request/1903)
 
 1. Light and light state for the server side
-<<<<<<< HEAD
-    * [Pull request #1918](https://bitbucket.org/osrf/gazebo/pull-request/1918)
-=======
     * [Pull request #1920](https://bitbucket.org/osrf/gazebo/pull-request/1920)
->>>>>>> 9180ab18
 
 1. Rename Reset to Reset Time in time widget
     * [Pull request #1892](https://bitbucket.org/osrf/gazebo/pull-request/1892)
