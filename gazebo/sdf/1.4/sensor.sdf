<!-- Sensor -->
<element name="sensor" required="0">
  <description>The sensor tag describes the type and properties of a sensor.</description>

  <attribute name="name" type="string" default="__default__" required="1">
    <description>A unique name for the sensor. This name must not match another model in the model.</description>
  </attribute>

  <attribute name="type" type="string" default="__default__" required="1">
    <description>The type name of the sensor. By default, SDF supports types camera, depth, multicamera, contact, imu, ir and ray.</description>
  </attribute>

  <element name="always_on" type="bool" default="false" required="0">
    <description>If true the sensor will always be updated according to the update rate.</description>
  </element>

  <element name="update_rate" type="double" default="0" required="0">
    <description>The frequency at which the sensor data is generated. If left unspecified, the sensor will generate data every cycle.</description>
  </element>

  <element name="visualize" type="bool" default="false" required="0">
    <description>If true, the sensor is visualized in the GUI</description>
  </element>

  <element name="pose"  type="pose" default="0 0 0 0 0 0" required="0">
    <description>This is the pose of the sensor, relative to the parent link reference frame.</description>
  </element>

  <element name="topic" type="string" default="__default__" required="0">
    <description>Name of the topic on which data is published. This is necessary for visualization</description>
  </element>

  <include filename="plugin.sdf" required="*"/>
  <include filename="camera.sdf" required="0"/>
  <include filename="contact.sdf" required="0"/>
  <include filename="imu.sdf" required="0"/>
  <include filename="ray.sdf" required="0"/>
  <include filename="rfid.sdf" required="0"/>
  <include filename="rfidtag.sdf" required="0"/>
<<<<<<< HEAD
  <include filename="imu.sdf" required="0"/>
  <include filename="transceiver.sdf" required="0"/>
=======
  <include filename="sonar.sdf" required="0"/>
  <include filename="forcetorque.sdf" required="0"/>
>>>>>>> 2094ad1e

</element> <!-- End Sensor --><|MERGE_RESOLUTION|>--- conflicted
+++ resolved
@@ -37,12 +37,8 @@
   <include filename="ray.sdf" required="0"/>
   <include filename="rfid.sdf" required="0"/>
   <include filename="rfidtag.sdf" required="0"/>
-<<<<<<< HEAD
-  <include filename="imu.sdf" required="0"/>
+  <include filename="sonar.sdf" required="0"/>
   <include filename="transceiver.sdf" required="0"/>
-=======
-  <include filename="sonar.sdf" required="0"/>
   <include filename="forcetorque.sdf" required="0"/>
->>>>>>> 2094ad1e
 
 </element> <!-- End Sensor -->