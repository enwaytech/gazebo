--- conflicted
+++ resolved
@@ -55,7 +55,10 @@
       boost::bind(&EditorView::OnColorSelected, this, _1)));
 
   this->connections.push_back(
-<<<<<<< HEAD
+      gui::editor::Events::ConnectTextureSelected(
+      boost::bind(&EditorView::OnTextureSelected, this, _1)));
+
+  this->connections.push_back(
       gui::editor::Events::ConnectNewBuildingModel(
       boost::bind(&EditorView::OnDiscardModel, this)));
 
@@ -68,24 +71,6 @@
       boost::bind(&EditorView::OnDeleteLevel, this)));
 
   this->connections.push_back(
-=======
-      gui::editor::Events::ConnectTextureSelected(
-      boost::bind(&EditorView::OnTextureSelected, this, _1)));
-
-  this->connections.push_back(
-      gui::editor::Events::ConnectNewBuildingModel(
-      boost::bind(&EditorView::OnDiscardModel, this)));
-
-  this->connections.push_back(
-      gui::editor::Events::ConnectAddBuildingLevel(
-      boost::bind(&EditorView::OnAddLevel, this)));
-
-  this->connections.push_back(
-      gui::editor::Events::ConnectDeleteBuildingLevel(
-      boost::bind(&EditorView::OnDeleteLevel, this)));
-
-  this->connections.push_back(
->>>>>>> 0967b3e4
       gui::editor::Events::ConnectChangeBuildingLevel(
       boost::bind(&EditorView::OnChangeLevel, this, _1)));
 
@@ -139,11 +124,7 @@
 
   this->mouseTooltip = new QGraphicsTextItem;
   this->mouseTooltip->setPlainText(
-<<<<<<< HEAD
-      "Oops! Color can only be added in the 3D view.");
-=======
       "Oops! Color and texture can only be added in the 3D view.");
->>>>>>> 0967b3e4
   this->mouseTooltip->setZValue(10);
 }
 
@@ -192,11 +173,7 @@
 /////////////////////////////////////////////////
 void EditorView::contextMenuEvent(QContextMenuEvent *_event)
 {
-<<<<<<< HEAD
-  if (this->drawMode == COLOR)
-=======
   if (this->drawMode == COLOR || this->drawMode == TEXTURE)
->>>>>>> 0967b3e4
     return;
 
   if (this->drawInProgress)
@@ -264,11 +241,7 @@
 void EditorView::mousePressEvent(QMouseEvent *_event)
 {
   if (!this->drawInProgress && this->drawMode != WALL && this->drawMode != COLOR
-<<<<<<< HEAD
-      && (_event->button() != Qt::RightButton))
-=======
       && this->drawMode != TEXTURE && (_event->button() != Qt::RightButton))
->>>>>>> 0967b3e4
   {
     QGraphicsItem *mouseItem =
         this->scene()->itemAt(this->mapToScene(_event->pos()));
@@ -431,10 +404,7 @@
       this->DrawStairs(_event->pos());
       break;
     case COLOR:
-<<<<<<< HEAD
-=======
     case TEXTURE:
->>>>>>> 0967b3e4
     {
       if (!this->mouseTooltip->scene())
         this->scene()->addItem(this->mouseTooltip);
@@ -478,10 +448,7 @@
         if (distance > 30 || t > 1.0 || t < 0.0)
         {
           editorItem->setParentItem(NULL);
-<<<<<<< HEAD
-=======
           wallSegmentItem->setZValue(wallSegmentItem->zValueIdle);
->>>>>>> 0967b3e4
           editorItem->SetPositionOnWall(0);
           editorItem->SetAngleOnWall(0);
           this->buildingMaker->DetachManip(this->itemToVisualMap[editorItem],
@@ -523,10 +490,7 @@
               scenePos)))
           {
             editorItem->setParentItem(wallSegmentItem);
-<<<<<<< HEAD
-=======
             wallSegmentItem->setZValue(wallSegmentItem->zValueIdle+5);
->>>>>>> 0967b3e4
             this->buildingMaker->AttachManip(
                 this->itemToVisualMap[editorItem],
                 this->itemToVisualMap[wallSegmentItem]);
@@ -622,11 +586,7 @@
     QApplication::setOverrideCursor(QCursor(Qt::ArrowCursor));
     gui::editor::Events::createBuildingEditorItem(std::string());
   }
-<<<<<<< HEAD
-  else if (this->drawMode == COLOR)
-=======
   else if (this->drawMode == COLOR || this->drawMode == TEXTURE)
->>>>>>> 0967b3e4
   {
     return;
   }
@@ -651,11 +611,8 @@
   // Detach 3D manip, but 2D items may remain as children.
   this->buildingMaker->DetachAllChildren(this->itemToVisualMap[_item]);
 
-<<<<<<< HEAD
-=======
   _item->SetHighlighted(false);
 
->>>>>>> 0967b3e4
   if (_item->GetType() == "WallSegment")
   {
     WallSegmentItem *wallSegmentItem = dynamic_cast<WallSegmentItem *>(_item);
@@ -1014,8 +971,6 @@
 }
 
 /////////////////////////////////////////////////
-<<<<<<< HEAD
-=======
 void EditorView::OnTextureSelected(QString _texture)
 {
   if (_texture == QString(""))
@@ -1027,7 +982,6 @@
 }
 
 /////////////////////////////////////////////////
->>>>>>> 0967b3e4
 void EditorView::OnDiscardModel()
 {
   this->wallSegmentList.clear();
@@ -1347,7 +1301,6 @@
   this->levels[this->currentLevel]->name = newLevelName;
   FloorItem *floorItem = this->levels[this->currentLevel]->floorItem;
   if (floorItem)
-<<<<<<< HEAD
   {
     floorItem->Set3dTexture(dialog->GetFloorTexture());
     floorItem->Set3dColor(dialog->GetFloorColor());
@@ -1410,70 +1363,6 @@
   for (std::vector<WallSegmentItem *>::iterator it =
       this->wallSegmentList.begin(); it != this->wallSegmentList.end(); ++it)
   {
-=======
-  {
-    floorItem->Set3dTexture(dialog->GetFloorTexture());
-    floorItem->Set3dColor(dialog->GetFloorColor());
-    floorItem->Set3dTransparency(0.4);
-    floorItem->FloorChanged();
-  }
-  gui::editor::Events::updateLevelWidget(this->currentLevel, newLevelName);
-}
-
-/////////////////////////////////////////////////
-void EditorView::CancelDrawMode()
-{
-  if (this->drawMode != NONE)
-  {
-    if (this->currentMouseItem)
-    {
-      EditorItem *item = dynamic_cast<EditorItem *>(this->currentMouseItem);
-      this->itemToVisualMap.erase(item);
-
-      WallSegmentItem *wallSegmentItem = dynamic_cast<WallSegmentItem *>(item);
-
-      if (wallSegmentItem)
-      {
-        this->UnlinkGrabbers(wallSegmentItem->grabbers[0]);
-      }
-      this->scene()->removeItem(this->currentMouseItem);
-      delete this->currentMouseItem;
-    }
-    this->snapToGrabber = false;
-    this->snapGrabberOther = NULL;
-    this->snapGrabberCurrent = NULL;
-    this->drawMode = NONE;
-    this->drawInProgress = false;
-    this->currentMouseItem = NULL;
-    QApplication::setOverrideCursor(QCursor(Qt::ArrowCursor));
-  }
-}
-
-/////////////////////////////////////////////////
-void EditorView::OnShowFloorplan()
-{
-  this->floorplanVisible = !this->floorplanVisible;
-
-  if (this->levels[this->currentLevel]->backgroundPixmap)
-    this->levels[this->currentLevel]->backgroundPixmap->setVisible(
-        !this->levels[this->currentLevel]->backgroundPixmap->isVisible());
-}
-
-/////////////////////////////////////////////////
-void EditorView::OnShowElements()
-{
-  this->elementsVisible = !this->elementsVisible;
-
-  this->ShowCurrentLevelItems();
-}
-
-/////////////////////////////////////////////////
-void EditorView::ShowCurrentLevelItems()
-{
-  for (std::vector<WallSegmentItem *>::iterator it =
-      this->wallSegmentList.begin(); it != this->wallSegmentList.end(); ++it)
-  {
->>>>>>> 0967b3e4
     if ((*it)->GetLevel() != this->currentLevel)
       (*it)->setVisible(false);
     else
