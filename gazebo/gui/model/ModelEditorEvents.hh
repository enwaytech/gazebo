--- conflicted
+++ resolved
@@ -217,7 +217,6 @@
             event::ConnectionPtr _subscriber)
           { jointChanged.Disconnect(_subscriber); }
 
-<<<<<<< HEAD
         /// \brief Connect a Gazebo event to the nestedModel removed signal.
         /// \param[in] _subscriber the subscriber to this event
         /// \return a connection
@@ -231,8 +230,6 @@
             event::ConnectionPtr _subscriber)
           { nestedModelRemoved.Disconnect(_subscriber); }
 
-=======
->>>>>>> 5e81c4d1
         /// \brief Connect a Gazebo event to the link removed signal.
         /// \param[in] _subscriber the subscriber to this event
         /// \return a connection
@@ -437,12 +434,8 @@
         /// \brief Notify that a link has been inserted.
         public: static event::EventT<void (std::string)> linkInserted;
 
-<<<<<<< HEAD
-
         /// \brief Notify that a nested model has been removed.
         public: static event::EventT<void (std::string)> nestedModelRemoved;
-=======
->>>>>>> 5e81c4d1
         /// \brief Notify that a link has been removed.
         public: static event::EventT<void (std::string)> linkRemoved;
 
@@ -461,13 +454,10 @@
         public: static event::EventT<void (std::string, std::string,
             std::string, std::string, std::string)> jointChanged;
 
-<<<<<<< HEAD
         /// \brief Request to open the nestedModel inspector.
         public: static event::EventT<void (std::string)>
             openNestedModelInspector;
 
-=======
->>>>>>> 5e81c4d1
         /// \brief Request to open the link inspector.
         public: static event::EventT<void (std::string)> openLinkInspector;
 
