--- conflicted
+++ resolved
@@ -327,11 +327,7 @@
 /////////////////////////////////////////////////
 void KeysToCmdVelPlugin::OnKeyPress(ConstAnyPtr &_msg)
 {
-<<<<<<< HEAD
-  auto key = static_cast<unsigned int>(_msg->int_value());
-=======
   const auto key = static_cast<unsigned int>(_msg->int_value());
->>>>>>> 3460ece1
 
   double linearVel = 0., angularVel = 0.;
   bool linearVelSet = false, angularVelSet = false;
