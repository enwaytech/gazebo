package gazebo.msgs;

/// \ingroup gazebo_msgs
/// \interface TrackVisual
/// \brief Message for a trackking a rendering::Visual with a rendering::Camera


message TrackVisual
{
  required string name              = 1;
<<<<<<< HEAD
  required uint32 id                = 2;
=======
  optional uint32 id                = 2;
>>>>>>> 32ad3bca
  optional bool inherit_orientation = 3;
  optional double min_dist          = 4;
  optional double max_dist          = 5;
}<|MERGE_RESOLUTION|>--- conflicted
+++ resolved
@@ -8,11 +8,7 @@
 message TrackVisual
 {
   required string name              = 1;
-<<<<<<< HEAD
-  required uint32 id                = 2;
-=======
   optional uint32 id                = 2;
->>>>>>> 32ad3bca
   optional bool inherit_orientation = 3;
   optional double min_dist          = 4;
   optional double max_dist          = 5;
