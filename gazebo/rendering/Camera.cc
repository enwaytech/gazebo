--- conflicted
+++ resolved
@@ -134,6 +134,10 @@
 
   this->sdf->Reset();
   this->sdf.reset();
+
+  // merging conflict, should this be done?
+  // delete this->dataPtr;
+  // this->dataPtr = NULL;
 }
 
 //////////////////////////////////////////////////
@@ -2034,18 +2038,14 @@
 //////////////////////////////////////////////////
 bool Camera::GetInitialized() const
 {
-<<<<<<< HEAD
+  return this->Initialized();
+}
+
+//////////////////////////////////////////////////
+bool Camera::Initialized() const
+{
   return this->initialized && this->scene->GetInitialized() &&
     this->renderTarget && this->renderTarget->getNumViewports() > 0;
-=======
-  return this->Initialized();
-}
-
-//////////////////////////////////////////////////
-bool Camera::Initialized() const
-{
-  return this->initialized && this->scene->GetInitialized();
->>>>>>> 75a718fb
 }
 
 //////////////////////////////////////////////////
