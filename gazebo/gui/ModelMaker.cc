/*
 * Copyright (C) 2012-2016 Open Source Robotics Foundation
 *
 * Licensed under the Apache License, Version 2.0 (the "License");
 * you may not use this file except in compliance with the License.
 * You may obtain a copy of the License at
 *
 *     http://www.apache.org/licenses/LICENSE-2.0
 *
 * Unless required by applicable law or agreed to in writing, software
 * distributed under the License is distributed on an "AS IS" BASIS,
 * WITHOUT WARRANTIES OR CONDITIONS OF ANY KIND, either express or implied.
 * See the License for the specific language governing permissions and
 * limitations under the License.
 *
 */

#ifdef _WIN32
  // Ensure that Winsock2.h is included before Windows.h, which can get
  // pulled in by anybody (e.g., Boost).
  #include <Winsock2.h>
#endif

#include <sstream>

#include "gazebo/msgs/msgs.hh"

#include "gazebo/common/Console.hh"
#include "gazebo/common/Exception.hh"

#include "gazebo/rendering/UserCamera.hh"
#include "gazebo/rendering/Visual.hh"
#include "gazebo/rendering/Scene.hh"

#include "gazebo/transport/Publisher.hh"
#include "gazebo/transport/Node.hh"
#include "gazebo/transport/Request.hh"

#include "gazebo/gui/ModelManipulator.hh"
#include "gazebo/gui/GuiIface.hh"
#include "gazebo/gui/MainWindow.hh"
#include "gazebo/gui/ModelMakerPrivate.hh"
#include "gazebo/gui/ModelMaker.hh"

using namespace gazebo;
using namespace gui;

/////////////////////////////////////////////////
ModelMaker::ModelMaker() : dataPtr(new ModelMakerPrivate)
{
  this->dataPtr->clone = false;
}

/////////////////////////////////////////////////
ModelMaker::~ModelMaker()
{
}

/////////////////////////////////////////////////
bool ModelMaker::InitFromModel(const std::string &_modelName)
{
  rendering::ScenePtr scene = gui::get_active_camera()->GetScene();
  if (!scene)
    return false;

  if (this->dataPtr->modelVisual)
  {
    scene->RemoveVisual(this->dataPtr->modelVisual);
    this->dataPtr->modelVisual.reset();
    this->dataPtr->visuals.clear();
  }

  rendering::VisualPtr vis = scene->GetVisual(_modelName);
  if (!vis)
  {
    gzerr << "Model: '" << _modelName << "' does not exist." << std::endl;
    return false;
  }

  this->dataPtr->modelVisual = vis->Clone(
      _modelName + "_clone_tmp", scene->WorldVisual());

  if (!this->dataPtr->modelVisual)
  {
    gzerr << "Unable to clone\n";
    return false;
  }
  this->dataPtr->clone = true;
  return true;
}

/////////////////////////////////////////////////
bool ModelMaker::InitFromFile(const std::string &_filename)
{
  this->dataPtr->clone = false;
  rendering::ScenePtr scene = gui::get_active_camera()->GetScene();

  if (this->dataPtr->modelVisual)
  {
    scene->RemoveVisual(this->dataPtr->modelVisual);
    this->dataPtr->modelVisual.reset();
  }

  this->dataPtr->modelSDF.reset(new sdf::SDF);
  sdf::initFile("root.sdf", this->dataPtr->modelSDF);

  if (!sdf::readFile(_filename, this->dataPtr->modelSDF))
  {
    gzerr << "Unable to load file[" << _filename << "]\n";
    return false;
  }

  return this->Init();
}

/////////////////////////////////////////////////
bool ModelMaker::InitSimpleShape(SimpleShapes _shape)
{
  this->dataPtr->clone = false;
  rendering::ScenePtr scene = gui::get_active_camera()->GetScene();
  if (!scene)
    return false;

  if (this->dataPtr->modelVisual)
  {
    scene->RemoveVisual(this->dataPtr->modelVisual);
    this->dataPtr->modelVisual.reset();
  }

<<<<<<< HEAD
  // Name
=======
  // Desired name (the server will append a number to generate a unique name
  // in case of overlap.
>>>>>>> e3b7dbb7
  std::string modelName;
  if (_shape == BOX)
    modelName = "unit_box";
  else if (_shape == SPHERE)
    modelName = "unit_sphere";
  else if (_shape == CYLINDER)
    modelName = "unit_cylinder";

  // Model message
  msgs::Model model;
  model.set_name(modelName);
  msgs::Set(model.mutable_pose(), ignition::math::Pose3d(0, 0, 0.5, 0, 0, 0));
  if (_shape == BOX)
    msgs::AddBoxLink(model, 1.0, ignition::math::Vector3d::One);
  else if (_shape == SPHERE)
    msgs::AddSphereLink(model, 1.0, 0.5);
  else if (_shape == CYLINDER)
    msgs::AddCylinderLink(model, 1.0, 0.5, 1.0);
  model.mutable_link(0)->set_name("link");

  // Model SDF
  std::string modelString = "<sdf version='" + std::string(SDF_VERSION) + "'>"
       + msgs::ModelToSDF(model)->ToString("") + "</sdf>";

  this->dataPtr->modelSDF.reset(new sdf::SDF);
  sdf::initFile("root.sdf", this->dataPtr->modelSDF);

  if (!sdf::readString(modelString, this->dataPtr->modelSDF))
  {
    gzerr << "Unable to load SDF [" << modelString << "]" << std::endl;
    return false;
  }

  return this->Init();
}

/////////////////////////////////////////////////
bool ModelMaker::Init()
{
  rendering::ScenePtr scene = gui::get_active_camera()->GetScene();
  if (!scene)
    return false;

  // Load the world file
  std::string modelName;
  ignition::math::Pose3d modelPose, linkPose, visualPose;
  sdf::ElementPtr modelElem;

  if (this->dataPtr->modelSDF->Root()->HasElement("model"))
    modelElem = this->dataPtr->modelSDF->Root()->GetElement("model");
  else if (this->dataPtr->modelSDF->Root()->HasElement("light"))
    modelElem = this->dataPtr->modelSDF->Root()->GetElement("light");
  else
  {
    gzerr << "No model or light in SDF\n";
    return false;
  }

  if (modelElem->HasElement("pose"))
    modelPose = modelElem->Get<ignition::math::Pose3d>("pose");

  modelName = modelElem->Get<std::string>("name");

  this->dataPtr->modelVisual.reset(new rendering::Visual(modelName,
      scene->WorldVisual()));
  this->dataPtr->modelVisual->Load();
  this->dataPtr->modelVisual->SetPose(modelPose);

  modelName = this->dataPtr->modelVisual->GetName();
  modelElem->GetAttribute("name")->Set(modelName);

  if (modelElem->GetName() == "model")
  {
    this->CreateModelFromSDF(modelElem);
  }
  else if (modelElem->GetName() == "light")
  {
    this->dataPtr->modelVisual->AttachMesh("unit_sphere");
  }
  else
  {
    return false;
  }

  return true;
}

/////////////////////////////////////////////////
void ModelMaker::CreateModelFromSDF(sdf::ElementPtr _modelElem)
{
  ignition::math::Pose3d linkPose, visualPose;
  std::list<std::pair<sdf::ElementPtr, rendering::VisualPtr> > modelElemList;

  std::pair<sdf::ElementPtr, rendering::VisualPtr> pair(
      _modelElem, this->dataPtr->modelVisual);
  modelElemList.push_back(pair);

  while (!modelElemList.empty())
  {
    sdf::ElementPtr modelElem = modelElemList.front().first;
    rendering::VisualPtr modelVis = modelElemList.front().second;
    modelElemList.pop_front();

    std::string modelName = modelVis->GetName();

    // create model
    sdf::ElementPtr linkElem;
    if (modelElem->HasElement("link"))
      linkElem = modelElem->GetElement("link");

    try
    {
      while (linkElem)
      {
        std::string linkName = linkElem->Get<std::string>("name");
        if (linkElem->HasElement("pose"))
          linkPose = linkElem->Get<ignition::math::Pose3d>("pose");
        else
          linkPose.Set(0, 0, 0, 0, 0, 0);

        rendering::VisualPtr linkVisual(new rendering::Visual(modelName + "::" +
              linkName, modelVis));
        linkVisual->Load();
        linkVisual->SetPose(linkPose);
        this->dataPtr->visuals.push_back(linkVisual);

        int visualIndex = 0;
        sdf::ElementPtr visualElem;

        if (linkElem->HasElement("visual"))
          visualElem = linkElem->GetElement("visual");

        while (visualElem)
        {
          if (visualElem->HasElement("pose"))
            visualPose = visualElem->Get<ignition::math::Pose3d>("pose");
          else
            visualPose.Set(0, 0, 0, 0, 0, 0);

          std::ostringstream visualName;
          visualName << modelName << "::" << linkName << "::Visual_"
            << visualIndex++;
          rendering::VisualPtr visVisual(new rendering::Visual(visualName.str(),
                linkVisual));

          visVisual->Load(visualElem);
          visVisual->SetPose(visualPose);
          this->dataPtr->visuals.push_back(visVisual);

          visualElem = visualElem->GetNextElement("visual");
        }

        linkElem = linkElem->GetNextElement("link");
      }
    }
    catch(common::Exception &_e)
    {
      this->Stop();
    }

    // append other model elems to the list
    if (modelElem->HasElement("model"))
    {
      sdf::ElementPtr childElem = modelElem->GetElement("model");
      while (childElem)
      {
        rendering::VisualPtr childVis;
        std::string childName = childElem->Get<std::string>("name");
        childVis.reset(new rendering::Visual(modelName + "::" + childName,
            modelVis));
        childVis->Load();
        this->dataPtr->visuals.push_back(childVis);

        math::Pose childPose;
        if (childElem->HasElement("pose"))
          childPose = childElem->Get<math::Pose>("pose");
        childVis->SetPose(childPose);

        std::pair<sdf::ElementPtr, rendering::VisualPtr> childPair(
            childElem, childVis);
        modelElemList.push_back(childPair);

        childElem = childElem->GetNextElement("model");
      }
    }
  }
}

/////////////////////////////////////////////////
void ModelMaker::Stop()
{
  // Remove the temporary visual from the scene
  rendering::ScenePtr scene = gui::get_active_camera()->GetScene();
  if (scene)
  {
    for (auto vis : this->dataPtr->visuals)
    {
      auto v = vis.lock();
      if (v)
        scene->RemoveVisual(v);
    }
    scene->RemoveVisual(this->dataPtr->modelVisual);
  }
  this->dataPtr->modelVisual.reset();
  this->dataPtr->modelSDF.reset();

  EntityMaker::Stop();
}

/////////////////////////////////////////////////
void ModelMaker::CreateTheEntity()
{
  if (!this->dataPtr->clone)
  {
    sdf::ElementPtr modelElem;
<<<<<<< HEAD
    if (this->dataPtr->modelSDF->Root()->HasElement("model"))
    {
      modelElem = this->dataPtr->modelSDF->Root()->GetElement("model");
=======
    if (dPtr->modelSDF->Root()->HasElement("model"))
    {
      modelElem = dPtr->modelSDF->Root()->GetElement("model");
>>>>>>> e3b7dbb7
    }
    else if (this->dataPtr->modelSDF->Root()->HasElement("light"))
    {
<<<<<<< HEAD
      modelElem = this->dataPtr->modelSDF->Root()->GetElement("light");
=======
      modelElem = dPtr->modelSDF->Root()->GetElement("light");
>>>>>>> e3b7dbb7
    }

    // The server will generate a unique name in case of name collision
    std::string modelName = modelElem->Get<std::string>("name");

<<<<<<< HEAD
    // The SDF model's name
=======
    // Remove the topic namespace from the model name. This will get re-inserted
    // by the World automatically
    modelName.erase(0, dPtr->node->GetTopicNamespace().size()+2);

    // The the SDF model's name
>>>>>>> e3b7dbb7
    modelElem->GetAttribute("name")->Set(modelName);
    modelElem->GetElement("pose")->Set(
        this->dataPtr->modelVisual->GetWorldPose().Ign());

    // Spawn the model in the physics server
    transport::RequestInsertSDF(this->dataPtr->modelSDF->ToString());
  }
  else
  {
    transport::RequestClone(this->dataPtr->modelVisual->GetName().substr(0,
          this->dataPtr->modelVisual->GetName().find("_clone_tmp")),
          this->dataPtr->modelVisual->GetWorldPose().Ign());
  }
}

/////////////////////////////////////////////////
ignition::math::Vector3d ModelMaker::EntityPosition() const
{
  return this->dataPtr->modelVisual->GetWorldPose().pos.Ign();
}

/////////////////////////////////////////////////
void ModelMaker::SetEntityPosition(const ignition::math::Vector3d &_pos)
{
  this->dataPtr->modelVisual->SetWorldPosition(_pos);
}<|MERGE_RESOLUTION|>--- conflicted
+++ resolved
@@ -127,12 +127,8 @@
     this->dataPtr->modelVisual.reset();
   }
 
-<<<<<<< HEAD
-  // Name
-=======
   // Desired name (the server will append a number to generate a unique name
   // in case of overlap.
->>>>>>> e3b7dbb7
   std::string modelName;
   if (_shape == BOX)
     modelName = "unit_box";
@@ -348,37 +344,19 @@
   if (!this->dataPtr->clone)
   {
     sdf::ElementPtr modelElem;
-<<<<<<< HEAD
     if (this->dataPtr->modelSDF->Root()->HasElement("model"))
     {
       modelElem = this->dataPtr->modelSDF->Root()->GetElement("model");
-=======
-    if (dPtr->modelSDF->Root()->HasElement("model"))
-    {
-      modelElem = dPtr->modelSDF->Root()->GetElement("model");
->>>>>>> e3b7dbb7
     }
     else if (this->dataPtr->modelSDF->Root()->HasElement("light"))
     {
-<<<<<<< HEAD
       modelElem = this->dataPtr->modelSDF->Root()->GetElement("light");
-=======
-      modelElem = dPtr->modelSDF->Root()->GetElement("light");
->>>>>>> e3b7dbb7
     }
 
     // The server will generate a unique name in case of name collision
     std::string modelName = modelElem->Get<std::string>("name");
 
-<<<<<<< HEAD
     // The SDF model's name
-=======
-    // Remove the topic namespace from the model name. This will get re-inserted
-    // by the World automatically
-    modelName.erase(0, dPtr->node->GetTopicNamespace().size()+2);
-
-    // The the SDF model's name
->>>>>>> e3b7dbb7
     modelElem->GetAttribute("name")->Set(modelName);
     modelElem->GetElement("pose")->Set(
         this->dataPtr->modelVisual->GetWorldPose().Ign());
