--- conflicted
+++ resolved
@@ -118,7 +118,12 @@
       /// \return True if the ModelState exists.
       public: bool HasModelState(const std::string &_modelName) const;
 
-<<<<<<< HEAD
+      /// \brief Return true if WorldState has a LightState with the given
+      /// name.
+      /// \param[in] _lightName Name of the light to search for.
+      /// \return True if the LightState exists.
+      public: bool HasLightState(const std::string &_lightName) const;
+
       /// \brief Get the vector of SDF insertions.
       /// \return A vector of SDF blocks. Each block contains the SDF of the
       /// model to be spawned in the simulation.
@@ -139,13 +144,6 @@
       /// \param[in] _deletions Vector containing SDF blocks. Each block should
       /// contain the SDF of the models removed in the current simulation frame.
       public: void SetDeletions(const std::vector<std::string> &_deletions);
-=======
-      /// \brief Return true if WorldState has a LightState with the given
-      /// name.
-      /// \param[in] _lightName Name of the light to search for.
-      /// \return True if the LightState exists.
-      public: bool HasLightState(const std::string &_lightName) const;
->>>>>>> 879f0c75
 
       /// \brief Return true if the values in the state are zero.
       ///
