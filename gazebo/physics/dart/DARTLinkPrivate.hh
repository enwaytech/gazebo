--- conflicted
+++ resolved
@@ -40,12 +40,8 @@
           dtProperties(NULL),
           dtBodyNode(NULL),
           dartParentJoint(NULL),
-<<<<<<< HEAD
-          dartChildJoints{},
+          dartChildJoints {},
           isSoftBody(false),
-=======
-          dartChildJoints {},
->>>>>>> d6199c2f
           staticLink(false),
           dtWeldJointConst(NULL)
       {
