--- conflicted
+++ resolved
@@ -23,9 +23,8 @@
 using namespace gazebo;
 class PhysicsTest : public ServerFixture
 {
-<<<<<<< HEAD
-  public: void EmptyWorld(std::string _worldFile);
-  public: void SpawnDrop(std::string _worldFile);
+  public: void EmptyWorld(const std::string &_worldFile);
+  public: void SpawnDrop(const std::string &_worldFile);
   public: void SpawnDropCoGOffset(std::string _worldFile);
   public: void SimplePendulum(std::string _worldFile);
 };
@@ -36,12 +35,6 @@
   SimplePendulum("worlds/simple_pendulums_bullet.world");
 }
 #endif  // HAVE_BULLET
-
-void PhysicsTest::EmptyWorld(std::string _worldFile)
-=======
-  public: void EmptyWorld(const std::string &_worldFile);
-  public: void SpawnDrop(const std::string &_worldFile);
-};
 
 ////////////////////////////////////////////////////////////////////////
 // EmptyWorld:
@@ -49,7 +42,6 @@
 // This is the most basic physics engine test.
 ////////////////////////////////////////////////////////////////////////
 void PhysicsTest::EmptyWorld(const std::string &_worldFile)
->>>>>>> 8bd91e5a
 {
   // Load an empty world
   Load(_worldFile, true);
@@ -83,9 +75,6 @@
 }
 #endif  // HAVE_BULLET
 
-<<<<<<< HEAD
-void PhysicsTest::SpawnDrop(std::string _worldFile)
-=======
 ////////////////////////////////////////////////////////////////////////
 // SpawnDrop:
 // Load a world, check that gravity points along z axis, spawn simple
@@ -93,7 +82,6 @@
 // ground plane. The test currently assumes inelastic collisions.
 ////////////////////////////////////////////////////////////////////////
 void PhysicsTest::SpawnDrop(const std::string &_worldFile)
->>>>>>> 8bd91e5a
 {
   // load an empty world
   Load(_worldFile, true);
@@ -107,11 +95,7 @@
   // Assume gravity vector points down z axis only.
   EXPECT_EQ(g.x, 0);
   EXPECT_EQ(g.y, 0);
-<<<<<<< HEAD
-  EXPECT_LT(g.z, 0);
-=======
   EXPECT_LE(g.z, -9.8);
->>>>>>> 8bd91e5a
 
   // get physics time step
   double dt = physics->GetStepTime();
@@ -135,11 +119,8 @@
   math::Vector3 vel1, vel2;
 
   double t, x0 = 0;
-<<<<<<< HEAD
-=======
   // This loop steps the world forward and makes sure that each model falls,
   // expecting downward z velocity and decreasing z position.
->>>>>>> 8bd91e5a
   for (std::list<std::string>::iterator iter = model_names.begin();
     iter != model_names.end(); ++iter)
   {
@@ -182,27 +163,18 @@
     }
   }
 
-<<<<<<< HEAD
-  // Wait until they've all hit the ground plane
-  double tHit = sqrt(2*(z0-0.5) / (-g.z));
-  // Time to advance, allow 0.5 s settling time.
-=======
   // Predict time of contact with ground plane.
   double tHit = sqrt(2*(z0-0.5) / (-g.z));
   // Time to advance, allow 0.5 s settling time.
   // This assumes inelastic collisions with the ground.
->>>>>>> 8bd91e5a
   double dtHit = tHit+0.5 - world->GetSimTime().Double();
   steps = ceil(dtHit / dt);
   EXPECT_GT(steps, 0);
   world->StepWorld(steps);
 
-<<<<<<< HEAD
-=======
   // This loop checks the velocity and pose of each model 0.5 seconds
   // after the time of predicted ground contact. The velocity is expected
   // to be small, and the pose is expected to be underneath the initial pose.
->>>>>>> 8bd91e5a
   for (std::list<std::string>::iterator iter = model_names.begin();
     iter != model_names.end(); ++iter)
   {
@@ -249,7 +221,6 @@
 }
 #endif  // HAVE_BULLET
 
-<<<<<<< HEAD
 void PhysicsTest::SpawnDropCoGOffset(std::string _worldFile)
 {
   // load an empty world
@@ -442,8 +413,6 @@
 }
 #endif  // HAVE_BULLET
 
-=======
->>>>>>> 8bd91e5a
 TEST_F(PhysicsTest, State)
 {
   /// \TODO: Redo state test
