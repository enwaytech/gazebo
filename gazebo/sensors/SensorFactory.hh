/*
 * Copyright 2012 Nate Koenig
 *
 * Licensed under the Apache License, Version 2.0 (the "License");
 * you may not use this file except in compliance with the License.
 * You may obtain a copy of the License at
 *
 *     http://www.apache.org/licenses/LICENSE-2.0
 *
 * Unless required by applicable law or agreed to in writing, software
 * distributed under the License is distributed on an "AS IS" BASIS,
 * WITHOUT WARRANTIES OR CONDITIONS OF ANY KIND, either express or implied.
 * See the License for the specific language governing permissions and
 * limitations under the License.
 *
*/
/*
 * Desc: Factory for creating sensors
 * Author: Andrew Howard
 * Date: 18 May 2003
 */

#ifndef SENSORFACTORY_HH
#define SENSORFACTORY_HH

#include <string>
#include <map>
#include <vector>

#include "sensors/SensorTypes.hh"

namespace gazebo
{
  /// \ingroup gazebo_sensors
  /// \brief Sensors namespace
  namespace sensors
  {
<<<<<<< HEAD
  /// \def Sensor 
=======
  /// \def Sensor
>>>>>>> db0608e9
  /// \brief Prototype for sensor factory functions
  typedef Sensor* (*SensorFactoryFn) ();

  /// \addtogroup gazebo_sensors
  /// \{
  /// \class SensorFactor SensorFactory.hh sensors/sensors.hh
  /// \brief The sensor factory; the class is just for namespacing purposes.
  class SensorFactory
  {
    /// \brief Register all known sensors
    ///  \li sensors::CameraSensor
    ///  \li sensors::DepthCameraSensor
    ///  \li sensors::GpuRaySensor
    ///  \li sensors::RaySensor
    ///  \li sensors::ContactSensor
    ///  \li sensors::RFIDSensor
    ///  \li sensors::RFIDTag
    public: static void RegisterAll();

    /// \brief Register a sensor class (called by sensor registration function).
    /// \param[in] _classname Name of class of sensor to register
    /// \param _factoryfn Function handle for registration
    /// \TODO Nate check
    public: static void RegisterSensor(const std::string &_classname,
                                       SensorFactoryFn _factoryfn);

    /// \brief Create a new instance of a sensor.  Used by the world when
    /// reading the world file.
    /// \param[in] Name of sensor class
    /// \return Pointer to Sensor
    public: static SensorPtr NewSensor(const std::string &_classname);

    /// \brief Get all the sensor types
<<<<<<< HEAD
    /// \param _types Vector of strings of the sensor types, populated by function
=======
    /// \param _types Vector of strings of the sensor types,
    /// populated by function
>>>>>>> db0608e9
    public: static void GetSensorTypes(std::vector<std::string> &_types);

    /// \brief A list of registered sensor classes
    private: static std::map<std::string, SensorFactoryFn> sensorMap;
  };


  /// \brief Static sensor registration macro
  ///
  /// Use this macro to register sensors with the server.
  /// @param name Sensor type name, as it appears in the world file.
  /// @param classname C++ class name for the sensor.
  #define GZ_REGISTER_STATIC_SENSOR(name, classname) \
  Sensor *New##classname() \
  { \
    return new gazebo::sensors::classname(); \
  } \
  void Register##classname() \
  {\
    SensorFactory::RegisterSensor(name, New##classname);\
  }
  /// \}
  }
}

#endif

<|MERGE_RESOLUTION|>--- conflicted
+++ resolved
@@ -35,11 +35,7 @@
   /// \brief Sensors namespace
   namespace sensors
   {
-<<<<<<< HEAD
-  /// \def Sensor 
-=======
   /// \def Sensor
->>>>>>> db0608e9
   /// \brief Prototype for sensor factory functions
   typedef Sensor* (*SensorFactoryFn) ();
 
@@ -73,12 +69,8 @@
     public: static SensorPtr NewSensor(const std::string &_classname);
 
     /// \brief Get all the sensor types
-<<<<<<< HEAD
-    /// \param _types Vector of strings of the sensor types, populated by function
-=======
     /// \param _types Vector of strings of the sensor types,
     /// populated by function
->>>>>>> db0608e9
     public: static void GetSensorTypes(std::vector<std::string> &_types);
 
     /// \brief A list of registered sensor classes
