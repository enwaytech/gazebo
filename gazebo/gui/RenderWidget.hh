--- conflicted
+++ resolved
@@ -61,11 +61,6 @@
       /// \return Message displayed in the render window
       public: std::string GetOverlayMsg() const;
 
-<<<<<<< HEAD
-      /// \brief Get the toolbar on top of the render widget
-      /// \return Toolbar
-      public: QToolBar *GetToolbar();
-=======
       /// \brief Add a plugin to the render widget.
       /// \param[in] _plugin Plugin pointer to add.
       /// \param[in] _elem Plugin sdf parameters.
@@ -74,7 +69,6 @@
       /// \brief Get the toolbar on top of the render widget
       /// \return Toolbar
       public: QToolBar *GetToolbar() const;
->>>>>>> c37f67fc
 
       /// \brief Set the visibility of the toolbar.
       /// \param[in] _show Whether or not to show the toolbar.
