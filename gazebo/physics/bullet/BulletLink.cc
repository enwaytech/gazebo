/*
 * Copyright (C) 2012-2015 Open Source Robotics Foundation
 *
 * Licensed under the Apache License, Version 2.0 (the "License");
 * you may not use this file except in compliance with the License.
 * You may obtain a copy of the License at
 *
 *     http://www.apache.org/licenses/LICENSE-2.0
 *
 * Unless required by applicable law or agreed to in writing, software
 * distributed under the License is distributed on an "AS IS" BASIS,
 * WITHOUT WARRANTIES OR CONDITIONS OF ANY KIND, either express or implied.
 * See the License for the specific language governing permissions and
 * limitations under the License.
 *
*/
/* Desc: Link class
 * Author: Nate Koenig
 * Date: 13 Feb 2006
 */

#include "gazebo/common/Assert.hh"
#include "gazebo/common/Console.hh"
#include "gazebo/common/Exception.hh"

#include "gazebo/physics/World.hh"
#include "gazebo/physics/Model.hh"

#include "gazebo/physics/bullet/bullet_inc.h"
#include "gazebo/physics/bullet/BulletCollision.hh"
#include "gazebo/physics/bullet/BulletLink.hh"
#include "gazebo/physics/bullet/BulletMotionState.hh"
#include "gazebo/physics/bullet/BulletPhysics.hh"
#include "gazebo/physics/bullet/BulletSurfaceParams.hh"

using namespace gazebo;
using namespace physics;

//////////////////////////////////////////////////
BulletLink::BulletLink(EntityPtr _parent)
    : Link(_parent)
{
  this->rigidLink = NULL;
  this->compoundShape = NULL;
}

//////////////////////////////////////////////////
BulletLink::~BulletLink()
{
  delete this->compoundShape;
}

//////////////////////////////////////////////////
void BulletLink::Load(sdf::ElementPtr _sdf)
{
  this->bulletPhysics = boost::dynamic_pointer_cast<BulletPhysics>(
      this->GetWorld()->GetPhysicsEngine());

  if (this->bulletPhysics == NULL)
    gzthrow("Not using the bullet physics engine");

  Link::Load(_sdf);
}

//////////////////////////////////////////////////
void BulletLink::Init()
{
  // Set the initial pose of the body
  this->motionState.reset(new BulletMotionState(
    boost::dynamic_pointer_cast<Link>(shared_from_this())));

  Link::Init();

  GZ_ASSERT(this->sdf != NULL, "Unable to initialize link, SDF is NULL");
  this->SetKinematic(this->sdf->Get<bool>("kinematic"));

  GZ_ASSERT(this->inertial != NULL, "Inertial pointer is NULL");
  btScalar mass = this->inertial->GetMass();
  // The bullet dynamics solver checks for zero mass to identify static and
  // kinematic bodies.
  if (this->IsStatic() || this->GetKinematic())
  {
    mass = 0;
    this->inertial->SetInertiaMatrix(0, 0, 0, 0, 0, 0);
  }
  btVector3 fallInertia(0, 0, 0);
  math::Vector3 cogVec = this->inertial->GetCoG();

  /// \todo FIXME:  Friction Parameters
  /// Currently, gazebo uses btCompoundShape to store multiple
  /// <collision> shapes in bullet.  Each child shape could have a
  /// different mu1 and mu2.  This is not ideal as friction is set
  /// per BulletLink::rigidLink (btRigidBody : btCollisionObject).
  /// Right now, the friction coefficients for the last BulletCollision
  /// processed in this link below is stored in hackMu1, hackMu2.
  /// The average is stored in this->rigidLink.
  /// Final friction coefficient is applied in ContactCallback
  /// by taking the lower of the 2 colliding rigidLink's.
  double hackMu1 = 0;
  double hackMu2 = 0;

  for (Base_V::iterator iter = this->children.begin();
       iter != this->children.end(); ++iter)
  {
    if ((*iter)->HasType(Base::COLLISION))
    {
      BulletCollisionPtr collision;
      collision = boost::static_pointer_cast<BulletCollision>(*iter);
      btCollisionShape *shape = collision->GetCollisionShape();

      hackMu1 = collision->GetBulletSurface()->frictionPyramid.GetMuPrimary();
      hackMu2 = collision->GetBulletSurface()->frictionPyramid.GetMuSecondary();
      // gzerr << "link[" << this->GetName()
      //       << "] mu[" << hackMu1
      //       << "] mu2[" << hackMu2 << "]\n";

      math::Pose relativePose = collision->GetRelativePose();
      relativePose.pos -= cogVec;
      if (!this->compoundShape)
        this->compoundShape = new btCompoundShape();
      dynamic_cast<btCompoundShape *>(this->compoundShape)->addChildShape(
          BulletTypes::ConvertPose(relativePose), shape);
    }
  }

  // if there are no collisions in the link then use an empty shape
  if (!this->compoundShape)
    this->compoundShape = new btEmptyShape();

  // this->compoundShape->calculateLocalInertia(mass, fallInertia);
  fallInertia = BulletTypes::ConvertVector3(
    this->inertial->GetPrincipalMoments());
  // TODO: inertia products not currently used
  this->inertial->SetInertiaMatrix(fallInertia.x(), fallInertia.y(),
                                   fallInertia.z(), 0, 0, 0);

  // Create a construction info object
  btRigidBody::btRigidBodyConstructionInfo
    rigidLinkCI(mass, this->motionState.get(), this->compoundShape,
    fallInertia);

  rigidLinkCI.m_linearDamping = this->GetLinearDamping();
  rigidLinkCI.m_angularDamping = this->GetAngularDamping();

  // Create the new rigid body
  this->rigidLink = new btRigidBody(rigidLinkCI);
  this->rigidLink->setUserPointer(this);
  this->rigidLink->setCollisionFlags(this->rigidLink->getCollisionFlags() |
      btCollisionObject::CF_CUSTOM_MATERIAL_CALLBACK);

  /// \TODO: get friction from collision object
  this->rigidLink->setAnisotropicFriction(btVector3(1, 1, 1),
    btCollisionObject::CF_ANISOTROPIC_FRICTION);
  this->rigidLink->setFriction(0.5*(hackMu1 + hackMu2));  // Hack

  // Setup motion clamping to prevent objects from moving too fast.
  // this->rigidLink->setCcdMotionThreshold(1);
  // math::Vector3 size = this->GetBoundingBox().GetSize();
  // this->rigidLink->setCcdSweptSphereRadius(size.GetMax()*0.8);

  if (mass <= 0.0)
    this->rigidLink->setCollisionFlags(btCollisionObject::CF_KINEMATIC_OBJECT);

  btDynamicsWorld *bulletWorld = this->bulletPhysics->GetDynamicsWorld();
  GZ_ASSERT(bulletWorld != NULL, "Bullet dynamics world is NULL");

  // bullet supports setting bits to a rigid body but not individual
  // shapes/collisions so find the first child collision and set rigid body to
  // use its category and collision bits.
  unsigned int categortyBits = GZ_ALL_COLLIDE;
  unsigned int collideBits = GZ_ALL_COLLIDE;
  BulletCollisionPtr collision;
  for (Base_V::iterator iter = this->children.begin();
         iter != this->children.end(); ++iter)
  {
    if ((*iter)->HasType(Base::COLLISION))
    {
      collision = boost::static_pointer_cast<BulletCollision>(*iter);
      categortyBits = collision->GetCategoryBits();
      collideBits = collision->GetCollideBits();
      break;
    }
  }
  bulletWorld->addRigidBody(this->rigidLink, categortyBits, collideBits);

  // Only use auto disable if no joints and no sensors are present
  this->rigidLink->setActivationState(DISABLE_DEACTIVATION);
  if (this->GetModel()->GetAutoDisable() &&
      this->GetModel()->GetJointCount() == 0 &&
      this->GetSensorCount() == 0)
  {
    this->rigidLink->setActivationState(ACTIVE_TAG);
    this->rigidLink->setSleepingThresholds(0.1, 0.1);
    this->rigidLink->setDeactivationTime(1.0);
  }

  this->SetGravityMode(this->sdf->Get<bool>("gravity"));

  this->SetLinearDamping(this->GetLinearDamping());
  this->SetAngularDamping(this->GetAngularDamping());
}

//////////////////////////////////////////////////
void BulletLink::Fini()
{
  Link::Fini();
  btDynamicsWorld *bulletWorld = this->bulletPhysics->GetDynamicsWorld();
  GZ_ASSERT(bulletWorld != NULL, "Bullet dynamics world is NULL");
  bulletWorld->removeRigidBody(this->rigidLink);
}

//////////////////////////////////////////////////
void BulletLink::SetGravityMode(bool _mode)
{
  if (!this->rigidLink)
  {
    gzlog << "Bullet rigid body for link [" << this->GetName() << "]"
          << " does not exist, unable to SetGravityMode" << std::endl;
    return;
  }

  if (_mode == false)
    this->rigidLink->setGravity(btVector3(0, 0, 0));
    // this->rigidLink->setMassProps(btScalar(0), btmath::Vector3(0, 0, 0));
  else
  {
    math::Vector3 g = this->bulletPhysics->GetGravity();
    this->rigidLink->setGravity(btVector3(g.x, g.y, g.z));
    /*btScalar btMass = this->mass.GetAsDouble();
    btmath::Vector3 fallInertia(0, 0, 0);

    this->compoundShape->calculateLocalInertia(btMass, fallInertia);
    this->rigidLink->setMassProps(btMass, fallInertia);
    */
  }
}

//////////////////////////////////////////////////
bool BulletLink::GetGravityMode() const
{
  bool result = false;
  if (!this->rigidLink)
  {
    gzlog << "Bullet rigid body for link [" << this->GetName() << "]"
          << " does not exist, GetGravityMode returns "
          << result << " by default." << std::endl;
    return result;
  }
  btVector3 g = this->rigidLink->getGravity();
  result = !math::equal(static_cast<double>(g.length()), 0.0);

  return result;
}

//////////////////////////////////////////////////
void BulletLink::SetSelfCollide(bool _collide)
{
  this->sdf->GetElement("self_collide")->Set(_collide);
}

//////////////////////////////////////////////////
/*void BulletLink::AttachCollision(Collision *_collision)
{
  Link::AttachCollision(_collision);

  BulletCollision *bcollision = dynamic_cast<BulletCollision*>(_collision);

  if (_collision == NULL)
    gzthrow("requires BulletCollision");

  btTransform trans;
  math::Pose relativePose = _collision->GetRelativePose();
  trans = BulletTypes::ConvertPose(relativePose);

  bcollision->SetCompoundShapeIndex(this->compoundShape->getNumChildShapes());
  this->compoundShape->addChildShape(trans, bcollision->GetCollisionShape());
}
  */

//////////////////////////////////////////////////
/// Adapted from ODELink::OnPoseChange
void BulletLink::OnPoseChange()
{
  Link::OnPoseChange();

  if (!this->rigidLink)
  {
    gzlog << "Bullet rigid body for link [" << this->GetName() << "]"
          << " does not exist, unable to respond to OnPoseChange"
          << std::endl;
    return;
  }

  // this->SetEnabled(true);

  const math::Pose myPose = this->GetWorldCoGPose();

  this->rigidLink->setCenterOfMassTransform(
    BulletTypes::ConvertPose(myPose));
}

//////////////////////////////////////////////////
bool BulletLink::GetEnabled() const
{
  // This function and its counterpart BulletLink::SetEnabled
  // don't do anything yet.
  return true;
}

//////////////////////////////////////////////////
void BulletLink::SetEnabled(bool /*_enable*/) const
{
  /*
  if (!this->rigidLink)
    return;

  if (_enable)
    this->rigidLink->activate(true);
  else
    this->rigidLink->setActivationState(WANTS_DEACTIVATION);
    */
}

//////////////////////////////////////////////////
void BulletLink::SetLinearVel(const math::Vector3 &_vel)
{
  if (!this->rigidLink)
  {
    gzlog << "Bullet rigid body for link [" << this->GetName() << "]"
          << " does not exist, unable to SetLinearVel" << std::endl;
    return;
  }

  this->rigidLink->setLinearVelocity(BulletTypes::ConvertVector3(_vel));
}

//////////////////////////////////////////////////
math::Vector3 BulletLink::GetWorldCoGLinearVel() const
{
  if (!this->rigidLink)
  {
    gzlog << "Bullet rigid body for link [" << this->GetName() << "]"
          << " does not exist, GetWorldLinearVel returns "
          << math::Vector3(0, 0, 0) << " by default." << std::endl;
    return math::Vector3(0, 0, 0);
  }

  btVector3 vel = this->rigidLink->getLinearVelocity();

  return BulletTypes::ConvertVector3(vel);
}

//////////////////////////////////////////////////
math::Vector3 BulletLink::GetWorldLinearVel(const math::Vector3 &_offset) const
{
  if (!this->rigidLink)
  {
    gzlog << "Bullet rigid body for link [" << this->GetName() << "]"
          << " does not exist, GetWorldLinearVel returns "
          << math::Vector3(0, 0, 0) << " by default." << std::endl;
    return math::Vector3(0, 0, 0);
  }

  math::Pose wPose = this->GetWorldPose();
  GZ_ASSERT(this->inertial != NULL, "Inertial pointer is NULL");
  math::Vector3 offsetFromCoG = wPose.rot*(_offset - this->inertial->GetCoG());
  btVector3 vel = this->rigidLink->getVelocityInLocalPoint(
      BulletTypes::ConvertVector3(offsetFromCoG));

  return BulletTypes::ConvertVector3(vel);
}

//////////////////////////////////////////////////
math::Vector3 BulletLink::GetWorldLinearVel(const math::Vector3 &_offset,
                                            const math::Quaternion &_q) const
{
  if (!this->rigidLink)
  {
    gzlog << "Bullet rigid body for link [" << this->GetName() << "]"
          << " does not exist, GetWorldLinearVel returns "
          << math::Vector3(0, 0, 0) << " by default." << std::endl;
    return math::Vector3(0, 0, 0);
  }

  math::Pose wPose = this->GetWorldPose();
  GZ_ASSERT(this->inertial != NULL, "Inertial pointer is NULL");
  math::Vector3 offsetFromCoG = _q*_offset
        - wPose.rot*this->inertial->GetCoG();
  btVector3 vel = this->rigidLink->getVelocityInLocalPoint(
      BulletTypes::ConvertVector3(offsetFromCoG));

  return BulletTypes::ConvertVector3(vel);
}

//////////////////////////////////////////////////
void BulletLink::SetAngularVel(const math::Vector3 &_vel)
{
  if (!this->rigidLink)
  {
    gzlog << "Bullet rigid body for link [" << this->GetName() << "]"
          << " does not exist, unable to SetAngularVel" << std::endl;
    return;
  }

  this->rigidLink->setAngularVelocity(BulletTypes::ConvertVector3(_vel));
}

//////////////////////////////////////////////////
math::Vector3 BulletLink::GetWorldAngularVel() const
{
  if (!this->rigidLink)
  {
    gzlog << "Bullet rigid body for link [" << this->GetName() << "]"
          << " does not exist, GetWorldAngularVel returns "
          << math::Vector3(0, 0, 0) << " by default." << std::endl;
    return math::Vector3(0, 0, 0);
  }

  btVector3 vel = this->rigidLink->getAngularVelocity();

  return BulletTypes::ConvertVector3(vel);
}

//////////////////////////////////////////////////
void BulletLink::SetForce(const math::Vector3 &_force)
{
  if (!this->rigidLink)
    return;

  this->rigidLink->applyCentralForce(
    btVector3(_force.x, _force.y, _force.z));
}

//////////////////////////////////////////////////
math::Vector3 BulletLink::GetWorldForce() const
{
  if (!this->rigidLink)
    return math::Vector3(0, 0, 0);

  btVector3 btVec;

  btVec = this->rigidLink->getTotalForce();

  return math::Vector3(btVec.x(), btVec.y(), btVec.z());
}

//////////////////////////////////////////////////
void BulletLink::SetTorque(const math::Vector3 &_torque)
{
  if (!this->rigidLink)
  {
    gzlog << "Bullet rigid body for link [" << this->GetName() << "]"
          << " does not exist, unable to SetAngularVel" << std::endl;
    return;
  }

  this->rigidLink->applyTorque(BulletTypes::ConvertVector3(_torque));
}

//////////////////////////////////////////////////
math::Vector3 BulletLink::GetWorldTorque() const
{
  /*
  if (!this->rigidLink)
    return math::Vector3(0, 0, 0);

  btmath::Vector3 btVec;

  btVec = this->rigidLink->getTotalTorque();

  return math::Vector3(btVec.x(), btVec.y(), btVec.z());
  */
  return math::Vector3();
}

//////////////////////////////////////////////////
btRigidBody *BulletLink::GetBulletLink() const
{
  return this->rigidLink;
}

//////////////////////////////////////////////////
void BulletLink::ClearCollisionCache()
{
  if (!this->rigidLink)
  {
    gzlog << "Bullet rigid body for link [" << this->GetName() << "]"
          << " does not exist, unable to ClearCollisionCache" << std::endl;
    return;
  }

  btDynamicsWorld *bulletWorld = this->bulletPhysics->GetDynamicsWorld();
  GZ_ASSERT(bulletWorld != NULL, "Bullet dynamics world is NULL");

  bulletWorld->updateSingleAabb(this->rigidLink);
  bulletWorld->getBroadphase()->getOverlappingPairCache()->
      cleanProxyFromPairs(this->rigidLink->getBroadphaseHandle(),
      bulletWorld->getDispatcher());
}

//////////////////////////////////////////////////
void BulletLink::SetLinearDamping(double _damping)
{
  if (!this->rigidLink)
  {
    gzlog << "Bullet rigid body for link [" << this->GetName() << "]"
          << " does not exist, unable to SetLinearDamping"
          << std::endl;
    return;
  }
  this->rigidLink->setDamping((btScalar)_damping,
      (btScalar)this->rigidLink->getAngularDamping());
}

//////////////////////////////////////////////////
void BulletLink::SetAngularDamping(double _damping)
{
  if (!this->rigidLink)
  {
    gzlog << "Bullet rigid body for link [" << this->GetName() << "]"
          << " does not exist, unable to SetAngularDamping"
          << std::endl;
    return;
  }
  this->rigidLink->setDamping(
      (btScalar)this->rigidLink->getLinearDamping(), (btScalar)_damping);
}

//////////////////////////////////////////////////
/*void BulletLink::SetCollisionRelativePose(BulletCollision *_collision,
    const math::Pose &_newPose)
{
  std::map<std::string, Collision*>::iterator iter;
  unsigned int i;

  for (iter = this->collisions.begin(), i = 0; iter != this->collisions.end();
       ++iter, ++i)
  {
    if (iter->second == _collision)
      break;
  }

  if (i < this->collisions.size())
  {
    // Set the pose of the _collision in Bullet
    this->compoundShape->updateChildTransform(i,
        BulletTypes::ConvertPose(_newPose));
  }
}*/

/////////////////////////////////////////////////
void BulletLink::AddForce(const math::Vector3 &/*_force*/)
{
  gzlog << "BulletLink::AddForce not yet implemented." << std::endl;
}

/////////////////////////////////////////////////
void BulletLink::AddRelativeForce(const math::Vector3 &/*_force*/)
{
  gzlog << "BulletLink::AddRelativeForce not yet implemented." << std::endl;
}

/////////////////////////////////////////////////
void BulletLink::AddForceAtWorldPosition(const math::Vector3 &/*_force*/,
                                         const math::Vector3 &/*_pos*/)
{
  gzlog << "BulletLink::AddForceAtWorldPosition not yet implemented."
        << std::endl;
}

/////////////////////////////////////////////////
void BulletLink::AddForceAtRelativePosition(const math::Vector3 &/*_force*/,
                  const math::Vector3 &/*_relpos*/)
{
  gzlog << "BulletLink::AddForceAtRelativePosition not yet implemented."
        << std::endl;
}

//////////////////////////////////////////////////
<<<<<<< HEAD
void BulletLink::AddWorldForce(const math::Vector3 &/*_force*/,
    const math::Vector3 &/*_offset*/)
{
  gzlog << "BulletLink::AddWorldForce not yet implemented."
        << std::endl;
}

//////////////////////////////////////////////////
=======
>>>>>>> b758805c
void BulletLink::AddLinkForce(const math::Vector3 &/*_force*/,
    const math::Vector3 &/*_offset*/)
{
  gzlog << "BulletLink::AddLinkForce not yet implemented."
        << std::endl;
}

<<<<<<< HEAD
//////////////////////////////////////////////////
void BulletLink::AddInertialForce(const math::Vector3 &/*_force*/,
    const math::Vector3 &/*_offset*/)
{
  gzlog << "BulletLink::AddInertialForce not yet implemented."
        << std::endl;
}

=======
>>>>>>> b758805c
/////////////////////////////////////////////////
void BulletLink::AddTorque(const math::Vector3 &/*_torque*/)
{
  gzlog << "BulletLink::AddTorque not yet implemented." << std::endl;
}

/////////////////////////////////////////////////
void BulletLink::AddRelativeTorque(const math::Vector3 &/*_torque*/)
{
  gzlog << "BulletLink::AddRelativeTorque not yet implemented." << std::endl;
}

/////////////////////////////////////////////////
void BulletLink::SetAutoDisable(bool /*_disable*/)
{
  gzlog << "BulletLink::SetAutoDisable not yet implemented." << std::endl;
}

//////////////////////////////////////////////////
void BulletLink::SetLinkStatic(bool /*_static*/)
{
  gzlog << "To be implemented\n";
}<|MERGE_RESOLUTION|>--- conflicted
+++ resolved
@@ -577,17 +577,6 @@
 }
 
 //////////////////////////////////////////////////
-<<<<<<< HEAD
-void BulletLink::AddWorldForce(const math::Vector3 &/*_force*/,
-    const math::Vector3 &/*_offset*/)
-{
-  gzlog << "BulletLink::AddWorldForce not yet implemented."
-        << std::endl;
-}
-
-//////////////////////////////////////////////////
-=======
->>>>>>> b758805c
 void BulletLink::AddLinkForce(const math::Vector3 &/*_force*/,
     const math::Vector3 &/*_offset*/)
 {
@@ -595,17 +584,6 @@
         << std::endl;
 }
 
-<<<<<<< HEAD
-//////////////////////////////////////////////////
-void BulletLink::AddInertialForce(const math::Vector3 &/*_force*/,
-    const math::Vector3 &/*_offset*/)
-{
-  gzlog << "BulletLink::AddInertialForce not yet implemented."
-        << std::endl;
-}
-
-=======
->>>>>>> b758805c
 /////////////////////////////////////////////////
 void BulletLink::AddTorque(const math::Vector3 &/*_torque*/)
 {
