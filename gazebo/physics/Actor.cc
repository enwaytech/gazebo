--- conflicted
+++ resolved
@@ -75,7 +75,6 @@
 //////////////////////////////////////////////////
 void Actor::Load(sdf::ElementPtr _sdf)
 {
-<<<<<<< HEAD
   // Name
   auto actorName = _sdf->Get<std::string>("name");
   if (actorName.empty())
@@ -88,16 +87,6 @@
 
   // Parse skin
   if (_sdf->HasElement("skin"))
-=======
-  sdf::ElementPtr skinSdf = _sdf->GetElement("skin");
-  this->skinFile = skinSdf->Get<std::string>("filename");
-  this->skinScale = skinSdf->Get<double>("scale");
-
-  MeshManager::Instance()->Load(this->skinFile);
-  std::string actorName = _sdf->Get<std::string>("name");
-
-  if (MeshManager::Instance()->HasMesh(this->skinFile))
->>>>>>> e37a8612
   {
     // Only load skeleton animations if we got a skeleton from the skin
     if (this->LoadSkin(_sdf->GetElement("skin")) && this->skeleton)
@@ -115,7 +104,6 @@
   if (_sdf->HasElement("script"))
     this->LoadScript(_sdf->GetElement("script"));
 
-<<<<<<< HEAD
   // Load all links, including the new ones added above
   Model::Load(_sdf);
 
@@ -130,28 +118,6 @@
       this->visualId = actorVisualMsg.id();
     else
       gzerr << "No actor visual message found." << std::endl;
-=======
-    /// we are ready to load the links
-    Model::Load(_sdf);
-    LinkPtr actorLinkPtr = Model::GetLink(actorLinkName);
-    if (actorLinkPtr)
-    {
-       msgs::Visual actorVisualMsg = actorLinkPtr->GetVisualMessage(
-         this->visualName);
-       if (actorVisualMsg.has_id())
-         this->visualId = actorVisualMsg.id();
-       else
-         gzerr << "No actor visual message found." << std::endl;
-    }
-    else
-    {
-      gzerr << "No actor link found." << std::endl;
-    }
-
-    // Advertise skeleton pose info
-    this->bonePosePub = this->node->Advertise<msgs::PoseAnimation>(
-                                       "~/skeleton_pose/info", 10);
->>>>>>> e37a8612
   }
   else
   {
@@ -177,17 +143,7 @@
     sdf::ElementPtr trajSdf = _sdf->GetElement("trajectory");
     while (trajSdf)
     {
-<<<<<<< HEAD
       auto trajType = trajSdf->Get<std::string>("type");
-=======
-      if (this->skelAnimation.find(trajSdf->Get<std::string>("type")) ==
-              this->skelAnimation.end())
-      {
-        gzwarn << "Resource not found for trajectory of type [" <<
-                  trajSdf->Get<std::string>("type") << "]" << std::endl;
-        continue;
-      }
->>>>>>> e37a8612
 
       TrajectoryInfo tinfo;
       tinfo.id = trajSdf->Get<int>("id");
@@ -266,7 +222,8 @@
   }
 
   // If there are no trajectories, but there are animations, add a trajectory
-  if (!this->skelAnimation.empty() && this->trajInfo.empty())
+  if (!this->skelAnimation.empty() && this->skelAnimation.begin()->second &&
+      this->trajInfo.empty())
   {
     TrajectoryInfo tinfo;
     tinfo.id = 0;
@@ -282,7 +239,6 @@
   // Finally, (re)fill the times for all trajectories so that they are in a
   // sequence
   double time = 0.0;
-<<<<<<< HEAD
   for (unsigned int i = 0; i < this->trajInfo.size(); i++)
   {
     this->trajInfo[i].startTime = time;
@@ -338,9 +294,6 @@
   // Create spherical links for each skeleton node
   auto nodes = this->skeleton->GetNodes();
   for (auto iter : nodes)
-=======
-  if (!this->skelAnimation.empty() && this->skelAnimation.begin()->second)
->>>>>>> e37a8612
   {
     SkeletonNode *bone = iter.second;
 
@@ -466,15 +419,7 @@
   }
   else if (extension == "dae")
   {
-<<<<<<< HEAD
     MeshManager::Instance()->Load(animFile);
-=======
-    std::string animFile = _sdf->Get<std::string>("filename");
-    std::string extension = animFile.substr(animFile.rfind(".") + 1,
-        animFile.size());
-    double animScale = _sdf->Get<double>("scale");
-    Skeleton *skel = nullptr;
->>>>>>> e37a8612
 
     const Mesh *animMesh = nullptr;
     if (MeshManager::Instance()->HasMesh(animFile))
@@ -483,7 +428,6 @@
 
       if (animMesh && animMesh->HasSkeleton())
       {
-<<<<<<< HEAD
         skel = animMesh->GetSkeleton();
         skel->Scale(animScale);
       }
@@ -493,21 +437,6 @@
             << std::endl;
       }
     }
-=======
-        MeshManager::Instance()->Load(animFile);
-        const Mesh *animMesh = nullptr;
-        if (MeshManager::Instance()->HasMesh(animFile))
-          animMesh = MeshManager::Instance()->GetMesh(animFile);
-        if (animMesh && animMesh->HasSkeleton())
-        {
-          skel = animMesh->GetSkeleton();
-          skel->Scale(animScale);
-        }
-      }
-
-    if (!skel || skel->GetNumAnimations() == 0)
-      gzerr << "Failed to load animation." << std::endl;
->>>>>>> e37a8612
     else
     {
       gzwarn << "Couldn't load animation file [" << animFile << "]"
@@ -541,13 +470,8 @@
       SkeletonNode *animNode = skel->GetNodeByHandle(i);
       if (animNode->GetChildCount() != skinNode->GetChildCount())
       {
-<<<<<<< HEAD
         compatible = false;
         break;
-=======
-        gzerr << "Skin and animation " << animName <<
-              " skeletons are not compatible." << std::endl;
->>>>>>> e37a8612
       }
       else
         skelMap[skinNode->GetName()] = animNode->GetName();
@@ -612,13 +536,8 @@
   if ((currentTime - this->prevFrameTime).Double() < (1.0 / 20.0))
     return;
 
-<<<<<<< HEAD
   // Get trajectory
   TrajectoryInfo *tinfo = nullptr;
-=======
-  TrajectoryInfo *tinfo = nullptr;
-
->>>>>>> e37a8612
   if (!this->customTrajectoryInfo)
   {
     this->scriptTime = currentTime.Double() - this->startDelay -
@@ -655,12 +574,7 @@
 
     if (tinfo == nullptr)
     {
-<<<<<<< HEAD
       gzerr << "Trajectory not found at " << this->scriptTime << std::endl;
-=======
-      gzerr << "Trajectory not found at time [" << this->scriptTime << "]"
-          << std::endl;
->>>>>>> e37a8612
       return;
     }
 
@@ -1001,11 +915,7 @@
   sdf::ElementPtr visualPoseSdf = visualSdf->GetElement("pose");
   visualPoseSdf->Set(_pose);
 
-<<<<<<< HEAD
   // Set mesh geometry
-=======
-  // Set mesh geometry (skin file)
->>>>>>> e37a8612
   sdf::ElementPtr geomVisSdf = visualSdf->GetElement("geometry");
   sdf::ElementPtr meshSdf = geomVisSdf->GetElement("mesh");
   meshSdf->GetElement("uri")->Set(this->skinFile);
