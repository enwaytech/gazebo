--- conflicted
+++ resolved
@@ -456,13 +456,8 @@
     try
     {
       // Create the visual
-<<<<<<< HEAD
-      stream << "VISUAL_" << this->sceneNode->getName();
+      stream << "VISUAL_" << this->dataPtr->sceneNode->getName();
       obj = this->AttachMesh(mesh, subMesh, centerSubMesh,
-=======
-      stream << "VISUAL_" << this->dataPtr->sceneNode->getName();
-      obj = this->AttachMesh(meshName, subMeshName, centerSubMesh,
->>>>>>> c3110895
           stream.str());
     }
     catch(Ogre::Exception &e)
@@ -717,13 +712,9 @@
 //////////////////////////////////////////////////
 void Visual::DetachObjects()
 {
-<<<<<<< HEAD
-  this->sceneNode->detachAllObjects();
+  this->dataPtr->sceneNode->detachAllObjects();
   this->meshName = "";
   this->subMeshName = "";
-=======
-  this->dataPtr->sceneNode->detachAllObjects();
->>>>>>> c3110895
 }
 
 //////////////////////////////////////////////////
@@ -778,20 +769,12 @@
   entityMeshName += _subMesh.empty() ? "" : "::" + _subMesh;
 
   if (objName.empty())
-<<<<<<< HEAD
-    objName = this->sceneNode->getName() + "_ENTITY_" + entityMeshName;
-=======
-    objName = this->dataPtr->sceneNode->getName() + "_ENTITY_" + meshName;
->>>>>>> c3110895
+    objName = this->dataPtr->sceneNode->getName() + "_ENTITY_" + entityMeshName;
 
   this->InsertMesh(_meshName, _subMesh, _centerSubmesh);
 
   obj = (Ogre::MovableObject*)
-<<<<<<< HEAD
-    (this->sceneNode->getCreator()->createEntity(objName, entityMeshName));
-=======
-    (this->dataPtr->sceneNode->getCreator()->createEntity(objName, meshName));
->>>>>>> c3110895
+    (this->dataPtr->sceneNode->getCreator()->createEntity(objName, entityMeshName));
 
   this->AttachObject(obj);
   return obj;
@@ -1431,16 +1414,11 @@
   }
   else if (this->dataPtr->boundingBox)
   {
-<<<<<<< HEAD
     math::Box box = this->GetBoundingBox();
-    if (!(box == this->boundingBox->GetBox()))
-    {
-      this->boundingBox->Init(box);
-    }
-    this->boundingBox->SetVisible(false);
-=======
-    this->dataPtr->boundingBox->SetVisible(false);
->>>>>>> c3110895
+    if (!(box == this->dataPtr->boundingBox->GetBox()))
+    {
+      this->dataPtr->boundingBox->Init(box);
+    }
   }
 }
 
@@ -2319,16 +2297,12 @@
 //////////////////////////////////////////////////
 std::string Visual::GetMeshName() const
 {
-<<<<<<< HEAD
   if (!this->meshName.empty())
   {
     return this->meshName;
   }
 
-  if (this->sdf->HasElement("geometry"))
-=======
   if (this->dataPtr->sdf->HasElement("geometry"))
->>>>>>> c3110895
   {
     sdf::ElementPtr geomElem = this->dataPtr->sdf->GetElement("geometry");
     if (geomElem->HasElement("box"))
