package gazebo.msgs;

<<<<<<< HEAD
import "factory.proto";
import "light.proto";
import "model.proto";
=======
import "world_control.proto";
>>>>>>> b6ba4162

/// \ingroup gazebo_msgs
/// \interface UserCmd
/// \brief Notifies that a new command has been executed by a user

message UserCmd
{
  /// \brief Types of user commands
  enum Type
  {
    /// \brief Moving a model.
    MOVING = 1;
<<<<<<< HEAD
    /// \brief New model insertion
    INSERTING = 3;
=======

    /// \brief Controlling the world.
    WORLD_CONTROL = 2;
>>>>>>> b6ba4162
  }

  /// \brief Unique id for user command.
  optional uint32 id = 1;

  /// \brief Description for the command.
  required string description = 2;

  /// \brief Type of command.
  required Type type = 3;

<<<<<<< HEAD
  /// \brief For model modify commands.
  repeated Model model = 4;

  /// \brief For light modify or factory commands.
  repeated Light light = 5;

  /// \brief For model factory commands.
  optional Factory factory = 7;

  /// \brief Name of entity related to the command.
  optional string entity_name = 8;
=======
  /// \brief For World Control commands.
  optional WorldControl world_control = 6;
>>>>>>> b6ba4162
}<|MERGE_RESOLUTION|>--- conflicted
+++ resolved
@@ -1,12 +1,9 @@
 package gazebo.msgs;
 
-<<<<<<< HEAD
 import "factory.proto";
 import "light.proto";
 import "model.proto";
-=======
 import "world_control.proto";
->>>>>>> b6ba4162
 
 /// \ingroup gazebo_msgs
 /// \interface UserCmd
@@ -19,14 +16,12 @@
   {
     /// \brief Moving a model.
     MOVING = 1;
-<<<<<<< HEAD
-    /// \brief New model insertion
-    INSERTING = 3;
-=======
 
     /// \brief Controlling the world.
     WORLD_CONTROL = 2;
->>>>>>> b6ba4162
+
+    /// \brief New model insertion
+    INSERTING = 3;
   }
 
   /// \brief Unique id for user command.
@@ -38,20 +33,18 @@
   /// \brief Type of command.
   required Type type = 3;
 
-<<<<<<< HEAD
   /// \brief For model modify commands.
   repeated Model model = 4;
 
   /// \brief For light modify or factory commands.
   repeated Light light = 5;
 
+  /// \brief For World Control commands.
+  optional WorldControl world_control = 6;
+
   /// \brief For model factory commands.
   optional Factory factory = 7;
 
   /// \brief Name of entity related to the command.
   optional string entity_name = 8;
-=======
-  /// \brief For World Control commands.
-  optional WorldControl world_control = 6;
->>>>>>> b6ba4162
 }