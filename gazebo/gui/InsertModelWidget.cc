--- conflicted
+++ resolved
@@ -22,12 +22,9 @@
 #endif
 
 #include <fstream>
-<<<<<<< HEAD
-
+
+#include <boost/bind.hpp>
 #include <boost/filesystem.hpp>
-=======
-#include <boost/bind.hpp>
->>>>>>> e0bc65ca
 #include <boost/lexical_cast.hpp>
 #include <sdf/sdf.hh>
 
