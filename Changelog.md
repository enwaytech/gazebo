## Gazebo 7

## Gazebo 7.x.x (2017-xx-xx)

<<<<<<< HEAD
1. Add Visual::SetMaterialShaderParam function for setting vertex and shader parameters.
    * [Pull request ](https://bitbucket.org/osrf/gazebo/pull-requests/)
=======
1. Update Color Clamp function
    * [Pull request 2859](https://bitbucket.org/osrf/gazebo/pull-requests/2859)
>>>>>>> b362f668

1. Move Connection header buffer from heap to stack to avoid race condition.
    * [Pull request 2844](https://bitbucket.org/osrf/gazebo/pull-requests/2844)

1. Shadow improvements
    * [Pull request 2805](https://bitbucket.org/osrf/gazebo/pull-requests/2805)

1. Add light as child of link
    * [Pull request 2807](https://bitbucket.org/osrf/gazebo/pull-requests/2807)
    * [Issue 900](https://bitbucket.org/osrf/gazebo/issues/900)

1. Add camera lens flare effect
    * [Pull request 2806](https://bitbucket.org/osrf/gazebo/pull-request/2806)
    * [Pull request 2829](https://bitbucket.org/osrf/gazebo/pull-request/2829)


1. Fix inserting models with invalid submesh
    * [Pull request 2828](https://bitbucket.org/osrf/gazebo/pull-request/2828)


## Gazebo 7.9.0 (2017-11-22)

1. Diagnostics: enable test and don't create so many empty folders
    * [Pull request 2798](https://bitbucket.org/osrf/gazebo/pull-requests/2798)

1. Parallelize ODE physics with threaded islands parameter
    * [Pull request 2775](https://bitbucket.org/osrf/gazebo/pull-requests/2775)

1. Logical camera uses <topic>
    * [Pull request 2777](https://bitbucket.org/osrf/gazebo/pull-requests/2777)

1. Support off-diagonal inertia terms in bullet
    * [Pull request 2757](https://bitbucket.org/osrf/gazebo/pull-requests/2757)

1. Add option in gui.ini to disable the use of spacenav
    * [Pull request 2754](https://bitbucket.org/osrf/gazebo/pull-requests/2754)

1. Fix disabling mesh cast shadows
    * [Pull request 2710](https://bitbucket.org/osrf/gazebo/pull-request/2710)

1. Do not display COM or inertia visualizations for static models
    * [Pull request 2727](https://bitbucket.org/osrf/gazebo/pull-request/2727)
    * [Issue 2286](https://bitbucket.org/osrf/gazebo/issues/2286)

1. Fix Collision::GetWorldPose for non-canonical links (and friction directions)
    * [Pull request 2702](https://bitbucket.org/osrf/gazebo/pull-request/2702)
    * [Issue 2068](https://bitbucket.org/osrf/gazebo/issues/2068)

1. Fix orbiting view around heightmap
    * [Pull request 2688](https://bitbucket.org/osrf/gazebo/pull-request/2688)
    * [Issue 2049](https://bitbucket.org/osrf/gazebo/issues/2049)

1. Logical Camera sees nested models
    * [Pull request 2776](https://bitbucket.org/osrf/gazebo/pull-request/2776)
    * [Issue 2342](https://bitbucket.org/osrf/gazebo/issues/2342)

1. Aligned collision and visual geometries for friction_dir_test.world
    * [Pull request 2726](https://bitbucket.org/osrf/gazebo/pull-request/2726)

1. Test which demonstrates Simbody exception when manipulating object twice while paused
    * [Pull request 2737](https://bitbucket.org/osrf/gazebo/pull-request/2737)

1. Send message to subscribers only once per connection
    * [Pull request 2763](https://bitbucket.org/osrf/gazebo/pull-request/2763)

1. Update depth camera shaders version
    * [Pull request 2767](https://bitbucket.org/osrf/gazebo/pull-request/2767)
    * [Issue 2323](https://bitbucket.org/osrf/gazebo/issues/2323)

1. Fix gazebo7 compile error with boost 1.58 for oculus support
    * [Pull request 2788](https://bitbucket.org/osrf/gazebo/pull-request/2788)
    * [Issue 2356](https://bitbucket.org/osrf/gazebo/issues/2356)

1. Fix gui and rendering tests for gazebo7 + ogre1.9 on OSX
    * [Pull request 2793](https://bitbucket.org/osrf/gazebo/pull-request/2793)

1. Fix right-click segfault
    * [Pull request 2809](https://bitbucket.org/osrf/gazebo/pull-request/2809)
    * [Issue 2377](https://bitbucket.org/osrf/gazebo/issues/2377)

## Gazebo 7.8.1 (2017-06-08)

1. ODE slip parameter example world and test
    * [Pull request 2717](https://bitbucket.org/osrf/gazebo/pull-request/2717)

1. Fix inserted mesh scale during log playback
    * [Pull request #2723](https://bitbucket.org/osrf/gazebo/pull-request/2723)

## Gazebo 7.8.0 (2017-06-02)

1. Add log record filter options
    * [Pull request 2715](https://bitbucket.org/osrf/gazebo/pull-request/2715)

1. Backport wide angle camera VM FSAA fix
    * [Pull request 2711](https://bitbucket.org/osrf/gazebo/pull-request/2711)

1. Add function to retrieve scoped sensors name in multi-nested model
    * [Pull request #2676](https://bitbucket.org/osrf/gazebo/pull-request/2674)

## Gazebo 7.7.0 (2017-05-04)

1. Fix race condition during Detach of HarnessPlugin
    * [Pull request 2696](https://bitbucket.org/osrf/gazebo/pull-request/2696)

1. Added support for pincushion distortion model; fixed bug where
   cameras with different distortion models would have the same distortion.
    * [Pull request 2678](https://bitbucket.org/osrf/gazebo/pull-requests/2678)

1. Added <collide_bitmask> support to bullet
    * [Pull request 2649](https://bitbucket.org/osrf/gazebo/pull-request/2649)

1. Fix linking when using HDF5_INSTRUMENT for logging ODE data
    * [Pull request 2669](https://bitbucket.org/osrf/gazebo/pull-request/2669)

1. Subdivide large heightmaps to fix LOD and support global texture mapping
    * [Pull request 2655](https://bitbucket.org/osrf/gazebo/pull-request/2655)

## Gazebo 7.6.0 (2017-03-20)

1. Force / torque sensor visualization using WrenchVisual
    * [Pull request 2653](https://bitbucket.org/osrf/gazebo/pull-request/2653)

1. Cache heightmap tile data
    * [Pull request 2645](https://bitbucket.org/osrf/gazebo/pull-request/2645)

1. Add plugin for attaching lights to links in a model
    * [Pull request 2647](https://bitbucket.org/osrf/gazebo/pull-request/2647)

1. Support Heightmap LOD
    * [Pull request 2636](https://bitbucket.org/osrf/gazebo/pull-request/2636)

1. Support setting shadow texture size
    * [Pull request 2644](https://bitbucket.org/osrf/gazebo/pull-request/2644)

1. Fix deprecated sdf warnings produced by PluginToSDF
    * [Pull request 2646](https://bitbucket.org/osrf/gazebo/pull-request/2646)

1. Added TouchPlugin, which checks if a model has been in contact with another
   model exclusively for a certain time.
    * [Pull request 2651](https://bitbucket.org/osrf/gazebo/pull-request/2651)

1. Fixes -inf laser reading being displayed as +inf
    * [Pull request 2641](https://bitbucket.org/osrf/gazebo/pull-request/2641)

1. Fix memory leaks in tests
    * [Pull request 2639](https://bitbucket.org/osrf/gazebo/pull-request/2639)

1. Remove end year from copyright
    * [Pull request 2614](https://bitbucket.org/osrf/gazebo/pull-request/2614)

## Gazebo 7.5.0 (2017-01-11)

1. Remove qt4 webkit in gazebo7 (used for HotkeyDialog).
    * [Pull request 2584](https://bitbucket.org/osrf/gazebo/pull-request/2584)

1. Support configuring heightmap sampling level
    * [Pull request 2519](https://bitbucket.org/osrf/gazebo/pull-request/2519)

1. Fix `model.config` dependency support, and add ability to reference
   textures using a URI.
    * [Pull request 2517](https://bitbucket.org/osrf/gazebo/pull-request/2517)

1. Fix DEM heightmap size, collision, scale
    * [Pull request 2477](https://bitbucket.org/osrf/gazebo/pull-request/2477)

1. Create ode_quiet parameter to silence solver messages
    * [Pull request 2512](https://bitbucket.org/osrf/gazebo/pull-request/2512)

1. Update QT render loop to throttle based on UserCamera::RenderRate.
    * [Pull request 2476](https://bitbucket.org/osrf/gazebo/pull-request/2476)
    * [Issue 1560](https://bitbucket.org/osrf/gazebo/issues/1560)

1. Generate visualization on demand, instead of on load. This helps to
   reduce load time.
    * [Pull request 2457](https://bitbucket.org/osrf/gazebo/pull-request/2457)

1. Added a plugin to teleoperate joints in a model with the keyboard.
    * [Pull request 2490](https://bitbucket.org/osrf/gazebo/pull-request/2490)

1. Add GUI items to change the user camera clip distance
    * [Pull request 2470](https://bitbucket.org/osrf/gazebo/pull-request/2470)
    * [Issue 2064](https://bitbucket.org/osrf/gazebo/issues/2064)

1. Support custom material scripts for heightmaps
    * [Pull request 2473](https://bitbucket.org/osrf/gazebo/pull-request/2473)

1. Sim events plugin accepts custom topics
    * [Pull request 2535](https://bitbucket.org/osrf/gazebo/pull-request/2535)

1. Model Editor: Show / hide collisions
    * [Pull request 2503](https://bitbucket.org/osrf/gazebo/pull-request/2503)

1. Model Editor: Show / hide visuals
    * [Pull request 2516](https://bitbucket.org/osrf/gazebo/pull-request/2516)

1. Model Editor: Show / hide link frames
    * [Pull request 2521](https://bitbucket.org/osrf/gazebo/pull-request/2521)

## Gazebo 7.4.0 (2016-10-11)

1. Add test for HarnessPlugin, reduce likelihood of race condition
    * [Pull request 2431](https://bitbucket.org/osrf/gazebo/pull-request/2431)
    * [Issue 2034](https://bitbucket.org/osrf/gazebo/issues/2034)

1. Add `syntax = proto2` in proto files to fix some protobuf3 warnings
    * [Pull request 2456](https://bitbucket.org/osrf/gazebo/pull-request/2456)

1. Add support for loading wavefront obj mesh files
    * [Pull request 2454](https://bitbucket.org/osrf/gazebo/pull-request/2454)

1. Added filesystem operations to the common library. Additions include
   `cwd`, `exists`, `isDirectory`, `isFile`, `copyFile`, and `moveFile`.
    * [Pull request 2417](https://bitbucket.org/osrf/gazebo/pull-request/2417)

1. Fix loading collada files with multiple texture coordinates.
    * [Pull request 2413](https://bitbucket.org/osrf/gazebo/pull-request/2413)

1. Added visualization of minimum range to laservisual.
    * [Pull request 2412](https://bitbucket.org/osrf/gazebo/pull-request/2412)
    * [Issue 2018](https://bitbucket.org/osrf/gazebo/issues/2018)

1. Use precision 2 for FPS display in TimePanel
    * [Pull request 2405](https://bitbucket.org/osrf/gazebo/pull-request/2405)

1. Switch ImuSensor::worldToReference transform from Pose to Quaternion
    * [Pull request 2410](https://bitbucket.org/osrf/gazebo/pull-request/2410)
    * [Issue 1959](https://bitbucket.org/osrf/gazebo/issues/1959)

1. Include Boost_LIBRARIES  in the linking of gazebo_physics
    * [Pull request 2402](https://bitbucket.org/osrf/gazebo/pull-request/2402)

1. Backported KeyboardGUIPlugin and msgs::Any
    * [Pull request 2416](https://bitbucket.org/osrf/gazebo/pull-request/2416)

1. Use XML_SUCCESS enum instead of XML_NO_ERROR, which has been deleted in tinyxml2 4.0
    * [Pull request 2397](https://bitbucket.org/osrf/gazebo/pull-request/2397)

1. Ignore ffmpeg deprecation warnings to clean up CI since they are noted in #2002
    * [Pull request 2388](https://bitbucket.org/osrf/gazebo/pull-request/2388)

1. Added a visual blinking plugin
    * [Pull request 2394](https://bitbucket.org/osrf/gazebo/pull-request/2394)

1. Fix InertiaVisual for non-diagonal inertia matrices
    * [Pull request 2354](https://bitbucket.org/osrf/gazebo/pull-request/2354)

## Gazebo 7.3.1 (2016-07-13)

1. Fix homebrew test failure of UNIT_ApplyWrenchDialog_TEST
    * [Pull request 2393](https://bitbucket.org/osrf/gazebo/pull-request/2393)

1. Fix MainWindow crash when window is minimized and maximized
    * [Pull request 2392](https://bitbucket.org/osrf/gazebo/pull-request/2392)
    * [Issue 2003](https://bitbucket.org/osrf/gazebo/issues/2003)

## Gazebo 7.3.0 (2016-07-12)

1. Fix selecting ApplyWrenchVisual's force torque visuals
    * [Pull request 2377](https://bitbucket.org/osrf/gazebo/pull-request/2377)
    * [Issue 1999](https://bitbucket.org/osrf/gazebo/issues/1999)

1. Use ignition math in gazebo::msgs
    * [Pull request 2389](https://bitbucket.org/osrf/gazebo/pull-request/2389)

1. Parse command-line options for GUI plugins in Server to fix parsing of
   positional argument for world file.
   This fixes command-line parsing for `gazebo -g gui_plugin.so`.
    * [Pull request 2387](https://bitbucket.org/osrf/gazebo/pull-request/2387)

1. Added a harness plugin that supports lowering a model at a controlled rate
    * [Pull request 2346](https://bitbucket.org/osrf/gazebo/pull-request/2346)

1. Fix ogre log test on xenial+nvidia
    * [Pull request 2374](https://bitbucket.org/osrf/gazebo/pull-request/2374)

1. Redirect QT messages to Gazebo's console message handling system.
    * [Pull request 2375](https://bitbucket.org/osrf/gazebo/pull-request/2375)

1. Fix buoyancy plugin when multiple link tags are used within the plugin
    * [Pull request 2369](https://bitbucket.org/osrf/gazebo/pull-request/2369)

1. Remove contact filters with names that contain `::`
    * [Pull request 2363](https://bitbucket.org/osrf/gazebo/pull-request/2363)
    * [Issue 1805](https://bitbucket.org/osrf/gazebo/issues/1805)

1. Fix Model Manipulator switching between local and global frames
    * [Pull request 2361](https://bitbucket.org/osrf/gazebo/pull-request/2361)

1. Remove duplicate code from cmake config file caused by bad merge
    * [Pull request 2347](https://bitbucket.org/osrf/gazebo/pull-request/2347)

1. Properly cleanup pointers when destroying a world with joints.
    * [Pull request 2309](https://bitbucket.org/osrf/gazebo/pull-request/2309)

1. Fix right click view options after deleting and respawning a model.
    * [Pull request 2349](https://bitbucket.org/osrf/gazebo/pull-request/2349)
    * [Issue 1985](https://bitbucket.org/osrf/gazebo/issues/1985)

1. Implement missing function: LogicalCamera::Topic()
    * [Pull request 2343](https://bitbucket.org/osrf/gazebo/pull-request/2343)
    * [Issue 1980](https://bitbucket.org/osrf/gazebo/issues/1980)

## Gazebo 7.2.0 (2016-06-13)

1. Backport single pixel selection buffer for mouse picking
    * [Pull request 2338](https://bitbucket.org/osrf/gazebo/pull-request/2338)

1. Prevent mouse pan and orbit from deselecting entities in model editor
    * [Pull request 2333](https://bitbucket.org/osrf/gazebo/pull-request/2333)

1. Handle model manipulation tool RTS shortcuts in keyPress
    * [Pull request 2312](https://bitbucket.org/osrf/gazebo/pull-request/2312)

1. Reset ODE joint force feedback after world reset
    * [Pull request 2255](https://bitbucket.org/osrf/gazebo/pull-request/2255)

1. Update model editor snap to grid modifier key
    * [Pull request 2259](https://bitbucket.org/osrf/gazebo/pull-request/2259)
    * [Issue #1583](https://bitbucket.org/osrf/gazebo/issues/1583)

1. PIMPLize gui/model/ModelEditorPalette
    * [Pull request 2279](https://bitbucket.org/osrf/gazebo/pull-request/2279)

1. Properly cleanup pointers when destroying a blank world.
    * [Pull request 2220](https://bitbucket.org/osrf/gazebo/pull-request/2220)

1. Properly cleanup pointers when destroying a world with models and lights.
    * [Pull request 2263](https://bitbucket.org/osrf/gazebo/pull-request/2263)

1. Fix view control mouse focus in model editor
    * [Pull request 2315](https://bitbucket.org/osrf/gazebo/pull-request/2315)
    * [Issue #1791](https://bitbucket.org/osrf/gazebo/issues/1791)

1. Server generates unique model names in case of overlap
    * [Pull request 2296](https://bitbucket.org/osrf/gazebo/pull-request/2296)
    * [Issue 510](https://bitbucket.org/osrf/gazebo/issues/510)

1. Model Editor: Select and align nested models
    * [Pull request 2282](https://bitbucket.org/osrf/gazebo/pull-request/2282)

## Gazebo 7.1.0 (2016-04-07)

1. fix: remove back projection
    * [Pull request 2201](https://bitbucket.org/osrf/gazebo/pull-request/2201)
    * A contribution from Yuki Furuta

1. Fix oculus 2 camera field of view
    * [Pull request 2157](https://bitbucket.org/osrf/gazebo/pull-request/2157)

1. Added BeforePhysicsUpdate world event
    * [Pull request 2128](https://bitbucket.org/osrf/gazebo/pull-request/2128)
    * A contribution from Martin Pecka

1. Update `gz sdf -c` command line tool to use the new `sdf::convertFile` API.
    * [Pull request #2227](https://bitbucket.org/osrf/gazebo/pull-requests/2227)

1. Backport depth camera OSX fix
    * [Pull request 2233](https://bitbucket.org/osrf/gazebo/pull-request/2233)

1. Feat load collision.sdf only once
    * [Pull request 2236](https://bitbucket.org/osrf/gazebo/pull-request/2236)

1. Update gui/building/Item API
    * [Pull request 2228](https://bitbucket.org/osrf/gazebo/pull-request/2228)

1. Semantic version class to compare model versions in the model database.
    * [Pull request 2207](https://bitbucket.org/osrf/gazebo/pull-request/2207)

1. Backport issue 1834 fix to gazebo7
    * [Pull request 2222](https://bitbucket.org/osrf/gazebo/pull-request/2222)

1. Backport ImagesView_TEST changes
    * [Pull request 2217](https://bitbucket.org/osrf/gazebo/pull-request/2217)

1. Backport pull request #2189 (mutex in Transport::Conection)
    * [Pull request 2208](https://bitbucket.org/osrf/gazebo/pull-request/2208)

1. Process insertions on World::SetState
    * [Pull request #2200](https://bitbucket.org/osrf/gazebo/pull-requests/2200)

1. Process deletions on World::SetState
    * [Pull request #2204](https://bitbucket.org/osrf/gazebo/pull-requests/2204)

1. Fix ray-cylinder collision
    * [Pull request 2124](https://bitbucket.org/osrf/gazebo/pull-request/2124)

1. Fix editing physics parameters in gzclient, update test
    * [Pull request 2192](https://bitbucket.org/osrf/gazebo/pull-request/2192)

1. Fix Audio Decoder test failure
    * [Pull request 2193](https://bitbucket.org/osrf/gazebo/pull-request/2193)

1. Add layers to building levels
    * [Pull request 2180](https://bitbucket.org/osrf/gazebo/pull-request/2180)

1. Allow dynamically adding links to a model.
    * [Pull request #2185](https://bitbucket.org/osrf/gazebo/pull-requests/2185)

1. Fix editing physics parameters in gzclient, update test
    * [Pull request #2192](https://bitbucket.org/osrf/gazebo/pull-requests/2192)
    * [Issue #1876](https://bitbucket.org/osrf/gazebo/issues/1876)

1. Model database selects the latest model version.
    * [Pull request #2207](https://bitbucket.org/osrf/gazebo/pull-requests/2207)

1. Only link relevant libraries to tests
    * [Pull request 2130](https://bitbucket.org/osrf/gazebo/pull-request/2130)

1. PIMPLize gui/model/ModelCreator
    * [Pull request 2171](https://bitbucket.org/osrf/gazebo/pull-request/2171)

1. backport warning and test fixes from pull request #2177
    * [Pull request 2179](https://bitbucket.org/osrf/gazebo/pull-request/2179)

1. Prevent xml parser error from crashing LogPlay on osx -> gazebo7
    * [Pull request 2174](https://bitbucket.org/osrf/gazebo/pull-request/2174)

1. PIMPLize gui/building/ScaleWidget
    * [Pull request 2164](https://bitbucket.org/osrf/gazebo/pull-request/2164)

1. Fix using Shift key while scaling inside the model editor
    * [Pull request 2165](https://bitbucket.org/osrf/gazebo/pull-request/2165)

1. Backport fix for ign-math explicit constructors -> gazebo7
    * [Pull request 2163](https://bitbucket.org/osrf/gazebo/pull-request/2163)

1. Display physics engine type in the GUI
    * [Pull request #2155](https://bitbucket.org/osrf/gazebo/pull-requests/2155)
    * [Issue #1121](https://bitbucket.org/osrf/gazebo/issues/1121)
    * A contribution from Mohamd Ayman

1. Fix compilation against ffmpeg3 (libavcodec)
    * [Pull request #2154](https://bitbucket.org/osrf/gazebo/pull-request/2154)

1. Append a missing </gazebo_log> tag to log files when played.
    * [Pull request #2143](https://bitbucket.org/osrf/gazebo/pull-request/2143)

1. Add helper function QTestFixture::ProcessEventsAndDraw
    * [Pull request #2147](https://bitbucket.org/osrf/gazebo/pull-request/2147)

1. Add qt resources to gazebo gui library
    * [Pull request 2134](https://bitbucket.org/osrf/gazebo/pull-request/2134)

1. Undo scaling during simulation
    * [Pull request #2108](https://bitbucket.org/osrf/gazebo/pull-request/2108)

1. Fix SensorManager::SensorContainer::RunLoop sensor update time assertion
    * [Pull request #2115](https://bitbucket.org/osrf/gazebo/pull-request/2115)

1. Fix use of not initialized static attribute in Light class
    * [Pull request 2075](https://bitbucket.org/osrf/gazebo/pull-request/2075)
    * A contribution from Silvio Traversaro

1. Install GuiTypes header
    * [Pull request 2106](https://bitbucket.org/osrf/gazebo/pull-request/2106)

1. Removes one function call and replaces a manual swap with std::swap in ODE heightfield.
    * [Pull request #2114](https://bitbucket.org/osrf/gazebo/pull-request/2114)

1. New world event: BeforePhysicsUpdate
    * [Pull request #2128](https://bitbucket.org/osrf/gazebo/pull-request/2128)
    * [Issue #1851](https://bitbucket.org/osrf/gazebo/issues/1851)

1. Model editor: Fix setting relative pose after alignment during joint creation.
    * [Issue #1844](https://bitbucket.org/osrf/gazebo/issues/1844)
    * [Pull request #2150](https://bitbucket.org/osrf/gazebo/pull-request/2150)

1. Model editor: Fix saving and spawning model with its original name
    * [Pull request #2183](https://bitbucket.org/osrf/gazebo/pull-request/2183)

1. Model editor: Fix inserting custom links
    * [Pull request #2222](https://bitbucket.org/osrf/gazebo/pull-request/2222)
    * [Issue #1834](https://bitbucket.org/osrf/gazebo/issues/1834)

1. Model editor: Reset visual / collision insertion / deletion
        * [Pull request #2254](https://bitbucket.org/osrf/gazebo/pull-request/2254)
        * [Issue #1777](https://bitbucket.org/osrf/gazebo/issues/1777)
        * [Issue #1852](https://bitbucket.org/osrf/gazebo/issues/1852)

1. Building editor: Add layers to building levels
    * [Pull request #2180](https://bitbucket.org/osrf/gazebo/pull-request/2180)
    * [Issue #1806](https://bitbucket.org/osrf/gazebo/issues/1806)

1. Building editor: Update gui/building/Item API
    * [Pull request #2228](https://bitbucket.org/osrf/gazebo/pull-request/2228)

## Gazebo 7.0.0 (2016-01-25)

1. Add FollowerPlugin
    * [Pull request #2085](https://bitbucket.org/osrf/gazebo/pull-request/2085)

1. Fix circular dependency so that physics does not call the sensors API.
    * [Pull request #2089](https://bitbucket.org/osrf/gazebo/pull-request/2089)
    * [Issue #1516](https://bitbucket.org/osrf/gazebo/issues/1516)

1. Add Gravity and MagneticField API to World class to match sdformat change.
    * [SDFormat pull request 247](https://bitbucket.org/osrf/sdformat/pull-requests/247)
    * [Issue #1823](https://bitbucket.org/osrf/gazebo/issues/1823)
    * [Pull request #2090](https://bitbucket.org/osrf/gazebo/pull-request/2090)

1. Use opaque pointers and deprecate functions in the rendering library
    * [Pull request #2069](https://bitbucket.org/osrf/gazebo/pull-request/2069)
    * [Pull request #2064](https://bitbucket.org/osrf/gazebo/pull-request/2064)
    * [Pull request #2066](https://bitbucket.org/osrf/gazebo/pull-request/2066)
    * [Pull request #2069](https://bitbucket.org/osrf/gazebo/pull-request/2069)
    * [Pull request #2074](https://bitbucket.org/osrf/gazebo/pull-request/2074)
    * [Pull request #2076](https://bitbucket.org/osrf/gazebo/pull-request/2076)
    * [Pull request #2070](https://bitbucket.org/osrf/gazebo/pull-request/2070)
    * [Pull request #2071](https://bitbucket.org/osrf/gazebo/pull-request/2071)
    * [Pull request #2084](https://bitbucket.org/osrf/gazebo/pull-request/2084)
    * [Pull request #2073](https://bitbucket.org/osrf/gazebo/pull-request/2073)

1. Use opaque pointers for the Master class.
    * [Pull request #2036](https://bitbucket.org/osrf/gazebo/pull-request/2036)

1. Use opaque pointers in the gui library
    * [Pull request #2057](https://bitbucket.org/osrf/gazebo/pull-request/2057)
    * [Pull request #2037](https://bitbucket.org/osrf/gazebo/pull-request/2037)
    * [Pull request #2052](https://bitbucket.org/osrf/gazebo/pull-request/2052)
    * [Pull request #2053](https://bitbucket.org/osrf/gazebo/pull-request/2053)
    * [Pull request #2028](https://bitbucket.org/osrf/gazebo/pull-request/2028)
    * [Pull request #2051](https://bitbucket.org/osrf/gazebo/pull-request/2051)
    * [Pull request #2027](https://bitbucket.org/osrf/gazebo/pull-request/2027)
    * [Pull request #2026](https://bitbucket.org/osrf/gazebo/pull-request/2026)
    * [Pull request #2029](https://bitbucket.org/osrf/gazebo/pull-request/2029)
    * [Pull request #2042](https://bitbucket.org/osrf/gazebo/pull-request/2042)

1. Use more opaque pointers.
    * [Pull request #2022](https://bitbucket.org/osrf/gazebo/pull-request/2022)
    * [Pull request #2025](https://bitbucket.org/osrf/gazebo/pull-request/2025)
    * [Pull request #2043](https://bitbucket.org/osrf/gazebo/pull-request/2043)
    * [Pull request #2044](https://bitbucket.org/osrf/gazebo/pull-request/2044)
    * [Pull request #2065](https://bitbucket.org/osrf/gazebo/pull-request/2065)
    * [Pull request #2067](https://bitbucket.org/osrf/gazebo/pull-request/2067)
    * [Pull request #2079](https://bitbucket.org/osrf/gazebo/pull-request/2079)

1. Fix visual transparency issues
    * [Pull request #2031](https://bitbucket.org/osrf/gazebo/pull-request/2031)
    * [Issue #1726](https://bitbucket.org/osrf/gazebo/issue/1726)
    * [Issue #1790](https://bitbucket.org/osrf/gazebo/issue/1790)

1. Implemented private data pointer for the RTShaderSystem class. Minimized shader updates to once per render update.
    * [Pull request #2003](https://bitbucket.org/osrf/gazebo/pull-request/2003)

1. Updating physics library to use ignition math.
    * [Pull request #2007](https://bitbucket.org/osrf/gazebo/pull-request/2007)

1. Switching to ignition math for the rendering library.
    * [Pull request #1993](https://bitbucket.org/osrf/gazebo/pull-request/1993)
    * [Pull request #1994](https://bitbucket.org/osrf/gazebo/pull-request/1994)
    * [Pull request #1995](https://bitbucket.org/osrf/gazebo/pull-request/1995)
    * [Pull request #1996](https://bitbucket.org/osrf/gazebo/pull-request/1996)

1. Removed deprecations
    * [Pull request #1992]((https://bitbucket.org/osrf/gazebo/pull-request/1992)

1. Add ability to set the pose of a visual from a link.
    * [Pull request #1963](https://bitbucket.org/osrf/gazebo/pull-request/1963)

1. Copy visual visibility flags on clone
    * [Pull request #2008](https://bitbucket.org/osrf/gazebo/pull-request/2008)

1. Publish camera sensor image size when rendering is not enabled
    * [Pull request #1969](https://bitbucket.org/osrf/gazebo/pull-request/1969)

1. Added Poissons Ratio and Elastic Modulus for ODE.
    * [Pull request #1974](https://bitbucket.org/osrf/gazebo/pull-request/1974)

1. Update rest web plugin to publish response messages and display login user name in toolbar.
    * [Pull request #1956](https://bitbucket.org/osrf/gazebo/pull-request/1956)

1. Improve overall speed of log playback. Added new functions to LogPlay.
   Use tinyxml2 for playback.
    * [Pull request #1931](https://bitbucket.org/osrf/gazebo/pull-request/1931)

1. Improve SVG import. Added support for transforms in paths.
    * [Pull request #1981](https://bitbucket.org/osrf/gazebo/pull-request/1981)

1. Enter time during log playback
    * [Pull request #2000](https://bitbucket.org/osrf/gazebo/pull-request/2000)

1. Added Ignition Transport dependency.
    * [Pull request #1930](https://bitbucket.org/osrf/gazebo/pull-request/1930)

1. Make latched subscribers receive the message only once
    * [Issue #1789](https://bitbucket.org/osrf/gazebo/issue/1789)
    * [Pull request #2019](https://bitbucket.org/osrf/gazebo/pull-request/2019)

1. Implemented transport clear buffers
    * [Pull request #2017](https://bitbucket.org/osrf/gazebo/pull-request/2017)

1. KeyEvent constructor should be in a source file. Removed a few visibility
flags from c functions. Windows did not like `CPPTYPE_*` in
`gazebo/gui/ConfigWidget.cc`, so I replaced it with `TYPE_*`.
    * [Pull request #1943](https://bitbucket.org/osrf/gazebo/pull-request/1943)

1. Added wide angle camera sensor.
    * [Pull request #1866](https://bitbucket.org/osrf/gazebo/pull-request/1866)

1. Change the `near` and `far` members of `gazebo/msgs/logical_camera_sensors.proto` to `near_clip` and `far_clip`
    + [Pull request #1942](https://bitbucket.org/osrf/gazebo/pull-request/1942)

1. Resolve issue #1702
    * [Issue #1702](https://bitbucket.org/osrf/gazebo/issue/1702)
    * [Pull request #1905](https://bitbucket.org/osrf/gazebo/pull-request/1905)
    * [Pull request #1913](https://bitbucket.org/osrf/gazebo/pull-request/1913)
    * [Pull request #1914](https://bitbucket.org/osrf/gazebo/pull-request/1914)

1. Update physics when the world is reset
    * [Pull request #1903](https://bitbucket.org/osrf/gazebo/pull-request/1903)

1. Light and light state for the server side
    * [Pull request #1920](https://bitbucket.org/osrf/gazebo/pull-request/1920)

1. Add scale to model state so scaling works on log/playback.
    * [Pull request #2020](https://bitbucket.org/osrf/gazebo/pull-request/2020)

1. Added tests for WorldState
    * [Pull request #1968](https://bitbucket.org/osrf/gazebo/pull-request/1968)

1. Rename Reset to Reset Time in time widget
    * [Pull request #1892](https://bitbucket.org/osrf/gazebo/pull-request/1892)
    * [Issue #1730](https://bitbucket.org/osrf/gazebo/issue/1730)

1. Set QTestfFxture to verbose
    * [Pull request #1944](https://bitbucket.org/osrf/gazebo/pull-request/1944)
    * [Issue #1756](https://bitbucket.org/osrf/gazebo/issue/1756)

1. Added torsional friction
    * [Pull request #1831](https://bitbucket.org/osrf/gazebo/pull-request/1831)

1. Support loading and spawning nested models
    * [Pull request #1868](https://bitbucket.org/osrf/gazebo/pull-request/1868)
    * [Pull request #1895](https://bitbucket.org/osrf/gazebo/pull-request/1895)

1. Undo user motion commands during simulation, added physics::UserCmdManager and gui::UserCmdHistory.
    * [Pull request #1934](https://bitbucket.org/osrf/gazebo/pull-request/1934)

1. Forward user command messages for undo.
    * [Pull request #2009](https://bitbucket.org/osrf/gazebo/pull-request/2009)

1. Undo reset commands during simulation, forwarding commands
    * [Pull request #1986](https://bitbucket.org/osrf/gazebo/pull-request/1986)

1. Undo apply force / torque during simulation
    * [Pull request #2030](https://bitbucket.org/osrf/gazebo/pull-request/2030)

1. Add function to get the derived scale of a Visual
    * [Pull request #1881](https://bitbucket.org/osrf/gazebo/pull-request/1881)

1. Added EnumIface, which supports iterators over enums.
    * [Pull request #1847](https://bitbucket.org/osrf/gazebo/pull-request/1847)

1. Added RegionEventBoxPlugin - fires events when models enter / exit the region
    * [Pull request #1856](https://bitbucket.org/osrf/gazebo/pull-request/1856)

1. Added tests for checking the playback control via messages.
    * [Pull request #1885](https://bitbucket.org/osrf/gazebo/pull-request/1885)

1. Added LoadArgs() function to ServerFixture for being able to load a server
using the same arguments used in the command line.
    * [Pull request #1874](https://bitbucket.org/osrf/gazebo/pull-request/1874)

1. Added battery class, plugins and test world.
    * [Pull request #1872](https://bitbucket.org/osrf/gazebo/pull-request/1872)

1. Display gearbox and screw joint properties in property tree
    * [Pull request #1838](https://bitbucket.org/osrf/gazebo/pull-request/1838)

1. Set window flags for dialogs and file dialogs
    * [Pull request #1816](https://bitbucket.org/osrf/gazebo/pull-request/1816)

1. Fix minimum window height
   * [Pull request #1977](https://bitbucket.org/osrf/gazebo/pull-request/1977)
   * [Issue #1706](https://bitbucket.org/osrf/gazebo/issue/1706)

1. Add option to reverse alignment direction
   * [Pull request #2040](https://bitbucket.org/osrf/gazebo/pull-request/2040)
   * [Issue #1242](https://bitbucket.org/osrf/gazebo/issue/1242)

1. Fix unadvertising a publisher - only unadvertise topic if it is the last publisher.
   * [Pull request #2005](https://bitbucket.org/osrf/gazebo/pull-request/2005)
   * [Issue #1782](https://bitbucket.org/osrf/gazebo/issue/1782)

1. Log playback GUI for multistep, rewind, forward and seek
    * [Pull request #1791](https://bitbucket.org/osrf/gazebo/pull-request/1791)

1. Added Apply Force/Torque movable text
    * [Pull request #1789](https://bitbucket.org/osrf/gazebo/pull-request/1789)

1. Added cascade parameter (apply to children) for Visual SetMaterial, SetAmbient, SetEmissive, SetSpecular, SetDiffuse, SetTransparency
    * [Pull request #1851](https://bitbucket.org/osrf/gazebo/pull-request/1851)

1. Tweaks to Data Logger, such as multiline text edit for path
    * [Pull request #1800](https://bitbucket.org/osrf/gazebo/pull-request/1800)

1. Added TopToolbar and hide / disable several widgets according to WindowMode
    * [Pull request #1869](https://bitbucket.org/osrf/gazebo/pull-request/1869)

1. Added Visual::IsAncestorOf and Visual::IsDescendantOf
    * [Pull request #1850](https://bitbucket.org/osrf/gazebo/pull-request/1850)

1. Added msgs::PluginFromSDF and tests
    * [Pull request #1858](https://bitbucket.org/osrf/gazebo/pull-request/1858)

1. Added msgs::CollisionFromSDF msgs::SurfaceFromSDF and msgs::FrictionFromSDF
    * [Pull request #1900](https://bitbucket.org/osrf/gazebo/pull-request/1900)

1. Added hotkeys chart dialog
    * [Pull request #1835](https://bitbucket.org/osrf/gazebo/pull-request/1835)

1. Space bar to play / pause
   * [Pull request #2023](https://bitbucket.org/osrf/gazebo/pull-request/2023)
   * [Issue #1798](https://bitbucket.org/osrf/gazebo/issue/1798)

1. Make it possible to create custom ConfigWidgets
    * [Pull request #1861](https://bitbucket.org/osrf/gazebo/pull-request/1861)

1. AddItem / RemoveItem / Clear enum config widgets
    * [Pull request #1878](https://bitbucket.org/osrf/gazebo/pull-request/1878)

1. Make all child ConfigWidgets emit signals.
    * [Pull request #1884](https://bitbucket.org/osrf/gazebo/pull-request/1884)

1. Refactored makers
    * [Pull request #1828](https://bitbucket.org/osrf/gazebo/pull-request/1828)

1. Added gui::Conversions to convert between Gazebo and Qt
    * [Pull request #2034](https://bitbucket.org/osrf/gazebo/pull-request/2034)

1. Model editor updates
    1. Support adding model plugins in model editor
        * [Pull request #2060](https://bitbucket.org/osrf/gazebo/pull-request/2060)

    1. Added support for copying and pasting top level nested models
        * [Pull request #2006](https://bitbucket.org/osrf/gazebo/pull-request/2006)

    1. Make non-editable background models white in model editor
        * [Pull request #1950](https://bitbucket.org/osrf/gazebo/pull-request/1950)

    1. Choose / swap parent and child links in joint inspector
        * [Pull request #1887](https://bitbucket.org/osrf/gazebo/pull-request/1887)
        * [Issue #1500](https://bitbucket.org/osrf/gazebo/issue/1500)

    1. Presets combo box for Vector3 config widget
        * [Pull request #1954](https://bitbucket.org/osrf/gazebo/pull-request/1954)

    1. Added support for more joint types (gearbox and fixed joints).
        * [Pull request #1794](https://bitbucket.org/osrf/gazebo/pull-request/1794)

    1. Added support for selecting links and joints, opening context menu and inspectors in Schematic View.
        * [Pull request #1787](https://bitbucket.org/osrf/gazebo/pull-request/1787)

    1. Color-coded edges in Schematic View to match joint color.
        * [Pull request #1781](https://bitbucket.org/osrf/gazebo/pull-request/1781)

    1. Scale link mass and inertia when a link is scaled
        * [Pull request #1836](https://bitbucket.org/osrf/gazebo/pull-request/1836)

    1. Added icons for child and parent link in joint inspector
        * [Pull request #1953](https://bitbucket.org/osrf/gazebo/pull-request/1953)

    1. Load and save nested models
        * [Pull request #1894](https://bitbucket.org/osrf/gazebo/pull-request/1894)

    1. Display model plugins on the left panel and added model plugin inspector
        * [Pull request #1863](https://bitbucket.org/osrf/gazebo/pull-request/1863)

    1. Context menu and deletion for model plugins
        * [Pull request #1890](https://bitbucket.org/osrf/gazebo/pull-request/1890)

    1. Delete self from inspector
        * [Pull request #1904](https://bitbucket.org/osrf/gazebo/pull-request/1904)
        * [Issue #1543](https://bitbucket.org/osrf/gazebo/issue/1543)

    1. Apply inspector changes in real time and add reset button
        * [Pull request #1945](https://bitbucket.org/osrf/gazebo/pull-request/1945)
        * [Issue #1472](https://bitbucket.org/osrf/gazebo/issue/1472)

    1. Set physics to be paused when exiting model editor mode
        * [Pull request #1893](https://bitbucket.org/osrf/gazebo/pull-request/1893)
        * [Issue #1734](https://bitbucket.org/osrf/gazebo/issue/1734)

    1. Add Insert tab to model editor
        * [Pull request #1924](https://bitbucket.org/osrf/gazebo/pull-request/1924)

    1. Support inserting nested models from model maker
        * [Pull request #1982](https://bitbucket.org/osrf/gazebo/pull-request/1982)

    1. Added joint creation dialog
        * [Pull request #2021](https://bitbucket.org/osrf/gazebo/pull-request/2021)

    1. Added reverse checkboxes to joint creation dialog
        * [Pull request #2086](https://bitbucket.org/osrf/gazebo/pull-request/2086)

    1. Use opaque pointers in the model editor
        * [Pull request #2056](https://bitbucket.org/osrf/gazebo/pull-request/2056)
        * [Pull request #2059](https://bitbucket.org/osrf/gazebo/pull-request/2059)
        * [Pull request #2087](https://bitbucket.org/osrf/gazebo/pull-request/2087)

    1. Support joint creation between links in nested model.
        * [Pull request #2080](https://bitbucket.org/osrf/gazebo/pull-request/2080)

1. Building editor updates

    1. Use opaque pointers in the building editor
        * [Pull request #2041](https://bitbucket.org/osrf/gazebo/pull-request/2041)
        * [Pull request #2039](https://bitbucket.org/osrf/gazebo/pull-request/2039)
        * [Pull request #2055](https://bitbucket.org/osrf/gazebo/pull-request/2055)
        * [Pull request #2032](https://bitbucket.org/osrf/gazebo/pull-request/2032)
        * [Pull request #2082](https://bitbucket.org/osrf/gazebo/pull-request/2082)
        * [Pull request #2038](https://bitbucket.org/osrf/gazebo/pull-request/2038)
        * [Pull request #2033](https://bitbucket.org/osrf/gazebo/pull-request/2033)

    1. Use opaque pointers for GrabberHandle, add *LinkedGrabbers functions
        * [Pull request #2034](https://bitbucket.org/osrf/gazebo/pull-request/2034)

    1. Removed unused class: BuildingItem
        * [Pull request #2045](https://bitbucket.org/osrf/gazebo/pull-request/2045)

    1. Use opaque pointers for BuildingModelManip, move attachment logic to BuildingMaker
        * [Pull request #2046](https://bitbucket.org/osrf/gazebo/pull-request/2046)

    1. Use opaque pointers for all Dialog classes, add conversion from QPointF, move common logic to BaseInspectorDialog.
        * [Pull request #2083](https://bitbucket.org/osrf/gazebo/pull-request/2083)

## Gazebo 6.0

### Gazebo 6.7.0 (201X-01-12)

1. Add vector3 and quaternion rendering conversions
    * [Pull request 2276](https://bitbucket.org/osrf/gazebo/pull-request/2276)

1. Reverse view angle widget left and right view
    * [Pull request 2265](https://bitbucket.org/osrf/gazebo/pull-request/2265)
    * [Issue 1924](https://bitbucket.org/osrf/gazebo/issue/1924)

1. Fix race condition in ~TimePanelPrivate (#1919)
    * [Pull request 2250](https://bitbucket.org/osrf/gazebo/pull-request/2250)

1. Prevent orthographic camera from resetting zoom after animation
    * [Pull request 2267](https://bitbucket.org/osrf/gazebo/pull-request/2267)
    * [Issue #1927](https://bitbucket.org/osrf/gazebo/issues/1927)

1. Fix MeshToSDF missing scale issue
    * [Pull request 2258](https://bitbucket.org/osrf/gazebo/pull-request/2258)
    * [Issue #1925](https://bitbucket.org/osrf/gazebo/issues/1925)

1. Register Qt metatypes in gui tests
    * [Pull request 2273](https://bitbucket.org/osrf/gazebo/pull-request/2273)

1. Fix resetting model to initial pose
    * [Pull request 2307](https://bitbucket.org/osrf/gazebo/pull-request/2307)
    * [Issue #1960](https://bitbucket.org/osrf/gazebo/issues/1960)


### Gazebo 6.6.0 (2016-04-07)

1. fix: remove back projection
    * [Pull request 2201](https://bitbucket.org/osrf/gazebo/pull-request/2201)
    * A contribution from Yuki Furuta

1. Backport depth camera OSX fix and test
    * [Pull request 2230](https://bitbucket.org/osrf/gazebo/pull-request/2230)

1. Add missing tinyxml includes (gazebo6)
    * [Pull request 2218](https://bitbucket.org/osrf/gazebo/pull-request/2218)

1. Fix ray-cylinder collision in ode
    * [Pull request 2125](https://bitbucket.org/osrf/gazebo/pull-request/2125)

1. backport fixes for ffmpeg3 to gazebo6 (from pull request #2154)
    * [Pull request 2162](https://bitbucket.org/osrf/gazebo/pull-request/2162)

1. Install shapes_bitmask.world
    * [Pull request 2104](https://bitbucket.org/osrf/gazebo/pull-request/2104)

1. Add gazebo_client to gazebo.pc (gazebo6)
    * [Pull request 2102](https://bitbucket.org/osrf/gazebo/pull-request/2102)

1. Fix removing multiple camera sensors that have the same camera name
    * [Pull request 2081](https://bitbucket.org/osrf/gazebo/pull-request/2081)

1. Ensure that LINK_FRAME_VISUAL arrow components are deleted (#1812)
    * [Pull request 2078](https://bitbucket.org/osrf/gazebo/pull-request/2078)

1. add migration notes for gazebo::setupClient to gazebo::client::setup
    * [Pull request 2068](https://bitbucket.org/osrf/gazebo/pull-request/2068)

1. Update inertia properties during simulation: part 2
    * [Pull request 1984](https://bitbucket.org/osrf/gazebo/pull-request/1984)

1. Fix minimum window height
    * [Pull request 2002](https://bitbucket.org/osrf/gazebo/pull-request/2002)

1. Backport gpu laser test fix
    * [Pull request 1999](https://bitbucket.org/osrf/gazebo/pull-request/1999)

1. Relax physics tolerances for single-precision bullet (gazebo6)
    * [Pull request 1997](https://bitbucket.org/osrf/gazebo/pull-request/1997)

1. Fix minimum window height
    * [Pull request 1998](https://bitbucket.org/osrf/gazebo/pull-request/1998)

1. backport model editor fixed joint option to gazebo6
    * [Pull request 1957](https://bitbucket.org/osrf/gazebo/pull-request/1957)

1. Update shaders once per render update
    * [Pull request 1991](https://bitbucket.org/osrf/gazebo/pull-request/1991)

1. Relax physics tolerances for single-precision bullet
    * [Pull request 1976](https://bitbucket.org/osrf/gazebo/pull-request/1976)

1. Fix visual transparency issues
    * [Pull request 1967](https://bitbucket.org/osrf/gazebo/pull-request/1967)

1. fix memory corruption in transport/Publisher.cc
    * [Pull request 1951](https://bitbucket.org/osrf/gazebo/pull-request/1951)

1. Add test for SphericalCoordinates::LocalFromGlobal
    * [Pull request 1959](https://bitbucket.org/osrf/gazebo/pull-request/1959)

### Gazebo 6.5.1 (2015-10-29)

1. Fix removing multiple camera sensors that have the same camera name.
    * [Pull request #2081](https://bitbucket.org/osrf/gazebo/pull-request/2081)
    * [Issue #1811](https://bitbucket.org/osrf/gazebo/issues/1811)

1. Backport model editor toolbar fixed joint option from [pull request #1794](https://bitbucket.org/osrf/gazebo/pull-request/1794)
    * [Pull request #1957](https://bitbucket.org/osrf/gazebo/pull-request/1957)

1. Fix minimum window height
    * Backport of [pull request #1977](https://bitbucket.org/osrf/gazebo/pull-request/1977)
    * [Pull request #1998](https://bitbucket.org/osrf/gazebo/pull-request/1998)
    * [Issue #1706](https://bitbucket.org/osrf/gazebo/issue/1706)

1. Fix visual transparency issues
    * [Pull request #1967](https://bitbucket.org/osrf/gazebo/pull-request/1967)
    * [Issue #1726](https://bitbucket.org/osrf/gazebo/issue/1726)

### Gazebo 6.5.0 (2015-10-22)

1. Added ability to convert from spherical coordinates to local coordinates.
    * [Pull request #1955](https://bitbucket.org/osrf/gazebo/pull-request/1955)

### Gazebo 6.4.0 (2015-10-14)

1. Fix ABI problem. Make `Sensor::SetPose` function non virtual.
    * [Pull request #1947](https://bitbucket.org/osrf/gazebo/pull-request/1947)

1. Update inertia properties during simulation
    * [Pull request #1909](https://bitbucket.org/osrf/gazebo/pull-requests/1909)
    * [Design document](https://bitbucket.org/osrf/gazebo_design/src/default/inertia_resize/inertia_resize.md)

1. Fix transparency correction for opaque materials
    * [Pull request #1946](https://bitbucket.org/osrf/gazebo/pull-requests/1946/fix-transparency-correction-for-opaque/diff)

### Gazebo 6.3.0 (2015-10-06)

1. Added `Sensor::SetPose` function
    * [Pull request #1935](https://bitbucket.org/osrf/gazebo/pull-request/1935)

### Gazebo 6.2.0 (2015-10-02)

1. Update physics when the world is reset
    * Backport of [pull request #1903](https://bitbucket.org/osrf/gazebo/pull-request/1903)
    * [Pull request #1916](https://bitbucket.org/osrf/gazebo/pull-request/1916)
    * [Issue #101](https://bitbucket.org/osrf/gazebo/issue/101)

1. Added Copy constructor and assignment operator to MouseEvent
    * [Pull request #1855](https://bitbucket.org/osrf/gazebo/pull-request/1855)

### Gazebo 6.1.0 (2015-08-02)

1. Added logical_camera sensor.
    * [Pull request #1845](https://bitbucket.org/osrf/gazebo/pull-request/1845)

1. Added RandomVelocityPlugin, which applies a random velocity to a model's link.
    * [Pull request #1839](https://bitbucket.org/osrf/gazebo/pull-request/1839)

1. Sim events for joint position, velocity and applied force
    * [Pull request #1849](https://bitbucket.org/osrf/gazebo/pull-request/1849)

### Gazebo 6.0.0 (2015-07-27)

1. Added magnetometer sensor. A contribution from Andrew Symington.
    * [Pull request #1788](https://bitbucket.org/osrf/gazebo/pull-request/1788)

1. Added altimeter sensor. A contribution from Andrew Symington.
    * [Pull request #1792](https://bitbucket.org/osrf/gazebo/pull-request/1792)

1. Implement more control options for log playback:
  1. Rewind: The simulation starts from the beginning.
  1. Forward: The simulation jumps to the end of the log file.
  1. Seek: The simulation jumps to a specific point specified by its simulation
  time.
      * [Pull request #1737](https://bitbucket.org/osrf/gazebo/pull-request/1737)

1. Added Gazebo splash screen
    * [Pull request #1745](https://bitbucket.org/osrf/gazebo/pull-request/1745)

1. Added a transporter plugin which allows models to move from one location
   to another based on their location and the location of transporter pads.
    * [Pull request #1738](https://bitbucket.org/osrf/gazebo/pull-request/1738)

1. Implement forward/backwards multi-step for log playback. Now, the semantics
of a multi-step while playing back a log session are different from a multi-step
during a live simulation. While playback, a multi-step simulates all the
intermediate steps as before, but the client only perceives a single step.
E.g: You have a log file containing a 1 hour simulation session. You want to
jump to the minute 00H::30M::00S to check a specific aspect of the simulation.
You should not see continuous updates until minute 00H:30M:00S. Instead, you
should visualize a single jump to the specific instant of the simulation that
you are interested.
    * [Pull request #1623](https://bitbucket.org/osrf/gazebo/pull-request/1623)

1. Added browse button to log record dialog.
    * [Pull request #1719](https://bitbucket.org/osrf/gazebo/pull-request/1719)

1. Improved SVG support: arcs in paths, and contours made of multiple paths.
    * [Pull request #1608](https://bitbucket.org/osrf/gazebo/pull-request/1608)

1. Added simulation iterations to the world state.
    * [Pull request #1722](https://bitbucket.org/osrf/gazebo/pull-request/1722)

1. Added multiple LiftDrag plugins to the cessna_demo.world to allow the Cessna
C-172 model to fly.
    * [Pull request #1715](https://bitbucket.org/osrf/gazebo/pull-request/1715)

1. Added a plugin to control a Cessna C-172 via messages (CessnaPlugin), and a
GUI plugin to test this functionality with the keyboard (CessnaGUIPlugin). Added
world with the Cessna model and the two previous plugins loaded
(cessna_demo.world).
    * [Pull request #1712](https://bitbucket.org/osrf/gazebo/pull-request/1712)

1. Added world with OSRF building and an elevator
    * [Pull request #1697](https://bitbucket.org/osrf/gazebo/pull-request/1697)

1. Fixed collide bitmask by changing default value from 0x1 to 0xffff.
    * [Pull request #1696](https://bitbucket.org/osrf/gazebo/pull-request/1696)

1. Added a plugin to control an elevator (ElevatorPlugin), and an OccupiedEvent plugin that sends a message when a model is within a specified region.
    * [Pull request #1694](https://bitbucket.org/osrf/gazebo/pull-request/1694)
    * [Pull request #1775](https://bitbucket.org/osrf/gazebo/pull-request/1775)

1. Added Layers tab and meta information for visuals.
    * [Pull request #1674](https://bitbucket.org/osrf/gazebo/pull-request/1674)

1. Added countdown behavior for common::Timer and exposed the feature in TimerGUIPlugin.
    * [Pull request #1690](https://bitbucket.org/osrf/gazebo/pull-request/1690)

1. Added BuoyancyPlugin for simulating the buoyancy of an object in a column of fluid.
    * [Pull request #1622](https://bitbucket.org/osrf/gazebo/pull-request/1622)

1. Added ComputeVolume function for simple shape subclasses of Shape.hh.
    * [Pull request #1605](https://bitbucket.org/osrf/gazebo/pull-request/1605)

1. Add option to parallelize the ODE quickstep constraint solver,
which solves an LCP twice with different parameters in order
to corrected for position projection errors.
    * [Pull request #1561](https://bitbucket.org/osrf/gazebo/pull-request/1561)

1. Get/Set user camera pose in GUI.
    * [Pull request #1649](https://bitbucket.org/osrf/gazebo/pull-request/1649)
    * [Issue #1595](https://bitbucket.org/osrf/gazebo/issue/1595)

1. Added ViewAngleWidget, removed hard-coded reset view and removed MainWindow::Reset(). Also added GLWidget::GetSelectedVisuals().
    * [Pull request #1768](https://bitbucket.org/osrf/gazebo/pull-request/1768)
    * [Issue #1507](https://bitbucket.org/osrf/gazebo/issue/1507)

1. Windows support. This consists mostly of numerous small changes to support
compilation on Windows.
    * [Pull request #1616](https://bitbucket.org/osrf/gazebo/pull-request/1616)
    * [Pull request #1618](https://bitbucket.org/osrf/gazebo/pull-request/1618)
    * [Pull request #1620](https://bitbucket.org/osrf/gazebo/pull-request/1620)
    * [Pull request #1625](https://bitbucket.org/osrf/gazebo/pull-request/1625)
    * [Pull request #1626](https://bitbucket.org/osrf/gazebo/pull-request/1626)
    * [Pull request #1627](https://bitbucket.org/osrf/gazebo/pull-request/1627)
    * [Pull request #1628](https://bitbucket.org/osrf/gazebo/pull-request/1628)
    * [Pull request #1629](https://bitbucket.org/osrf/gazebo/pull-request/1629)
    * [Pull request #1630](https://bitbucket.org/osrf/gazebo/pull-request/1630)
    * [Pull request #1631](https://bitbucket.org/osrf/gazebo/pull-request/1631)
    * [Pull request #1632](https://bitbucket.org/osrf/gazebo/pull-request/1632)
    * [Pull request #1633](https://bitbucket.org/osrf/gazebo/pull-request/1633)
    * [Pull request #1635](https://bitbucket.org/osrf/gazebo/pull-request/1635)
    * [Pull request #1637](https://bitbucket.org/osrf/gazebo/pull-request/1637)
    * [Pull request #1639](https://bitbucket.org/osrf/gazebo/pull-request/1639)
    * [Pull request #1647](https://bitbucket.org/osrf/gazebo/pull-request/1647)
    * [Pull request #1650](https://bitbucket.org/osrf/gazebo/pull-request/1650)
    * [Pull request #1651](https://bitbucket.org/osrf/gazebo/pull-request/1651)
    * [Pull request #1653](https://bitbucket.org/osrf/gazebo/pull-request/1653)
    * [Pull request #1654](https://bitbucket.org/osrf/gazebo/pull-request/1654)
    * [Pull request #1657](https://bitbucket.org/osrf/gazebo/pull-request/1657)
    * [Pull request #1658](https://bitbucket.org/osrf/gazebo/pull-request/1658)
    * [Pull request #1659](https://bitbucket.org/osrf/gazebo/pull-request/1659)
    * [Pull request #1660](https://bitbucket.org/osrf/gazebo/pull-request/1660)
    * [Pull request #1661](https://bitbucket.org/osrf/gazebo/pull-request/1661)
    * [Pull request #1669](https://bitbucket.org/osrf/gazebo/pull-request/1669)
    * [Pull request #1670](https://bitbucket.org/osrf/gazebo/pull-request/1670)
    * [Pull request #1672](https://bitbucket.org/osrf/gazebo/pull-request/1672)
    * [Pull request #1682](https://bitbucket.org/osrf/gazebo/pull-request/1682)
    * [Pull request #1683](https://bitbucket.org/osrf/gazebo/pull-request/1683)

1. Install `libgazebo_server_fixture`. This will facilitate tests external to the main gazebo repository. See `examples/stand_alone/test_fixture`.
    * [Pull request #1606](https://bitbucket.org/osrf/gazebo/pull-request/1606)

1. Laser visualization renders light blue for rays that do not hit obstacles, and dark blue for other rays.
    * [Pull request #1607](https://bitbucket.org/osrf/gazebo/pull-request/1607)
    * [Issue #1576](https://bitbucket.org/osrf/gazebo/issue/1576)

1. Add VisualType enum to Visual and clean up visuals when entity is deleted.
    * [Pull request #1614](https://bitbucket.org/osrf/gazebo/pull-request/1614)

1. Alert user of connection problems when using the REST service plugin
    * [Pull request #1655](https://bitbucket.org/osrf/gazebo/pull-request/1655)
    * [Issue #1574](https://bitbucket.org/osrf/gazebo/issue/1574)

1. ignition-math is now a dependency.
    + [http://ignitionrobotics.org/libraries/math](http://ignitionrobotics.org/libraries/math)
    + [Gazebo::math migration](https://bitbucket.org/osrf/gazebo/src/583edbeb90759d43d994cc57c0797119dd6d2794/ign-math-migration.md)

1. Detect uuid library during compilation.
    * [Pull request #1655](https://bitbucket.org/osrf/gazebo/pull-request/1655)
    * [Issue #1572](https://bitbucket.org/osrf/gazebo/issue/1572)

1. New accessors in LogPlay class.
    * [Pull request #1577](https://bitbucket.org/osrf/gazebo/pull-request/1577)

1. Added a plugin to send messages to an existing website.
   Added gui::MainWindow::AddMenu and msgs/rest_error, msgs/rest_login, msgs rest/post
    * [Pull request #1524](https://bitbucket.org/osrf/gazebo/pull-request/1524)

1. Fix deprecation warnings when using SDFormat 3.0.2, 3.0.3 prereleases
    * [Pull request #1568](https://bitbucket.org/osrf/gazebo/pull-request/1568)

1. Use GAZEBO_CFLAGS or GAZEBO_CXX_FLAGS in CMakeLists.txt for example plugins
    * [Pull request #1573](https://bitbucket.org/osrf/gazebo/pull-request/1573)

1. Added Link::OnWrenchMsg subscriber with test
    * [Pull request #1582](https://bitbucket.org/osrf/gazebo/pull-request/1582)

1. Show/hide GUI overlays using the menu bar.
    * [Pull request #1555](https://bitbucket.org/osrf/gazebo/pull-request/1555)

1. Added world origin indicator rendering::OriginVisual.
    * [Pull request #1700](https://bitbucket.org/osrf/gazebo/pull-request/1700)

1. Show/hide toolbars using the menu bars and shortcut.
   Added MainWindow::CloneAction.
   Added Window menu to Model Editor.
    * [Pull request #1584](https://bitbucket.org/osrf/gazebo/pull-request/1584)

1. Added event to show/hide toolbars.
    * [Pull request #1707](https://bitbucket.org/osrf/gazebo/pull-request/1707)

1. Added optional start/stop/reset buttons to timer GUI plugin.
    * [Pull request #1576](https://bitbucket.org/osrf/gazebo/pull-request/1576)

1. Timer GUI Plugin: Treat negative positions as positions from the ends
    * [Pull request #1703](https://bitbucket.org/osrf/gazebo/pull-request/1703)

1. Added Visual::GetDepth() and Visual::GetNthAncestor()
    * [Pull request #1613](https://bitbucket.org/osrf/gazebo/pull-request/1613)

1. Added a context menu for links
    * [Pull request #1589](https://bitbucket.org/osrf/gazebo/pull-request/1589)

1. Separate TimePanel's display into TimeWidget and LogPlayWidget.
    * [Pull request #1564](https://bitbucket.org/osrf/gazebo/pull-request/1564)

1. Display confirmation message after log is saved
    * [Pull request #1646](https://bitbucket.org/osrf/gazebo/pull-request/1646)

1. Added LogPlayView to display timeline and LogPlaybackStatistics message type.
    * [Pull request #1724](https://bitbucket.org/osrf/gazebo/pull-request/1724)

1. Added Time::FormattedString and removed all other FormatTime functions.
    * [Pull request #1710](https://bitbucket.org/osrf/gazebo/pull-request/1710)

1. Added support for Oculus DK2
    * [Pull request #1526](https://bitbucket.org/osrf/gazebo/pull-request/1526)

1. Use collide_bitmask from SDF to perform collision filtering
    * [Pull request #1470](https://bitbucket.org/osrf/gazebo/pull-request/1470)

1. Pass Coulomb surface friction parameters to DART.
    * [Pull request #1420](https://bitbucket.org/osrf/gazebo/pull-request/1420)

1. Added ModelAlign::SetHighlighted
    * [Pull request #1598](https://bitbucket.org/osrf/gazebo/pull-request/1598)

1. Added various Get functions to Visual. Also added a ConvertGeometryType function to msgs.
    * [Pull request #1402](https://bitbucket.org/osrf/gazebo/pull-request/1402)

1. Get and Set visibility of SelectionObj's handles, with unit test.
    * [Pull request #1417](https://bitbucket.org/osrf/gazebo/pull-request/1417)

1. Set material of SelectionObj's handles.
    * [Pull request #1472](https://bitbucket.org/osrf/gazebo/pull-request/1472)

1. Add SelectionObj::Fini with tests and make Visual::Fini virtual
    * [Pull request #1685](https://bitbucket.org/osrf/gazebo/pull-request/1685)

1. Allow link selection with the mouse if parent model already selected.
    * [Pull request #1409](https://bitbucket.org/osrf/gazebo/pull-request/1409)

1. Added ModelRightMenu::EntityTypes.
    * [Pull request #1414](https://bitbucket.org/osrf/gazebo/pull-request/1414)

1. Scale joint visuals according to link size.
    * [Pull request #1591](https://bitbucket.org/osrf/gazebo/pull-request/1591)
    * [Issue #1563](https://bitbucket.org/osrf/gazebo/issue/1563)

1. Added Gazebo/CoM material.
    * [Pull request #1439](https://bitbucket.org/osrf/gazebo/pull-request/1439)

1. Added arc parameter to MeshManager::CreateTube
    * [Pull request #1436](https://bitbucket.org/osrf/gazebo/pull-request/1436)

1. Added View Inertia and InertiaVisual, changed COMVisual to sphere proportional to mass.
    * [Pull request #1445](https://bitbucket.org/osrf/gazebo/pull-request/1445)

1. Added View Link Frame and LinkFrameVisual. Visual::SetTransparency goes into texture_unit.
    * [Pull request #1762](https://bitbucket.org/osrf/gazebo/pull-request/1762)
    * [Issue #853](https://bitbucket.org/osrf/gazebo/issue/853)

1. Changed the position of Save and Cancel buttons on editor dialogs
    * [Pull request #1442](https://bitbucket.org/osrf/gazebo/pull-request/1442)
    * [Issue #1377](https://bitbucket.org/osrf/gazebo/issue/1377)

1. Fixed Visual material updates
    * [Pull request #1454](https://bitbucket.org/osrf/gazebo/pull-request/1454)
    * [Issue #1455](https://bitbucket.org/osrf/gazebo/issue/1455)

1. Added Matrix3::Inverse() and tests
    * [Pull request #1481](https://bitbucket.org/osrf/gazebo/pull-request/1481)

1. Implemented AddLinkForce for ODE.
    * [Pull request #1456](https://bitbucket.org/osrf/gazebo/pull-request/1456)

1. Updated ConfigWidget class to parse enum values.
    * [Pull request #1518](https://bitbucket.org/osrf/gazebo/pull-request/1518)

1. Added PresetManager to physics libraries and corresponding integration test.
    * [Pull request #1471](https://bitbucket.org/osrf/gazebo/pull-request/1471)

1. Sync name and location on SaveDialog.
    * [Pull request #1563](https://bitbucket.org/osrf/gazebo/pull-request/1563)

1. Added Apply Force/Torque dialog
    * [Pull request #1600](https://bitbucket.org/osrf/gazebo/pull-request/1600)

1. Added Apply Force/Torque visuals
    * [Pull request #1619](https://bitbucket.org/osrf/gazebo/pull-request/1619)

1. Added Apply Force/Torque OnMouseRelease and ActivateWindow
    * [Pull request #1699](https://bitbucket.org/osrf/gazebo/pull-request/1699)

1. Added Apply Force/Torque mouse interactions, modes, activation
    * [Pull request #1731](https://bitbucket.org/osrf/gazebo/pull-request/1731)

1. Added inertia pose getter for COMVisual and COMVisual_TEST
    * [Pull request #1581](https://bitbucket.org/osrf/gazebo/pull-request/1581)

1. Model editor updates
    1. Joint preview using JointVisuals.
        * [Pull request #1369](https://bitbucket.org/osrf/gazebo/pull-request/1369)

    1. Added inspector for configuring link, visual, and collision properties.
        * [Pull request #1408](https://bitbucket.org/osrf/gazebo/pull-request/1408)

    1. Saving, exiting, generalizing SaveDialog.
        * [Pull request #1401](https://bitbucket.org/osrf/gazebo/pull-request/1401)

    1. Inspectors redesign
        * [Pull request #1586](https://bitbucket.org/osrf/gazebo/pull-request/1586)

    1. Edit existing model.
        * [Pull request #1425](https://bitbucket.org/osrf/gazebo/pull-request/1425)

    1. Add joint inspector to link's context menu.
        * [Pull request #1449](https://bitbucket.org/osrf/gazebo/pull-request/1449)
        * [Issue #1443](https://bitbucket.org/osrf/gazebo/issue/1443)

    1. Added button to select mesh file on inspector.
        * [Pull request #1460](https://bitbucket.org/osrf/gazebo/pull-request/1460)
        * [Issue #1450](https://bitbucket.org/osrf/gazebo/issue/1450)

    1. Renamed Part to Link.
        * [Pull request #1478](https://bitbucket.org/osrf/gazebo/pull-request/1478)

    1. Fix snapping inside editor.
        * [Pull request #1489](https://bitbucket.org/osrf/gazebo/pull-request/1489)
        * [Issue #1457](https://bitbucket.org/osrf/gazebo/issue/1457)

    1. Moved DataLogger from Window menu to the toolbar and moved screenshot button to the right.
        * [Pull request #1665](https://bitbucket.org/osrf/gazebo/pull-request/1665)

    1. Keep loaded model's name.
        * [Pull request #1516](https://bitbucket.org/osrf/gazebo/pull-request/1516)
        * [Issue #1504](https://bitbucket.org/osrf/gazebo/issue/1504)

    1. Added ExtrudeDialog.
        * [Pull request #1483](https://bitbucket.org/osrf/gazebo/pull-request/1483)

    1. Hide time panel inside editor and keep main window's paused state.
        * [Pull request #1500](https://bitbucket.org/osrf/gazebo/pull-request/1500)

    1. Fixed pose issues and added ModelCreator_TEST.
        * [Pull request #1509](https://bitbucket.org/osrf/gazebo/pull-request/1509)
        * [Issue #1497](https://bitbucket.org/osrf/gazebo/issue/1497)
        * [Issue #1509](https://bitbucket.org/osrf/gazebo/issue/1509)

    1. Added list of links and joints.
        * [Pull request #1515](https://bitbucket.org/osrf/gazebo/pull-request/1515)
        * [Issue #1418](https://bitbucket.org/osrf/gazebo/issue/1418)

    1. Expose API to support adding items to the palette.
        * [Pull request #1565](https://bitbucket.org/osrf/gazebo/pull-request/1565)

    1. Added menu for toggling joint visualization
        * [Pull request #1551](https://bitbucket.org/osrf/gazebo/pull-request/1551)
        * [Issue #1483](https://bitbucket.org/osrf/gazebo/issue/1483)

    1. Add schematic view to model editor
        * [Pull request #1562](https://bitbucket.org/osrf/gazebo/pull-request/1562)

1. Building editor updates
    1. Make palette tips tooltip clickable to open.
        * [Pull request #1519](https://bitbucket.org/osrf/gazebo/pull-request/1519)
        * [Issue #1370](https://bitbucket.org/osrf/gazebo/issue/1370)

    1. Add measurement unit to building inspectors.
        * [Pull request #1741](https://bitbucket.org/osrf/gazebo/pull-request/1741)
        * [Issue #1363](https://bitbucket.org/osrf/gazebo/issue/1363)

    1. Add `BaseInspectorDialog` as a base class for inspectors.
        * [Pull request #1749](https://bitbucket.org/osrf/gazebo/pull-request/1749)

## Gazebo 5.0

### Gazebo 5.4.0 (2017-01-17)

1. Check FSAA support when creating camera render textures
    * [Pull request 2442](https://bitbucket.org/osrf/gazebo/pull-request/2442)
    * [Issue #1837](https://bitbucket.org/osrf/gazebo/issue/1837)

1. Fix mouse picking with transparent visuals
    * [Pull request 2305](https://bitbucket.org/osrf/gazebo/pull-request/2305)
    * [Issue #1956](https://bitbucket.org/osrf/gazebo/issue/1956)

1. Backport fix for DepthCamera visibility mask
    * [Pull request 2286](https://bitbucket.org/osrf/gazebo/pull-request/2286)
    * [Pull request 2287](https://bitbucket.org/osrf/gazebo/pull-request/2287)

1. Backport sensor reset fix
    * [Pull request 2272](https://bitbucket.org/osrf/gazebo/pull-request/2272)
    * [Issue #1917](https://bitbucket.org/osrf/gazebo/issue/1917)

1. Fix model snap tool highlighting
    * [Pull request 2293](https://bitbucket.org/osrf/gazebo/pull-request/2293)
    * [Issue #1955](https://bitbucket.org/osrf/gazebo/issue/1955)

### Gazebo 5.3.0 (2015-04-07)

1. fix: remove back projection
    * [Pull request 2201](https://bitbucket.org/osrf/gazebo/pull-request/2201)
    * A contribution from Yuki Furuta

1. Backport depth camera OSX fix and test
    * [Pull request 2230](https://bitbucket.org/osrf/gazebo/pull-request/2230)

1. Add missing tinyxml includes
    * [Pull request 2216](https://bitbucket.org/osrf/gazebo/pull-request/2216)

1. backport fixes for ffmpeg3 to gazebo5 (from pull request #2154)
    * [Pull request 2161](https://bitbucket.org/osrf/gazebo/pull-request/2161)

1. Check for valid display using xwininfo -root
    * [Pull request 2111](https://bitbucket.org/osrf/gazebo/pull-request/2111)

1. Don't search for sdformat4 on gazebo5, since gazebo5 can't handle sdformat protocol 1.6
    * [Pull request 2092](https://bitbucket.org/osrf/gazebo/pull-request/2092)

1. Fix minimum window height
    * [Pull request 2002](https://bitbucket.org/osrf/gazebo/pull-request/2002)

1. Relax physics tolerances for single-precision bullet
    * [Pull request 1976](https://bitbucket.org/osrf/gazebo/pull-request/1976)

1. Try finding sdformat 4 in gazebo5 branch
    * [Pull request 1972](https://bitbucket.org/osrf/gazebo/pull-request/1972)

1. Fix_send_message (backport of pull request #1951)
    * [Pull request 1964](https://bitbucket.org/osrf/gazebo/pull-request/1964)
    * A contribution from Samuel Lekieffre

1. Export the media path in the cmake config file.
    * [Pull request 1933](https://bitbucket.org/osrf/gazebo/pull-request/1933)

1. Shorten gearbox test since it is failing via timeout on osx
    * [Pull request 1937](https://bitbucket.org/osrf/gazebo/pull-request/1937)

### Gazebo 5.2.1 (2015-10-02)

1. Fix minimum window height
    * Backport of [pull request #1977](https://bitbucket.org/osrf/gazebo/pull-request/1977)
    * [Pull request #2002](https://bitbucket.org/osrf/gazebo/pull-request/2002)
    * [Issue #1706](https://bitbucket.org/osrf/gazebo/issue/1706)

### Gazebo 5.2.0 (2015-10-02)

1. Initialize sigact struct fields that valgrind said were being used uninitialized
    * [Pull request #1809](https://bitbucket.org/osrf/gazebo/pull-request/1809)

1. Add missing ogre includes to ensure macros are properly defined
    * [Pull request #1813](https://bitbucket.org/osrf/gazebo/pull-request/1813)

1. Use ToSDF functions to simplify physics_friction test
    * [Pull request #1808](https://bitbucket.org/osrf/gazebo/pull-request/1808)

1. Added lines to laser sensor visualization
    * [Pull request #1742](https://bitbucket.org/osrf/gazebo/pull-request/1742)
    * [Issue #935](https://bitbucket.org/osrf/gazebo/issue/935)

1. Fix BulletSliderJoint friction for bullet 2.83
    * [Pull request #1686](https://bitbucket.org/osrf/gazebo/pull-request/1686)

1. Fix heightmap model texture loading.
    * [Pull request #1592](https://bitbucket.org/osrf/gazebo/pull-request/1592)

1. Disable failing pr2 test for dart
    * [Pull request #1540](https://bitbucket.org/osrf/gazebo/pull-request/1540)
    * [Issue #1435](https://bitbucket.org/osrf/gazebo/issue/1435)

### Gazebo 5.1.0 (2015-03-20)
1. Backport pull request #1527 (FindOGRE.cmake for non-Debian systems)
  * [Pull request #1532](https://bitbucket.org/osrf/gazebo/pull-request/1532)

1. Respect system cflags when not using USE_UPSTREAM_CFLAGS
  * [Pull request #1531](https://bitbucket.org/osrf/gazebo/pull-request/1531)

1. Allow light manipulation
  * [Pull request #1529](https://bitbucket.org/osrf/gazebo/pull-request/1529)

1. Allow sdformat 2.3.1+ or 3+ and fix tests
  * [Pull request #1484](https://bitbucket.org/osrf/gazebo/pull-request/1484)

1. Add Link::GetWorldAngularMomentum function and test.
  * [Pull request #1482](https://bitbucket.org/osrf/gazebo/pull-request/1482)

1. Preserve previous GAZEBO_MODEL_PATH values when sourcing setup.sh
  * [Pull request #1430](https://bitbucket.org/osrf/gazebo/pull-request/1430)

1. Implement Coulomb joint friction for DART
  * [Pull request #1427](https://bitbucket.org/osrf/gazebo/pull-request/1427)
  * [Issue #1281](https://bitbucket.org/osrf/gazebo/issue/1281)

1. Fix simple shape normals.
    * [Pull request #1477](https://bitbucket.org/osrf/gazebo/pull-request/1477)
    * [Issue #1369](https://bitbucket.org/osrf/gazebo/issue/1369)

1. Use Msg-to-SDF conversion functions in tests, add ServerFixture::SpawnModel(msgs::Model).
    * [Pull request #1466](https://bitbucket.org/osrf/gazebo/pull-request/1466)

1. Added Model Msg-to-SDF conversion functions and test.
    * [Pull request #1429](https://bitbucket.org/osrf/gazebo/pull-request/1429)

1. Added Joint Msg-to-SDF conversion functions and test.
    * [Pull request #1419](https://bitbucket.org/osrf/gazebo/pull-request/1419)

1. Added Visual, Material Msg-to-SDF conversion functions and ShaderType to string conversion functions.
    * [Pull request #1415](https://bitbucket.org/osrf/gazebo/pull-request/1415)

1. Implement Coulomb joint friction for BulletSliderJoint
  * [Pull request #1452](https://bitbucket.org/osrf/gazebo/pull-request/1452)
  * [Issue #1348](https://bitbucket.org/osrf/gazebo/issue/1348)

### Gazebo 5.0.0 (2015-01-27)
1. Support for using [digital elevation maps](http://gazebosim.org/tutorials?tut=dem) has been added to debian packages.

1. C++11 support (C++11 compatible compiler is now required)
    * [Pull request #1340](https://bitbucket.org/osrf/gazebo/pull-request/1340)

1. Implemented private data pointer for the World class.
    * [Pull request #1383](https://bitbucket.org/osrf/gazebo/pull-request/1383)

1. Implemented private data pointer for the Scene class.
    * [Pull request #1385](https://bitbucket.org/osrf/gazebo/pull-request/1385)

1. Added a events::Event::resetWorld event that is triggered when World::Reset is called.
    * [Pull request #1332](https://bitbucket.org/osrf/gazebo/pull-request/1332)
    * [Issue #1375](https://bitbucket.org/osrf/gazebo/issue/1375)

1. Fixed `math::Box::GetCenter` functionality.
    * [Pull request #1278](https://bitbucket.org/osrf/gazebo/pull-request/1278)
    * [Issue #1327](https://bitbucket.org/osrf/gazebo/issue/1327)

1. Added a GUI timer plugin that facilitates the display and control a timer inside the Gazebo UI.
    * [Pull request #1270](https://bitbucket.org/osrf/gazebo/pull-request/1270)

1. Added ability to load plugins via SDF.
    * [Pull request #1261](https://bitbucket.org/osrf/gazebo/pull-request/1261)

1. Added GUIEvent to hide/show the left GUI pane.
    * [Pull request #1269](https://bitbucket.org/osrf/gazebo/pull-request/1269)

1. Modified KeyEventHandler and GLWidget so that hotkeys can be suppressed by custom KeyEvents set up by developers
    * [Pull request #1251](https://bitbucket.org/osrf/gazebo/pull-request/1251)

1. Added ability to read the directory where the log files are stored.
    * [Pull request #1277](https://bitbucket.org/osrf/gazebo/pull-request/1277)

1. Implemented a simulation cloner
    * [Pull request #1180](https://bitbucket.org/osrf/gazebo/pull-request/1180/clone-a-simulation)

1. Added GUI overlay plugins. Users can now write a Gazebo + QT plugin that displays widgets over the render window.
  * [Pull request #1181](https://bitbucket.org/osrf/gazebo/pull-request/1181)

1. Change behavior of Joint::SetVelocity, add Joint::SetVelocityLimit(unsigned int, double)
  * [Pull request #1218](https://bitbucket.org/osrf/gazebo/pull-request/1218)
  * [Issue #964](https://bitbucket.org/osrf/gazebo/issue/964)

1. Implement Coulomb joint friction for ODE
  * [Pull request #1221](https://bitbucket.org/osrf/gazebo/pull-request/1221)
  * [Issue #381](https://bitbucket.org/osrf/gazebo/issue/381)

1. Implement Coulomb joint friction for BulletHingeJoint
  * [Pull request #1317](https://bitbucket.org/osrf/gazebo/pull-request/1317)
  * [Issue #1348](https://bitbucket.org/osrf/gazebo/issue/1348)

1. Implemented camera lens distortion.
  * [Pull request #1213](https://bitbucket.org/osrf/gazebo/pull-request/1213)

1. Kill rogue gzservers left over from failed INTEGRATION_world_clone tests
   and improve robustness of `UNIT_gz_TEST`
  * [Pull request #1232](https://bitbucket.org/osrf/gazebo/pull-request/1232)
  * [Issue #1299](https://bitbucket.org/osrf/gazebo/issue/1299)

1. Added RenderWidget::ShowToolbar to toggle visibility of top toolbar.
  * [Pull request #1248](https://bitbucket.org/osrf/gazebo/pull-request/1248)

1. Fix joint axis visualization.
  * [Pull request #1258](https://bitbucket.org/osrf/gazebo/pull-request/1258)

1. Change UserCamera view control via joysticks. Clean up rate control vs. pose control.
   see UserCamera::OnJoyPose and UserCamera::OnJoyTwist. Added view twist control toggle
   with joystick button 1.
  * [Pull request #1249](https://bitbucket.org/osrf/gazebo/pull-request/1249)

1. Added RenderWidget::GetToolbar to get the top toolbar and change its actions on ModelEditor.
    * [Pull request #1263](https://bitbucket.org/osrf/gazebo/pull-request/1263)

1. Added accessor for MainWindow graphical widget to GuiIface.
    * [Pull request #1250](https://bitbucket.org/osrf/gazebo/pull-request/1250)

1. Added a ConfigWidget class that takes in a google protobuf message and generates widgets for configuring the fields in the message
    * [Pull request #1285](https://bitbucket.org/osrf/gazebo/pull-request/1285)

1. Added GLWidget::OnModelEditor when model editor is triggered, and MainWindow::OnEditorGroup to manually uncheck editor actions.
    * [Pull request #1283](https://bitbucket.org/osrf/gazebo/pull-request/1283)

1. Added Collision, Geometry, Inertial, Surface Msg-to-SDF conversion functions.
    * [Pull request #1315](https://bitbucket.org/osrf/gazebo/pull-request/1315)

1. Added "button modifier" fields (control, shift, and alt) to common::KeyEvent.
    * [Pull request #1325](https://bitbucket.org/osrf/gazebo/pull-request/1325)

1. Added inputs for environment variable GAZEBO_GUI_INI_FILE for reading a custom .ini file.
    * [Pull request #1252](https://bitbucket.org/osrf/gazebo/pull-request/1252)

1. Fixed crash on "permission denied" bug, added insert_model integration test.
    * [Pull request #1329](https://bitbucket.org/osrf/gazebo/pull-request/1329/)

1. Enable simbody joint tests, implement `SimbodyJoint::GetParam`, create
   `Joint::GetParam`, fix bug in `BulletHingeJoint::SetParam`.
    * [Pull request #1404](https://bitbucket.org/osrf/gazebo/pull-request/1404/)

1. Building editor updates
    1. Fixed inspector resizing.
        * [Pull request #1230](https://bitbucket.org/osrf/gazebo/pull-request/1230)
        * [Issue #395](https://bitbucket.org/osrf/gazebo/issue/395)

    1. Doors and windows move proportionally with wall.
        * [Pull request #1231](https://bitbucket.org/osrf/gazebo/pull-request/1231)
        * [Issue #368](https://bitbucket.org/osrf/gazebo/issue/368)

    1. Inspector dialogs stay on top.
        * [Pull request #1229](https://bitbucket.org/osrf/gazebo/pull-request/1229)
        * [Issue #417](https://bitbucket.org/osrf/gazebo/issue/417)

    1. Make model name editable on palette.
        * [Pull request #1239](https://bitbucket.org/osrf/gazebo/pull-request/1239)

    1. Import background image and improve add/delete levels.
        * [Pull request #1214](https://bitbucket.org/osrf/gazebo/pull-request/1214)
        * [Issue #422](https://bitbucket.org/osrf/gazebo/issue/422)
        * [Issue #361](https://bitbucket.org/osrf/gazebo/issue/361)

    1. Fix changing draw mode.
        * [Pull request #1233](https://bitbucket.org/osrf/gazebo/pull-request/1233)
        * [Issue #405](https://bitbucket.org/osrf/gazebo/issue/405)

    1. Tips on palette's top-right corner.
        * [Pull request #1241](https://bitbucket.org/osrf/gazebo/pull-request/1241)

    1. New buttons and layout for the palette.
        * [Pull request #1242](https://bitbucket.org/osrf/gazebo/pull-request/1242)

    1. Individual wall segments instead of polylines.
        * [Pull request #1246](https://bitbucket.org/osrf/gazebo/pull-request/1246)
        * [Issue #389](https://bitbucket.org/osrf/gazebo/issue/389)
        * [Issue #415](https://bitbucket.org/osrf/gazebo/issue/415)

    1. Fix exiting and saving, exiting when there's nothing drawn, fix text on popups.
        * [Pull request #1296](https://bitbucket.org/osrf/gazebo/pull-request/1296)

    1. Display measure for selected wall segment.
        * [Pull request #1291](https://bitbucket.org/osrf/gazebo/pull-request/1291)
        * [Issue #366](https://bitbucket.org/osrf/gazebo/issue/366)

    1. Highlight selected item's 3D visual.
        * [Pull request #1292](https://bitbucket.org/osrf/gazebo/pull-request/1292)

    1. Added color picker to inspector dialogs.
        * [Pull request #1298](https://bitbucket.org/osrf/gazebo/pull-request/1298)

    1. Snapping on by default, off holding Shift. Improved snapping.
        * [Pull request #1304](https://bitbucket.org/osrf/gazebo/pull-request/1304)

    1. Snap walls to length increments, moved scale to SegmentItem and added Get/SetScale, added SegmentItem::SnapAngle and SegmentItem::SnapLength.
        * [Pull request #1311](https://bitbucket.org/osrf/gazebo/pull-request/1311)

    1. Make buildings available in "Insert Models" tab, improve save flow.
        * [Pull request #1312](https://bitbucket.org/osrf/gazebo/pull-request/1312)

    1. Added EditorItem::SetHighlighted.
        * [Pull request #1308](https://bitbucket.org/osrf/gazebo/pull-request/1308)

    1. Current level is transparent, lower levels opaque, higher levels invisible.
        * [Pull request #1303](https://bitbucket.org/osrf/gazebo/pull-request/1303)

    1. Detach all child manips when item is deleted, added BuildingMaker::DetachAllChildren.
        * [Pull request #1316](https://bitbucket.org/osrf/gazebo/pull-request/1316)

    1. Added texture picker to inspector dialogs.
        * [Pull request #1306](https://bitbucket.org/osrf/gazebo/pull-request/1306)

    1. Measures for doors and windows. Added RectItem::angleOnWall and related Get/Set.
        * [Pull request #1322](https://bitbucket.org/osrf/gazebo/pull-request/1322)
        * [Issue #370](https://bitbucket.org/osrf/gazebo/issue/370)

    1. Added Gazebo/BuildingFrame material to display holes for doors and windows on walls.
        * [Pull request #1338](https://bitbucket.org/osrf/gazebo/pull-request/1338)

    1. Added Gazebo/Bricks material to be used as texture on the building editor.
        * [Pull request #1333](https://bitbucket.org/osrf/gazebo/pull-request/1333)

    1. Pick colors from the palette and assign on 3D view. Added mouse and key event handlers to BuildingMaker, and events to communicate from BuildingModelManip to EditorItem.
        * [Pull request #1336](https://bitbucket.org/osrf/gazebo/pull-request/1336)

    1. Pick textures from the palette and assign in 3D view.
        * [Pull request #1368](https://bitbucket.org/osrf/gazebo/pull-request/1368)

1. Model editor updates
    1. Fix adding/removing event filters .
        * [Pull request #1279](https://bitbucket.org/osrf/gazebo/pull-request/1279)

    1. Enabled multi-selection and align tool inside model editor.
        * [Pull request #1302](https://bitbucket.org/osrf/gazebo/pull-request/1302)
        * [Issue #1323](https://bitbucket.org/osrf/gazebo/issue/1323)

    1. Enabled snap mode inside model editor.
        * [Pull request #1331](https://bitbucket.org/osrf/gazebo/pull-request/1331)
        * [Issue #1318](https://bitbucket.org/osrf/gazebo/issue/1318)

    1. Implemented copy/pasting of links.
        * [Pull request #1330](https://bitbucket.org/osrf/gazebo/pull-request/1330)

1. GUI publishes model selection information on ~/selection topic.
    * [Pull request #1318](https://bitbucket.org/osrf/gazebo/pull-request/1318)

## Gazebo 4.0

### Gazebo 4.x.x (2015-xx-xx)

1. Fix build for Bullet 2.83, enable angle wrapping for BulletHingeJoint
    * [Pull request #1664](https://bitbucket.org/osrf/gazebo/pull-request/1664)

### Gazebo 4.1.3 (2015-05-07)

1. Fix saving visual geom SDF values
    * [Pull request #1597](https://bitbucket.org/osrf/gazebo/pull-request/1597)
1. Fix heightmap model texture loading.
    * [Pull request #1595](https://bitbucket.org/osrf/gazebo/pull-request/1595)
1. Fix visual collision scale on separate client
    * [Pull request #1585](https://bitbucket.org/osrf/gazebo/pull-request/1585)
1. Fix several clang compiler warnings
    * [Pull request #1594](https://bitbucket.org/osrf/gazebo/pull-request/1594)
1. Fix blank save / browse dialogs
    * [Pull request #1544](https://bitbucket.org/osrf/gazebo/pull-request/1544)

### Gazebo 4.1.2 (2015-03-20)

1. Fix quaternion documentation: target Gazebo_4.1
    * [Pull request #1525](https://bitbucket.org/osrf/gazebo/pull-request/1525)
1. Speed up World::Step in loops
    * [Pull request #1492](https://bitbucket.org/osrf/gazebo/pull-request/1492)
1. Reduce selection buffer updates -> 4.1
    * [Pull request #1494](https://bitbucket.org/osrf/gazebo/pull-request/1494)
1. Fix loading of SimbodyPhysics parameters
    * [Pull request #1474](https://bitbucket.org/osrf/gazebo/pull-request/1474)
1. Fix heightmap on OSX -> 4.1
    * [Pull request #1455](https://bitbucket.org/osrf/gazebo/pull-request/1455)
1. Remove extra pose tag in a world file that should not be there
    * [Pull request #1458](https://bitbucket.org/osrf/gazebo/pull-request/1458)
1. Better fix for #236 for IMU that doesn't require ABI changes
    * [Pull request #1448](https://bitbucket.org/osrf/gazebo/pull-request/1448)
1. Fix regression of #236 for ImuSensor in 4.1
    * [Pull request #1446](https://bitbucket.org/osrf/gazebo/pull-request/1446)
1. Preserve previous GAZEBO_MODEL_PATH values when sourcing setup.sh
    * [Pull request #1430](https://bitbucket.org/osrf/gazebo/pull-request/1430)
1. issue #857: fix segfault for simbody screw joint when setting limits due to uninitialized limitForce.
    * [Pull request #1423](https://bitbucket.org/osrf/gazebo/pull-request/1423)
1. Allow multiple contact sensors per link (#960)
    * [Pull request #1413](https://bitbucket.org/osrf/gazebo/pull-request/1413)
1. Fix for issue #351, ODE World Step
    * [Pull request #1406](https://bitbucket.org/osrf/gazebo/pull-request/1406)
1. Disable failing InelasticCollision/0 test (#1394)
    * [Pull request #1405](https://bitbucket.org/osrf/gazebo/pull-request/1405)
1. Prevent out of bounds array access in SkidSteerDrivePlugin (found by cppcheck 1.68)
    * [Pull request #1379](https://bitbucket.org/osrf/gazebo/pull-request/1379)

### Gazebo 4.1.1 (2015-01-15)

1. Fix BulletPlaneShape bounding box (#1265)
    * [Pull request #1367](https://bitbucket.org/osrf/gazebo/pull-request/1367)
1. Fix dart linking errors on osx
    * [Pull request #1372](https://bitbucket.org/osrf/gazebo/pull-request/1372)
1. Update to player interfaces
    * [Pull request #1324](https://bitbucket.org/osrf/gazebo/pull-request/1324)
1. Handle GpuLaser name collisions (#1403)
    * [Pull request #1360](https://bitbucket.org/osrf/gazebo/pull-request/1360)
1. Add checks for handling array's with counts of zero, and read specular values
    * [Pull request #1339](https://bitbucket.org/osrf/gazebo/pull-request/1339)
1. Fix model list widget test
    * [Pull request #1327](https://bitbucket.org/osrf/gazebo/pull-request/1327)
1. Fix ogre includes
    * [Pull request #1323](https://bitbucket.org/osrf/gazebo/pull-request/1323)

### Gazebo 4.1.0 (2014-11-20)

1. Modified GUI rendering to improve the rendering update rate.
    * [Pull request #1487](https://bitbucket.org/osrf/gazebo/pull-request/1487)
1. Add ArrangePlugin for arranging groups of models.
   Also add Model::ResetPhysicsStates to call Link::ResetPhysicsStates
   recursively on all links in model.
    * [Pull request #1208](https://bitbucket.org/osrf/gazebo/pull-request/1208)
1. The `gz model` command line tool will output model info using either `-i` for complete info, or `-p` for just the model pose.
    * [Pull request #1212](https://bitbucket.org/osrf/gazebo/pull-request/1212)
    * [DRCSim Issue #389](https://bitbucket.org/osrf/drcsim/issue/389)
1. Added SignalStats class for computing incremental signal statistics.
    * [Pull request #1198](https://bitbucket.org/osrf/gazebo/pull-request/1198)
1. Add InitialVelocityPlugin to setting the initial state of links
    * [Pull request #1237](https://bitbucket.org/osrf/gazebo/pull-request/1237)
1. Added Quaternion::Integrate function.
    * [Pull request #1255](https://bitbucket.org/osrf/gazebo/pull-request/1255)
1. Added ConvertJointType functions, display more joint info on model list.
    * [Pull request #1259](https://bitbucket.org/osrf/gazebo/pull-request/1259)
1. Added ModelListWidget::AddProperty, removed unnecessary checks on ModelListWidget.
    * [Pull request #1271](https://bitbucket.org/osrf/gazebo/pull-request/1271)
1. Fix loading collada meshes with unsupported input semantics.
    * [Pull request #1319](https://bitbucket.org/osrf/gazebo/pull-request/1319)

### Gazebo 4.0.2 (2014-09-23)

1. Fix and improve mechanism to generate pkgconfig libs
    * [Pull request #1207](https://bitbucket.org/osrf/gazebo/pull-request/1207)
    * [Issue #1284](https://bitbucket.org/osrf/gazebo/issue/1284)
1. Added arat.world
    * [Pull request #1205](https://bitbucket.org/osrf/gazebo/pull-request/1205)
1. Update gzprop to output zip files.
    * [Pull request #1197](https://bitbucket.org/osrf/gazebo/pull-request/1197)
1. Make Collision::GetShape a const function
    * [Pull requset #1189](https://bitbucket.org/osrf/gazebo/pull-request/1189)
1. Install missing physics headers
    * [Pull requset #1183](https://bitbucket.org/osrf/gazebo/pull-request/1183)
1. Remove SimbodyLink::AddTorque console message
    * [Pull requset #1185](https://bitbucket.org/osrf/gazebo/pull-request/1185)
1. Fix log xml
    * [Pull requset #1188](https://bitbucket.org/osrf/gazebo/pull-request/1188)

### Gazebo 4.0.0 (2014-08-08)

1. Added lcov support to cmake
    * [Pull request #1047](https://bitbucket.org/osrf/gazebo/pull-request/1047)
1. Fixed memory leak in image conversion
    * [Pull request #1057](https://bitbucket.org/osrf/gazebo/pull-request/1057)
1. Removed deprecated function
    * [Pull request #1067](https://bitbucket.org/osrf/gazebo/pull-request/1067)
1. Improved collada loading performance
    * [Pull request #1066](https://bitbucket.org/osrf/gazebo/pull-request/1066)
    * [Pull request #1082](https://bitbucket.org/osrf/gazebo/pull-request/1082)
    * [Issue #1134](https://bitbucket.org/osrf/gazebo/issue/1134)
1. Implemented a collada exporter
    * [Pull request #1064](https://bitbucket.org/osrf/gazebo/pull-request/1064)
1. Force torque sensor now makes use of sensor's pose.
    * [Pull request #1076](https://bitbucket.org/osrf/gazebo/pull-request/1076)
    * [Issue #940](https://bitbucket.org/osrf/gazebo/issue/940)
1. Fix Model::GetLinks segfault
    * [Pull request #1093](https://bitbucket.org/osrf/gazebo/pull-request/1093)
1. Fix deleting and saving lights in gzserver
    * [Pull request #1094](https://bitbucket.org/osrf/gazebo/pull-request/1094)
    * [Issue #1182](https://bitbucket.org/osrf/gazebo/issue/1182)
    * [Issue #346](https://bitbucket.org/osrf/gazebo/issue/346)
1. Fix Collision::GetWorldPose. The pose of a collision would not update properly.
    * [Pull request #1049](https://bitbucket.org/osrf/gazebo/pull-request/1049)
    * [Issue #1124](https://bitbucket.org/osrf/gazebo/issue/1124)
1. Fixed the animate_box and animate_joints examples
    * [Pull request #1086](https://bitbucket.org/osrf/gazebo/pull-request/1086)
1. Integrated Oculus Rift functionality
    * [Pull request #1074](https://bitbucket.org/osrf/gazebo/pull-request/1074)
    * [Pull request #1136](https://bitbucket.org/osrf/gazebo/pull-request/1136)
    * [Pull request #1139](https://bitbucket.org/osrf/gazebo/pull-request/1139)
1. Updated Base::GetScopedName
    * [Pull request #1104](https://bitbucket.org/osrf/gazebo/pull-request/1104)
1. Fix collada loader from adding duplicate materials into a Mesh
    * [Pull request #1105](https://bitbucket.org/osrf/gazebo/pull-request/1105)
    * [Issue #1180](https://bitbucket.org/osrf/gazebo/issue/1180)
1. Integrated Razer Hydra functionality
    * [Pull request #1083](https://bitbucket.org/osrf/gazebo/pull-request/1083)
    * [Pull request #1109](https://bitbucket.org/osrf/gazebo/pull-request/1109)
1. Added ability to copy and paste models in the GUI
    * [Pull request #1103](https://bitbucket.org/osrf/gazebo/pull-request/1103)
1. Removed unnecessary inclusion of gazebo.hh and common.hh in plugins
    * [Pull request #1111](https://bitbucket.org/osrf/gazebo/pull-request/1111)
1. Added ability to specify custom road textures
    * [Pull request #1027](https://bitbucket.org/osrf/gazebo/pull-request/1027)
1. Added support for DART 4.1
    * [Pull request #1113](https://bitbucket.org/osrf/gazebo/pull-request/1113)
    * [Pull request #1132](https://bitbucket.org/osrf/gazebo/pull-request/1132)
    * [Pull request #1134](https://bitbucket.org/osrf/gazebo/pull-request/1134)
    * [Pull request #1154](https://bitbucket.org/osrf/gazebo/pull-request/1154)
1. Allow position of joints to be directly set.
    * [Pull request #1097](https://bitbucket.org/osrf/gazebo/pull-request/1097)
    * [Issue #1138](https://bitbucket.org/osrf/gazebo/issue/1138)
1. Added extruded polyline geometry
    * [Pull request #1026](https://bitbucket.org/osrf/gazebo/pull-request/1026)
1. Fixed actor animation
    * [Pull request #1133](https://bitbucket.org/osrf/gazebo/pull-request/1133)
    * [Pull request #1141](https://bitbucket.org/osrf/gazebo/pull-request/1141)
1. Generate a versioned cmake config file
    * [Pull request #1153](https://bitbucket.org/osrf/gazebo/pull-request/1153)
    * [Issue #1226](https://bitbucket.org/osrf/gazebo/issue/1226)
1. Added KMeans class
    * [Pull request #1147](https://bitbucket.org/osrf/gazebo/pull-request/1147)
1. Added --summary-range feature to bitbucket pullrequest tool
    * [Pull request #1156](https://bitbucket.org/osrf/gazebo/pull-request/1156)
1. Updated web links
    * [Pull request #1159](https://bitbucket.org/osrf/gazebo/pull-request/1159)
1. Update tests
    * [Pull request #1155](https://bitbucket.org/osrf/gazebo/pull-request/1155)
    * [Pull request #1143](https://bitbucket.org/osrf/gazebo/pull-request/1143)
    * [Pull request #1138](https://bitbucket.org/osrf/gazebo/pull-request/1138)
    * [Pull request #1140](https://bitbucket.org/osrf/gazebo/pull-request/1140)
    * [Pull request #1127](https://bitbucket.org/osrf/gazebo/pull-request/1127)
    * [Pull request #1115](https://bitbucket.org/osrf/gazebo/pull-request/1115)
    * [Pull request #1102](https://bitbucket.org/osrf/gazebo/pull-request/1102)
    * [Pull request #1087](https://bitbucket.org/osrf/gazebo/pull-request/1087)
    * [Pull request #1084](https://bitbucket.org/osrf/gazebo/pull-request/1084)

## Gazebo 3.0

### Gazebo 3.x.x (yyyy-mm-dd)

1. Fixed sonar and wireless sensor visualization
    * [Pull request #1254](https://bitbucket.org/osrf/gazebo/pull-request/1254)
1. Update visual bounding box when model is selected
    * [Pull request #1280](https://bitbucket.org/osrf/gazebo/pull-request/1280)

### Gazebo 3.1.0 (2014-08-08)

1. Implemented Simbody::Link::Set*Vel
    * [Pull request #1160](https://bitbucket.org/osrf/gazebo/pull-request/1160)
    * [Issue #1012](https://bitbucket.org/osrf/gazebo/issue/1012)
1. Added World::RemoveModel function
    * [Pull request #1106](https://bitbucket.org/osrf/gazebo/pull-request/1106)
    * [Issue #1177](https://bitbucket.org/osrf/gazebo/issue/1177)
1. Fix exit from camera follow mode using the escape key
    * [Pull request #1137](https://bitbucket.org/osrf/gazebo/pull-request/1137)
    * [Issue #1220](https://bitbucket.org/osrf/gazebo/issue/1220)
1. Added support for SDF joint spring stiffness and reference positions
    * [Pull request #1117](https://bitbucket.org/osrf/gazebo/pull-request/1117)
1. Removed the gzmodel_create script
    * [Pull request #1130](https://bitbucket.org/osrf/gazebo/pull-request/1130)
1. Added Vector2 dot product
    * [Pull request #1101](https://bitbucket.org/osrf/gazebo/pull-request/1101)
1. Added SetPositionPID and SetVelocityPID to JointController
    * [Pull request #1091](https://bitbucket.org/osrf/gazebo/pull-request/1091)
1. Fix gzclient startup crash with ogre 1.9
    * [Pull request #1098](https://bitbucket.org/osrf/gazebo/pull-request/1098)
    * [Issue #996](https://bitbucket.org/osrf/gazebo/issue/996)
1. Update the bitbucket_pullrequests tool
    * [Pull request #1108](https://bitbucket.org/osrf/gazebo/pull-request/1108)
1. Light properties now remain in place after move by the user via the GUI.
    * [Pull request #1110](https://bitbucket.org/osrf/gazebo/pull-request/1110)
    * [Issue #1211](https://bitbucket.org/osrf/gazebo/issue/1211)
1. Allow position of joints to be directly set.
    * [Pull request #1096](https://bitbucket.org/osrf/gazebo/pull-request/1096)
    * [Issue #1138](https://bitbucket.org/osrf/gazebo/issue/1138)

### Gazebo 3.0.0 (2014-04-11)

1. Fix bug when deleting the sun light
    * [Pull request #1088](https://bitbucket.org/osrf/gazebo/pull-request/1088)
    * [Issue #1133](https://bitbucket.org/osrf/gazebo/issue/1133)
1. Fix ODE screw joint
    * [Pull request #1078](https://bitbucket.org/osrf/gazebo/pull-request/1078)
    * [Issue #1167](https://bitbucket.org/osrf/gazebo/issue/1167)
1. Update joint integration tests
    * [Pull request #1081](https://bitbucket.org/osrf/gazebo/pull-request/1081)
1. Fixed false positives in cppcheck.
    * [Pull request #1061](https://bitbucket.org/osrf/gazebo/pull-request/1061)
1. Made joint axis reference frame relative to child, and updated simbody and dart accordingly.
    * [Pull request #1069](https://bitbucket.org/osrf/gazebo/pull-request/1069)
    * [Issue #494](https://bitbucket.org/osrf/gazebo/issue/494)
    * [Issue #1143](https://bitbucket.org/osrf/gazebo/issue/1143)
1. Added ability to pass vector of strings to SetupClient and SetupServer
    * [Pull request #1068](https://bitbucket.org/osrf/gazebo/pull-request/1068)
    * [Issue #1132](https://bitbucket.org/osrf/gazebo/issue/1132)
1. Fix error correction in screw constraints for ODE
    * [Pull request #1070](https://bitbucket.org/osrf/gazebo/pull-request/1070)
    * [Issue #1159](https://bitbucket.org/osrf/gazebo/issue/1159)
1. Improved pkgconfig with SDF
    * [Pull request #1062](https://bitbucket.org/osrf/gazebo/pull-request/1062)
1. Added a plugin to simulate aero dynamics
    * [Pull request #905](https://bitbucket.org/osrf/gazebo/pull-request/905)
1. Updated bullet support
    * [Issue #1069](https://bitbucket.org/osrf/gazebo/issue/1069)
    * [Pull request #1011](https://bitbucket.org/osrf/gazebo/pull-request/1011)
    * [Pull request #996](https://bitbucket.org/osrf/gazebo/pull-request/966)
    * [Pull request #1024](https://bitbucket.org/osrf/gazebo/pull-request/1024)
1. Updated simbody support
    * [Pull request #995](https://bitbucket.org/osrf/gazebo/pull-request/995)
1. Updated worlds to SDF 1.5
    * [Pull request #1021](https://bitbucket.org/osrf/gazebo/pull-request/1021)
1. Improvements to ODE
    * [Pull request #1001](https://bitbucket.org/osrf/gazebo/pull-request/1001)
    * [Pull request #1014](https://bitbucket.org/osrf/gazebo/pull-request/1014)
    * [Pull request #1015](https://bitbucket.org/osrf/gazebo/pull-request/1015)
    * [Pull request #1016](https://bitbucket.org/osrf/gazebo/pull-request/1016)
1. New command line tool
    * [Pull request #972](https://bitbucket.org/osrf/gazebo/pull-request/972)
1. Graphical user interface improvements
    * [Pull request #971](https://bitbucket.org/osrf/gazebo/pull-request/971)
    * [Pull request #1013](https://bitbucket.org/osrf/gazebo/pull-request/1013)
    * [Pull request #989](https://bitbucket.org/osrf/gazebo/pull-request/989)
1. Created a friction pyramid class
    * [Pull request #935](https://bitbucket.org/osrf/gazebo/pull-request/935)
1. Added GetWorldEnergy functions to Model, Joint, and Link
    * [Pull request #1017](https://bitbucket.org/osrf/gazebo/pull-request/1017)
1. Preparing Gazebo for admission into Ubuntu
    * [Pull request #969](https://bitbucket.org/osrf/gazebo/pull-request/969)
    * [Pull request #998](https://bitbucket.org/osrf/gazebo/pull-request/998)
    * [Pull request #1002](https://bitbucket.org/osrf/gazebo/pull-request/1002)
1. Add method for querying if useImplicitStiffnessDamping flag is set for a given joint
    * [Issue #629](https://bitbucket.org/osrf/gazebo/issue/629)
    * [Pull request #1006](https://bitbucket.org/osrf/gazebo/pull-request/1006)
1. Fix joint axis frames
    * [Issue #494](https://bitbucket.org/osrf/gazebo/issue/494)
    * [Pull request #963](https://bitbucket.org/osrf/gazebo/pull-request/963)
1. Compute joint anchor pose relative to parent
    * [Issue #1029](https://bitbucket.org/osrf/gazebo/issue/1029)
    * [Pull request #982](https://bitbucket.org/osrf/gazebo/pull-request/982)
1. Cleanup the installed worlds
    * [Issue #1036](https://bitbucket.org/osrf/gazebo/issue/1036)
    * [Pull request #984](https://bitbucket.org/osrf/gazebo/pull-request/984)
1. Update to the GPS sensor
    * [Issue #1059](https://bitbucket.org/osrf/gazebo/issue/1059)
    * [Pull request #978](https://bitbucket.org/osrf/gazebo/pull-request/978)
1. Removed libtool from plugin loading
    * [Pull request #981](https://bitbucket.org/osrf/gazebo/pull-request/981)
1. Added functions to get inertial information for a link in the world frame.
    * [Pull request #1005](https://bitbucket.org/osrf/gazebo/pull-request/1005)

## Gazebo 2.0

### Gazebo 2.2.6 (2015-09-28)

1. Backport fixes to setup.sh from pull request #1430 to 2.2 branch
    * [Pull request 1889](https://bitbucket.org/osrf/gazebo/pull-request/1889)
1. Fix heightmap texture loading (2.2)
    * [Pull request 1596](https://bitbucket.org/osrf/gazebo/pull-request/1596)
1. Prevent out of bounds array access in SkidSteerDrivePlugin (found by cppcheck 1.68)
    * [Pull request 1379](https://bitbucket.org/osrf/gazebo/pull-request/1379)
1. Fix build with boost 1.57 for 2.2 branch (#1399)
    * [Pull request 1358](https://bitbucket.org/osrf/gazebo/pull-request/1358)
1. Fix manpage test failures by incrementing year to 2015
    * [Pull request 1361](https://bitbucket.org/osrf/gazebo/pull-request/1361)
1. Fix build for OS X 10.10 (#1304, #1289)
    * [Pull request 1346](https://bitbucket.org/osrf/gazebo/pull-request/1346)
1. Restore ODELink ABI, use Link variables instead (#1354)
    * [Pull request 1347](https://bitbucket.org/osrf/gazebo/pull-request/1347)
1. Fix inertia_ratio test
    * [Pull request 1344](https://bitbucket.org/osrf/gazebo/pull-request/1344)
1. backport collision visual fix -> 2.2
    * [Pull request 1343](https://bitbucket.org/osrf/gazebo/pull-request/1343)
1. Fix two code_check errors on 2.2
    * [Pull request 1314](https://bitbucket.org/osrf/gazebo/pull-request/1314)
1. issue #243 fix Link::GetWorldLinearAccel and Link::GetWorldAngularAccel for ODE
    * [Pull request 1284](https://bitbucket.org/osrf/gazebo/pull-request/1284)

### Gazebo 2.2.3 (2014-04-29)

1. Removed redundant call to World::Init
    * [Pull request #1107](https://bitbucket.org/osrf/gazebo/pull-request/1107)
    * [Issue #1208](https://bitbucket.org/osrf/gazebo/issue/1208)
1. Return proper error codes when gazebo exits
    * [Pull request #1085](https://bitbucket.org/osrf/gazebo/pull-request/1085)
    * [Issue #1178](https://bitbucket.org/osrf/gazebo/issue/1178)
1. Fixed Camera::GetWorldRotation().
    * [Pull request #1071](https://bitbucket.org/osrf/gazebo/pull-request/1071)
    * [Issue #1087](https://bitbucket.org/osrf/gazebo/issue/1087)
1. Fixed memory leak in image conversion
    * [Pull request #1073](https://bitbucket.org/osrf/gazebo/pull-request/1073)

### Gazebo 2.2.1 (xxxx-xx-xx)

1. Fix heightmap model texture loading.
    * [Pull request #1596](https://bitbucket.org/osrf/gazebo/pull-request/1596)

### Gazebo 2.2.0 (2014-01-10)

1. Fix compilation when using OGRE-1.9 (full support is being worked on)
    * [Issue #994](https://bitbucket.org/osrf/gazebo/issue/994)
    * [Issue #995](https://bitbucket.org/osrf/gazebo/issue/995)
    * [Issue #996](https://bitbucket.org/osrf/gazebo/issue/996)
    * [Pull request #883](https://bitbucket.org/osrf/gazebo/pull-request/883)
1. Added unit test for issue 624.
    * [Issue #624](https://bitbucket.org/osrf/gazebo/issue/624).
    * [Pull request #889](https://bitbucket.org/osrf/gazebo/pull-request/889)
1. Use 3x3 PCF shadows for smoother shadows.
    * [Pull request #887](https://bitbucket.org/osrf/gazebo/pull-request/887)
1. Update manpage copyright to 2014.
    * [Pull request #893](https://bitbucket.org/osrf/gazebo/pull-request/893)
1. Added friction integration test .
    * [Pull request #885](https://bitbucket.org/osrf/gazebo/pull-request/885)
1. Fix joint anchor when link pose is not specified.
    * [Issue #978](https://bitbucket.org/osrf/gazebo/issue/978)
    * [Pull request #862](https://bitbucket.org/osrf/gazebo/pull-request/862)
1. Added (ESC) tooltip for GUI Selection Mode icon.
    * [Issue #993](https://bitbucket.org/osrf/gazebo/issue/993)
    * [Pull request #888](https://bitbucket.org/osrf/gazebo/pull-request/888)
1. Removed old comment about resolved issue.
    * [Issue #837](https://bitbucket.org/osrf/gazebo/issue/837)
    * [Pull request #880](https://bitbucket.org/osrf/gazebo/pull-request/880)
1. Made SimbodyLink::Get* function thread-safe
    * [Issue #918](https://bitbucket.org/osrf/gazebo/issue/918)
    * [Pull request #872](https://bitbucket.org/osrf/gazebo/pull-request/872)
1. Suppressed spurious gzlog messages in ODE::Body
    * [Issue #983](https://bitbucket.org/osrf/gazebo/issue/983)
    * [Pull request #875](https://bitbucket.org/osrf/gazebo/pull-request/875)
1. Fixed Force Torque Sensor Test by properly initializing some values.
    * [Issue #982](https://bitbucket.org/osrf/gazebo/issue/982)
    * [Pull request #869](https://bitbucket.org/osrf/gazebo/pull-request/869)
1. Added breakable joint plugin to support breakable walls.
    * [Pull request #865](https://bitbucket.org/osrf/gazebo/pull-request/865)
1. Used different tuple syntax to fix compilation on OSX mavericks.
    * [Issue #947](https://bitbucket.org/osrf/gazebo/issue/947)
    * [Pull request #858](https://bitbucket.org/osrf/gazebo/pull-request/858)
1. Fixed sonar test and deprecation warning.
    * [Pull request #856](https://bitbucket.org/osrf/gazebo/pull-request/856)
1. Speed up test compilation.
    * Part of [Issue #955](https://bitbucket.org/osrf/gazebo/issue/955)
    * [Pull request #846](https://bitbucket.org/osrf/gazebo/pull-request/846)
1. Added Joint::SetEffortLimit API
    * [Issue #923](https://bitbucket.org/osrf/gazebo/issue/923)
    * [Pull request #808](https://bitbucket.org/osrf/gazebo/pull-request/808)
1. Made bullet output less verbose.
    * [Pull request #839](https://bitbucket.org/osrf/gazebo/pull-request/839)
1. Convergence acceleration and stability tweak to make atlas_v3 stable
    * [Issue #895](https://bitbucket.org/osrf/gazebo/issue/895)
    * [Pull request #772](https://bitbucket.org/osrf/gazebo/pull-request/772)
1. Added colors, textures and world files for the SPL RoboCup environment
    * [Pull request #838](https://bitbucket.org/osrf/gazebo/pull-request/838)
1. Fixed bitbucket_pullrequests tool to work with latest BitBucket API.
    * [Issue #933](https://bitbucket.org/osrf/gazebo/issue/933)
    * [Pull request #841](https://bitbucket.org/osrf/gazebo/pull-request/841)
1. Fixed cppcheck warnings.
    * [Pull request #842](https://bitbucket.org/osrf/gazebo/pull-request/842)

### Gazebo 2.1.0 (2013-11-08)
1. Fix mainwindow unit test
    * [Pull request #752](https://bitbucket.org/osrf/gazebo/pull-request/752)
1. Visualize moment of inertia
    * Pull request [#745](https://bitbucket.org/osrf/gazebo/pull-request/745), [#769](https://bitbucket.org/osrf/gazebo/pull-request/769), [#787](https://bitbucket.org/osrf/gazebo/pull-request/787)
    * [Issue #203](https://bitbucket.org/osrf/gazebo/issue/203)
1. Update tool to count lines of code
    * [Pull request #758](https://bitbucket.org/osrf/gazebo/pull-request/758)
1. Implement World::Clear
    * Pull request [#785](https://bitbucket.org/osrf/gazebo/pull-request/785), [#804](https://bitbucket.org/osrf/gazebo/pull-request/804)
1. Improve Bullet support
    * [Pull request #805](https://bitbucket.org/osrf/gazebo/pull-request/805)
1. Fix doxygen spacing
    * [Pull request #740](https://bitbucket.org/osrf/gazebo/pull-request/740)
1. Add tool to generate model images for thepropshop.org
    * [Pull request #734](https://bitbucket.org/osrf/gazebo/pull-request/734)
1. Added paging support for terrains
    * [Pull request #707](https://bitbucket.org/osrf/gazebo/pull-request/707)
1. Added plugin path to LID_LIBRARY_PATH in setup.sh
    * [Pull request #750](https://bitbucket.org/osrf/gazebo/pull-request/750)
1. Fix for OSX
    * [Pull request #766](https://bitbucket.org/osrf/gazebo/pull-request/766)
    * [Pull request #786](https://bitbucket.org/osrf/gazebo/pull-request/786)
    * [Issue #906](https://bitbucket.org/osrf/gazebo/issue/906)
1. Update copyright information
    * [Pull request #771](https://bitbucket.org/osrf/gazebo/pull-request/771)
1. Enable screen dependent tests
    * [Pull request #764](https://bitbucket.org/osrf/gazebo/pull-request/764)
    * [Issue #811](https://bitbucket.org/osrf/gazebo/issue/811)
1. Fix gazebo command line help message
    * [Pull request #775](https://bitbucket.org/osrf/gazebo/pull-request/775)
    * [Issue #898](https://bitbucket.org/osrf/gazebo/issue/898)
1. Fix man page test
    * [Pull request #774](https://bitbucket.org/osrf/gazebo/pull-request/774)
1. Improve load time by reducing calls to RTShader::Update
    * [Pull request #773](https://bitbucket.org/osrf/gazebo/pull-request/773)
    * [Issue #877](https://bitbucket.org/osrf/gazebo/issue/877)
1. Fix joint visualization
    * [Pull request #776](https://bitbucket.org/osrf/gazebo/pull-request/776)
    * [Pull request #802](https://bitbucket.org/osrf/gazebo/pull-request/802)
    * [Issue #464](https://bitbucket.org/osrf/gazebo/issue/464)
1. Add helpers to fix NaN
    * [Pull request #742](https://bitbucket.org/osrf/gazebo/pull-request/742)
1. Fix model resizing via the GUI
    * [Pull request #763](https://bitbucket.org/osrf/gazebo/pull-request/763)
    * [Issue #885](https://bitbucket.org/osrf/gazebo/issue/885)
1. Simplify gzlog test by using sha1
    * [Pull request #781](https://bitbucket.org/osrf/gazebo/pull-request/781)
    * [Issue #837](https://bitbucket.org/osrf/gazebo/issue/837)
1. Enable cppcheck for header files
    * [Pull request #782](https://bitbucket.org/osrf/gazebo/pull-request/782)
    * [Issue #907](https://bitbucket.org/osrf/gazebo/issue/907)
1. Fix broken regression test
    * [Pull request #784](https://bitbucket.org/osrf/gazebo/pull-request/784)
    * [Issue #884](https://bitbucket.org/osrf/gazebo/issue/884)
1. All simbody and dart to pass tests
    * [Pull request #790](https://bitbucket.org/osrf/gazebo/pull-request/790)
    * [Issue #873](https://bitbucket.org/osrf/gazebo/issue/873)
1. Fix camera rotation from SDF
    * [Pull request #789](https://bitbucket.org/osrf/gazebo/pull-request/789)
    * [Issue #920](https://bitbucket.org/osrf/gazebo/issue/920)
1. Fix bitbucket pullrequest command line tool to match new API
    * [Pull request #803](https://bitbucket.org/osrf/gazebo/pull-request/803)
1. Fix transceiver spawn errors in tests
    * [Pull request #811](https://bitbucket.org/osrf/gazebo/pull-request/811)
    * [Pull request #814](https://bitbucket.org/osrf/gazebo/pull-request/814)

### Gazebo 2.0.0 (2013-10-08)
1. Refactor code check tool.
    * [Pull Request #669](https://bitbucket.org/osrf/gazebo/pull-request/669)
1. Added pull request tool for Bitbucket.
    * [Pull Request #670](https://bitbucket.org/osrf/gazebo/pull-request/670)
    * [Pull Request #691](https://bitbucket.org/osrf/gazebo/pull-request/671)
1. New wireless receiver and transmitter sensor models.
    * [Pull Request #644](https://bitbucket.org/osrf/gazebo/pull-request/644)
    * [Pull Request #675](https://bitbucket.org/osrf/gazebo/pull-request/675)
    * [Pull Request #727](https://bitbucket.org/osrf/gazebo/pull-request/727)
1. Audio support using OpenAL.
    * [Pull Request #648](https://bitbucket.org/osrf/gazebo/pull-request/648)
    * [Pull Request #704](https://bitbucket.org/osrf/gazebo/pull-request/704)
1. Simplify command-line parsing of gztopic echo output.
    * [Pull Request #674](https://bitbucket.org/osrf/gazebo/pull-request/674)
    * Resolves: [Issue #795](https://bitbucket.org/osrf/gazebo/issue/795)
1. Use UNIX directories through the user of GNUInstallDirs cmake module.
    * [Pull Request #676](https://bitbucket.org/osrf/gazebo/pull-request/676)
    * [Pull Request #681](https://bitbucket.org/osrf/gazebo/pull-request/681)
1. New GUI interactions for object manipulation.
    * [Pull Request #634](https://bitbucket.org/osrf/gazebo/pull-request/634)
1. Fix for OSX menubar.
    * [Pull Request #677](https://bitbucket.org/osrf/gazebo/pull-request/677)
1. Remove internal SDF directories and dependencies.
    * [Pull Request #680](https://bitbucket.org/osrf/gazebo/pull-request/680)
1. Add minimum version for sdformat.
    * [Pull Request #682](https://bitbucket.org/osrf/gazebo/pull-request/682)
    * Resolves: [Issue #818](https://bitbucket.org/osrf/gazebo/issue/818)
1. Allow different gtest parameter types with ServerFixture
    * [Pull Request #686](https://bitbucket.org/osrf/gazebo/pull-request/686)
    * Resolves: [Issue #820](https://bitbucket.org/osrf/gazebo/issue/820)
1. GUI model scaling when using Bullet.
    * [Pull Request #683](https://bitbucket.org/osrf/gazebo/pull-request/683)
1. Fix typo in cmake config.
    * [Pull Request #694](https://bitbucket.org/osrf/gazebo/pull-request/694)
    * Resolves: [Issue #824](https://bitbucket.org/osrf/gazebo/issue/824)
1. Remove gazebo include subdir from pkgconfig and cmake config.
    * [Pull Request #691](https://bitbucket.org/osrf/gazebo/pull-request/691)
1. Torsional spring demo
    * [Pull Request #693](https://bitbucket.org/osrf/gazebo/pull-request/693)
1. Remove repeated call to SetAxis in Joint.cc
    * [Pull Request #695](https://bitbucket.org/osrf/gazebo/pull-request/695)
    * Resolves: [Issue #823](https://bitbucket.org/osrf/gazebo/issue/823)
1. Add test for rotational joints.
    * [Pull Request #697](https://bitbucket.org/osrf/gazebo/pull-request/697)
    * Resolves: [Issue #820](https://bitbucket.org/osrf/gazebo/issue/820)
1. Fix compilation of tests using Joint base class
    * [Pull Request #701](https://bitbucket.org/osrf/gazebo/pull-request/701)
1. Terrain paging implemented.
    * [Pull Request #687](https://bitbucket.org/osrf/gazebo/pull-request/687)
1. Improve timeout error reporting in ServerFixture
    * [Pull Request #705](https://bitbucket.org/osrf/gazebo/pull-request/705)
1. Fix mouse picking for cases where visuals overlap with the laser
    * [Pull Request #709](https://bitbucket.org/osrf/gazebo/pull-request/709)
1. Fix string literals for OSX
    * [Pull Request #712](https://bitbucket.org/osrf/gazebo/pull-request/712)
    * Resolves: [Issue #803](https://bitbucket.org/osrf/gazebo/issue/803)
1. Support for ENABLE_TESTS_COMPILATION cmake parameter
    * [Pull Request #708](https://bitbucket.org/osrf/gazebo/pull-request/708)
1. Updated system gui plugin
    * [Pull Request #702](https://bitbucket.org/osrf/gazebo/pull-request/702)
1. Fix force torque unit test issue
    * [Pull Request #673](https://bitbucket.org/osrf/gazebo/pull-request/673)
    * Resolves: [Issue #813](https://bitbucket.org/osrf/gazebo/issue/813)
1. Use variables to control auto generation of CFlags
    * [Pull Request #699](https://bitbucket.org/osrf/gazebo/pull-request/699)
1. Remove deprecated functions.
    * [Pull Request #715](https://bitbucket.org/osrf/gazebo/pull-request/715)
1. Fix typo in `Camera.cc`
    * [Pull Request #719](https://bitbucket.org/osrf/gazebo/pull-request/719)
    * Resolves: [Issue #846](https://bitbucket.org/osrf/gazebo/issue/846)
1. Performance improvements
    * [Pull Request #561](https://bitbucket.org/osrf/gazebo/pull-request/561)
1. Fix gripper model.
    * [Pull Request #713](https://bitbucket.org/osrf/gazebo/pull-request/713)
    * Resolves: [Issue #314](https://bitbucket.org/osrf/gazebo/issue/314)
1. First part of Simbody integration
    * [Pull Request #716](https://bitbucket.org/osrf/gazebo/pull-request/716)

## Gazebo 1.9

### Gazebo 1.9.6 (2014-04-29)

1. Refactored inertia ratio reduction for ODE
    * [Pull request #1114](https://bitbucket.org/osrf/gazebo/pull-request/1114)
1. Improved collada loading performance
    * [Pull request #1075](https://bitbucket.org/osrf/gazebo/pull-request/1075)

### Gazebo 1.9.3 (2014-01-10)

1. Add thickness to plane to remove shadow flickering.
    * [Pull request #886](https://bitbucket.org/osrf/gazebo/pull-request/886)
1. Temporary GUI shadow toggle fix.
    * [Issue #925](https://bitbucket.org/osrf/gazebo/issue/925)
    * [Pull request #868](https://bitbucket.org/osrf/gazebo/pull-request/868)
1. Fix memory access bugs with libc++ on mavericks.
    * [Issue #965](https://bitbucket.org/osrf/gazebo/issue/965)
    * [Pull request #857](https://bitbucket.org/osrf/gazebo/pull-request/857)
    * [Pull request #881](https://bitbucket.org/osrf/gazebo/pull-request/881)
1. Replaced printf with cout in gztopic hz.
    * [Issue #969](https://bitbucket.org/osrf/gazebo/issue/969)
    * [Pull request #854](https://bitbucket.org/osrf/gazebo/pull-request/854)
1. Add Dark grey material and fix indentation.
    * [Pull request #851](https://bitbucket.org/osrf/gazebo/pull-request/851)
1. Fixed sonar sensor unit test.
    * [Pull request #848](https://bitbucket.org/osrf/gazebo/pull-request/848)
1. Convergence acceleration and stability tweak to make atlas_v3 stable.
    * [Pull request #845](https://bitbucket.org/osrf/gazebo/pull-request/845)
1. Update gtest to 1.7.0 to resolve problems with libc++.
    * [Issue #947](https://bitbucket.org/osrf/gazebo/issue/947)
    * [Pull request #827](https://bitbucket.org/osrf/gazebo/pull-request/827)
1. Fixed LD_LIBRARY_PATH for plugins.
    * [Issue #957](https://bitbucket.org/osrf/gazebo/issue/957)
    * [Pull request #844](https://bitbucket.org/osrf/gazebo/pull-request/844)
1. Fix transceiver sporadic errors.
    * Backport of [pull request #811](https://bitbucket.org/osrf/gazebo/pull-request/811)
    * [Pull request #836](https://bitbucket.org/osrf/gazebo/pull-request/836)
1. Modified the MsgTest to be deterministic with time checks.
    * [Pull request #843](https://bitbucket.org/osrf/gazebo/pull-request/843)
1. Fixed seg fault in LaserVisual.
    * [Issue #950](https://bitbucket.org/osrf/gazebo/issue/950)
    * [Pull request #832](https://bitbucket.org/osrf/gazebo/pull-request/832)
1. Implemented the option to disable tests that need a working screen to run properly.
    * Backport of [Pull request #764](https://bitbucket.org/osrf/gazebo/pull-request/764)
    * [Pull request #837](https://bitbucket.org/osrf/gazebo/pull-request/837)
1. Cleaned up gazebo shutdown.
    * [Pull request #829](https://bitbucket.org/osrf/gazebo/pull-request/829)
1. Fixed bug associated with loading joint child links.
    * [Issue #943](https://bitbucket.org/osrf/gazebo/issue/943)
    * [Pull request #820](https://bitbucket.org/osrf/gazebo/pull-request/820)

### Gazebo 1.9.2 (2013-11-08)
1. Fix enable/disable sky and clouds from SDF
    * [Pull request #809](https://bitbucket.org/osrf/gazebo/pull-request/809])
1. Fix occasional blank GUI screen on startup
    * [Pull request #815](https://bitbucket.org/osrf/gazebo/pull-request/815])
1. Fix GPU laser when interacting with heightmaps
    * [Pull request #796](https://bitbucket.org/osrf/gazebo/pull-request/796])
1. Added API/ABI checker command line tool
    * [Pull request #765](https://bitbucket.org/osrf/gazebo/pull-request/765])
1. Added gtest version information
    * [Pull request #801](https://bitbucket.org/osrf/gazebo/pull-request/801])
1. Fix GUI world saving
    * [Pull request #806](https://bitbucket.org/osrf/gazebo/pull-request/806])
1. Enable anti-aliasing for camera sensor
    * [Pull request #800](https://bitbucket.org/osrf/gazebo/pull-request/800])
1. Make sensor noise deterministic
    * [Pull request #788](https://bitbucket.org/osrf/gazebo/pull-request/788])
1. Fix build problem
    * [Issue #901](https://bitbucket.org/osrf/gazebo/issue/901)
    * [Pull request #778](https://bitbucket.org/osrf/gazebo/pull-request/778])
1. Fix a typo in Camera.cc
    * [Pull request #720](https://bitbucket.org/osrf/gazebo/pull-request/720])
    * [Issue #846](https://bitbucket.org/osrf/gazebo/issue/846)
1. Fix OSX menu bar
    * [Pull request #688](https://bitbucket.org/osrf/gazebo/pull-request/688])
1. Fix gazebo::init by calling sdf::setFindCallback() before loading the sdf in gzfactory.
    * [Pull request #678](https://bitbucket.org/osrf/gazebo/pull-request/678])
    * [Issue #817](https://bitbucket.org/osrf/gazebo/issue/817)

### Gazebo 1.9.1 (2013-08-20)
* Deprecate header files that require case-sensitive filesystem (e.g. Common.hh, Physics.hh) [https://bitbucket.org/osrf/gazebo/pull-request/638/fix-for-775-deprecate-headers-that-require]
* Initial support for building on Mac OS X [https://bitbucket.org/osrf/gazebo/pull-request/660/osx-support-for-gazebo-19] [https://bitbucket.org/osrf/gazebo/pull-request/657/cmake-fixes-for-osx]
* Fixes for various issues [https://bitbucket.org/osrf/gazebo/pull-request/635/fix-for-issue-792/diff] [https://bitbucket.org/osrf/gazebo/pull-request/628/allow-scoped-and-non-scoped-joint-names-to/diff] [https://bitbucket.org/osrf/gazebo/pull-request/636/fix-build-dependency-in-message-generation/diff] [https://bitbucket.org/osrf/gazebo/pull-request/639/make-the-unversioned-setupsh-a-copy-of-the/diff] [https://bitbucket.org/osrf/gazebo/pull-request/650/added-missing-lib-to-player-client-library/diff] [https://bitbucket.org/osrf/gazebo/pull-request/656/install-gzmode_create-without-sh-suffix/diff]

### Gazebo 1.9.0 (2013-07-23)
* Use external package [sdformat](https://bitbucket.org/osrf/sdformat) for sdf parsing, refactor the `Element::GetValue*` function calls, and deprecate Gazebo's internal sdf parser [https://bitbucket.org/osrf/gazebo/pull-request/627]
* Improved ROS support ([[Tutorials#ROS_Integration |documentation here]]) [https://bitbucket.org/osrf/gazebo/pull-request/559]
* Added Sonar, Force-Torque, and Tactile Pressure sensors [https://bitbucket.org/osrf/gazebo/pull-request/557], [https://bitbucket.org/osrf/gazebo/pull-request/567]
* Add compile-time defaults for environment variables so that sourcing setup.sh is unnecessary in most cases [https://bitbucket.org/osrf/gazebo/pull-request/620]
* Enable user camera to follow objects in client window [https://bitbucket.org/osrf/gazebo/pull-request/603]
* Install protobuf message files for use in custom messages [https://bitbucket.org/osrf/gazebo/pull-request/614]
* Change default compilation flags to improve debugging [https://bitbucket.org/osrf/gazebo/pull-request/617]
* Change to supported relative include paths [https://bitbucket.org/osrf/gazebo/pull-request/594]
* Fix display of laser scans when sensor is rotated [https://bitbucket.org/osrf/gazebo/pull-request/599]

## Gazebo 1.8

### Gazebo 1.8.7 (2013-07-16)
* Fix bug in URDF parsing of Vector3 elements [https://bitbucket.org/osrf/gazebo/pull-request/613]
* Fix compilation errors with newest libraries [https://bitbucket.org/osrf/gazebo/pull-request/615]

### Gazebo 1.8.6 (2013-06-07)
* Fix inertia lumping in the URDF parser[https://bitbucket.org/osrf/gazebo/pull-request/554]
* Fix for ODEJoint CFM damping sign error [https://bitbucket.org/osrf/gazebo/pull-request/586]
* Fix transport memory growth[https://bitbucket.org/osrf/gazebo/pull-request/584]
* Reduce log file data in order to reduce buffer growth that results in out of memory kernel errors[https://bitbucket.org/osrf/gazebo/pull-request/587]

### Gazebo 1.8.5 (2013-06-04)
* Fix Gazebo build for machines without a valid display.[https://bitbucket.org/osrf/gazebo/commits/37f00422eea03365b839a632c1850431ee6a1d67]

### Gazebo 1.8.4 (2013-06-03)
* Fix UDRF to SDF converter so that URDF gazebo extensions are applied to all collisions in a link.[https://bitbucket.org/osrf/gazebo/pull-request/579]
* Prevent transport layer from locking when a gzclient connects to a gzserver over a connection with high latency.[https://bitbucket.org/osrf/gazebo/pull-request/572]
* Improve performance and fix uninitialized conditional jumps.[https://bitbucket.org/osrf/gazebo/pull-request/571]

### Gazebo 1.8.3 (2013-06-03)
* Fix for gzlog hanging when gzserver is not present or not responsive[https://bitbucket.org/osrf/gazebo/pull-request/577]
* Fix occasional segfault when generating log files[https://bitbucket.org/osrf/gazebo/pull-request/575]
* Performance improvement to ODE[https://bitbucket.org/osrf/gazebo/pull-request/556]
* Fix node initialization[https://bitbucket.org/osrf/gazebo/pull-request/570]
* Fix GPU laser Hz rate reduction when sensor moved away from world origin[https://bitbucket.org/osrf/gazebo/pull-request/566]
* Fix incorrect lighting in camera sensors when GPU laser is subscribe to[https://bitbucket.org/osrf/gazebo/pull-request/563]

### Gazebo 1.8.2 (2013-05-28)
* ODE performance improvements[https://bitbucket.org/osrf/gazebo/pull-request/535][https://bitbucket.org/osrf/gazebo/pull-request/537]
* Fixed tests[https://bitbucket.org/osrf/gazebo/pull-request/538][https://bitbucket.org/osrf/gazebo/pull-request/541][https://bitbucket.org/osrf/gazebo/pull-request/542]
* Fixed sinking vehicle bug[https://bitbucket.org/osrf/drcsim/issue/300] in pull-request[https://bitbucket.org/osrf/gazebo/pull-request/538]
* Fix GPU sensor throttling[https://bitbucket.org/osrf/gazebo/pull-request/536]
* Reduce string comparisons for better performance[https://bitbucket.org/osrf/gazebo/pull-request/546]
* Contact manager performance improvements[https://bitbucket.org/osrf/gazebo/pull-request/543]
* Transport performance improvements[https://bitbucket.org/osrf/gazebo/pull-request/548]
* Reduce friction noise[https://bitbucket.org/osrf/gazebo/pull-request/545]

### Gazebo 1.8.1 (2013-05-22)
* Please note that 1.8.1 contains a bug[https://bitbucket.org/osrf/drcsim/issue/300] that causes interpenetration between objects in resting contact to grow slowly.  Please update to 1.8.2 for the patch.
* Added warm starting[https://bitbucket.org/osrf/gazebo/pull-request/529]
* Reduced console output[https://bitbucket.org/osrf/gazebo/pull-request/533]
* Improved off screen rendering performance[https://bitbucket.org/osrf/gazebo/pull-request/530]
* Performance improvements [https://bitbucket.org/osrf/gazebo/pull-request/535] [https://bitbucket.org/osrf/gazebo/pull-request/537]

### Gazebo 1.8.0 (2013-05-17)
* Fixed slider axis [https://bitbucket.org/osrf/gazebo/pull-request/527]
* Fixed heightmap shadows [https://bitbucket.org/osrf/gazebo/pull-request/525]
* Fixed model and canonical link pose [https://bitbucket.org/osrf/gazebo/pull-request/519]
* Fixed OSX message header[https://bitbucket.org/osrf/gazebo/pull-request/524]
* Added zlib compression for logging [https://bitbucket.org/osrf/gazebo/pull-request/515]
* Allow clouds to be disabled in cameras [https://bitbucket.org/osrf/gazebo/pull-request/507]
* Camera rendering performance [https://bitbucket.org/osrf/gazebo/pull-request/528]


## Gazebo 1.7

### Gazebo 1.7.3 (2013-05-08)
* Fixed log cleanup (again) [https://bitbucket.org/osrf/gazebo/pull-request/511/fix-log-cleanup-logic]

### Gazebo 1.7.2 (2013-05-07)
* Fixed log cleanup [https://bitbucket.org/osrf/gazebo/pull-request/506/fix-gzlog-stop-command-line]
* Minor documentation fix [https://bitbucket.org/osrf/gazebo/pull-request/488/minor-documentation-fix]

### Gazebo 1.7.1 (2013-04-19)
* Fixed tests
* IMU sensor receives time stamped data from links
* Fix saving image frames [https://bitbucket.org/osrf/gazebo/pull-request/466/fix-saving-frames/diff]
* Wireframe rendering in GUI [https://bitbucket.org/osrf/gazebo/pull-request/414/allow-rendering-of-models-in-wireframe]
* Improved logging performance [https://bitbucket.org/osrf/gazebo/pull-request/457/improvements-to-gzlog-filter-and-logging]
* Viscous mud model [https://bitbucket.org/osrf/gazebo/pull-request/448/mud-plugin/diff]

## Gazebo 1.6

### Gazebo 1.6.3 (2013-04-15)
* Fixed a [critical SDF bug](https://bitbucket.org/osrf/gazebo/pull-request/451)
* Fixed a [laser offset bug](https://bitbucket.org/osrf/gazebo/pull-request/449)

### Gazebo 1.6.2 (2013-04-14)
* Fix for fdir1 physics property [https://bitbucket.org/osrf/gazebo/pull-request/429/fixes-to-treat-fdir1-better-1-rotate-into/diff]
* Fix for force torque sensor [https://bitbucket.org/osrf/gazebo/pull-request/447]
* SDF documentation fix [https://bitbucket.org/osrf/gazebo/issue/494/joint-axis-reference-frame-doesnt-match]

### Gazebo 1.6.1 (2013-04-05)
* Switch default build type to Release.

### Gazebo 1.6.0 (2013-04-05)
* Improvements to inertia in rubble pile
* Various Bullet integration advances.
* Noise models for ray, camera, and imu sensors.
* SDF 1.4, which accommodates more physics engine parameters and also some sensor noise models.
* Initial support for making movies from within Gazebo.
* Many performance improvements.
* Many bug fixes.
* Progress toward to building on OS X.

## Gazebo 1.5

### Gazebo 1.5.0 (2013-03-11)
* Partial integration of Bullet
  * Includes: cubes, spheres, cylinders, planes, meshes, revolute joints, ray sensors
* GUI Interface for log writing.
* Threaded sensors.
* Multi-camera sensor.

* Fixed the following issues:
 * [https://bitbucket.org/osrf/gazebo/issue/236 Issue #236]
 * [https://bitbucket.org/osrf/gazebo/issue/507 Issue #507]
 * [https://bitbucket.org/osrf/gazebo/issue/530 Issue #530]
 * [https://bitbucket.org/osrf/gazebo/issue/279 Issue #279]
 * [https://bitbucket.org/osrf/gazebo/issue/529 Issue #529]
 * [https://bitbucket.org/osrf/gazebo/issue/239 Issue #239]
 * [https://bitbucket.org/osrf/gazebo/issue/5 Issue #5]

## Gazebo 1.4

### Gazebo 1.4.0 (2013-02-01)
* New Features:
 * GUI elements to display messages from the server.
 * Multi-floor building editor and creator.
 * Improved sensor visualizations.
 * Improved mouse interactions

* Fixed the following issues:
 * [https://bitbucket.org/osrf/gazebo/issue/16 Issue #16]
 * [https://bitbucket.org/osrf/gazebo/issue/142 Issue #142]
 * [https://bitbucket.org/osrf/gazebo/issue/229 Issue #229]
 * [https://bitbucket.org/osrf/gazebo/issue/277 Issue #277]
 * [https://bitbucket.org/osrf/gazebo/issue/291 Issue #291]
 * [https://bitbucket.org/osrf/gazebo/issue/310 Issue #310]
 * [https://bitbucket.org/osrf/gazebo/issue/320 Issue #320]
 * [https://bitbucket.org/osrf/gazebo/issue/329 Issue #329]
 * [https://bitbucket.org/osrf/gazebo/issue/333 Issue #333]
 * [https://bitbucket.org/osrf/gazebo/issue/334 Issue #334]
 * [https://bitbucket.org/osrf/gazebo/issue/335 Issue #335]
 * [https://bitbucket.org/osrf/gazebo/issue/341 Issue #341]
 * [https://bitbucket.org/osrf/gazebo/issue/350 Issue #350]
 * [https://bitbucket.org/osrf/gazebo/issue/384 Issue #384]
 * [https://bitbucket.org/osrf/gazebo/issue/431 Issue #431]
 * [https://bitbucket.org/osrf/gazebo/issue/433 Issue #433]
 * [https://bitbucket.org/osrf/gazebo/issue/453 Issue #453]
 * [https://bitbucket.org/osrf/gazebo/issue/456 Issue #456]
 * [https://bitbucket.org/osrf/gazebo/issue/457 Issue #457]
 * [https://bitbucket.org/osrf/gazebo/issue/459 Issue #459]

## Gazebo 1.3

### Gazebo 1.3.1 (2012-12-14)
* Fixed the following issues:
 * [https://bitbucket.org/osrf/gazebo/issue/297 Issue #297]
* Other bugs fixed:
 * [https://bitbucket.org/osrf/gazebo/pull-request/164/ Fix light bounding box to disable properly when deselected]
 * [https://bitbucket.org/osrf/gazebo/pull-request/169/ Determine correct local IP address, to make remote clients work properly]
 * Various test fixes

### Gazebo 1.3.0 (2012-12-03)
* Fixed the following issues:
 * [https://bitbucket.org/osrf/gazebo/issue/233 Issue #233]
 * [https://bitbucket.org/osrf/gazebo/issue/238 Issue #238]
 * [https://bitbucket.org/osrf/gazebo/issue/2 Issue #2]
 * [https://bitbucket.org/osrf/gazebo/issue/95 Issue #95]
 * [https://bitbucket.org/osrf/gazebo/issue/97 Issue #97]
 * [https://bitbucket.org/osrf/gazebo/issue/90 Issue #90]
 * [https://bitbucket.org/osrf/gazebo/issue/253 Issue #253]
 * [https://bitbucket.org/osrf/gazebo/issue/163 Issue #163]
 * [https://bitbucket.org/osrf/gazebo/issue/91 Issue #91]
 * [https://bitbucket.org/osrf/gazebo/issue/245 Issue #245]
 * [https://bitbucket.org/osrf/gazebo/issue/242 Issue #242]
 * [https://bitbucket.org/osrf/gazebo/issue/156 Issue #156]
 * [https://bitbucket.org/osrf/gazebo/issue/78 Issue #78]
 * [https://bitbucket.org/osrf/gazebo/issue/36 Issue #36]
 * [https://bitbucket.org/osrf/gazebo/issue/104 Issue #104]
 * [https://bitbucket.org/osrf/gazebo/issue/249 Issue #249]
 * [https://bitbucket.org/osrf/gazebo/issue/244 Issue #244]

* New features:
 * Default camera view changed to look down at the origin from a height of 2 meters at location (5, -5, 2).
 * Record state data using the '-r' command line option, playback recorded state data using the '-p' command line option
 * Adjust placement of lights using the mouse.
 * Reduced the startup time.
 * Added visual reference for GUI mouse movements.
 * SDF version 1.3 released (changes from 1.2 listed below):
     - added `name` to `<camera name="cam_name"/>`
     - added `pose` to `<camera><pose>...</pose></camera>`
     - removed `filename` from `<mesh><filename>...</filename><mesh>`, use uri only.
     - recovered `provide_feedback` under `<joint>`, allowing calling `physics::Joint::GetForceTorque` in plugins.
     - added `imu` under `<sensor>`.

## Gazebo 1.2

### Gazebo 1.2.6 (2012-11-08)
* Fixed a transport issue with the GUI. Fixed saving the world via the GUI. Added more documentation. ([https://bitbucket.org/osrf/gazebo/pull-request/43/fixed-a-transport-issue-with-the-gui-fixed/diff pull request #43])
* Clean up mutex usage. ([https://bitbucket.org/osrf/gazebo/pull-request/54/fix-mutex-in-modellistwidget-using-boost/diff pull request #54])
* Fix OGRE path determination ([https://bitbucket.org/osrf/gazebo/pull-request/58/fix-ogre-paths-so-this-also-works-with/diff pull request #58], [https://bitbucket.org/osrf/gazebo/pull-request/68/fix-ogre-plugindir-determination/diff pull request #68])
* Fixed a couple of crashes and model selection/dragging problems ([https://bitbucket.org/osrf/gazebo/pull-request/59/fixed-a-couple-of-crashes-and-model/diff pull request #59])

### Gazebo 1.2.5 (2012-10-22)
* Step increment update while paused fixed ([https://bitbucket.org/osrf/gazebo/pull-request/45/fix-proper-world-stepinc-count-we-were/diff pull request #45])
* Actually call plugin destructors on shutdown ([https://bitbucket.org/osrf/gazebo/pull-request/51/fixed-a-bug-which-prevent-a-plugin/diff pull request #51])
* Don't crash on bad SDF input ([https://bitbucket.org/osrf/gazebo/pull-request/52/fixed-loading-of-bad-sdf-files/diff pull request #52])
* Fix cleanup of ray sensors on model deletion ([https://bitbucket.org/osrf/gazebo/pull-request/53/deleting-a-model-with-a-ray-sensor-did/diff pull request #53])
* Fix loading / deletion of improperly specified models ([https://bitbucket.org/osrf/gazebo/pull-request/56/catch-when-loading-bad-models-joint/diff pull request #56])

### Gazebo 1.2.4 (10-19-2012:08:00:52)
*  Style fixes ([https://bitbucket.org/osrf/gazebo/pull-request/30/style-fixes/diff pull request #30]).
*  Fix joint position control ([https://bitbucket.org/osrf/gazebo/pull-request/49/fixed-position-joint-control/diff pull request #49])

### Gazebo 1.2.3 (10-16-2012:18:39:54)
*  Disabled selection highlighting due to bug ([https://bitbucket.org/osrf/gazebo/pull-request/44/disabled-selection-highlighting-fixed/diff pull request #44]).
*  Fixed saving a world via the GUI.

### Gazebo 1.2.2 (10-16-2012:15:12:22)
*  Skip search for system install of libccd, use version inside gazebo ([https://bitbucket.org/osrf/gazebo/pull-request/39/skip-search-for-system-install-of-libccd/diff pull request #39]).
*  Fixed sensor initialization race condition ([https://bitbucket.org/osrf/gazebo/pull-request/42/fix-sensor-initializaiton-race-condition pull request #42]).

### Gazebo 1.2.1 (10-15-2012:21:32:55)
*  Properly removed projectors attached to deleted models ([https://bitbucket.org/osrf/gazebo/pull-request/37/remove-projectors-that-are-attached-to/diff pull request #37]).
*  Fix model plugin loading bug ([https://bitbucket.org/osrf/gazebo/pull-request/31/moving-bool-first-in-model-and-world pull request #31]).
*  Fix light insertion and visualization of models prior to insertion ([https://bitbucket.org/osrf/gazebo/pull-request/35/fixed-light-insertion-and-visualization-of/diff pull request #35]).
*  Fixed GUI manipulation of static objects ([https://bitbucket.org/osrf/gazebo/issue/63/moving-static-objects-does-not-move-the issue #63] [https://bitbucket.org/osrf/gazebo/pull-request/38/issue-63-bug-patch-moving-static-objects/diff pull request #38]).
*  Fixed GUI selection bug ([https://bitbucket.org/osrf/gazebo/pull-request/40/fixed-selection-of-multiple-objects-at/diff pull request #40])

### Gazebo 1.2.0 (10-04-2012:20:01:20)
*  Updated GUI: new style, improved mouse controls, and removal of non-functional items.
*  Model database: An online repository of models.
*  Numerous bug fixes
*  APT repository hosted at [http://osrfoundation.org OSRF]
*  Improved process control prevents zombie processes<|MERGE_RESOLUTION|>--- conflicted
+++ resolved
@@ -2,13 +2,11 @@
 
 ## Gazebo 7.x.x (2017-xx-xx)
 
-<<<<<<< HEAD
 1. Add Visual::SetMaterialShaderParam function for setting vertex and shader parameters.
     * [Pull request ](https://bitbucket.org/osrf/gazebo/pull-requests/)
-=======
+
 1. Update Color Clamp function
     * [Pull request 2859](https://bitbucket.org/osrf/gazebo/pull-requests/2859)
->>>>>>> b362f668
 
 1. Move Connection header buffer from heap to stack to avoid race condition.
     * [Pull request 2844](https://bitbucket.org/osrf/gazebo/pull-requests/2844)
