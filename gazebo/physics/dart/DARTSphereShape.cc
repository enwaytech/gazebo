--- conflicted
+++ resolved
@@ -61,32 +61,6 @@
 
   SphereShape::SetRadius(_radius);
 
-<<<<<<< HEAD
   this->dataPtr->dtEllipsoidShape->setSize(
         Eigen::Vector3d(_radius*2.0, _radius*2.0, _radius*2.0));
-=======
-  DARTCollisionPtr dartCollisionParent =
-      boost::dynamic_pointer_cast<DARTCollision>(this->collisionParent);
-
-  if (dartCollisionParent->GetDARTCollisionShape() == nullptr)
-  {
-    dart::dynamics::BodyNode *dtBodyNode =
-        dartCollisionParent->GetDARTBodyNode();
-    dart::dynamics::EllipsoidShape *dtEllisoidShape =
-        new dart::dynamics::EllipsoidShape(Eigen::Vector3d(_radius*2.0,
-                                                           _radius*2.0,
-                                                           _radius*2.0));
-    dtBodyNode->addCollisionShape(dtEllisoidShape);
-    dartCollisionParent->SetDARTCollisionShape(dtEllisoidShape);
-  }
-  else
-  {
-    dart::dynamics::EllipsoidShape *dtEllipsoidShape =
-        dynamic_cast<dart::dynamics::EllipsoidShape*>(
-          dartCollisionParent->GetDARTCollisionShape());
-    dtEllipsoidShape->setSize(Eigen::Vector3d(_radius*2.0,
-                                              _radius*2.0,
-                                              _radius*2.0));
-  }
->>>>>>> 077adecd
 }
