/*
 * Copyright (C) 2014 Open Source Robotics Foundation
 *
 * Licensed under the Apache License, Version 2.0 (the "License");
 * you may not use this file except in compliance with the License.
 * You may obtain a copy of the License at
 *
 *     http://www.apache.org/licenses/LICENSE-2.0
 *
 * Unless required by applicable law or agreed to in writing, software
 * distributed under the License is distributed on an "AS IS" BASIS,
 * WITHOUT WARRANTIES OR CONDITIONS OF ANY KIND, either express or implied.
 * See the License for the specific language governing permissions and
 * limitations under the License.
 *
*/
#include <string.h>
#include <boost/algorithm/string.hpp>
#include <ignition/math/Pose3.hh>
#include <ignition/math/Vector3Stats.hh>

#include "gazebo/msgs/msgs.hh"
#include "gazebo/physics/physics.hh"
#include "gazebo/test/ServerFixture.hh"
#include "gazebo/test/helper_physics_generator.hh"

using namespace gazebo;

const double g_tolerance = 1e-4;

class PhysicsLinkTest : public ServerFixture,
                        public testing::WithParamInterface<const char*>
{
  /// \brief Test force adding functions.
  /// \param[in] _physicsEngine Type of physics engine to use.
  public: void AddForce(const std::string &_physicsEngine);

  /// \brief Use AddLinkForce on the given direction and then the opposite
  /// direction so they cancel out.
  /// \param[in] _world World pointer.
  /// \param[in] _link Link pointer.
  /// \param[in] _force Force expressed in link frame.
  /// \param[in] _offset Offset expressed in link frame, defaults to link
  /// origin.
  public: void AddLinkForceTwoWays(physics::WorldPtr _world,
      physics::LinkPtr _link, ignition::math::Vector3d _force,
      ignition::math::Vector3d _offset = ignition::math::Vector3d::Zero);

  /// \brief Test GetWorldAngularMomentum.
  /// \param[in] _physicsEngine Type of physics engine to use.
  public: void GetWorldAngularMomentum(const std::string &_physicsEngine);

  /// \brief Test GetWorldEnergy* functions.
  /// \param[in] _physicsEngine Type of physics engine to use.
  public: void GetWorldEnergy(const std::string &_physicsEngine);

  /// \brief Test Link::GetWorldInertia* functions.
  /// \param[in] _physicsEngine Physics engine to use.
  public: void GetWorldInertia(const std::string &_physicsEngine);

  /// \brief Test wrench subscriber.
  /// \param[in] _physicsEngine Type of physics engine to use.
  public: void OnWrenchMsg(const std::string &_physicsEngine);

  /// \brief Test velocity setting functions.
  /// \param[in] _physicsEngine Type of physics engine to use.
  public: void SetVelocity(const std::string &_physicsEngine);
};

/////////////////////////////////////////////////
void PhysicsLinkTest::AddLinkForceTwoWays(physics::WorldPtr _world,
    physics::LinkPtr _link, ignition::math::Vector3d _force,
    ignition::math::Vector3d _offset)
{
  // Get state before adding force
  ignition::math::Vector3d linearVelWorld0 = _link->WorldCoGLinearVel();
  ignition::math::Vector3d angularVelWorld0 = _link->WorldAngularVel();
  ignition::math::Pose3d poseWorld0 = _link->WorldPose();

  // Add Link Force
  if (_offset == ignition::math::Vector3d::Zero)
    _link->AddLinkForce(_force);
  else
    _link->AddLinkForce(_force, _offset);

  double dt = _world->Physics()->GetMaxStepSize();
  _world->Step(1);

  int moreThanOneStep = 2;

  // Check force and torque (at CoG?) in world frame
  ignition::math::Vector3d forceWorld = poseWorld0.Rot().RotateVector(_force);
  EXPECT_EQ(forceWorld, _link->WorldForce());

  ignition::math::Vector3d worldOffset = poseWorld0.Rot().RotateVector(
      _offset - _link->GetInertial()->CoG());
  ignition::math::Vector3d torqueWorld = worldOffset.Cross(forceWorld);
  EXPECT_EQ(torqueWorld, _link->WorldTorque());

  // Check acceleration in world frame
  ignition::math::Vector3d oneStepLinearAccel =
      forceWorld/_link->GetInertial()->Mass();
  EXPECT_EQ(oneStepLinearAccel, _link->WorldLinearAccel());

  // Compute angular accel by multiplying world torque
  // by inverse of world inertia matrix.
  // In this case, the gyroscopic coupling terms are zero
  // since the model is a unit box.
  ignition::math::Vector3d oneStepAngularAccel =
      _link->WorldInertiaMatrix().Inverse() * torqueWorld;
  EXPECT_EQ(oneStepAngularAccel, _link->WorldAngularAccel());

  // Check velocity in world frame
  ignition::math::Vector3d oneStepLinearVel = linearVelWorld0 +
    dt*oneStepLinearAccel;
  EXPECT_EQ(oneStepLinearVel, _link->WorldCoGLinearVel());

  ignition::math::Vector3d oneStepAngularVel = angularVelWorld0 +
    dt*oneStepAngularAccel;
  EXPECT_EQ(oneStepAngularVel, _link->WorldAngularVel());

  // Step forward and check again
  _world->Step(moreThanOneStep);

  // Check that force and torque are zero
  EXPECT_EQ(ignition::math::Vector3d::Zero, _link->WorldForce());
  EXPECT_EQ(ignition::math::Vector3d::Zero, _link->WorldTorque());

  // Check that acceleration is zero
  EXPECT_EQ(ignition::math::Vector3d::Zero, _link->WorldLinearAccel());
  EXPECT_EQ(ignition::math::Vector3d::Zero, _link->WorldAngularAccel());

  // Check that velocity hasn't changed
  EXPECT_EQ(oneStepLinearVel, _link->WorldCoGLinearVel());
  EXPECT_EQ(oneStepAngularVel, _link->WorldAngularVel());

  // Add opposing force in link frame and check that link is back to initial
  // velocity
  if (_offset == ignition::math::Vector3d::Zero)
    _link->AddLinkForce(-_force);
  else
    _link->AddLinkForce(-_force, _offset);

  _world->Step(moreThanOneStep);
  EXPECT_EQ(ignition::math::Vector3d::Zero, _link->WorldForce());
  EXPECT_EQ(ignition::math::Vector3d::Zero, _link->WorldTorque());
  EXPECT_EQ(linearVelWorld0, _link->WorldCoGLinearVel());
  EXPECT_EQ(angularVelWorld0, _link->WorldAngularVel());
  EXPECT_EQ(ignition::math::Vector3d::Zero, _link->WorldLinearAccel());
  EXPECT_EQ(ignition::math::Vector3d::Zero, _link->WorldAngularAccel());
}

/////////////////////////////////////////////////
void PhysicsLinkTest::AddForce(const std::string &_physicsEngine)
{
  // TODO bullet, dart and simbody currently fail this test
  if (_physicsEngine != "ode")
  {
    gzerr << "Aborting AddForce test for Bullet, DART and Simbody. "
          << "See issues #1476, #1477, and #1478."
          << std::endl;
    return;
  }

  Load("worlds/blank.world", true, _physicsEngine);
  physics::WorldPtr world = physics::get_world("default");
  ASSERT_TRUE(world != NULL);

  // check the physics engine
  physics::PhysicsEnginePtr physics = world->Physics();
  ASSERT_TRUE(physics != NULL);
  EXPECT_EQ(physics->GetType(), _physicsEngine);
  double dt = physics->GetMaxStepSize();
  EXPECT_GT(dt, 0);

  // disable gravity
  world->SetGravity(ignition::math::Vector3d::Zero);

  // Spawn a box
  ignition::math::Vector3d size(1, 1, 1);
  SpawnBox("box", size, ignition::math::Vector3d::Zero,
      ignition::math::Vector3d::Zero, false);
  physics::ModelPtr model = world->ModelByName("box");
  ASSERT_TRUE(model != NULL);
  physics::LinkPtr link = model->GetLink();
  ASSERT_TRUE(link != NULL);

  // Check that link is at rest
  EXPECT_EQ(ignition::math::Vector3d::Zero, link->WorldLinearVel());
  EXPECT_EQ(ignition::math::Vector3d::Zero, link->WorldAngularVel());
  EXPECT_EQ(ignition::math::Vector3d::Zero, link->WorldLinearAccel());
  EXPECT_EQ(ignition::math::Vector3d::Zero, link->WorldAngularAccel());

  // Add force at link frame
  gzdbg << "World == link == inertial frames, no offset" << std::endl;
  EXPECT_EQ(ignition::math::Pose3d::Zero, link->WorldPose());
  EXPECT_EQ(ignition::math::Pose3d::Zero, link->WorldInertialPose());
  this->AddLinkForceTwoWays(world, link, ignition::math::Vector3d(1, 20, 31));

  gzdbg << "World != link == inertial frames, no offset" << std::endl;
  model->SetLinkWorldPose(ignition::math::Pose3d(
        ignition::math::Vector3d(2, 3, 4),
        ignition::math::Quaterniond(0, IGN_PI/2.0, 1)), link);
  EXPECT_NE(ignition::math::Pose3d::Zero, link->WorldPose());
  EXPECT_EQ(link->WorldPose(), link->WorldInertialPose());
  this->AddLinkForceTwoWays(world, link, ignition::math::Vector3d(-1, 10, 5));

  gzdbg << "World == link == inertial frames, with offset" << std::endl;
  model->SetLinkWorldPose(ignition::math::Pose3d::Zero, link);
  EXPECT_EQ(ignition::math::Pose3d::Zero, link->WorldPose());
  EXPECT_EQ(ignition::math::Pose3d::Zero, link->WorldInertialPose());
  this->AddLinkForceTwoWays(world, link, ignition::math::Vector3d(5, 4, 3),
      ignition::math::Vector3d(-2, 1, 0));

  gzdbg << "World == link != inertial frames, no offset" << std::endl;
  model->SetLinkWorldPose(ignition::math::Pose3d::Zero, link);
  ignition::math::Pose3d inertialPose = ignition::math::Pose3d(
      ignition::math::Vector3d(1, 5, 8),
      ignition::math::Quaterniond(IGN_PI/3.0, IGN_PI*1.5, IGN_PI/4));
  link->GetInertial()->SetCoG(inertialPose);
  EXPECT_EQ(ignition::math::Pose3d::Zero, link->WorldPose());
  EXPECT_EQ(inertialPose, link->WorldInertialPose());
  this->AddLinkForceTwoWays(world, link, ignition::math::Vector3d(1, 2, 1));

  gzdbg << "World != link != inertial frames, with offset" << std::endl;
  model->SetLinkWorldPose(ignition::math::Pose3d(
        ignition::math::Vector3d(5, 10, -4),
        ignition::math::Quaterniond(0, IGN_PI/2.0, IGN_PI/6)), link);
  inertialPose = ignition::math::Pose3d(ignition::math::Vector3d(0, -5, 10),
      ignition::math::Quaterniond(0, 2.0*IGN_PI, IGN_PI/3));
  link->GetInertial()->SetCoG(inertialPose);
  this->AddLinkForceTwoWays(world, link, ignition::math::Vector3d(1, 2, 1),
      ignition::math::Vector3d(-2, 0.5, 1));

  gzdbg << "World != link != inertial frames, with offset and initial vel"
      << std::endl;
  model->SetLinkWorldPose(ignition::math::Pose3d(
        ignition::math::Vector3d(-1.5, 0.8, 3),
<<<<<<< HEAD
        ignition::math::Quaterniond(-IGN_PI/4.5, IGN_PI/3.0, IGN_PI*1.2)), link);
=======
        ignition::math::Quaterniond(
          -IGN_PI/4.5, IGN_PI/3.0, IGN_PI*1.2)), link);

>>>>>>> 81e4ca37
  inertialPose = ignition::math::Pose3d(ignition::math::Vector3d(1, 0, -5.6),
      ignition::math::Quaterniond(IGN_PI/9, 0, IGN_PI*3));
  link->GetInertial()->SetCoG(inertialPose);
  link->SetLinearVel(ignition::math::Vector3d(2, -0.1, 5));
  link->SetAngularVel(ignition::math::Vector3d(-IGN_PI/10, 0, 0.0001));
  this->AddLinkForceTwoWays(world, link, ignition::math::Vector3d(-3, 2.5, -15),
      ignition::math::Vector3d(-6, -1, -0.2));
}

/////////////////////////////////////////////////
// GetWorldAngularMomentum:
// Spawn box and verify Link::GetWorldAngularMomentum functions
// Make dimensions unequal and give angular velocity that causes
// gyroscopic tumbling.
void PhysicsLinkTest::GetWorldAngularMomentum(const std::string &_physicsEngine)
{
  // Load a blank world (no ground plane)
  Load("worlds/blank.world", true, _physicsEngine);
  auto world = physics::get_world("default");
  ASSERT_TRUE(world != NULL);

  // Verify physics engine type
  auto physics = world->Physics();
  ASSERT_TRUE(physics != NULL);
  EXPECT_EQ(physics->GetType(), _physicsEngine);

  // disable gravity
  world->SetGravity(ignition::math::Vector3d::Zero);

  physics::ModelPtr model;
  {
    // Box size
    const double dx = 0.1;
    const double dy = 0.4;
    const double dz = 0.9;
    const double mass = 10.0;

    msgs::Model msgModel;
    msgModel.set_name(this->GetUniqueString("model"));
    msgs::AddBoxLink(msgModel, mass, ignition::math::Vector3d(dx, dy, dz));
    model = this->SpawnModel(msgModel);
  }
  ASSERT_TRUE(model != NULL);

  // inertia matrix, recompute if dimensions change
  const double Ixx = 0.80833333;
  const double Iyy = 0.68333333;
  const double Izz = 0.14166667;
  const ignition::math::Matrix3d I0(
      Ixx, 0.0, 0.0 , 0.0, Iyy, 0.0 , 0.0, 0.0, Izz);

  // Since Ixx > Iyy > Izz,
  // angular velocity with large y component
  // will cause gyroscopic tumbling
  const ignition::math::Vector3d w0(1e-3, 1.5e0, 1.5e-2);
  model->SetAngularVel(w0);

  // Get link and verify inertia and initial velocity
  auto link = model->GetLink();
  ASSERT_TRUE(link != NULL);
  ASSERT_EQ(w0, link->WorldAngularVel());
  ASSERT_EQ(I0, link->WorldInertiaMatrix());

  // Compute initial angular momentum
  const auto H0((I0 * w0));
  ASSERT_EQ(H0, link->WorldAngularMomentum());
  const double H0mag = H0.Length();

  ignition::math::Vector3Stats angularMomentumError;
  const std::string stat("maxAbs");
  EXPECT_TRUE(angularMomentumError.InsertStatistic(stat));
  const int steps = 5000;
  for (int i = 0; i < steps; ++i)
  {
    world->Step(1);
    auto H = link->WorldAngularMomentum();
    angularMomentumError.InsertData((H - H0) / H0mag);
  }
  EXPECT_LT(angularMomentumError.Mag().Map()[stat], g_tolerance * 10);

  RecordProperty("engine", _physicsEngine);
  this->Record("angularMomentumError", angularMomentumError);
}

/////////////////////////////////////////////////
void PhysicsLinkTest::GetWorldEnergy(const std::string &_physicsEngine)
{
  Load("worlds/empty.world", true, _physicsEngine);
  physics::WorldPtr world = physics::get_world("default");
  ASSERT_TRUE(world != NULL);

  // check the physics engine
  physics::PhysicsEnginePtr physics = world->Physics();
  ASSERT_TRUE(physics != NULL);
  EXPECT_EQ(physics->GetType(), _physicsEngine);
  double dt = physics->GetMaxStepSize();
  EXPECT_GT(dt, 0);

  // Get gravity magnitude
  double g = world->Gravity().Length();

  // Spawn a box
  double z0 = 10.0;
  ignition::math::Vector3d size(1, 1, 1);
  ignition::math::Vector3d pos0(0, 0, z0 + size.Z() / 2);
  SpawnBox("box", size, pos0, ignition::math::Vector3d::Zero, false);
  physics::ModelPtr model = world->ModelByName("box");
  ASSERT_TRUE(model != NULL);
  physics::LinkPtr link = model->GetLink();
  ASSERT_TRUE(link != NULL);

  // Get initial energy
  double energy0 = link->GetWorldEnergy();
  EXPECT_NEAR(link->GetWorldEnergyKinetic(), 0, g_tolerance);

  double totalTime = sqrt(2*z0/g)*0.95;
  unsigned int stepSize = 10;
  unsigned int steps = floor(totalTime / (dt*stepSize));
  for (unsigned int i = 0; i < steps; ++i)
  {
    world->Step(stepSize);
    double energy = link->GetWorldEnergy();
    EXPECT_NEAR(energy / energy0, 1.0, g_tolerance * 10);
  }
}

/////////////////////////////////////////////////
// GetWorldInertia:
// Spawn boxes and verify Link::GetWorldInertia* functions
void PhysicsLinkTest::GetWorldInertia(const std::string &_physicsEngine)
{
  // Load a blank world (no ground plane)
  Load("worlds/blank.world", true, _physicsEngine);
  auto world = physics::get_world("default");
  ASSERT_TRUE(world != NULL);

  // Verify physics engine type
  auto physics = world->Physics();
  ASSERT_TRUE(physics != NULL);
  EXPECT_EQ(physics->GetType(), _physicsEngine);

  // disable gravity
  world->SetGravity(ignition::math::Vector3d::Zero);

  // Box size
  const double dx = 1.0;
  const double dy = 4.0;
  const double dz = 9.0;
  const double mass = 10.0;
  const double angle = IGN_PI / 3.0;

  const unsigned int testCases = 4;
  for (unsigned int i = 0; i < testCases; ++i)
  {
    // Use msgs::AddBoxLink
    msgs::Model msgModel;
    ignition::math::Pose3d modelPose, linkPose, inertialPose;

    msgModel.set_name(this->GetUniqueString("model"));
    msgs::AddBoxLink(msgModel, mass, ignition::math::Vector3d(dx, dy, dz));
    modelPose.Pos().X() = i * dz;
    modelPose.Pos().Z() = dz;

    // i=0: rotated model pose
    //  expect inertial pose to match model pose
    if (i == 0)
    {
      modelPose.Rot().Euler(0.0, 0.0, angle);
    }
    // i=1: rotated link pose
    //  expect inertial pose to match link pose
    else if (i == 1)
    {
      linkPose.Rot().Euler(0.0, 0.0, angle);
    }
    // i=2: rotated inertial pose
    //  expect inertial pose to differ from link pose
    else if (i == 2)
    {
      inertialPose.Rot().Euler(0.0, 0.0, angle);
    }
    // i=3: offset inertial pose
    //  expect inertial pose to differ from link pose
    else if (i == 3)
    {
      inertialPose.Pos().Set(1, 1, 1);
    }

    {
      auto msgLink = msgModel.mutable_link(0);
      auto msgInertial = msgLink->mutable_inertial();

      msgs::Set(msgModel.mutable_pose(), modelPose);
      msgs::Set(msgLink->mutable_pose(), linkPose);
      msgs::Set(msgInertial->mutable_pose(), inertialPose);
    }

    auto model = this->SpawnModel(msgModel);
    ASSERT_TRUE(model != NULL);

    auto link = model->GetLink();
    ASSERT_TRUE(link != NULL);

    EXPECT_EQ(model->WorldPose(), modelPose);
    EXPECT_EQ(link->WorldPose(), linkPose + modelPose);
    EXPECT_EQ(link->WorldInertialPose(), inertialPose + linkPose + modelPose);

    // i=0: rotated model pose
    //  expect inertial pose to match model pose
    if (i == 0)
    {
      EXPECT_EQ(model->WorldPose(), link->WorldInertialPose());
    }
    // i=1: rotated link pose
    //  expect inertial pose to match link pose
    else if (i == 1)
    {
      EXPECT_EQ(link->WorldPose(), link->WorldInertialPose());
    }
    // i=2: offset and rotated inertial pose
    //  expect inertial pose to differ from link pose
    else if (i == 2)
    {
      EXPECT_EQ(link->WorldPose().Pos(),
                link->WorldInertialPose().Pos());
    }
    // i=3: offset inertial pose
    //  expect inertial pose to differ from link pose
    else if (i == 3)
    {
      EXPECT_EQ(link->WorldPose().Pos() + inertialPose.Pos(),
                link->WorldInertialPose().Pos());
    }

    // Expect rotated inertia matrix
    ignition::math::Matrix3d inertia = link->WorldInertiaMatrix();
    if (i == 3)
    {
      EXPECT_NEAR(inertia(0, 0), 80.8333, 1e-4);
      EXPECT_NEAR(inertia(1, 1), 68.3333, 1e-4);
      EXPECT_NEAR(inertia(2, 2), 14.1667, 1e-4);
      for (int row = 0; row < 3; ++row)
        for (int col = 0; col < 3; ++col)
          if (row != col)
            EXPECT_NEAR(inertia(row, col), 0.0, g_tolerance);
    }
    else
    {
      EXPECT_NEAR(inertia(0, 0), 71.4583, 1e-4);
      EXPECT_NEAR(inertia(1, 1), 77.7083, 1e-4);
      EXPECT_NEAR(inertia(2, 2), 14.1667, 1e-4);
      EXPECT_NEAR(inertia(0, 1),  5.4126, 1e-4);
      EXPECT_NEAR(inertia(1, 0),  5.4126, 1e-4);
      EXPECT_NEAR(inertia(0, 2), 0, g_tolerance);
      EXPECT_NEAR(inertia(2, 0), 0, g_tolerance);
      EXPECT_NEAR(inertia(1, 2), 0, g_tolerance);
      EXPECT_NEAR(inertia(2, 1), 0, g_tolerance);
    }

    // For 0-2, apply torque and expect equivalent response
    if (i <= 2)
    {
      for (int step = 0; step < 50; ++step)
      {
        link->SetTorque(ignition::math::Vector3d(100, 0, 0));
        world->Step(1);
      }
      if (_physicsEngine.compare("dart") == 0)
      {
        gzerr << "Dart fails this portion of the test (#1090)" << std::endl;
      }
      else
      {
        ignition::math::Vector3d vel = link->WorldAngularVel();
        EXPECT_NEAR(vel.X(),  0.0703, g_tolerance);
        EXPECT_NEAR(vel.Y(), -0.0049, g_tolerance);
        EXPECT_NEAR(vel.Z(),  0.0000, g_tolerance);
      }
    }
  }
}

/////////////////////////////////////////////////
void PhysicsLinkTest::OnWrenchMsg(const std::string &_physicsEngine)
{
  // TODO bullet, dart and simbody currently fail this test
  if (_physicsEngine != "ode")
  {
    gzerr << "Aborting OnWrenchMsg test for Bullet, DART and Simbody. "
          << "Because of issues #1476, #1477, and #1478."
          << std::endl;
    return;
  }

  Load("worlds/blank.world", true, _physicsEngine);
  physics::WorldPtr world = physics::get_world("default");
  ASSERT_TRUE(world != NULL);

  // check the physics engine
  physics::PhysicsEnginePtr physics = world->Physics();
  ASSERT_TRUE(physics != NULL);
  EXPECT_EQ(physics->GetType(), _physicsEngine);
  double dt = physics->GetMaxStepSize();
  EXPECT_GT(dt, 0);

  // disable gravity
  world->SetGravity(ignition::math::Vector3d::Zero);

  // Spawn a box
  ignition::math::Vector3d size(1, 1, 1);
  SpawnBox("box", size, ignition::math::Vector3d::Zero,
                        ignition::math::Vector3d::Zero, false);
  physics::ModelPtr model = world->ModelByName("box");
  ASSERT_TRUE(model != NULL);
  physics::LinkPtr link = model->GetLink();
  ASSERT_TRUE(link != NULL);

  // Check that link is at rest
  EXPECT_EQ(ignition::math::Vector3d::Zero, link->WorldLinearVel());
  EXPECT_EQ(ignition::math::Vector3d::Zero, link->WorldAngularVel());
  EXPECT_EQ(ignition::math::Vector3d::Zero, link->WorldLinearAccel());
  EXPECT_EQ(ignition::math::Vector3d::Zero, link->WorldAngularAccel());
  EXPECT_EQ(ignition::math::Vector3d::Zero, link->WorldForce());
  EXPECT_EQ(ignition::math::Vector3d::Zero, link->WorldTorque());

  // Publish wrench message
  std::string topicName = "~/" + link->GetScopedName() + "/wrench";
  boost::replace_all(topicName, "::", "/");
  transport::PublisherPtr wrenchPub =
    this->node->Advertise<msgs::Wrench>(topicName);

  msgs::Wrench msg;

  std::vector<ignition::math::Vector3d> forces;
  std::vector<ignition::math::Vector3d> torques;
  std::vector<ignition::math::Vector3d> forceOffsets;

  // Only force
  forces.push_back(ignition::math::Vector3d(1, 0, 0));
  torques.push_back(ignition::math::Vector3d::Zero);
  forceOffsets.push_back(ignition::math::Vector3d::Zero);

  // Only force, with an offset
  forces.push_back(ignition::math::Vector3d(5.2, 0.1, 10));
  torques.push_back(ignition::math::Vector3d::Zero);
  forceOffsets.push_back(ignition::math::Vector3d(2.1, 1, -0.6));

  // Only torque
  forces.push_back(ignition::math::Vector3d::Zero);
  torques.push_back(ignition::math::Vector3d(-0.2, 5, 0));
  forceOffsets.push_back(ignition::math::Vector3d::Zero);

  // All fields set
  forces.push_back(ignition::math::Vector3d(5, 6, -0.9));
  torques.push_back(ignition::math::Vector3d(-0.2, 5, 0));
  forceOffsets.push_back(ignition::math::Vector3d(-1, -4, -0.8));

  for (unsigned int i = 0; i < forces.size(); ++i)
  {
    gzdbg << "Testing force: " << forces[i].X() << ", "
                               << forces[i].Y() << ", "
                               << forces[i].Z() <<
                   " torque: " << torques[i].X() << ", "
                               << torques[i].Y() << ", "
                               << torques[i].Z() <<
             " force offset: " << forceOffsets[i].X() << ", "
                               << forceOffsets[i].Y() << ", "
                               << forceOffsets[i].Z() << std::endl;

    // Publish message
    msgs::Set(msg.mutable_force(), forces[i]);
    msgs::Set(msg.mutable_torque(), torques[i]);
    // Leave optional field unset if it's zero
    if (forceOffsets[i] != ignition::math::Vector3d::Zero)
      msgs::Set(msg.mutable_force_offset(), forceOffsets[i]);

    wrenchPub->Publish(msg);

    // Calculate expected values
    ignition::math::Vector3d forceWorld = forces[i];
    ignition::math::Vector3d worldOffset =
      forceOffsets[i] - link->GetInertial()->CoG();
    ignition::math::Vector3d torqueWorld =
      worldOffset.Cross(forces[i]) + torques[i];

    // Wait for message to be received
    while (link->WorldForce() != forceWorld ||
           link->WorldTorque() != torqueWorld)
    {
      world->Step(1);
      common::Time::MSleep(1);
    }

    // Check force and torque (at CoG?) in world frame
    EXPECT_EQ(link->WorldForce(), forceWorld);
    EXPECT_EQ(link->WorldTorque(), torqueWorld);

    // Reset link's physics states
    link->ResetPhysicsStates();
    link->SetWorldPose(ignition::math::Pose3d());
    world->Step(1);

    EXPECT_EQ(ignition::math::Vector3d::Zero, link->WorldLinearVel());
    EXPECT_EQ(ignition::math::Vector3d::Zero, link->WorldAngularVel());
    EXPECT_EQ(ignition::math::Vector3d::Zero, link->WorldLinearAccel());
    EXPECT_EQ(ignition::math::Vector3d::Zero, link->WorldAngularAccel());
    EXPECT_EQ(ignition::math::Vector3d::Zero, link->WorldForce());
    EXPECT_EQ(ignition::math::Vector3d::Zero, link->WorldTorque());
  }
}

/////////////////////////////////////////////////
void PhysicsLinkTest::SetVelocity(const std::string &_physicsEngine)
{
  Load("worlds/blank.world", true, _physicsEngine);
  physics::WorldPtr world = physics::get_world("default");
  ASSERT_TRUE(world != NULL);

  // check the physics engine
  physics::PhysicsEnginePtr physics = world->Physics();
  ASSERT_TRUE(physics != NULL);
  EXPECT_EQ(physics->GetType(), _physicsEngine);
  double dt = physics->GetMaxStepSize();
  EXPECT_GT(dt, 0);

  // disable gravity
  world->SetGravity(ignition::math::Vector3d::Zero);

  // Spawn a box
  ignition::math::Vector3d size(1, 1, 1);
  ignition::math::Vector3d pos0(0, 0, 1);
  SpawnBox("box", size, pos0, ignition::math::Vector3d::Zero, false);
  physics::ModelPtr model = world->ModelByName("box");
  ASSERT_TRUE(model != NULL);
  physics::LinkPtr link = model->GetLink();
  ASSERT_TRUE(link != NULL);

  // Set upward velocity and check
  ignition::math::Vector3d vel(0, 0, 1);
  link->SetLinearVel(vel);
  world->Step(1);
  EXPECT_EQ(vel, link->WorldLinearVel());
  EXPECT_EQ(ignition::math::Vector3d::Zero, link->WorldAngularVel());

  // Step forward and check velocity again
  world->Step(44);
  double time = world->SimTime().Double();
  EXPECT_EQ(vel, link->WorldLinearVel());
  EXPECT_EQ(ignition::math::Vector3d::Zero, link->WorldAngularVel());

  // check position
  ignition::math::Vector3d pos = link->WorldPose().Pos();
  EXPECT_EQ(pos0 + time*vel, pos);

  // Set velocity to zero
  link->SetLinearVel(ignition::math::Vector3d::Zero);
  world->Step(1);
  EXPECT_EQ(ignition::math::Vector3d::Zero, link->WorldLinearVel());
  EXPECT_EQ(ignition::math::Vector3d::Zero, link->WorldAngularVel());
  EXPECT_EQ(pos0 + time*vel, pos);

  // Start translating and rotating
  vel.Set(1, 1, 0);
  ignition::math::Vector3d vel2(0, 2.0, 0);
  link->SetLinearVel(vel);
  link->SetAngularVel(vel2);

  // Step once
  world->Step(1);
  EXPECT_EQ(vel, link->WorldLinearVel());
  EXPECT_EQ(vel2, link->WorldAngularVel());

  // test linear velocity at specific point in space
  ignition::math::Vector3d offset(0, 0, -0.5);
  ignition::math::Vector3d vel3 = link->WorldLinearVel(offset,
      ignition::math::Quaterniond::Identity);
  EXPECT_NEAR(vel3.X(), 0.0, g_tolerance);
  EXPECT_NEAR(vel3.Y(), 1.0, g_tolerance);
  EXPECT_NEAR(vel3.Z(), 0.0, g_tolerance);

  // check rotation
  ignition::math::Vector3d rpy = link->WorldPose().Rot().Euler();
  EXPECT_NEAR(rpy.X(), 0.0, g_tolerance);
  EXPECT_NEAR(rpy.Y(), vel2.Y()*dt, g_tolerance);
  EXPECT_NEAR(rpy.Z(), 0.0, g_tolerance);
}

/////////////////////////////////////////////////
TEST_P(PhysicsLinkTest, AddForce)
{
  AddForce(GetParam());
}

/////////////////////////////////////////////////
TEST_P(PhysicsLinkTest, GetWorldAngularMomentum)
{
  GetWorldAngularMomentum(GetParam());
}

/////////////////////////////////////////////////
TEST_P(PhysicsLinkTest, GetWorldEnergy)
{
  GetWorldEnergy(GetParam());
}

/////////////////////////////////////////////////
TEST_P(PhysicsLinkTest, GetWorldInertia)
{
  GetWorldInertia(GetParam());
}

/////////////////////////////////////////////////
TEST_P(PhysicsLinkTest, OnWrenchMsg)
{
  OnWrenchMsg(GetParam());
}

/////////////////////////////////////////////////
TEST_P(PhysicsLinkTest, SetVelocity)
{
  SetVelocity(GetParam());
}

INSTANTIATE_TEST_CASE_P(PhysicsEngines, PhysicsLinkTest,
                        PHYSICS_ENGINE_VALUES);

/////////////////////////////////////////////////
int main(int argc, char **argv)
{
  ::testing::InitGoogleTest(&argc, argv);
  return RUN_ALL_TESTS();
}<|MERGE_RESOLUTION|>--- conflicted
+++ resolved
@@ -236,13 +236,9 @@
       << std::endl;
   model->SetLinkWorldPose(ignition::math::Pose3d(
         ignition::math::Vector3d(-1.5, 0.8, 3),
-<<<<<<< HEAD
-        ignition::math::Quaterniond(-IGN_PI/4.5, IGN_PI/3.0, IGN_PI*1.2)), link);
-=======
         ignition::math::Quaterniond(
           -IGN_PI/4.5, IGN_PI/3.0, IGN_PI*1.2)), link);
 
->>>>>>> 81e4ca37
   inertialPose = ignition::math::Pose3d(ignition::math::Vector3d(1, 0, -5.6),
       ignition::math::Quaterniond(IGN_PI/9, 0, IGN_PI*3));
   link->GetInertial()->SetCoG(inertialPose);
