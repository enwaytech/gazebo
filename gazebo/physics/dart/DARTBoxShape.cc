--- conflicted
+++ resolved
@@ -76,27 +76,5 @@
 
   BoxShape::SetSize(size);
 
-<<<<<<< HEAD
-  DARTCollisionPtr dartCollisionParent =
-      std::dynamic_pointer_cast<DARTCollision>(this->collisionParent);
-
-  if (dartCollisionParent->GetDARTCollisionShape() == nullptr)
-  {
-    dart::dynamics::BodyNode *dtBodyNode =
-        dartCollisionParent->GetDARTBodyNode();
-    dart::dynamics::BoxShape *dtBoxShape =
-        new dart::dynamics::BoxShape(DARTTypes::ConvVec3(size));
-    dtBodyNode->addCollisionShape(dtBoxShape);
-    dartCollisionParent->SetDARTCollisionShape(dtBoxShape);
-  }
-  else
-  {
-    dart::dynamics::BoxShape *dtBoxShape =
-        dynamic_cast<dart::dynamics::BoxShape*>(
-          dartCollisionParent->GetDARTCollisionShape());
-    dtBoxShape->setSize(DARTTypes::ConvVec3(size));
-  }
-=======
   this->dataPtr->dtBoxShape->setSize(DARTTypes::ConvVec3(size));
->>>>>>> 71d0c76a
 }