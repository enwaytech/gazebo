--- conflicted
+++ resolved
@@ -28,11 +28,7 @@
   {
     namespace model
     {
-<<<<<<< HEAD
-      class GAZEBO_VISIBLE Events
-=======
       class GZ_GUI_VISIBLE Events
->>>>>>> af966057
       {
         /// \brief Connect a boost::slot to the finish model signal.
         /// \param[in] _subscriber the subscriber to this event
