--- conflicted
+++ resolved
@@ -19,15 +19,10 @@
  * LICENSE.TXT and LICENSE-BSD.TXT for more details.                     *
  *                                                                       *
  *************************************************************************/
-<<<<<<< HEAD
-#pragma GCC diagnostic ignored "-Wcomment"
-#pragma GCC diagnostic ignored "-Wunused-parameter"
-=======
 #ifdef __GNUC__
 #pragma GCC diagnostic ignored "-Wcomment"
 #pragma GCC diagnostic ignored "-Wunused-parameter"
 #endif
->>>>>>> 68575730
 
 /*
 
