## Gazebo 8

## Gazebo 8.x.x (2017-xx-xx)

1. Fix restoring submesh material transparency
    * [Pull request #2536](https://bitbucket.org/osrf/gazebo/pull-request/2536)

1. Updated `gz_log` tool to use `ignition::math`.
    * [Pull request #2532](https://bitbucket.org/osrf/gazebo/pull-request/2532)

1. Update examples to use ign-math.
    * [Pull request #2539](https://bitbucket.org/osrf/gazebo/pull-request/2539)

1. Update plugins to use ign-math.
    * [Pull request #2531](https://bitbucket.org/osrf/gazebo/pull-request/2531)
    * [Pull request #2534](https://bitbucket.org/osrf/gazebo/pull-request/2534)
    * [Pull request #2538](https://bitbucket.org/osrf/gazebo/pull-request/2538)

1. Use ignition math with `rendering/Distortion` and update function names.
    * [Pull request #2529](https://bitbucket.org/osrf/gazebo/pull-request/2529)

1. Updated COMVisual class to use `ignition::math`.
    * [Pull request #2528](https://bitbucket.org/osrf/gazebo/pull-request/2528)

1. PIMPL-ize `gazebo/physics/Gripper` and use ignition-math.
    * [Pull request #2523](https://bitbucket.org/osrf/gazebo/pull-request/2523)

1. Support version 5 of the DART Physics Engine.
    * [Pull request #2459](https://bitbucket.org/osrf/gazebo/pull-request/2459)

1. UserCamera overrides `Camera::Render` to reduce CPU usage.
    * [Pull request 2480](https://bitbucket.org/osrf/gazebo/pull-request/2480)

1. Static links no longer subscribe to wrench topics.
    * [Pull request #2452]((https://bitbucket.org/osrf/gazebo/pull-request/2452)

1. Add Gazebo math helper functions to convert to and from Ignition Math
   objects.
    * [Pull request #2461](https://bitbucket.org/osrf/gazebo/pull-request/2461)

1. Add video recording of user camera. This change added an optional
   dependency on libavdevice>=56.4.100 for linux systems. When installed,
   libavdevice will allow a user to stream a simulated camera to a video4linux2
   loopback device.
    * [Pull request #2443](https://bitbucket.org/osrf/gazebo/pull-request/2443)

1. Removed deprecations
    * [Pull request #2427]((https://bitbucket.org/osrf/gazebo/pull-request/2427)

1. Include basic support for GNU Precompiled Headers to reduce compile time
    * [Pull request #2268](https://bitbucket.org/osrf/gazebo/pull-request/2268)

1. Plotting utility
    * [Pull request #2348](https://bitbucket.org/osrf/gazebo/pull-request/2348)
    * [Pull request #2325](https://bitbucket.org/osrf/gazebo/pull-request/2325)
    * [Pull request #2382](https://bitbucket.org/osrf/gazebo/pull-request/2382)
    * [Pull request #2448](https://bitbucket.org/osrf/gazebo/pull-request/2448)

1. Renamed `gazebo/gui/SaveDialog` to `gazebo/gui/SaveEntityDialog`. A new
   `SaveDialog` class will be added in a future pull request. The migration
   guide will be updated with that pull request.
    * [Pull request #2384](https://bitbucket.org/osrf/gazebo/pull-request/2384)

1. Add FiducialCameraPlugin for Camera Sensors
    * [Pull request #2350](https://bitbucket.org/osrf/gazebo/pull-request/2350)

1. Fix Road2d vertices and shadows
    * [Pull request #2362](https://bitbucket.org/osrf/gazebo/pull-request/2362)

1. Rearrange GLWidget::OnMouseMove so that the more common use cases it
   fewer if statements. Use std::thread in place of boost in OculusWindow.
   Pragma statements to prevent warnings. Prevent variable hiding in
   WallSegmentItem.
    * [Pull request #2376](https://bitbucket.org/osrf/gazebo/pull-request/2376)

1. Use single pixel selection buffer for mouse picking
    * [Pull request #2335](https://bitbucket.org/osrf/gazebo/pull-request/2335)

1. Refactor Visual classes
  * [Pull request #2331](https://bitbucket.org/osrf/gazebo/pull-requests/2331)

1. Windows plugins (with .dll extension) now accepted
    * [Pull request #2311](https://bitbucket.org/osrf/gazebo/pull-requests/2311)
    * Writing libMyPlugin.so in the sdf file will look for MyPlugin.dll on windows.

1. Add Introspection Manager and Client util
    * [Pull request #2304](https://bitbucket.org/osrf/gazebo/pull-request/2304)

1. Refactor Event classes and improve memory management.
    * [Pull request #2277](https://bitbucket.org/osrf/gazebo/pull-request/2277)
    * [Pull request #2317](https://bitbucket.org/osrf/gazebo/pull-request/2317)
    * [Pull request #2329](https://bitbucket.org/osrf/gazebo/pull-request/2329)
    * [gazebo_design Pull request #33](https://bitbucket.org/osrf/gazebo_design/pull-requests/33)

1. Remove EntityMakerPrivate and move its members to derived classes
    * [Pull request #2310](https://bitbucket.org/osrf/gazebo/pull-request/2310)

1. Conversion between ign-msgs and sdf, for plugin
    * [Pull request #2403](https://bitbucket.org/osrf/gazebo/pull-request/2403)

1. Change NULL to nullptr.
    * [Pull request #2294](https://bitbucket.org/osrf/gazebo/pull-request/2294)
    * [Pull request #2297](https://bitbucket.org/osrf/gazebo/pull-request/2297)
    * [Pull request #2298](https://bitbucket.org/osrf/gazebo/pull-request/2298)
    * [Pull request #2302](https://bitbucket.org/osrf/gazebo/pull-request/2302)
    * [Pull request #2295](https://bitbucket.org/osrf/gazebo/pull-request/2295)
    * [Pull request #2300](https://bitbucket.org/osrf/gazebo/pull-request/2300)

1. Fix memory and other issues found from running Coverity.
    * A contribution from Olivier Crave
    * [Pull request #2241](https://bitbucket.org/osrf/gazebo/pull-request/2241)
    * [Pull request #2242](https://bitbucket.org/osrf/gazebo/pull-request/2242)
    * [Pull request #2243](https://bitbucket.org/osrf/gazebo/pull-request/2243)
    * [Pull request #2244](https://bitbucket.org/osrf/gazebo/pull-request/2244)
    * [Pull request #2245](https://bitbucket.org/osrf/gazebo/pull-request/2245)

1. Deprecate gazebo::math
    * [Pull request #2513](https://bitbucket.org/osrf/gazebo/pull-request/2513)
    * [Pull request #2326](https://bitbucket.org/osrf/gazebo/pull-request/2326)
    * [Pull request #2426](https://bitbucket.org/osrf/gazebo/pull-request/2426)
    * [Pull request #2355](https://bitbucket.org/osrf/gazebo/pull-request/2355)
    * [Pull request #2407](https://bitbucket.org/osrf/gazebo/pull-request/2407)
    * [Pull request #2425](https://bitbucket.org/osrf/gazebo/pull-request/2425)
    * [Pull request #2436](https://bitbucket.org/osrf/gazebo/pull-request/2436)
    * [Pull request #2472](https://bitbucket.org/osrf/gazebo/pull-request/2472)
    * [Pull request #2505](https://bitbucket.org/osrf/gazebo/pull-request/2505)
    * [Pull request #2514](https://bitbucket.org/osrf/gazebo/pull-request/2514)
    * [Pull request #2522](https://bitbucket.org/osrf/gazebo/pull-request/2522)
    * [Pull request #2525](https://bitbucket.org/osrf/gazebo/pull-request/2525)
<<<<<<< HEAD
    * [Pull request #2549](https://bitbucket.org/osrf/gazebo/pull-request/2549)
=======
    * [Pull request #2533](https://bitbucket.org/osrf/gazebo/pull-request/2533)
>>>>>>> 8d9d1792

1. Add Wind support
    * [Pull request #1985](https://bitbucket.org/osrf/gazebo/pull-request/1985)
    * A contribution from Olivier Crave

1. Add const accessors to uri path and query
    * [Pull request #2400](https://bitbucket.org/osrf/gazebo/pull-request/2400)

1. Server generates unique model names in case of overlap, and added allow_renaming field to factory message.
    * [Pull request 2301](https://bitbucket.org/osrf/gazebo/pull-request/2301)
    * [Issue 510](https://bitbucket.org/osrf/gazebo/issues/510)

1. Adds an output option to gz log that allows the tool to filter a log file and write to a new log file.
    * [Pull request #2149](https://bitbucket.org/osrf/gazebo/pull-request/2149)

1. Add common::URI class
    * [Pull request #2275](https://bitbucket.org/osrf/gazebo/pull-request/2275)

1. Update Actor animations by faciliting skeleton visualization, control via a plugin. Also resolves issue #1785.
    * [Pull request #2219](https://bitbucket.org/osrf/gazebo/pull-request/2219)

1. Generalize actors to work even if not all elements are specified
    * [Pull request #2360](https://bitbucket.org/osrf/gazebo/pull-request/2360)

1. PIMPLize rendering/Grid
    * [Pull request 2330](https://bitbucket.org/osrf/gazebo/pull-request/2330)

1. Use only Gazebo's internal version of tinyxml2. The version of tinyxml2 distributed with Ubuntu fails when parsing large log files.
    * [Pull request #2146](https://bitbucket.org/osrf/gazebo/pull-request/2146)

1. Moved gazebo ODE includes to have correct include path
    * [Pull request #2186](https://bitbucket.org/osrf/gazebo/pull-request/2186)

1. Atmosphere model
    * [Pull request #1989](https://bitbucket.org/osrf/gazebo/pull-request/1989)

1. Added static camera when following a model.
    * [Pull request #1980](https://bitbucket.org/osrf/gazebo/pull-request/1980)
    * A contribution from Oliver Crave

1. Get plugin info with Ignition transport service
    * [Pull request #2420](https://bitbucket.org/osrf/gazebo/pull-request/2420)

1. Support conversions between SDF and protobuf for more sensors.
    * [Pull request #2118](https://bitbucket.org/osrf/gazebo/pull-request/2118)

1. Fix ODE Ray-Cylinder collision, and added ability to instantiate stand alone MultiRayShapes.
    * [Pull request #2122](https://bitbucket.org/osrf/gazebo/pull-request/2122)

1. Update depth camera sensor to publish depth data over a topic.
    * [Pull request #2112](https://bitbucket.org/osrf/gazebo/pull-request/2112)

1. Add color picker to config widget and fix visual and collision duplication.
    * [Pull request #2381](https://bitbucket.org/osrf/gazebo/pull-request/2381)

1. Model editor updates

    1. Undo / redo inserting and deleting links
        * [Pull request #2151](https://bitbucket.org/osrf/gazebo/pull-request/2151)

    1. Undo / redo inserting and deleting nested models
        * [Pull request #2229](https://bitbucket.org/osrf/gazebo/pull-request/2229)

    1. Undo insert / delete joints
        * [Pull request #2266](https://bitbucket.org/osrf/gazebo/pull-request/2266)

    1. Undo insert / delete model plugins
        * [Pull request #2334](https://bitbucket.org/osrf/gazebo/pull-request/2334)

    1. Undo translate, rotate, snap and align links and nested models
        * [Pull request #2314](https://bitbucket.org/osrf/gazebo/pull-request/2314)

    1. Undo scale links
        * [Pull request #2368](https://bitbucket.org/osrf/gazebo/pull-request/2368)

1. Google Summer of Code Graphical interface for inserting plugins during simulation.

    1. Display attached model plugins in the world tab / Add subheaders for model links, joints and plugins
        * [Pull request #2323](https://bitbucket.org/osrf/gazebo/pull-request/2323)
        * [Issue #1698](https://bitbucket.org/osrf/gazebo/issues/1698)

## Gazebo 7

## Gazebo 7.x.x (2016-xx-xx)

1. Fix `model.config` dependency support, and add ability to reference
   textures using a URI.
    * [Pull request 2517](https://bitbucket.org/osrf/gazebo/pull-request/2517)

1. Fix DEM heightmap size, collision, scale
    * [Pull request 2477](https://bitbucket.org/osrf/gazebo/pull-request/2477)

1. Create ode_quiet parameter to silence solver messages
    * [Pull request 2512](https://bitbucket.org/osrf/gazebo/pull-request/2512)

1. Update QT render loop to throttle based on UserCamera::RenderRate.
    * [Pull request 2476](https://bitbucket.org/osrf/gazebo/pull-request/2476)
    * [Issue 1560](https://bitbucket.org/osrf/gazebo/issues/1560)

1. Generate visualization on demand, instead of on load. This helps to
   reduce load time.
    * [Pull request 2457](https://bitbucket.org/osrf/gazebo/pull-request/2457)

1. Added a plugin to teleoperate joints in a model with the keyboard.
    * [Pull request 2490](https://bitbucket.org/osrf/gazebo/pull-request/2490)

1. Add GUI items to change the user camera clip distance
    * [Pull request 2470](https://bitbucket.org/osrf/gazebo/pull-request/2470)
    * [Issue 2064](https://bitbucket.org/osrf/gazebo/issues/2064)

1. Support custom material scripts for heightmaps
    * [Pull request 2473](https://bitbucket.org/osrf/gazebo/pull-request/2473)

1. Model Editor: Show / hide collisions
    * [Pull request 2503](https://bitbucket.org/osrf/gazebo/pull-request/2503)

## Gazebo 7.4.0 (2016-10-11)

1. Add test for HarnessPlugin, reduce likelihood of race condition
    * [Pull request 2431](https://bitbucket.org/osrf/gazebo/pull-request/2431)
    * [Issue 2034](https://bitbucket.org/osrf/gazebo/issues/2034)

1. Add `syntax = proto2` in proto files to fix some protobuf3 warnings
    * [Pull request 2456](https://bitbucket.org/osrf/gazebo/pull-request/2456)

1. Add support for loading wavefront obj mesh files
    * [Pull request 2454](https://bitbucket.org/osrf/gazebo/pull-request/2454)

1. Added filesystem operations to the common library. Additions include
   `cwd`, `exists`, `isDirectory`, `isFile`, `copyFile`, and `moveFile`.
    * [Pull request 2417](https://bitbucket.org/osrf/gazebo/pull-request/2417)

1. Fix loading collada files with multiple texture coordinates.
    * [Pull request 2413](https://bitbucket.org/osrf/gazebo/pull-request/2413)

1. Added visualization of minimum range to laservisual.
    * [Pull request 2412](https://bitbucket.org/osrf/gazebo/pull-request/2412)
    * [Issue 2018](https://bitbucket.org/osrf/gazebo/issues/2018)

1. Use precision 2 for FPS display in TimePanel
    * [Pull request 2405](https://bitbucket.org/osrf/gazebo/pull-request/2405)

1. Switch ImuSensor::worldToReference transform from Pose to Quaternion
    * [Pull request 2410](https://bitbucket.org/osrf/gazebo/pull-request/2410)
    * [Issue 1959](https://bitbucket.org/osrf/gazebo/issues/1959)

1. Include Boost_LIBRARIES  in the linking of gazebo_physics
    * [Pull request 2402](https://bitbucket.org/osrf/gazebo/pull-request/2402)

1. Backported KeyboardGUIPlugin and msgs::Any
    * [Pull request 2416](https://bitbucket.org/osrf/gazebo/pull-request/2416)

1. Use XML_SUCCESS enum instead of XML_NO_ERROR, which has been deleted in tinyxml2 4.0
    * [Pull request 2397](https://bitbucket.org/osrf/gazebo/pull-request/2397)

1. Ignore ffmpeg deprecation warnings to clean up CI since they are noted in #2002
    * [Pull request 2388](https://bitbucket.org/osrf/gazebo/pull-request/2388)

1. Added a visual blinking plugin
    * [Pull request 2394](https://bitbucket.org/osrf/gazebo/pull-request/2394)

1. Fix InertiaVisual for non-diagonal inertia matrices
    * [Pull request 2354](https://bitbucket.org/osrf/gazebo/pull-request/2354)

## Gazebo 7.3.1 (2016-07-13)

1. Fix homebrew test failure of UNIT_ApplyWrenchDialog_TEST
    * [Pull request 2393](https://bitbucket.org/osrf/gazebo/pull-request/2393)

1. Fix MainWindow crash when window is minimized and maximized
    * [Pull request 2392](https://bitbucket.org/osrf/gazebo/pull-request/2392)
    * [Issue 2003](https://bitbucket.org/osrf/gazebo/issues/2003)

## Gazebo 7.3.0 (2016-07-12)

1. Fix selecting ApplyWrenchVisual's force torque visuals
    * [Pull request 2377](https://bitbucket.org/osrf/gazebo/pull-request/2377)
    * [Issue 1999](https://bitbucket.org/osrf/gazebo/issues/1999)

1. Use ignition math in gazebo::msgs
    * [Pull request 2389](https://bitbucket.org/osrf/gazebo/pull-request/2389)

1. Parse command-line options for GUI plugins in Server to fix parsing of
   positional argument for world file.
   This fixes command-line parsing for `gazebo -g gui_plugin.so`.
    * [Pull request 2387](https://bitbucket.org/osrf/gazebo/pull-request/2387)

1. Added a harness plugin that supports lowering a model at a controlled rate
    * [Pull request 2346](https://bitbucket.org/osrf/gazebo/pull-request/2346)

1. Fix ogre log test on xenial+nvidia
    * [Pull request 2374](https://bitbucket.org/osrf/gazebo/pull-request/2374)

1. Redirect QT messages to Gazebo's console message handling system.
    * [Pull request 2375](https://bitbucket.org/osrf/gazebo/pull-request/2375)

1. Fix buoyancy plugin when multiple link tags are used within the plugin
    * [Pull request 2369](https://bitbucket.org/osrf/gazebo/pull-request/2369)

1. Remove contact filters with names that contain `::`
    * [Pull request 2363](https://bitbucket.org/osrf/gazebo/pull-request/2363)
    * [Issue 1805](https://bitbucket.org/osrf/gazebo/issues/1805)

1. Fix Model Manipulator switching between local and global frames
    * [Pull request 2361](https://bitbucket.org/osrf/gazebo/pull-request/2361)

1. Remove duplicate code from cmake config file caused by bad merge
    * [Pull request 2347](https://bitbucket.org/osrf/gazebo/pull-request/2347)

1. Properly cleanup pointers when destroying a world with joints.
    * [Pull request 2309](https://bitbucket.org/osrf/gazebo/pull-request/2309)

1. Fix right click view options after deleting and respawning a model.
    * [Pull request 2349](https://bitbucket.org/osrf/gazebo/pull-request/2349)
    * [Issue 1985](https://bitbucket.org/osrf/gazebo/issues/1985)

1. Implement missing function: LogicalCamera::Topic()
    * [Pull request 2343](https://bitbucket.org/osrf/gazebo/pull-request/2343)
    * [Issue 1980](https://bitbucket.org/osrf/gazebo/issues/1980)

## Gazebo 7.2.0 (2016-06-13)

1. Backport single pixel selection buffer for mouse picking
    * [Pull request 2338](https://bitbucket.org/osrf/gazebo/pull-request/2338)

1. Prevent mouse pan and orbit from deselecting entities in model editor
    * [Pull request 2333](https://bitbucket.org/osrf/gazebo/pull-request/2333)

1. Handle model manipulation tool RTS shortcuts in keyPress
    * [Pull request 2312](https://bitbucket.org/osrf/gazebo/pull-request/2312)

1. Reset ODE joint force feedback after world reset
    * [Pull request 2255](https://bitbucket.org/osrf/gazebo/pull-request/2255)

1. Update model editor snap to grid modifier key
    * [Pull request 2259](https://bitbucket.org/osrf/gazebo/pull-request/2259)
    * [Issue #1583](https://bitbucket.org/osrf/gazebo/issues/1583)

1. PIMPLize gui/model/ModelEditorPalette
    * [Pull request 2279](https://bitbucket.org/osrf/gazebo/pull-request/2279)

1. Properly cleanup pointers when destroying a blank world.
    * [Pull request 2220](https://bitbucket.org/osrf/gazebo/pull-request/2220)

1. Properly cleanup pointers when destroying a world with models and lights.
    * [Pull request 2263](https://bitbucket.org/osrf/gazebo/pull-request/2263)

1. Fix view control mouse focus in model editor
    * [Pull request 2315](https://bitbucket.org/osrf/gazebo/pull-request/2315)
    * [Issue #1791](https://bitbucket.org/osrf/gazebo/issues/1791)

1. Server generates unique model names in case of overlap
    * [Pull request 2296](https://bitbucket.org/osrf/gazebo/pull-request/2296)
    * [Issue 510](https://bitbucket.org/osrf/gazebo/issues/510)

1. Model Editor: Select and align nested models
    * [Pull request 2282](https://bitbucket.org/osrf/gazebo/pull-request/2282)

## Gazebo 7.1.0 (2016-04-07)

1. fix: remove back projection
    * [Pull request 2201](https://bitbucket.org/osrf/gazebo/pull-request/2201)
    * A contribution from Yuki Furuta

1. Fix oculus 2 camera field of view
    * [Pull request 2157](https://bitbucket.org/osrf/gazebo/pull-request/2157)

1. Added BeforePhysicsUpdate world event
    * [Pull request 2128](https://bitbucket.org/osrf/gazebo/pull-request/2128)
    * A contribution from Martin Pecka

1. Update `gz sdf -c` command line tool to use the new `sdf::convertFile` API.
    * [Pull request #2227](https://bitbucket.org/osrf/gazebo/pull-requests/2227)

1. Backport depth camera OSX fix
    * [Pull request 2233](https://bitbucket.org/osrf/gazebo/pull-request/2233)

1. Feat load collision.sdf only once
    * [Pull request 2236](https://bitbucket.org/osrf/gazebo/pull-request/2236)

1. Update gui/building/Item API
    * [Pull request 2228](https://bitbucket.org/osrf/gazebo/pull-request/2228)

1. Semantic version class to compare model versions in the model database.
    * [Pull request 2207](https://bitbucket.org/osrf/gazebo/pull-request/2207)

1. Backport issue 1834 fix to gazebo7
    * [Pull request 2222](https://bitbucket.org/osrf/gazebo/pull-request/2222)

1. Backport ImagesView_TEST changes
    * [Pull request 2217](https://bitbucket.org/osrf/gazebo/pull-request/2217)

1. Backport pull request #2189 (mutex in Transport::Conection)
    * [Pull request 2208](https://bitbucket.org/osrf/gazebo/pull-request/2208)

1. Process insertions on World::SetState
    * [Pull request #2200](https://bitbucket.org/osrf/gazebo/pull-requests/2200)

1. Process deletions on World::SetState
    * [Pull request #2204](https://bitbucket.org/osrf/gazebo/pull-requests/2204)

1. Fix ray-cylinder collision
    * [Pull request 2124](https://bitbucket.org/osrf/gazebo/pull-request/2124)

1. Fix editing physics parameters in gzclient, update test
    * [Pull request 2192](https://bitbucket.org/osrf/gazebo/pull-request/2192)

1. Fix Audio Decoder test failure
    * [Pull request 2193](https://bitbucket.org/osrf/gazebo/pull-request/2193)

1. Add layers to building levels
    * [Pull request 2180](https://bitbucket.org/osrf/gazebo/pull-request/2180)

1. Allow dynamically adding links to a model.
    * [Pull request #2185](https://bitbucket.org/osrf/gazebo/pull-requests/2185)

1. Fix editing physics parameters in gzclient, update test
    * [Pull request #2192](https://bitbucket.org/osrf/gazebo/pull-requests/2192)
    * [Issue #1876](https://bitbucket.org/osrf/gazebo/issues/1876)

1. Model database selects the latest model version.
    * [Pull request #2207](https://bitbucket.org/osrf/gazebo/pull-requests/2207)

1. Only link relevant libraries to tests
    * [Pull request 2130](https://bitbucket.org/osrf/gazebo/pull-request/2130)

1. PIMPLize gui/model/ModelCreator
    * [Pull request 2171](https://bitbucket.org/osrf/gazebo/pull-request/2171)

1. backport warning and test fixes from pull request #2177
    * [Pull request 2179](https://bitbucket.org/osrf/gazebo/pull-request/2179)

1. Prevent xml parser error from crashing LogPlay on osx -> gazebo7
    * [Pull request 2174](https://bitbucket.org/osrf/gazebo/pull-request/2174)

1. PIMPLize gui/building/ScaleWidget
    * [Pull request 2164](https://bitbucket.org/osrf/gazebo/pull-request/2164)

1. Fix using Shift key while scaling inside the model editor
    * [Pull request 2165](https://bitbucket.org/osrf/gazebo/pull-request/2165)

1. Backport fix for ign-math explicit constructors -> gazebo7
    * [Pull request 2163](https://bitbucket.org/osrf/gazebo/pull-request/2163)

1. Display physics engine type in the GUI
    * [Pull request #2155](https://bitbucket.org/osrf/gazebo/pull-requests/2155)
    * [Issue #1121](https://bitbucket.org/osrf/gazebo/issues/1121)
    * A contribution from Mohamd Ayman

1. Fix compilation against ffmpeg3 (libavcodec)
    * [Pull request #2154](https://bitbucket.org/osrf/gazebo/pull-request/2154)

1. Append a missing </gazebo_log> tag to log files when played.
    * [Pull request #2143](https://bitbucket.org/osrf/gazebo/pull-request/2143)

1. Add helper function QTestFixture::ProcessEventsAndDraw
    * [Pull request #2147](https://bitbucket.org/osrf/gazebo/pull-request/2147)

1. Add qt resources to gazebo gui library
    * [Pull request 2134](https://bitbucket.org/osrf/gazebo/pull-request/2134)

1. Undo scaling during simulation
    * [Pull request #2108](https://bitbucket.org/osrf/gazebo/pull-request/2108)

1. Fix SensorManager::SensorContainer::RunLoop sensor update time assertion
    * [Pull request #2115](https://bitbucket.org/osrf/gazebo/pull-request/2115)

1. Fix use of not initialized static attribute in Light class
    * [Pull request 2075](https://bitbucket.org/osrf/gazebo/pull-request/2075)
    * A contribution from Silvio Traversaro

1. Install GuiTypes header
    * [Pull request 2106](https://bitbucket.org/osrf/gazebo/pull-request/2106)

1. Removes one function call and replaces a manual swap with std::swap in ODE heightfield.
    * [Pull request #2114](https://bitbucket.org/osrf/gazebo/pull-request/2114)

1. New world event: BeforePhysicsUpdate
    * [Pull request #2128](https://bitbucket.org/osrf/gazebo/pull-request/2128)
    * [Issue #1851](https://bitbucket.org/osrf/gazebo/issues/1851)

1. Model editor: Fix setting relative pose after alignment during joint creation.
    * [Issue #1844](https://bitbucket.org/osrf/gazebo/issues/1844)
    * [Pull request #2150](https://bitbucket.org/osrf/gazebo/pull-request/2150)

1. Model editor: Fix saving and spawning model with its original name
    * [Pull request #2183](https://bitbucket.org/osrf/gazebo/pull-request/2183)

1. Model editor: Fix inserting custom links
    * [Pull request #2222](https://bitbucket.org/osrf/gazebo/pull-request/2222)
    * [Issue #1834](https://bitbucket.org/osrf/gazebo/issues/1834)

1. Model editor: Reset visual / collision insertion / deletion
        * [Pull request #2254](https://bitbucket.org/osrf/gazebo/pull-request/2254)
        * [Issue #1777](https://bitbucket.org/osrf/gazebo/issues/1777)
        * [Issue #1852](https://bitbucket.org/osrf/gazebo/issues/1852)

1. Building editor: Add layers to building levels
    * [Pull request #2180](https://bitbucket.org/osrf/gazebo/pull-request/2180)
    * [Issue #1806](https://bitbucket.org/osrf/gazebo/issues/1806)

1. Building editor: Update gui/building/Item API
    * [Pull request #2228](https://bitbucket.org/osrf/gazebo/pull-request/2228)

## Gazebo 7.0.0 (2016-01-25)

1. Add FollowerPlugin
    * [Pull request #2085](https://bitbucket.org/osrf/gazebo/pull-request/2085)

1. Fix circular dependency so that physics does not call the sensors API.
    * [Pull request #2089](https://bitbucket.org/osrf/gazebo/pull-request/2089)
    * [Issue #1516](https://bitbucket.org/osrf/gazebo/issues/1516)

1. Add Gravity and MagneticField API to World class to match sdformat change.
    * [SDFormat pull request 247](https://bitbucket.org/osrf/sdformat/pull-requests/247)
    * [Issue #1823](https://bitbucket.org/osrf/gazebo/issues/1823)
    * [Pull request #2090](https://bitbucket.org/osrf/gazebo/pull-request/2090)

1. Use opaque pointers and deprecate functions in the rendering library
    * [Pull request #2069](https://bitbucket.org/osrf/gazebo/pull-request/2069)
    * [Pull request #2064](https://bitbucket.org/osrf/gazebo/pull-request/2064)
    * [Pull request #2066](https://bitbucket.org/osrf/gazebo/pull-request/2066)
    * [Pull request #2069](https://bitbucket.org/osrf/gazebo/pull-request/2069)
    * [Pull request #2074](https://bitbucket.org/osrf/gazebo/pull-request/2074)
    * [Pull request #2076](https://bitbucket.org/osrf/gazebo/pull-request/2076)
    * [Pull request #2070](https://bitbucket.org/osrf/gazebo/pull-request/2070)
    * [Pull request #2071](https://bitbucket.org/osrf/gazebo/pull-request/2071)
    * [Pull request #2084](https://bitbucket.org/osrf/gazebo/pull-request/2084)
    * [Pull request #2073](https://bitbucket.org/osrf/gazebo/pull-request/2073)

1. Use opaque pointers for the Master class.
    * [Pull request #2036](https://bitbucket.org/osrf/gazebo/pull-request/2036)

1. Use opaque pointers in the gui library
    * [Pull request #2057](https://bitbucket.org/osrf/gazebo/pull-request/2057)
    * [Pull request #2037](https://bitbucket.org/osrf/gazebo/pull-request/2037)
    * [Pull request #2052](https://bitbucket.org/osrf/gazebo/pull-request/2052)
    * [Pull request #2053](https://bitbucket.org/osrf/gazebo/pull-request/2053)
    * [Pull request #2028](https://bitbucket.org/osrf/gazebo/pull-request/2028)
    * [Pull request #2051](https://bitbucket.org/osrf/gazebo/pull-request/2051)
    * [Pull request #2027](https://bitbucket.org/osrf/gazebo/pull-request/2027)
    * [Pull request #2026](https://bitbucket.org/osrf/gazebo/pull-request/2026)
    * [Pull request #2029](https://bitbucket.org/osrf/gazebo/pull-request/2029)
    * [Pull request #2042](https://bitbucket.org/osrf/gazebo/pull-request/2042)

1. Use more opaque pointers.
    * [Pull request #2022](https://bitbucket.org/osrf/gazebo/pull-request/2022)
    * [Pull request #2025](https://bitbucket.org/osrf/gazebo/pull-request/2025)
    * [Pull request #2043](https://bitbucket.org/osrf/gazebo/pull-request/2043)
    * [Pull request #2044](https://bitbucket.org/osrf/gazebo/pull-request/2044)
    * [Pull request #2065](https://bitbucket.org/osrf/gazebo/pull-request/2065)
    * [Pull request #2067](https://bitbucket.org/osrf/gazebo/pull-request/2067)
    * [Pull request #2079](https://bitbucket.org/osrf/gazebo/pull-request/2079)

1. Fix visual transparency issues
    * [Pull request #2031](https://bitbucket.org/osrf/gazebo/pull-request/2031)
    * [Issue #1726](https://bitbucket.org/osrf/gazebo/issue/1726)
    * [Issue #1790](https://bitbucket.org/osrf/gazebo/issue/1790)

1. Implemented private data pointer for the RTShaderSystem class. Minimized shader updates to once per render update.
    * [Pull request #2003](https://bitbucket.org/osrf/gazebo/pull-request/2003)

1. Updating physics library to use ignition math.
    * [Pull request #2007](https://bitbucket.org/osrf/gazebo/pull-request/2007)

1. Switching to ignition math for the rendering library.
    * [Pull request #1993](https://bitbucket.org/osrf/gazebo/pull-request/1993)
    * [Pull request #1994](https://bitbucket.org/osrf/gazebo/pull-request/1994)
    * [Pull request #1995](https://bitbucket.org/osrf/gazebo/pull-request/1995)
    * [Pull request #1996](https://bitbucket.org/osrf/gazebo/pull-request/1996)

1. Removed deprecations
    * [Pull request #1992]((https://bitbucket.org/osrf/gazebo/pull-request/1992)

1. Add ability to set the pose of a visual from a link.
    * [Pull request #1963](https://bitbucket.org/osrf/gazebo/pull-request/1963)

1. Copy visual visibility flags on clone
    * [Pull request #2008](https://bitbucket.org/osrf/gazebo/pull-request/2008)

1. Publish camera sensor image size when rendering is not enabled
    * [Pull request #1969](https://bitbucket.org/osrf/gazebo/pull-request/1969)

1. Added Poissons Ratio and Elastic Modulus for ODE.
    * [Pull request #1974](https://bitbucket.org/osrf/gazebo/pull-request/1974)

1. Update rest web plugin to publish response messages and display login user name in toolbar.
    * [Pull request #1956](https://bitbucket.org/osrf/gazebo/pull-request/1956)

1. Improve overall speed of log playback. Added new functions to LogPlay.
   Use tinyxml2 for playback.
    * [Pull request #1931](https://bitbucket.org/osrf/gazebo/pull-request/1931)

1. Improve SVG import. Added support for transforms in paths.
    * [Pull request #1981](https://bitbucket.org/osrf/gazebo/pull-request/1981)

1. Enter time during log playback
    * [Pull request #2000](https://bitbucket.org/osrf/gazebo/pull-request/2000)

1. Added Ignition Transport dependency.
    * [Pull request #1930](https://bitbucket.org/osrf/gazebo/pull-request/1930)

1. Make latched subscribers receive the message only once
    * [Issue #1789](https://bitbucket.org/osrf/gazebo/issue/1789)
    * [Pull request #2019](https://bitbucket.org/osrf/gazebo/pull-request/2019)

1. Implemented transport clear buffers
    * [Pull request #2017](https://bitbucket.org/osrf/gazebo/pull-request/2017)

1. KeyEvent constructor should be in a source file. Removed a few visibility
flags from c functions. Windows did not like `CPPTYPE_*` in
`gazebo/gui/ConfigWidget.cc`, so I replaced it with `TYPE_*`.
    * [Pull request #1943](https://bitbucket.org/osrf/gazebo/pull-request/1943)

1. Added wide angle camera sensor.
    * [Pull request #1866](https://bitbucket.org/osrf/gazebo/pull-request/1866)

1. Change the `near` and `far` members of `gazebo/msgs/logical_camera_sensors.proto` to `near_clip` and `far_clip`
    + [Pull request #1942](https://bitbucket.org/osrf/gazebo/pull-request/1942)

1. Resolve issue #1702
    * [Issue #1702](https://bitbucket.org/osrf/gazebo/issue/1702)
    * [Pull request #1905](https://bitbucket.org/osrf/gazebo/pull-request/1905)
    * [Pull request #1913](https://bitbucket.org/osrf/gazebo/pull-request/1913)
    * [Pull request #1914](https://bitbucket.org/osrf/gazebo/pull-request/1914)

1. Update physics when the world is reset
    * [Pull request #1903](https://bitbucket.org/osrf/gazebo/pull-request/1903)

1. Light and light state for the server side
    * [Pull request #1920](https://bitbucket.org/osrf/gazebo/pull-request/1920)

1. Add scale to model state so scaling works on log/playback.
    * [Pull request #2020](https://bitbucket.org/osrf/gazebo/pull-request/2020)

1. Added tests for WorldState
    * [Pull request #1968](https://bitbucket.org/osrf/gazebo/pull-request/1968)

1. Rename Reset to Reset Time in time widget
    * [Pull request #1892](https://bitbucket.org/osrf/gazebo/pull-request/1892)
    * [Issue #1730](https://bitbucket.org/osrf/gazebo/issue/1730)

1. Set QTestfFxture to verbose
    * [Pull request #1944](https://bitbucket.org/osrf/gazebo/pull-request/1944)
    * [Issue #1756](https://bitbucket.org/osrf/gazebo/issue/1756)

1. Added torsional friction
    * [Pull request #1831](https://bitbucket.org/osrf/gazebo/pull-request/1831)

1. Support loading and spawning nested models
    * [Pull request #1868](https://bitbucket.org/osrf/gazebo/pull-request/1868)
    * [Pull request #1895](https://bitbucket.org/osrf/gazebo/pull-request/1895)

1. Undo user motion commands during simulation, added physics::UserCmdManager and gui::UserCmdHistory.
    * [Pull request #1934](https://bitbucket.org/osrf/gazebo/pull-request/1934)

1. Forward user command messages for undo.
    * [Pull request #2009](https://bitbucket.org/osrf/gazebo/pull-request/2009)

1. Undo reset commands during simulation, forwarding commands
    * [Pull request #1986](https://bitbucket.org/osrf/gazebo/pull-request/1986)

1. Undo apply force / torque during simulation
    * [Pull request #2030](https://bitbucket.org/osrf/gazebo/pull-request/2030)

1. Add function to get the derived scale of a Visual
    * [Pull request #1881](https://bitbucket.org/osrf/gazebo/pull-request/1881)

1. Added EnumIface, which supports iterators over enums.
    * [Pull request #1847](https://bitbucket.org/osrf/gazebo/pull-request/1847)

1. Added RegionEventBoxPlugin - fires events when models enter / exit the region
    * [Pull request #1856](https://bitbucket.org/osrf/gazebo/pull-request/1856)

1. Added tests for checking the playback control via messages.
    * [Pull request #1885](https://bitbucket.org/osrf/gazebo/pull-request/1885)

1. Added LoadArgs() function to ServerFixture for being able to load a server
using the same arguments used in the command line.
    * [Pull request #1874](https://bitbucket.org/osrf/gazebo/pull-request/1874)

1. Added battery class, plugins and test world.
    * [Pull request #1872](https://bitbucket.org/osrf/gazebo/pull-request/1872)

1. Display gearbox and screw joint properties in property tree
    * [Pull request #1838](https://bitbucket.org/osrf/gazebo/pull-request/1838)

1. Set window flags for dialogs and file dialogs
    * [Pull request #1816](https://bitbucket.org/osrf/gazebo/pull-request/1816)

1. Fix minimum window height
   * [Pull request #1977](https://bitbucket.org/osrf/gazebo/pull-request/1977)
   * [Issue #1706](https://bitbucket.org/osrf/gazebo/issue/1706)

1. Add option to reverse alignment direction
   * [Pull request #2040](https://bitbucket.org/osrf/gazebo/pull-request/2040)
   * [Issue #1242](https://bitbucket.org/osrf/gazebo/issue/1242)

1. Fix unadvertising a publisher - only unadvertise topic if it is the last publisher.
   * [Pull request #2005](https://bitbucket.org/osrf/gazebo/pull-request/2005)
   * [Issue #1782](https://bitbucket.org/osrf/gazebo/issue/1782)

1. Log playback GUI for multistep, rewind, forward and seek
    * [Pull request #1791](https://bitbucket.org/osrf/gazebo/pull-request/1791)

1. Added Apply Force/Torque movable text
    * [Pull request #1789](https://bitbucket.org/osrf/gazebo/pull-request/1789)

1. Added cascade parameter (apply to children) for Visual SetMaterial, SetAmbient, SetEmissive, SetSpecular, SetDiffuse, SetTransparency
    * [Pull request #1851](https://bitbucket.org/osrf/gazebo/pull-request/1851)

1. Tweaks to Data Logger, such as multiline text edit for path
    * [Pull request #1800](https://bitbucket.org/osrf/gazebo/pull-request/1800)

1. Added TopToolbar and hide / disable several widgets according to WindowMode
    * [Pull request #1869](https://bitbucket.org/osrf/gazebo/pull-request/1869)

1. Added Visual::IsAncestorOf and Visual::IsDescendantOf
    * [Pull request #1850](https://bitbucket.org/osrf/gazebo/pull-request/1850)

1. Added msgs::PluginFromSDF and tests
    * [Pull request #1858](https://bitbucket.org/osrf/gazebo/pull-request/1858)

1. Added msgs::CollisionFromSDF msgs::SurfaceFromSDF and msgs::FrictionFromSDF
    * [Pull request #1900](https://bitbucket.org/osrf/gazebo/pull-request/1900)

1. Added hotkeys chart dialog
    * [Pull request #1835](https://bitbucket.org/osrf/gazebo/pull-request/1835)

1. Space bar to play / pause
   * [Pull request #2023](https://bitbucket.org/osrf/gazebo/pull-request/2023)
   * [Issue #1798](https://bitbucket.org/osrf/gazebo/issue/1798)

1. Make it possible to create custom ConfigWidgets
    * [Pull request #1861](https://bitbucket.org/osrf/gazebo/pull-request/1861)

1. AddItem / RemoveItem / Clear enum config widgets
    * [Pull request #1878](https://bitbucket.org/osrf/gazebo/pull-request/1878)

1. Make all child ConfigWidgets emit signals.
    * [Pull request #1884](https://bitbucket.org/osrf/gazebo/pull-request/1884)

1. Refactored makers
    * [Pull request #1828](https://bitbucket.org/osrf/gazebo/pull-request/1828)

1. Added gui::Conversions to convert between Gazebo and Qt
    * [Pull request #2034](https://bitbucket.org/osrf/gazebo/pull-request/2034)

1. Model editor updates
    1. Support adding model plugins in model editor
        * [Pull request #2060](https://bitbucket.org/osrf/gazebo/pull-request/2060)

    1. Added support for copying and pasting top level nested models
        * [Pull request #2006](https://bitbucket.org/osrf/gazebo/pull-request/2006)

    1. Make non-editable background models white in model editor
        * [Pull request #1950](https://bitbucket.org/osrf/gazebo/pull-request/1950)

    1. Choose / swap parent and child links in joint inspector
        * [Pull request #1887](https://bitbucket.org/osrf/gazebo/pull-request/1887)
        * [Issue #1500](https://bitbucket.org/osrf/gazebo/issue/1500)

    1. Presets combo box for Vector3 config widget
        * [Pull request #1954](https://bitbucket.org/osrf/gazebo/pull-request/1954)

    1. Added support for more joint types (gearbox and fixed joints).
        * [Pull request #1794](https://bitbucket.org/osrf/gazebo/pull-request/1794)

    1. Added support for selecting links and joints, opening context menu and inspectors in Schematic View.
        * [Pull request #1787](https://bitbucket.org/osrf/gazebo/pull-request/1787)

    1. Color-coded edges in Schematic View to match joint color.
        * [Pull request #1781](https://bitbucket.org/osrf/gazebo/pull-request/1781)

    1. Scale link mass and inertia when a link is scaled
        * [Pull request #1836](https://bitbucket.org/osrf/gazebo/pull-request/1836)

    1. Add density widget to config widget and link inspector
        * [Pull request #1978](https://bitbucket.org/osrf/gazebo/pull-request/1978)

    1. Added icons for child and parent link in joint inspector
        * [Pull request #1953](https://bitbucket.org/osrf/gazebo/pull-request/1953)

    1. Load and save nested models
        * [Pull request #1894](https://bitbucket.org/osrf/gazebo/pull-request/1894)

    1. Display model plugins on the left panel and added model plugin inspector
        * [Pull request #1863](https://bitbucket.org/osrf/gazebo/pull-request/1863)

    1. Context menu and deletion for model plugins
        * [Pull request #1890](https://bitbucket.org/osrf/gazebo/pull-request/1890)

    1. Delete self from inspector
        * [Pull request #1904](https://bitbucket.org/osrf/gazebo/pull-request/1904)
        * [Issue #1543](https://bitbucket.org/osrf/gazebo/issue/1543)

    1. Apply inspector changes in real time and add reset button
        * [Pull request #1945](https://bitbucket.org/osrf/gazebo/pull-request/1945)
        * [Issue #1472](https://bitbucket.org/osrf/gazebo/issue/1472)

    1. Set physics to be paused when exiting model editor mode
        * [Pull request #1893](https://bitbucket.org/osrf/gazebo/pull-request/1893)
        * [Issue #1734](https://bitbucket.org/osrf/gazebo/issue/1734)

    1. Add Insert tab to model editor
        * [Pull request #1924](https://bitbucket.org/osrf/gazebo/pull-request/1924)

    1. Support inserting nested models from model maker
        * [Pull request #1982](https://bitbucket.org/osrf/gazebo/pull-request/1982)

    1. Added joint creation dialog
        * [Pull request #2021](https://bitbucket.org/osrf/gazebo/pull-request/2021)

    1. Added reverse checkboxes to joint creation dialog
        * [Pull request #2086](https://bitbucket.org/osrf/gazebo/pull-request/2086)

    1. Use opaque pointers in the model editor
        * [Pull request #2056](https://bitbucket.org/osrf/gazebo/pull-request/2056)
        * [Pull request #2059](https://bitbucket.org/osrf/gazebo/pull-request/2059)
        * [Pull request #2087](https://bitbucket.org/osrf/gazebo/pull-request/2087)

    1. Support joint creation between links in nested model.
        * [Pull request #2080](https://bitbucket.org/osrf/gazebo/pull-request/2080)

1. Building editor updates

    1. Use opaque pointers in the building editor
        * [Pull request #2041](https://bitbucket.org/osrf/gazebo/pull-request/2041)
        * [Pull request #2039](https://bitbucket.org/osrf/gazebo/pull-request/2039)
        * [Pull request #2055](https://bitbucket.org/osrf/gazebo/pull-request/2055)
        * [Pull request #2032](https://bitbucket.org/osrf/gazebo/pull-request/2032)
        * [Pull request #2082](https://bitbucket.org/osrf/gazebo/pull-request/2082)
        * [Pull request #2038](https://bitbucket.org/osrf/gazebo/pull-request/2038)
        * [Pull request #2033](https://bitbucket.org/osrf/gazebo/pull-request/2033)

    1. Use opaque pointers for GrabberHandle, add *LinkedGrabbers functions
        * [Pull request #2034](https://bitbucket.org/osrf/gazebo/pull-request/2034)

    1. Removed unused class: BuildingItem
        * [Pull request #2045](https://bitbucket.org/osrf/gazebo/pull-request/2045)

    1. Use opaque pointers for BuildingModelManip, move attachment logic to BuildingMaker
        * [Pull request #2046](https://bitbucket.org/osrf/gazebo/pull-request/2046)

    1. Use opaque pointers for all Dialog classes, add conversion from QPointF, move common logic to BaseInspectorDialog.
        * [Pull request #2083](https://bitbucket.org/osrf/gazebo/pull-request/2083)

## Gazebo 6.0

### Gazebo 6.X.X (201X-XX-XX)

1. Fix buoyancy plugin when multiple link tags are used within the plugin
    * [Pull request 2369](https://bitbucket.org/osrf/gazebo/pull-request/2369)

1. Fix race condition in ~TimePanelPrivate (#1919)
    * [Pull request 2250](https://bitbucket.org/osrf/gazebo/pull-request/2250)

### Gazebo 6.6.0 (2016-04-07)

1. fix: remove back projection
    * [Pull request 2201](https://bitbucket.org/osrf/gazebo/pull-request/2201)
    * A contribution from Yuki Furuta

1. Backport depth camera OSX fix and test
    * [Pull request 2230](https://bitbucket.org/osrf/gazebo/pull-request/2230)

1. Add missing tinyxml includes (gazebo6)
    * [Pull request 2218](https://bitbucket.org/osrf/gazebo/pull-request/2218)

1. Fix ray-cylinder collision in ode
    * [Pull request 2125](https://bitbucket.org/osrf/gazebo/pull-request/2125)

1. backport fixes for ffmpeg3 to gazebo6 (from pull request #2154)
    * [Pull request 2162](https://bitbucket.org/osrf/gazebo/pull-request/2162)

1. Install shapes_bitmask.world
    * [Pull request 2104](https://bitbucket.org/osrf/gazebo/pull-request/2104)

1. Add gazebo_client to gazebo.pc (gazebo6)
    * [Pull request 2102](https://bitbucket.org/osrf/gazebo/pull-request/2102)

1. Fix removing multiple camera sensors that have the same camera name
    * [Pull request 2081](https://bitbucket.org/osrf/gazebo/pull-request/2081)

1. Ensure that LINK_FRAME_VISUAL arrow components are deleted (#1812)
    * [Pull request 2078](https://bitbucket.org/osrf/gazebo/pull-request/2078)

1. add migration notes for gazebo::setupClient to gazebo::client::setup
    * [Pull request 2068](https://bitbucket.org/osrf/gazebo/pull-request/2068)

1. Update inertia properties during simulation: part 2
    * [Pull request 1984](https://bitbucket.org/osrf/gazebo/pull-request/1984)

1. Fix minimum window height
    * [Pull request 2002](https://bitbucket.org/osrf/gazebo/pull-request/2002)

1. Backport gpu laser test fix
    * [Pull request 1999](https://bitbucket.org/osrf/gazebo/pull-request/1999)

1. Relax physics tolerances for single-precision bullet (gazebo6)
    * [Pull request 1997](https://bitbucket.org/osrf/gazebo/pull-request/1997)

1. Fix minimum window height
    * [Pull request 1998](https://bitbucket.org/osrf/gazebo/pull-request/1998)

1. backport model editor fixed joint option to gazebo6
    * [Pull request 1957](https://bitbucket.org/osrf/gazebo/pull-request/1957)

1. Update shaders once per render update
    * [Pull request 1991](https://bitbucket.org/osrf/gazebo/pull-request/1991)

1. Relax physics tolerances for single-precision bullet
    * [Pull request 1976](https://bitbucket.org/osrf/gazebo/pull-request/1976)

1. Fix visual transparency issues
    * [Pull request 1967](https://bitbucket.org/osrf/gazebo/pull-request/1967)

1. fix memory corruption in transport/Publisher.cc
    * [Pull request 1951](https://bitbucket.org/osrf/gazebo/pull-request/1951)

1. Add test for SphericalCoordinates::LocalFromGlobal
    * [Pull request 1959](https://bitbucket.org/osrf/gazebo/pull-request/1959)

### Gazebo 6.5.1 (2015-10-29)

1. Fix removing multiple camera sensors that have the same camera name.
    * [Pull request #2081](https://bitbucket.org/osrf/gazebo/pull-request/2081)
    * [Issue #1811](https://bitbucket.org/osrf/gazebo/issues/1811)

1. Backport model editor toolbar fixed joint option from [pull request #1794](https://bitbucket.org/osrf/gazebo/pull-request/1794)
    * [Pull request #1957](https://bitbucket.org/osrf/gazebo/pull-request/1957)

1. Fix minimum window height
    * Backport of [pull request #1977](https://bitbucket.org/osrf/gazebo/pull-request/1977)
    * [Pull request #1998](https://bitbucket.org/osrf/gazebo/pull-request/1998)
    * [Issue #1706](https://bitbucket.org/osrf/gazebo/issue/1706)

1. Fix visual transparency issues
    * [Pull request #1967](https://bitbucket.org/osrf/gazebo/pull-request/1967)
    * [Issue #1726](https://bitbucket.org/osrf/gazebo/issue/1726)

### Gazebo 6.5.0 (2015-10-22)

1. Added ability to convert from spherical coordinates to local coordinates.
    * [Pull request #1955](https://bitbucket.org/osrf/gazebo/pull-request/1955)

### Gazebo 6.4.0 (2015-10-14)

1. Fix ABI problem. Make `Sensor::SetPose` function non virtual.
    * [Pull request #1947](https://bitbucket.org/osrf/gazebo/pull-request/1947)

1. Update inertia properties during simulation
    * [Pull request #1909](https://bitbucket.org/osrf/gazebo/pull-requests/1909)
    * [Design document](https://bitbucket.org/osrf/gazebo_design/src/default/inertia_resize/inertia_resize.md)

1. Fix transparency correction for opaque materials
    * [Pull request #1946](https://bitbucket.org/osrf/gazebo/pull-requests/1946/fix-transparency-correction-for-opaque/diff)

### Gazebo 6.3.0 (2015-10-06)

1. Added `Sensor::SetPose` function
    * [Pull request #1935](https://bitbucket.org/osrf/gazebo/pull-request/1935)

### Gazebo 6.2.0 (2015-10-02)

1. Update physics when the world is reset
    * Backport of [pull request #1903](https://bitbucket.org/osrf/gazebo/pull-request/1903)
    * [Pull request #1916](https://bitbucket.org/osrf/gazebo/pull-request/1916)
    * [Issue #101](https://bitbucket.org/osrf/gazebo/issue/101)

1. Added Copy constructor and assignment operator to MouseEvent
    * [Pull request #1855](https://bitbucket.org/osrf/gazebo/pull-request/1855)

### Gazebo 6.1.0 (2015-08-02)

1. Added logical_camera sensor.
    * [Pull request #1845](https://bitbucket.org/osrf/gazebo/pull-request/1845)

1. Added RandomVelocityPlugin, which applies a random velocity to a model's link.
    * [Pull request #1839](https://bitbucket.org/osrf/gazebo/pull-request/1839)

1. Sim events for joint position, velocity and applied force
    * [Pull request #1849](https://bitbucket.org/osrf/gazebo/pull-request/1849)

### Gazebo 6.0.0 (2015-07-27)

1. Added magnetometer sensor. A contribution from Andrew Symington.
    * [Pull request #1788](https://bitbucket.org/osrf/gazebo/pull-request/1788)

1. Added altimeter sensor. A contribution from Andrew Symington.
    * [Pull request #1792](https://bitbucket.org/osrf/gazebo/pull-request/1792)

1. Implement more control options for log playback:
  1. Rewind: The simulation starts from the beginning.
  1. Forward: The simulation jumps to the end of the log file.
  1. Seek: The simulation jumps to a specific point specified by its simulation
  time.
      * [Pull request #1737](https://bitbucket.org/osrf/gazebo/pull-request/1737)

1. Added Gazebo splash screen
    * [Pull request #1745](https://bitbucket.org/osrf/gazebo/pull-request/1745)

1. Added a transporter plugin which allows models to move from one location
   to another based on their location and the location of transporter pads.
    * [Pull request #1738](https://bitbucket.org/osrf/gazebo/pull-request/1738)

1. Implement forward/backwards multi-step for log playback. Now, the semantics
of a multi-step while playing back a log session are different from a multi-step
during a live simulation. While playback, a multi-step simulates all the
intermediate steps as before, but the client only perceives a single step.
E.g: You have a log file containing a 1 hour simulation session. You want to
jump to the minute 00H::30M::00S to check a specific aspect of the simulation.
You should not see continuous updates until minute 00H:30M:00S. Instead, you
should visualize a single jump to the specific instant of the simulation that
you are interested.
    * [Pull request #1623](https://bitbucket.org/osrf/gazebo/pull-request/1623)

1. Added browse button to log record dialog.
    * [Pull request #1719](https://bitbucket.org/osrf/gazebo/pull-request/1719)

1. Improved SVG support: arcs in paths, and contours made of multiple paths.
    * [Pull request #1608](https://bitbucket.org/osrf/gazebo/pull-request/1608)

1. Added simulation iterations to the world state.
    * [Pull request #1722](https://bitbucket.org/osrf/gazebo/pull-request/1722)

1. Added multiple LiftDrag plugins to the cessna_demo.world to allow the Cessna
C-172 model to fly.
    * [Pull request #1715](https://bitbucket.org/osrf/gazebo/pull-request/1715)

1. Added a plugin to control a Cessna C-172 via messages (CessnaPlugin), and a
GUI plugin to test this functionality with the keyboard (CessnaGUIPlugin). Added
world with the Cessna model and the two previous plugins loaded
(cessna_demo.world).
    * [Pull request #1712](https://bitbucket.org/osrf/gazebo/pull-request/1712)

1. Added world with OSRF building and an elevator
    * [Pull request #1697](https://bitbucket.org/osrf/gazebo/pull-request/1697)

1. Fixed collide bitmask by changing default value from 0x1 to 0xffff.
    * [Pull request #1696](https://bitbucket.org/osrf/gazebo/pull-request/1696)

1. Added a plugin to control an elevator (ElevatorPlugin), and an OccupiedEvent plugin that sends a message when a model is within a specified region.
    * [Pull request #1694](https://bitbucket.org/osrf/gazebo/pull-request/1694)
    * [Pull request #1775](https://bitbucket.org/osrf/gazebo/pull-request/1775)

1. Added Layers tab and meta information for visuals.
    * [Pull request #1674](https://bitbucket.org/osrf/gazebo/pull-request/1674)

1. Added countdown behavior for common::Timer and exposed the feature in TimerGUIPlugin.
    * [Pull request #1690](https://bitbucket.org/osrf/gazebo/pull-request/1690)

1. Added BuoyancyPlugin for simulating the buoyancy of an object in a column of fluid.
    * [Pull request #1622](https://bitbucket.org/osrf/gazebo/pull-request/1622)

1. Added ComputeVolume function for simple shape subclasses of Shape.hh.
    * [Pull request #1605](https://bitbucket.org/osrf/gazebo/pull-request/1605)

1. Add option to parallelize the ODE quickstep constraint solver,
which solves an LCP twice with different parameters in order
to corrected for position projection errors.
    * [Pull request #1561](https://bitbucket.org/osrf/gazebo/pull-request/1561)

1. Get/Set user camera pose in GUI.
    * [Pull request #1649](https://bitbucket.org/osrf/gazebo/pull-request/1649)
    * [Issue #1595](https://bitbucket.org/osrf/gazebo/issue/1595)

1. Added ViewAngleWidget, removed hard-coded reset view and removed MainWindow::Reset(). Also added GLWidget::GetSelectedVisuals().
    * [Pull request #1768](https://bitbucket.org/osrf/gazebo/pull-request/1768)
    * [Issue #1507](https://bitbucket.org/osrf/gazebo/issue/1507)

1. Windows support. This consists mostly of numerous small changes to support
compilation on Windows.
    * [Pull request #1616](https://bitbucket.org/osrf/gazebo/pull-request/1616)
    * [Pull request #1618](https://bitbucket.org/osrf/gazebo/pull-request/1618)
    * [Pull request #1620](https://bitbucket.org/osrf/gazebo/pull-request/1620)
    * [Pull request #1625](https://bitbucket.org/osrf/gazebo/pull-request/1625)
    * [Pull request #1626](https://bitbucket.org/osrf/gazebo/pull-request/1626)
    * [Pull request #1627](https://bitbucket.org/osrf/gazebo/pull-request/1627)
    * [Pull request #1628](https://bitbucket.org/osrf/gazebo/pull-request/1628)
    * [Pull request #1629](https://bitbucket.org/osrf/gazebo/pull-request/1629)
    * [Pull request #1630](https://bitbucket.org/osrf/gazebo/pull-request/1630)
    * [Pull request #1631](https://bitbucket.org/osrf/gazebo/pull-request/1631)
    * [Pull request #1632](https://bitbucket.org/osrf/gazebo/pull-request/1632)
    * [Pull request #1633](https://bitbucket.org/osrf/gazebo/pull-request/1633)
    * [Pull request #1635](https://bitbucket.org/osrf/gazebo/pull-request/1635)
    * [Pull request #1637](https://bitbucket.org/osrf/gazebo/pull-request/1637)
    * [Pull request #1639](https://bitbucket.org/osrf/gazebo/pull-request/1639)
    * [Pull request #1647](https://bitbucket.org/osrf/gazebo/pull-request/1647)
    * [Pull request #1650](https://bitbucket.org/osrf/gazebo/pull-request/1650)
    * [Pull request #1651](https://bitbucket.org/osrf/gazebo/pull-request/1651)
    * [Pull request #1653](https://bitbucket.org/osrf/gazebo/pull-request/1653)
    * [Pull request #1654](https://bitbucket.org/osrf/gazebo/pull-request/1654)
    * [Pull request #1657](https://bitbucket.org/osrf/gazebo/pull-request/1657)
    * [Pull request #1658](https://bitbucket.org/osrf/gazebo/pull-request/1658)
    * [Pull request #1659](https://bitbucket.org/osrf/gazebo/pull-request/1659)
    * [Pull request #1660](https://bitbucket.org/osrf/gazebo/pull-request/1660)
    * [Pull request #1661](https://bitbucket.org/osrf/gazebo/pull-request/1661)
    * [Pull request #1669](https://bitbucket.org/osrf/gazebo/pull-request/1669)
    * [Pull request #1670](https://bitbucket.org/osrf/gazebo/pull-request/1670)
    * [Pull request #1672](https://bitbucket.org/osrf/gazebo/pull-request/1672)
    * [Pull request #1682](https://bitbucket.org/osrf/gazebo/pull-request/1682)
    * [Pull request #1683](https://bitbucket.org/osrf/gazebo/pull-request/1683)

1. Install `libgazebo_server_fixture`. This will facilitate tests external to the main gazebo repository. See `examples/stand_alone/test_fixture`.
    * [Pull request #1606](https://bitbucket.org/osrf/gazebo/pull-request/1606)

1. Laser visualization renders light blue for rays that do not hit obstacles, and dark blue for other rays.
    * [Pull request #1607](https://bitbucket.org/osrf/gazebo/pull-request/1607)
    * [Issue #1576](https://bitbucket.org/osrf/gazebo/issue/1576)

1. Add VisualType enum to Visual and clean up visuals when entity is deleted.
    * [Pull request #1614](https://bitbucket.org/osrf/gazebo/pull-request/1614)

1. Alert user of connection problems when using the REST service plugin
    * [Pull request #1655](https://bitbucket.org/osrf/gazebo/pull-request/1655)
    * [Issue #1574](https://bitbucket.org/osrf/gazebo/issue/1574)

1. ignition-math is now a dependency.
    + [http://ignitionrobotics.org/libraries/math](http://ignitionrobotics.org/libraries/math)
    + [Gazebo::math migration](https://bitbucket.org/osrf/gazebo/src/583edbeb90759d43d994cc57c0797119dd6d2794/ign-math-migration.md)

1. Detect uuid library during compilation.
    * [Pull request #1655](https://bitbucket.org/osrf/gazebo/pull-request/1655)
    * [Issue #1572](https://bitbucket.org/osrf/gazebo/issue/1572)

1. New accessors in LogPlay class.
    * [Pull request #1577](https://bitbucket.org/osrf/gazebo/pull-request/1577)

1. Added a plugin to send messages to an existing website.
   Added gui::MainWindow::AddMenu and msgs/rest_error, msgs/rest_login, msgs rest/post
    * [Pull request #1524](https://bitbucket.org/osrf/gazebo/pull-request/1524)

1. Fix deprecation warnings when using SDFormat 3.0.2, 3.0.3 prereleases
    * [Pull request #1568](https://bitbucket.org/osrf/gazebo/pull-request/1568)

1. Use GAZEBO_CFLAGS or GAZEBO_CXX_FLAGS in CMakeLists.txt for example plugins
    * [Pull request #1573](https://bitbucket.org/osrf/gazebo/pull-request/1573)

1. Added Link::OnWrenchMsg subscriber with test
    * [Pull request #1582](https://bitbucket.org/osrf/gazebo/pull-request/1582)

1. Show/hide GUI overlays using the menu bar.
    * [Pull request #1555](https://bitbucket.org/osrf/gazebo/pull-request/1555)

1. Added world origin indicator rendering::OriginVisual.
    * [Pull request #1700](https://bitbucket.org/osrf/gazebo/pull-request/1700)

1. Show/hide toolbars using the menu bars and shortcut.
   Added MainWindow::CloneAction.
   Added Window menu to Model Editor.
    * [Pull request #1584](https://bitbucket.org/osrf/gazebo/pull-request/1584)

1. Added event to show/hide toolbars.
    * [Pull request #1707](https://bitbucket.org/osrf/gazebo/pull-request/1707)

1. Added optional start/stop/reset buttons to timer GUI plugin.
    * [Pull request #1576](https://bitbucket.org/osrf/gazebo/pull-request/1576)

1. Timer GUI Plugin: Treat negative positions as positions from the ends
    * [Pull request #1703](https://bitbucket.org/osrf/gazebo/pull-request/1703)

1. Added Visual::GetDepth() and Visual::GetNthAncestor()
    * [Pull request #1613](https://bitbucket.org/osrf/gazebo/pull-request/1613)

1. Added a context menu for links
    * [Pull request #1589](https://bitbucket.org/osrf/gazebo/pull-request/1589)

1. Separate TimePanel's display into TimeWidget and LogPlayWidget.
    * [Pull request #1564](https://bitbucket.org/osrf/gazebo/pull-request/1564)

1. Display confirmation message after log is saved
    * [Pull request #1646](https://bitbucket.org/osrf/gazebo/pull-request/1646)

1. Added LogPlayView to display timeline and LogPlaybackStatistics message type.
    * [Pull request #1724](https://bitbucket.org/osrf/gazebo/pull-request/1724)

1. Added Time::FormattedString and removed all other FormatTime functions.
    * [Pull request #1710](https://bitbucket.org/osrf/gazebo/pull-request/1710)

1. Added support for Oculus DK2
    * [Pull request #1526](https://bitbucket.org/osrf/gazebo/pull-request/1526)

1. Use collide_bitmask from SDF to perform collision filtering
    * [Pull request #1470](https://bitbucket.org/osrf/gazebo/pull-request/1470)

1. Pass Coulomb surface friction parameters to DART.
    * [Pull request #1420](https://bitbucket.org/osrf/gazebo/pull-request/1420)

1. Added ModelAlign::SetHighlighted
    * [Pull request #1598](https://bitbucket.org/osrf/gazebo/pull-request/1598)

1. Added various Get functions to Visual. Also added a ConvertGeometryType function to msgs.
    * [Pull request #1402](https://bitbucket.org/osrf/gazebo/pull-request/1402)

1. Get and Set visibility of SelectionObj's handles, with unit test.
    * [Pull request #1417](https://bitbucket.org/osrf/gazebo/pull-request/1417)

1. Set material of SelectionObj's handles.
    * [Pull request #1472](https://bitbucket.org/osrf/gazebo/pull-request/1472)

1. Add SelectionObj::Fini with tests and make Visual::Fini virtual
    * [Pull request #1685](https://bitbucket.org/osrf/gazebo/pull-request/1685)

1. Allow link selection with the mouse if parent model already selected.
    * [Pull request #1409](https://bitbucket.org/osrf/gazebo/pull-request/1409)

1. Added ModelRightMenu::EntityTypes.
    * [Pull request #1414](https://bitbucket.org/osrf/gazebo/pull-request/1414)

1. Scale joint visuals according to link size.
    * [Pull request #1591](https://bitbucket.org/osrf/gazebo/pull-request/1591)
    * [Issue #1563](https://bitbucket.org/osrf/gazebo/issue/1563)

1. Added Gazebo/CoM material.
    * [Pull request #1439](https://bitbucket.org/osrf/gazebo/pull-request/1439)

1. Added arc parameter to MeshManager::CreateTube
    * [Pull request #1436](https://bitbucket.org/osrf/gazebo/pull-request/1436)

1. Added View Inertia and InertiaVisual, changed COMVisual to sphere proportional to mass.
    * [Pull request #1445](https://bitbucket.org/osrf/gazebo/pull-request/1445)

1. Added View Link Frame and LinkFrameVisual. Visual::SetTransparency goes into texture_unit.
    * [Pull request #1762](https://bitbucket.org/osrf/gazebo/pull-request/1762)
    * [Issue #853](https://bitbucket.org/osrf/gazebo/issue/853)

1. Changed the position of Save and Cancel buttons on editor dialogs
    * [Pull request #1442](https://bitbucket.org/osrf/gazebo/pull-request/1442)
    * [Issue #1377](https://bitbucket.org/osrf/gazebo/issue/1377)

1. Fixed Visual material updates
    * [Pull request #1454](https://bitbucket.org/osrf/gazebo/pull-request/1454)
    * [Issue #1455](https://bitbucket.org/osrf/gazebo/issue/1455)

1. Added Matrix3::Inverse() and tests
    * [Pull request #1481](https://bitbucket.org/osrf/gazebo/pull-request/1481)

1. Implemented AddLinkForce for ODE.
    * [Pull request #1456](https://bitbucket.org/osrf/gazebo/pull-request/1456)

1. Updated ConfigWidget class to parse enum values.
    * [Pull request #1518](https://bitbucket.org/osrf/gazebo/pull-request/1518)

1. Added PresetManager to physics libraries and corresponding integration test.
    * [Pull request #1471](https://bitbucket.org/osrf/gazebo/pull-request/1471)

1. Sync name and location on SaveDialog.
    * [Pull request #1563](https://bitbucket.org/osrf/gazebo/pull-request/1563)

1. Added Apply Force/Torque dialog
    * [Pull request #1600](https://bitbucket.org/osrf/gazebo/pull-request/1600)

1. Added Apply Force/Torque visuals
    * [Pull request #1619](https://bitbucket.org/osrf/gazebo/pull-request/1619)

1. Added Apply Force/Torque OnMouseRelease and ActivateWindow
    * [Pull request #1699](https://bitbucket.org/osrf/gazebo/pull-request/1699)

1. Added Apply Force/Torque mouse interactions, modes, activation
    * [Pull request #1731](https://bitbucket.org/osrf/gazebo/pull-request/1731)

1. Added inertia pose getter for COMVisual and COMVisual_TEST
    * [Pull request #1581](https://bitbucket.org/osrf/gazebo/pull-request/1581)

1. Model editor updates
    1. Joint preview using JointVisuals.
        * [Pull request #1369](https://bitbucket.org/osrf/gazebo/pull-request/1369)

    1. Added inspector for configuring link, visual, and collision properties.
        * [Pull request #1408](https://bitbucket.org/osrf/gazebo/pull-request/1408)

    1. Saving, exiting, generalizing SaveDialog.
        * [Pull request #1401](https://bitbucket.org/osrf/gazebo/pull-request/1401)

    1. Inspectors redesign
        * [Pull request #1586](https://bitbucket.org/osrf/gazebo/pull-request/1586)

    1. Edit existing model.
        * [Pull request #1425](https://bitbucket.org/osrf/gazebo/pull-request/1425)

    1. Add joint inspector to link's context menu.
        * [Pull request #1449](https://bitbucket.org/osrf/gazebo/pull-request/1449)
        * [Issue #1443](https://bitbucket.org/osrf/gazebo/issue/1443)

    1. Added button to select mesh file on inspector.
        * [Pull request #1460](https://bitbucket.org/osrf/gazebo/pull-request/1460)
        * [Issue #1450](https://bitbucket.org/osrf/gazebo/issue/1450)

    1. Renamed Part to Link.
        * [Pull request #1478](https://bitbucket.org/osrf/gazebo/pull-request/1478)

    1. Fix snapping inside editor.
        * [Pull request #1489](https://bitbucket.org/osrf/gazebo/pull-request/1489)
        * [Issue #1457](https://bitbucket.org/osrf/gazebo/issue/1457)

    1. Moved DataLogger from Window menu to the toolbar and moved screenshot button to the right.
        * [Pull request #1665](https://bitbucket.org/osrf/gazebo/pull-request/1665)

    1. Keep loaded model's name.
        * [Pull request #1516](https://bitbucket.org/osrf/gazebo/pull-request/1516)
        * [Issue #1504](https://bitbucket.org/osrf/gazebo/issue/1504)

    1. Added ExtrudeDialog.
        * [Pull request #1483](https://bitbucket.org/osrf/gazebo/pull-request/1483)

    1. Hide time panel inside editor and keep main window's paused state.
        * [Pull request #1500](https://bitbucket.org/osrf/gazebo/pull-request/1500)

    1. Fixed pose issues and added ModelCreator_TEST.
        * [Pull request #1509](https://bitbucket.org/osrf/gazebo/pull-request/1509)
        * [Issue #1497](https://bitbucket.org/osrf/gazebo/issue/1497)
        * [Issue #1509](https://bitbucket.org/osrf/gazebo/issue/1509)

    1. Added list of links and joints.
        * [Pull request #1515](https://bitbucket.org/osrf/gazebo/pull-request/1515)
        * [Issue #1418](https://bitbucket.org/osrf/gazebo/issue/1418)

    1. Expose API to support adding items to the palette.
        * [Pull request #1565](https://bitbucket.org/osrf/gazebo/pull-request/1565)

    1. Added menu for toggling joint visualization
        * [Pull request #1551](https://bitbucket.org/osrf/gazebo/pull-request/1551)
        * [Issue #1483](https://bitbucket.org/osrf/gazebo/issue/1483)

    1. Add schematic view to model editor
        * [Pull request #1562](https://bitbucket.org/osrf/gazebo/pull-request/1562)

1. Building editor updates
    1. Make palette tips tooltip clickable to open.
        * [Pull request #1519](https://bitbucket.org/osrf/gazebo/pull-request/1519)
        * [Issue #1370](https://bitbucket.org/osrf/gazebo/issue/1370)

    1. Add measurement unit to building inspectors.
        * [Pull request #1741](https://bitbucket.org/osrf/gazebo/pull-request/1741)
        * [Issue #1363](https://bitbucket.org/osrf/gazebo/issue/1363)

    1. Add `BaseInspectorDialog` as a base class for inspectors.
        * [Pull request #1749](https://bitbucket.org/osrf/gazebo/pull-request/1749)

## Gazebo 5.0

### Gazebo 5.x.x

1. Fix mouse picking with transparent visuals
    * [Pull request 2305](https://bitbucket.org/osrf/gazebo/pull-request/2305)
    * [Issue #1956](https://bitbucket.org/osrf/gazebo/issue/1956)

1. Backport fix for DepthCamera visibility mask
    * [Pull request 2286](https://bitbucket.org/osrf/gazebo/pull-request/2286)
    * [Pull request 2287](https://bitbucket.org/osrf/gazebo/pull-request/2287)

1. Backport sensor reset fix
    * [Pull request 2272](https://bitbucket.org/osrf/gazebo/pull-request/2272)
    * [Issue #1917](https://bitbucket.org/osrf/gazebo/issue/1917)

1. Fix model snap tool highlighting
    * [Pull request 2293](https://bitbucket.org/osrf/gazebo/pull-request/2293)
    * [Issue #1955](https://bitbucket.org/osrf/gazebo/issue/1955)

### Gazebo 5.3.0 (2015-04-07)

1. fix: remove back projection
    * [Pull request 2201](https://bitbucket.org/osrf/gazebo/pull-request/2201)
    * A contribution from Yuki Furuta

1. Backport depth camera OSX fix and test
    * [Pull request 2230](https://bitbucket.org/osrf/gazebo/pull-request/2230)

1. Add missing tinyxml includes
    * [Pull request 2216](https://bitbucket.org/osrf/gazebo/pull-request/2216)

1. backport fixes for ffmpeg3 to gazebo5 (from pull request #2154)
    * [Pull request 2161](https://bitbucket.org/osrf/gazebo/pull-request/2161)

1. Check for valid display using xwininfo -root
    * [Pull request 2111](https://bitbucket.org/osrf/gazebo/pull-request/2111)

1. Don't search for sdformat4 on gazebo5, since gazebo5 can't handle sdformat protocol 1.6
    * [Pull request 2092](https://bitbucket.org/osrf/gazebo/pull-request/2092)

1. Fix minimum window height
    * [Pull request 2002](https://bitbucket.org/osrf/gazebo/pull-request/2002)

1. Relax physics tolerances for single-precision bullet
    * [Pull request 1976](https://bitbucket.org/osrf/gazebo/pull-request/1976)

1. Try finding sdformat 4 in gazebo5 branch
    * [Pull request 1972](https://bitbucket.org/osrf/gazebo/pull-request/1972)

1. Fix_send_message (backport of pull request #1951)
    * [Pull request 1964](https://bitbucket.org/osrf/gazebo/pull-request/1964)
    * A contribution from Samuel Lekieffre

1. Export the media path in the cmake config file.
    * [Pull request 1933](https://bitbucket.org/osrf/gazebo/pull-request/1933)

1. Shorten gearbox test since it is failing via timeout on osx
    * [Pull request 1937](https://bitbucket.org/osrf/gazebo/pull-request/1937)

### Gazebo 5.2.1 (2015-10-02)

1. Fix minimum window height
    * Backport of [pull request #1977](https://bitbucket.org/osrf/gazebo/pull-request/1977)
    * [Pull request #2002](https://bitbucket.org/osrf/gazebo/pull-request/2002)
    * [Issue #1706](https://bitbucket.org/osrf/gazebo/issue/1706)

### Gazebo 5.2.0 (2015-10-02)

1. Initialize sigact struct fields that valgrind said were being used uninitialized
    * [Pull request #1809](https://bitbucket.org/osrf/gazebo/pull-request/1809)

1. Add missing ogre includes to ensure macros are properly defined
    * [Pull request #1813](https://bitbucket.org/osrf/gazebo/pull-request/1813)

1. Use ToSDF functions to simplify physics_friction test
    * [Pull request #1808](https://bitbucket.org/osrf/gazebo/pull-request/1808)

1. Added lines to laser sensor visualization
    * [Pull request #1742](https://bitbucket.org/osrf/gazebo/pull-request/1742)
    * [Issue #935](https://bitbucket.org/osrf/gazebo/issue/935)

1. Fix BulletSliderJoint friction for bullet 2.83
    * [Pull request #1686](https://bitbucket.org/osrf/gazebo/pull-request/1686)

1. Fix heightmap model texture loading.
    * [Pull request #1592](https://bitbucket.org/osrf/gazebo/pull-request/1592)

1. Disable failing pr2 test for dart
    * [Pull request #1540](https://bitbucket.org/osrf/gazebo/pull-request/1540)
    * [Issue #1435](https://bitbucket.org/osrf/gazebo/issue/1435)

### Gazebo 5.1.0 (2015-03-20)
1. Backport pull request #1527 (FindOGRE.cmake for non-Debian systems)
  * [Pull request #1532](https://bitbucket.org/osrf/gazebo/pull-request/1532)

1. Respect system cflags when not using USE_UPSTREAM_CFLAGS
  * [Pull request #1531](https://bitbucket.org/osrf/gazebo/pull-request/1531)

1. Allow light manipulation
  * [Pull request #1529](https://bitbucket.org/osrf/gazebo/pull-request/1529)

1. Allow sdformat 2.3.1+ or 3+ and fix tests
  * [Pull request #1484](https://bitbucket.org/osrf/gazebo/pull-request/1484)

1. Add Link::GetWorldAngularMomentum function and test.
  * [Pull request #1482](https://bitbucket.org/osrf/gazebo/pull-request/1482)

1. Preserve previous GAZEBO_MODEL_PATH values when sourcing setup.sh
  * [Pull request #1430](https://bitbucket.org/osrf/gazebo/pull-request/1430)

1. Implement Coulomb joint friction for DART
  * [Pull request #1427](https://bitbucket.org/osrf/gazebo/pull-request/1427)
  * [Issue #1281](https://bitbucket.org/osrf/gazebo/issue/1281)

1. Fix simple shape normals.
    * [Pull request #1477](https://bitbucket.org/osrf/gazebo/pull-request/1477)
    * [Issue #1369](https://bitbucket.org/osrf/gazebo/issue/1369)

1. Use Msg-to-SDF conversion functions in tests, add ServerFixture::SpawnModel(msgs::Model).
    * [Pull request #1466](https://bitbucket.org/osrf/gazebo/pull-request/1466)

1. Added Model Msg-to-SDF conversion functions and test.
    * [Pull request #1429](https://bitbucket.org/osrf/gazebo/pull-request/1429)

1. Added Joint Msg-to-SDF conversion functions and test.
    * [Pull request #1419](https://bitbucket.org/osrf/gazebo/pull-request/1419)

1. Added Visual, Material Msg-to-SDF conversion functions and ShaderType to string conversion functions.
    * [Pull request #1415](https://bitbucket.org/osrf/gazebo/pull-request/1415)

1. Implement Coulomb joint friction for BulletSliderJoint
  * [Pull request #1452](https://bitbucket.org/osrf/gazebo/pull-request/1452)
  * [Issue #1348](https://bitbucket.org/osrf/gazebo/issue/1348)

### Gazebo 5.0.0 (2015-01-27)
1. Support for using [digital elevation maps](http://gazebosim.org/tutorials?tut=dem) has been added to debian packages.

1. C++11 support (C++11 compatible compiler is now required)
    * [Pull request #1340](https://bitbucket.org/osrf/gazebo/pull-request/1340)

1. Implemented private data pointer for the World class.
    * [Pull request #1383](https://bitbucket.org/osrf/gazebo/pull-request/1383)

1. Implemented private data pointer for the Scene class.
    * [Pull request #1385](https://bitbucket.org/osrf/gazebo/pull-request/1385)

1. Added a events::Event::resetWorld event that is triggered when World::Reset is called.
    * [Pull request #1332](https://bitbucket.org/osrf/gazebo/pull-request/1332)
    * [Issue #1375](https://bitbucket.org/osrf/gazebo/issue/1375)

1. Fixed `math::Box::GetCenter` functionality.
    * [Pull request #1278](https://bitbucket.org/osrf/gazebo/pull-request/1278)
    * [Issue #1327](https://bitbucket.org/osrf/gazebo/issue/1327)

1. Added a GUI timer plugin that facilitates the display and control a timer inside the Gazebo UI.
    * [Pull request #1270](https://bitbucket.org/osrf/gazebo/pull-request/1270)

1. Added ability to load plugins via SDF.
    * [Pull request #1261](https://bitbucket.org/osrf/gazebo/pull-request/1261)

1. Added GUIEvent to hide/show the left GUI pane.
    * [Pull request #1269](https://bitbucket.org/osrf/gazebo/pull-request/1269)

1. Modified KeyEventHandler and GLWidget so that hotkeys can be suppressed by custom KeyEvents set up by developers
    * [Pull request #1251](https://bitbucket.org/osrf/gazebo/pull-request/1251)

1. Added ability to read the directory where the log files are stored.
    * [Pull request #1277](https://bitbucket.org/osrf/gazebo/pull-request/1277)

1. Implemented a simulation cloner
    * [Pull request #1180](https://bitbucket.org/osrf/gazebo/pull-request/1180/clone-a-simulation)

1. Added GUI overlay plugins. Users can now write a Gazebo + QT plugin that displays widgets over the render window.
  * [Pull request #1181](https://bitbucket.org/osrf/gazebo/pull-request/1181)

1. Change behavior of Joint::SetVelocity, add Joint::SetVelocityLimit(unsigned int, double)
  * [Pull request #1218](https://bitbucket.org/osrf/gazebo/pull-request/1218)
  * [Issue #964](https://bitbucket.org/osrf/gazebo/issue/964)

1. Implement Coulomb joint friction for ODE
  * [Pull request #1221](https://bitbucket.org/osrf/gazebo/pull-request/1221)
  * [Issue #381](https://bitbucket.org/osrf/gazebo/issue/381)

1. Implement Coulomb joint friction for BulletHingeJoint
  * [Pull request #1317](https://bitbucket.org/osrf/gazebo/pull-request/1317)
  * [Issue #1348](https://bitbucket.org/osrf/gazebo/issue/1348)

1. Implemented camera lens distortion.
  * [Pull request #1213](https://bitbucket.org/osrf/gazebo/pull-request/1213)

1. Kill rogue gzservers left over from failed INTEGRATION_world_clone tests
   and improve robustness of `UNIT_gz_TEST`
  * [Pull request #1232](https://bitbucket.org/osrf/gazebo/pull-request/1232)
  * [Issue #1299](https://bitbucket.org/osrf/gazebo/issue/1299)

1. Added RenderWidget::ShowToolbar to toggle visibility of top toolbar.
  * [Pull request #1248](https://bitbucket.org/osrf/gazebo/pull-request/1248)

1. Fix joint axis visualization.
  * [Pull request #1258](https://bitbucket.org/osrf/gazebo/pull-request/1258)

1. Change UserCamera view control via joysticks. Clean up rate control vs. pose control.
   see UserCamera::OnJoyPose and UserCamera::OnJoyTwist. Added view twist control toggle
   with joystick button 1.
  * [Pull request #1249](https://bitbucket.org/osrf/gazebo/pull-request/1249)

1. Added RenderWidget::GetToolbar to get the top toolbar and change its actions on ModelEditor.
    * [Pull request #1263](https://bitbucket.org/osrf/gazebo/pull-request/1263)

1. Added accessor for MainWindow graphical widget to GuiIface.
    * [Pull request #1250](https://bitbucket.org/osrf/gazebo/pull-request/1250)

1. Added a ConfigWidget class that takes in a google protobuf message and generates widgets for configuring the fields in the message
    * [Pull request #1285](https://bitbucket.org/osrf/gazebo/pull-request/1285)

1. Added GLWidget::OnModelEditor when model editor is triggered, and MainWindow::OnEditorGroup to manually uncheck editor actions.
    * [Pull request #1283](https://bitbucket.org/osrf/gazebo/pull-request/1283)

1. Added Collision, Geometry, Inertial, Surface Msg-to-SDF conversion functions.
    * [Pull request #1315](https://bitbucket.org/osrf/gazebo/pull-request/1315)

1. Added "button modifier" fields (control, shift, and alt) to common::KeyEvent.
    * [Pull request #1325](https://bitbucket.org/osrf/gazebo/pull-request/1325)

1. Added inputs for environment variable GAZEBO_GUI_INI_FILE for reading a custom .ini file.
    * [Pull request #1252](https://bitbucket.org/osrf/gazebo/pull-request/1252)

1. Fixed crash on "permission denied" bug, added insert_model integration test.
    * [Pull request #1329](https://bitbucket.org/osrf/gazebo/pull-request/1329/)

1. Enable simbody joint tests, implement `SimbodyJoint::GetParam`, create
   `Joint::GetParam`, fix bug in `BulletHingeJoint::SetParam`.
    * [Pull request #1404](https://bitbucket.org/osrf/gazebo/pull-request/1404/)

1. Building editor updates
    1. Fixed inspector resizing.
        * [Pull request #1230](https://bitbucket.org/osrf/gazebo/pull-request/1230)
        * [Issue #395](https://bitbucket.org/osrf/gazebo/issue/395)

    1. Doors and windows move proportionally with wall.
        * [Pull request #1231](https://bitbucket.org/osrf/gazebo/pull-request/1231)
        * [Issue #368](https://bitbucket.org/osrf/gazebo/issue/368)

    1. Inspector dialogs stay on top.
        * [Pull request #1229](https://bitbucket.org/osrf/gazebo/pull-request/1229)
        * [Issue #417](https://bitbucket.org/osrf/gazebo/issue/417)

    1. Make model name editable on palette.
        * [Pull request #1239](https://bitbucket.org/osrf/gazebo/pull-request/1239)

    1. Import background image and improve add/delete levels.
        * [Pull request #1214](https://bitbucket.org/osrf/gazebo/pull-request/1214)
        * [Issue #422](https://bitbucket.org/osrf/gazebo/issue/422)
        * [Issue #361](https://bitbucket.org/osrf/gazebo/issue/361)

    1. Fix changing draw mode.
        * [Pull request #1233](https://bitbucket.org/osrf/gazebo/pull-request/1233)
        * [Issue #405](https://bitbucket.org/osrf/gazebo/issue/405)

    1. Tips on palette's top-right corner.
        * [Pull request #1241](https://bitbucket.org/osrf/gazebo/pull-request/1241)

    1. New buttons and layout for the palette.
        * [Pull request #1242](https://bitbucket.org/osrf/gazebo/pull-request/1242)

    1. Individual wall segments instead of polylines.
        * [Pull request #1246](https://bitbucket.org/osrf/gazebo/pull-request/1246)
        * [Issue #389](https://bitbucket.org/osrf/gazebo/issue/389)
        * [Issue #415](https://bitbucket.org/osrf/gazebo/issue/415)

    1. Fix exiting and saving, exiting when there's nothing drawn, fix text on popups.
        * [Pull request #1296](https://bitbucket.org/osrf/gazebo/pull-request/1296)

    1. Display measure for selected wall segment.
        * [Pull request #1291](https://bitbucket.org/osrf/gazebo/pull-request/1291)
        * [Issue #366](https://bitbucket.org/osrf/gazebo/issue/366)

    1. Highlight selected item's 3D visual.
        * [Pull request #1292](https://bitbucket.org/osrf/gazebo/pull-request/1292)

    1. Added color picker to inspector dialogs.
        * [Pull request #1298](https://bitbucket.org/osrf/gazebo/pull-request/1298)

    1. Snapping on by default, off holding Shift. Improved snapping.
        * [Pull request #1304](https://bitbucket.org/osrf/gazebo/pull-request/1304)

    1. Snap walls to length increments, moved scale to SegmentItem and added Get/SetScale, added SegmentItem::SnapAngle and SegmentItem::SnapLength.
        * [Pull request #1311](https://bitbucket.org/osrf/gazebo/pull-request/1311)

    1. Make buildings available in "Insert Models" tab, improve save flow.
        * [Pull request #1312](https://bitbucket.org/osrf/gazebo/pull-request/1312)

    1. Added EditorItem::SetHighlighted.
        * [Pull request #1308](https://bitbucket.org/osrf/gazebo/pull-request/1308)

    1. Current level is transparent, lower levels opaque, higher levels invisible.
        * [Pull request #1303](https://bitbucket.org/osrf/gazebo/pull-request/1303)

    1. Detach all child manips when item is deleted, added BuildingMaker::DetachAllChildren.
        * [Pull request #1316](https://bitbucket.org/osrf/gazebo/pull-request/1316)

    1. Added texture picker to inspector dialogs.
        * [Pull request #1306](https://bitbucket.org/osrf/gazebo/pull-request/1306)

    1. Measures for doors and windows. Added RectItem::angleOnWall and related Get/Set.
        * [Pull request #1322](https://bitbucket.org/osrf/gazebo/pull-request/1322)
        * [Issue #370](https://bitbucket.org/osrf/gazebo/issue/370)

    1. Added Gazebo/BuildingFrame material to display holes for doors and windows on walls.
        * [Pull request #1338](https://bitbucket.org/osrf/gazebo/pull-request/1338)

    1. Added Gazebo/Bricks material to be used as texture on the building editor.
        * [Pull request #1333](https://bitbucket.org/osrf/gazebo/pull-request/1333)

    1. Pick colors from the palette and assign on 3D view. Added mouse and key event handlers to BuildingMaker, and events to communicate from BuildingModelManip to EditorItem.
        * [Pull request #1336](https://bitbucket.org/osrf/gazebo/pull-request/1336)

    1. Pick textures from the palette and assign in 3D view.
        * [Pull request #1368](https://bitbucket.org/osrf/gazebo/pull-request/1368)

1. Model editor updates
    1. Fix adding/removing event filters .
        * [Pull request #1279](https://bitbucket.org/osrf/gazebo/pull-request/1279)

    1. Enabled multi-selection and align tool inside model editor.
        * [Pull request #1302](https://bitbucket.org/osrf/gazebo/pull-request/1302)
        * [Issue #1323](https://bitbucket.org/osrf/gazebo/issue/1323)

    1. Enabled snap mode inside model editor.
        * [Pull request #1331](https://bitbucket.org/osrf/gazebo/pull-request/1331)
        * [Issue #1318](https://bitbucket.org/osrf/gazebo/issue/1318)

    1. Implemented copy/pasting of links.
        * [Pull request #1330](https://bitbucket.org/osrf/gazebo/pull-request/1330)

1. GUI publishes model selection information on ~/selection topic.
    * [Pull request #1318](https://bitbucket.org/osrf/gazebo/pull-request/1318)

## Gazebo 4.0

### Gazebo 4.x.x (2015-xx-xx)

1. Fix build for Bullet 2.83, enable angle wrapping for BulletHingeJoint
    * [Pull request #1664](https://bitbucket.org/osrf/gazebo/pull-request/1664)

### Gazebo 4.1.3 (2015-05-07)

1. Fix saving visual geom SDF values
    * [Pull request #1597](https://bitbucket.org/osrf/gazebo/pull-request/1597)
1. Fix heightmap model texture loading.
    * [Pull request #1595](https://bitbucket.org/osrf/gazebo/pull-request/1595)
1. Fix visual collision scale on separate client
    * [Pull request #1585](https://bitbucket.org/osrf/gazebo/pull-request/1585)
1. Fix several clang compiler warnings
    * [Pull request #1594](https://bitbucket.org/osrf/gazebo/pull-request/1594)
1. Fix blank save / browse dialogs
    * [Pull request #1544](https://bitbucket.org/osrf/gazebo/pull-request/1544)

### Gazebo 4.1.2 (2015-03-20)

1. Fix quaternion documentation: target Gazebo_4.1
    * [Pull request #1525](https://bitbucket.org/osrf/gazebo/pull-request/1525)
1. Speed up World::Step in loops
    * [Pull request #1492](https://bitbucket.org/osrf/gazebo/pull-request/1492)
1. Reduce selection buffer updates -> 4.1
    * [Pull request #1494](https://bitbucket.org/osrf/gazebo/pull-request/1494)
1. Fix loading of SimbodyPhysics parameters
    * [Pull request #1474](https://bitbucket.org/osrf/gazebo/pull-request/1474)
1. Fix heightmap on OSX -> 4.1
    * [Pull request #1455](https://bitbucket.org/osrf/gazebo/pull-request/1455)
1. Remove extra pose tag in a world file that should not be there
    * [Pull request #1458](https://bitbucket.org/osrf/gazebo/pull-request/1458)
1. Better fix for #236 for IMU that doesn't require ABI changes
    * [Pull request #1448](https://bitbucket.org/osrf/gazebo/pull-request/1448)
1. Fix regression of #236 for ImuSensor in 4.1
    * [Pull request #1446](https://bitbucket.org/osrf/gazebo/pull-request/1446)
1. Preserve previous GAZEBO_MODEL_PATH values when sourcing setup.sh
    * [Pull request #1430](https://bitbucket.org/osrf/gazebo/pull-request/1430)
1. issue #857: fix segfault for simbody screw joint when setting limits due to uninitialized limitForce.
    * [Pull request #1423](https://bitbucket.org/osrf/gazebo/pull-request/1423)
1. Allow multiple contact sensors per link (#960)
    * [Pull request #1413](https://bitbucket.org/osrf/gazebo/pull-request/1413)
1. Fix for issue #351, ODE World Step
    * [Pull request #1406](https://bitbucket.org/osrf/gazebo/pull-request/1406)
1. Disable failing InelasticCollision/0 test (#1394)
    * [Pull request #1405](https://bitbucket.org/osrf/gazebo/pull-request/1405)
1. Prevent out of bounds array access in SkidSteerDrivePlugin (found by cppcheck 1.68)
    * [Pull request #1379](https://bitbucket.org/osrf/gazebo/pull-request/1379)

### Gazebo 4.1.1 (2015-01-15)

1. Fix BulletPlaneShape bounding box (#1265)
    * [Pull request #1367](https://bitbucket.org/osrf/gazebo/pull-request/1367)
1. Fix dart linking errors on osx
    * [Pull request #1372](https://bitbucket.org/osrf/gazebo/pull-request/1372)
1. Update to player interfaces
    * [Pull request #1324](https://bitbucket.org/osrf/gazebo/pull-request/1324)
1. Handle GpuLaser name collisions (#1403)
    * [Pull request #1360](https://bitbucket.org/osrf/gazebo/pull-request/1360)
1. Add checks for handling array's with counts of zero, and read specular values
    * [Pull request #1339](https://bitbucket.org/osrf/gazebo/pull-request/1339)
1. Fix model list widget test
    * [Pull request #1327](https://bitbucket.org/osrf/gazebo/pull-request/1327)
1. Fix ogre includes
    * [Pull request #1323](https://bitbucket.org/osrf/gazebo/pull-request/1323)

### Gazebo 4.1.0 (2014-11-20)

1. Modified GUI rendering to improve the rendering update rate.
    * [Pull request #1487](https://bitbucket.org/osrf/gazebo/pull-request/1487)
1. Add ArrangePlugin for arranging groups of models.
   Also add Model::ResetPhysicsStates to call Link::ResetPhysicsStates
   recursively on all links in model.
    * [Pull request #1208](https://bitbucket.org/osrf/gazebo/pull-request/1208)
1. The `gz model` command line tool will output model info using either `-i` for complete info, or `-p` for just the model pose.
    * [Pull request #1212](https://bitbucket.org/osrf/gazebo/pull-request/1212)
    * [DRCSim Issue #389](https://bitbucket.org/osrf/drcsim/issue/389)
1. Added SignalStats class for computing incremental signal statistics.
    * [Pull request #1198](https://bitbucket.org/osrf/gazebo/pull-request/1198)
1. Add InitialVelocityPlugin to setting the initial state of links
    * [Pull request #1237](https://bitbucket.org/osrf/gazebo/pull-request/1237)
1. Added Quaternion::Integrate function.
    * [Pull request #1255](https://bitbucket.org/osrf/gazebo/pull-request/1255)
1. Added ConvertJointType functions, display more joint info on model list.
    * [Pull request #1259](https://bitbucket.org/osrf/gazebo/pull-request/1259)
1. Added ModelListWidget::AddProperty, removed unnecessary checks on ModelListWidget.
    * [Pull request #1271](https://bitbucket.org/osrf/gazebo/pull-request/1271)
1. Fix loading collada meshes with unsupported input semantics.
    * [Pull request #1319](https://bitbucket.org/osrf/gazebo/pull-request/1319)

### Gazebo 4.0.2 (2014-09-23)

1. Fix and improve mechanism to generate pkgconfig libs
    * [Pull request #1207](https://bitbucket.org/osrf/gazebo/pull-request/1207)
    * [Issue #1284](https://bitbucket.org/osrf/gazebo/issue/1284)
1. Added arat.world
    * [Pull request #1205](https://bitbucket.org/osrf/gazebo/pull-request/1205)
1. Update gzprop to output zip files.
    * [Pull request #1197](https://bitbucket.org/osrf/gazebo/pull-request/1197)
1. Make Collision::GetShape a const function
    * [Pull requset #1189](https://bitbucket.org/osrf/gazebo/pull-request/1189)
1. Install missing physics headers
    * [Pull requset #1183](https://bitbucket.org/osrf/gazebo/pull-request/1183)
1. Remove SimbodyLink::AddTorque console message
    * [Pull requset #1185](https://bitbucket.org/osrf/gazebo/pull-request/1185)
1. Fix log xml
    * [Pull requset #1188](https://bitbucket.org/osrf/gazebo/pull-request/1188)

### Gazebo 4.0.0 (2014-08-08)

1. Added lcov support to cmake
    * [Pull request #1047](https://bitbucket.org/osrf/gazebo/pull-request/1047)
1. Fixed memory leak in image conversion
    * [Pull request #1057](https://bitbucket.org/osrf/gazebo/pull-request/1057)
1. Removed deprecated function
    * [Pull request #1067](https://bitbucket.org/osrf/gazebo/pull-request/1067)
1. Improved collada loading performance
    * [Pull request #1066](https://bitbucket.org/osrf/gazebo/pull-request/1066)
    * [Pull request #1082](https://bitbucket.org/osrf/gazebo/pull-request/1082)
    * [Issue #1134](https://bitbucket.org/osrf/gazebo/issue/1134)
1. Implemented a collada exporter
    * [Pull request #1064](https://bitbucket.org/osrf/gazebo/pull-request/1064)
1. Force torque sensor now makes use of sensor's pose.
    * [Pull request #1076](https://bitbucket.org/osrf/gazebo/pull-request/1076)
    * [Issue #940](https://bitbucket.org/osrf/gazebo/issue/940)
1. Fix Model::GetLinks segfault
    * [Pull request #1093](https://bitbucket.org/osrf/gazebo/pull-request/1093)
1. Fix deleting and saving lights in gzserver
    * [Pull request #1094](https://bitbucket.org/osrf/gazebo/pull-request/1094)
    * [Issue #1182](https://bitbucket.org/osrf/gazebo/issue/1182)
    * [Issue #346](https://bitbucket.org/osrf/gazebo/issue/346)
1. Fix Collision::GetWorldPose. The pose of a collision would not update properly.
    * [Pull request #1049](https://bitbucket.org/osrf/gazebo/pull-request/1049)
    * [Issue #1124](https://bitbucket.org/osrf/gazebo/issue/1124)
1. Fixed the animate_box and animate_joints examples
    * [Pull request #1086](https://bitbucket.org/osrf/gazebo/pull-request/1086)
1. Integrated Oculus Rift functionality
    * [Pull request #1074](https://bitbucket.org/osrf/gazebo/pull-request/1074)
    * [Pull request #1136](https://bitbucket.org/osrf/gazebo/pull-request/1136)
    * [Pull request #1139](https://bitbucket.org/osrf/gazebo/pull-request/1139)
1. Updated Base::GetScopedName
    * [Pull request #1104](https://bitbucket.org/osrf/gazebo/pull-request/1104)
1. Fix collada loader from adding duplicate materials into a Mesh
    * [Pull request #1105](https://bitbucket.org/osrf/gazebo/pull-request/1105)
    * [Issue #1180](https://bitbucket.org/osrf/gazebo/issue/1180)
1. Integrated Razer Hydra functionality
    * [Pull request #1083](https://bitbucket.org/osrf/gazebo/pull-request/1083)
    * [Pull request #1109](https://bitbucket.org/osrf/gazebo/pull-request/1109)
1. Added ability to copy and paste models in the GUI
    * [Pull request #1103](https://bitbucket.org/osrf/gazebo/pull-request/1103)
1. Removed unnecessary inclusion of gazebo.hh and common.hh in plugins
    * [Pull request #1111](https://bitbucket.org/osrf/gazebo/pull-request/1111)
1. Added ability to specify custom road textures
    * [Pull request #1027](https://bitbucket.org/osrf/gazebo/pull-request/1027)
1. Added support for DART 4.1
    * [Pull request #1113](https://bitbucket.org/osrf/gazebo/pull-request/1113)
    * [Pull request #1132](https://bitbucket.org/osrf/gazebo/pull-request/1132)
    * [Pull request #1134](https://bitbucket.org/osrf/gazebo/pull-request/1134)
    * [Pull request #1154](https://bitbucket.org/osrf/gazebo/pull-request/1154)
1. Allow position of joints to be directly set.
    * [Pull request #1097](https://bitbucket.org/osrf/gazebo/pull-request/1097)
    * [Issue #1138](https://bitbucket.org/osrf/gazebo/issue/1138)
1. Added extruded polyline geometry
    * [Pull request #1026](https://bitbucket.org/osrf/gazebo/pull-request/1026)
1. Fixed actor animation
    * [Pull request #1133](https://bitbucket.org/osrf/gazebo/pull-request/1133)
    * [Pull request #1141](https://bitbucket.org/osrf/gazebo/pull-request/1141)
1. Generate a versioned cmake config file
    * [Pull request #1153](https://bitbucket.org/osrf/gazebo/pull-request/1153)
    * [Issue #1226](https://bitbucket.org/osrf/gazebo/issue/1226)
1. Added KMeans class
    * [Pull request #1147](https://bitbucket.org/osrf/gazebo/pull-request/1147)
1. Added --summary-range feature to bitbucket pullrequest tool
    * [Pull request #1156](https://bitbucket.org/osrf/gazebo/pull-request/1156)
1. Updated web links
    * [Pull request #1159](https://bitbucket.org/osrf/gazebo/pull-request/1159)
1. Update tests
    * [Pull request #1155](https://bitbucket.org/osrf/gazebo/pull-request/1155)
    * [Pull request #1143](https://bitbucket.org/osrf/gazebo/pull-request/1143)
    * [Pull request #1138](https://bitbucket.org/osrf/gazebo/pull-request/1138)
    * [Pull request #1140](https://bitbucket.org/osrf/gazebo/pull-request/1140)
    * [Pull request #1127](https://bitbucket.org/osrf/gazebo/pull-request/1127)
    * [Pull request #1115](https://bitbucket.org/osrf/gazebo/pull-request/1115)
    * [Pull request #1102](https://bitbucket.org/osrf/gazebo/pull-request/1102)
    * [Pull request #1087](https://bitbucket.org/osrf/gazebo/pull-request/1087)
    * [Pull request #1084](https://bitbucket.org/osrf/gazebo/pull-request/1084)

## Gazebo 3.0

### Gazebo 3.x.x (yyyy-mm-dd)

1. Fixed sonar and wireless sensor visualization
    * [Pull request #1254](https://bitbucket.org/osrf/gazebo/pull-request/1254)
1. Update visual bounding box when model is selected
    * [Pull request #1280](https://bitbucket.org/osrf/gazebo/pull-request/1280)

### Gazebo 3.1.0 (2014-08-08)

1. Implemented Simbody::Link::Set*Vel
    * [Pull request #1160](https://bitbucket.org/osrf/gazebo/pull-request/1160)
    * [Issue #1012](https://bitbucket.org/osrf/gazebo/issue/1012)
1. Added World::RemoveModel function
    * [Pull request #1106](https://bitbucket.org/osrf/gazebo/pull-request/1106)
    * [Issue #1177](https://bitbucket.org/osrf/gazebo/issue/1177)
1. Fix exit from camera follow mode using the escape key
    * [Pull request #1137](https://bitbucket.org/osrf/gazebo/pull-request/1137)
    * [Issue #1220](https://bitbucket.org/osrf/gazebo/issue/1220)
1. Added support for SDF joint spring stiffness and reference positions
    * [Pull request #1117](https://bitbucket.org/osrf/gazebo/pull-request/1117)
1. Removed the gzmodel_create script
    * [Pull request #1130](https://bitbucket.org/osrf/gazebo/pull-request/1130)
1. Added Vector2 dot product
    * [Pull request #1101](https://bitbucket.org/osrf/gazebo/pull-request/1101)
1. Added SetPositionPID and SetVelocityPID to JointController
    * [Pull request #1091](https://bitbucket.org/osrf/gazebo/pull-request/1091)
1. Fix gzclient startup crash with ogre 1.9
    * [Pull request #1098](https://bitbucket.org/osrf/gazebo/pull-request/1098)
    * [Issue #996](https://bitbucket.org/osrf/gazebo/issue/996)
1. Update the bitbucket_pullrequests tool
    * [Pull request #1108](https://bitbucket.org/osrf/gazebo/pull-request/1108)
1. Light properties now remain in place after move by the user via the GUI.
    * [Pull request #1110](https://bitbucket.org/osrf/gazebo/pull-request/1110)
    * [Issue #1211](https://bitbucket.org/osrf/gazebo/issue/1211)
1. Allow position of joints to be directly set.
    * [Pull request #1096](https://bitbucket.org/osrf/gazebo/pull-request/1096)
    * [Issue #1138](https://bitbucket.org/osrf/gazebo/issue/1138)

### Gazebo 3.0.0 (2014-04-11)

1. Fix bug when deleting the sun light
    * [Pull request #1088](https://bitbucket.org/osrf/gazebo/pull-request/1088)
    * [Issue #1133](https://bitbucket.org/osrf/gazebo/issue/1133)
1. Fix ODE screw joint
    * [Pull request #1078](https://bitbucket.org/osrf/gazebo/pull-request/1078)
    * [Issue #1167](https://bitbucket.org/osrf/gazebo/issue/1167)
1. Update joint integration tests
    * [Pull request #1081](https://bitbucket.org/osrf/gazebo/pull-request/1081)
1. Fixed false positives in cppcheck.
    * [Pull request #1061](https://bitbucket.org/osrf/gazebo/pull-request/1061)
1. Made joint axis reference frame relative to child, and updated simbody and dart accordingly.
    * [Pull request #1069](https://bitbucket.org/osrf/gazebo/pull-request/1069)
    * [Issue #494](https://bitbucket.org/osrf/gazebo/issue/494)
    * [Issue #1143](https://bitbucket.org/osrf/gazebo/issue/1143)
1. Added ability to pass vector of strings to SetupClient and SetupServer
    * [Pull request #1068](https://bitbucket.org/osrf/gazebo/pull-request/1068)
    * [Issue #1132](https://bitbucket.org/osrf/gazebo/issue/1132)
1. Fix error correction in screw constraints for ODE
    * [Pull request #1070](https://bitbucket.org/osrf/gazebo/pull-request/1070)
    * [Issue #1159](https://bitbucket.org/osrf/gazebo/issue/1159)
1. Improved pkgconfig with SDF
    * [Pull request #1062](https://bitbucket.org/osrf/gazebo/pull-request/1062)
1. Added a plugin to simulate aero dynamics
    * [Pull request #905](https://bitbucket.org/osrf/gazebo/pull-request/905)
1. Updated bullet support
    * [Issue #1069](https://bitbucket.org/osrf/gazebo/issue/1069)
    * [Pull request #1011](https://bitbucket.org/osrf/gazebo/pull-request/1011)
    * [Pull request #996](https://bitbucket.org/osrf/gazebo/pull-request/966)
    * [Pull request #1024](https://bitbucket.org/osrf/gazebo/pull-request/1024)
1. Updated simbody support
    * [Pull request #995](https://bitbucket.org/osrf/gazebo/pull-request/995)
1. Updated worlds to SDF 1.5
    * [Pull request #1021](https://bitbucket.org/osrf/gazebo/pull-request/1021)
1. Improvements to ODE
    * [Pull request #1001](https://bitbucket.org/osrf/gazebo/pull-request/1001)
    * [Pull request #1014](https://bitbucket.org/osrf/gazebo/pull-request/1014)
    * [Pull request #1015](https://bitbucket.org/osrf/gazebo/pull-request/1015)
    * [Pull request #1016](https://bitbucket.org/osrf/gazebo/pull-request/1016)
1. New command line tool
    * [Pull request #972](https://bitbucket.org/osrf/gazebo/pull-request/972)
1. Graphical user interface improvements
    * [Pull request #971](https://bitbucket.org/osrf/gazebo/pull-request/971)
    * [Pull request #1013](https://bitbucket.org/osrf/gazebo/pull-request/1013)
    * [Pull request #989](https://bitbucket.org/osrf/gazebo/pull-request/989)
1. Created a friction pyramid class
    * [Pull request #935](https://bitbucket.org/osrf/gazebo/pull-request/935)
1. Added GetWorldEnergy functions to Model, Joint, and Link
    * [Pull request #1017](https://bitbucket.org/osrf/gazebo/pull-request/1017)
1. Preparing Gazebo for admission into Ubuntu
    * [Pull request #969](https://bitbucket.org/osrf/gazebo/pull-request/969)
    * [Pull request #998](https://bitbucket.org/osrf/gazebo/pull-request/998)
    * [Pull request #1002](https://bitbucket.org/osrf/gazebo/pull-request/1002)
1. Add method for querying if useImplicitStiffnessDamping flag is set for a given joint
    * [Issue #629](https://bitbucket.org/osrf/gazebo/issue/629)
    * [Pull request #1006](https://bitbucket.org/osrf/gazebo/pull-request/1006)
1. Fix joint axis frames
    * [Issue #494](https://bitbucket.org/osrf/gazebo/issue/494)
    * [Pull request #963](https://bitbucket.org/osrf/gazebo/pull-request/963)
1. Compute joint anchor pose relative to parent
    * [Issue #1029](https://bitbucket.org/osrf/gazebo/issue/1029)
    * [Pull request #982](https://bitbucket.org/osrf/gazebo/pull-request/982)
1. Cleanup the installed worlds
    * [Issue #1036](https://bitbucket.org/osrf/gazebo/issue/1036)
    * [Pull request #984](https://bitbucket.org/osrf/gazebo/pull-request/984)
1. Update to the GPS sensor
    * [Issue #1059](https://bitbucket.org/osrf/gazebo/issue/1059)
    * [Pull request #978](https://bitbucket.org/osrf/gazebo/pull-request/978)
1. Removed libtool from plugin loading
    * [Pull request #981](https://bitbucket.org/osrf/gazebo/pull-request/981)
1. Added functions to get inertial information for a link in the world frame.
    * [Pull request #1005](https://bitbucket.org/osrf/gazebo/pull-request/1005)

## Gazebo 2.0

### Gazebo 2.2.6 (2015-09-28)

1. Backport fixes to setup.sh from pull request #1430 to 2.2 branch
    * [Pull request 1889](https://bitbucket.org/osrf/gazebo/pull-request/1889)
1. Fix heightmap texture loading (2.2)
    * [Pull request 1596](https://bitbucket.org/osrf/gazebo/pull-request/1596)
1. Prevent out of bounds array access in SkidSteerDrivePlugin (found by cppcheck 1.68)
    * [Pull request 1379](https://bitbucket.org/osrf/gazebo/pull-request/1379)
1. Fix build with boost 1.57 for 2.2 branch (#1399)
    * [Pull request 1358](https://bitbucket.org/osrf/gazebo/pull-request/1358)
1. Fix manpage test failures by incrementing year to 2015
    * [Pull request 1361](https://bitbucket.org/osrf/gazebo/pull-request/1361)
1. Fix build for OS X 10.10 (#1304, #1289)
    * [Pull request 1346](https://bitbucket.org/osrf/gazebo/pull-request/1346)
1. Restore ODELink ABI, use Link variables instead (#1354)
    * [Pull request 1347](https://bitbucket.org/osrf/gazebo/pull-request/1347)
1. Fix inertia_ratio test
    * [Pull request 1344](https://bitbucket.org/osrf/gazebo/pull-request/1344)
1. backport collision visual fix -> 2.2
    * [Pull request 1343](https://bitbucket.org/osrf/gazebo/pull-request/1343)
1. Fix two code_check errors on 2.2
    * [Pull request 1314](https://bitbucket.org/osrf/gazebo/pull-request/1314)
1. issue #243 fix Link::GetWorldLinearAccel and Link::GetWorldAngularAccel for ODE
    * [Pull request 1284](https://bitbucket.org/osrf/gazebo/pull-request/1284)

### Gazebo 2.2.3 (2014-04-29)

1. Removed redundant call to World::Init
    * [Pull request #1107](https://bitbucket.org/osrf/gazebo/pull-request/1107)
    * [Issue #1208](https://bitbucket.org/osrf/gazebo/issue/1208)
1. Return proper error codes when gazebo exits
    * [Pull request #1085](https://bitbucket.org/osrf/gazebo/pull-request/1085)
    * [Issue #1178](https://bitbucket.org/osrf/gazebo/issue/1178)
1. Fixed Camera::GetWorldRotation().
    * [Pull request #1071](https://bitbucket.org/osrf/gazebo/pull-request/1071)
    * [Issue #1087](https://bitbucket.org/osrf/gazebo/issue/1087)
1. Fixed memory leak in image conversion
    * [Pull request #1073](https://bitbucket.org/osrf/gazebo/pull-request/1073)

### Gazebo 2.2.1 (xxxx-xx-xx)

1. Fix heightmap model texture loading.
    * [Pull request #1596](https://bitbucket.org/osrf/gazebo/pull-request/1596)

### Gazebo 2.2.0 (2014-01-10)

1. Fix compilation when using OGRE-1.9 (full support is being worked on)
    * [Issue #994](https://bitbucket.org/osrf/gazebo/issue/994)
    * [Issue #995](https://bitbucket.org/osrf/gazebo/issue/995)
    * [Issue #996](https://bitbucket.org/osrf/gazebo/issue/996)
    * [Pull request #883](https://bitbucket.org/osrf/gazebo/pull-request/883)
1. Added unit test for issue 624.
    * [Issue #624](https://bitbucket.org/osrf/gazebo/issue/624).
    * [Pull request #889](https://bitbucket.org/osrf/gazebo/pull-request/889)
1. Use 3x3 PCF shadows for smoother shadows.
    * [Pull request #887](https://bitbucket.org/osrf/gazebo/pull-request/887)
1. Update manpage copyright to 2014.
    * [Pull request #893](https://bitbucket.org/osrf/gazebo/pull-request/893)
1. Added friction integration test .
    * [Pull request #885](https://bitbucket.org/osrf/gazebo/pull-request/885)
1. Fix joint anchor when link pose is not specified.
    * [Issue #978](https://bitbucket.org/osrf/gazebo/issue/978)
    * [Pull request #862](https://bitbucket.org/osrf/gazebo/pull-request/862)
1. Added (ESC) tooltip for GUI Selection Mode icon.
    * [Issue #993](https://bitbucket.org/osrf/gazebo/issue/993)
    * [Pull request #888](https://bitbucket.org/osrf/gazebo/pull-request/888)
1. Removed old comment about resolved issue.
    * [Issue #837](https://bitbucket.org/osrf/gazebo/issue/837)
    * [Pull request #880](https://bitbucket.org/osrf/gazebo/pull-request/880)
1. Made SimbodyLink::Get* function thread-safe
    * [Issue #918](https://bitbucket.org/osrf/gazebo/issue/918)
    * [Pull request #872](https://bitbucket.org/osrf/gazebo/pull-request/872)
1. Suppressed spurious gzlog messages in ODE::Body
    * [Issue #983](https://bitbucket.org/osrf/gazebo/issue/983)
    * [Pull request #875](https://bitbucket.org/osrf/gazebo/pull-request/875)
1. Fixed Force Torque Sensor Test by properly initializing some values.
    * [Issue #982](https://bitbucket.org/osrf/gazebo/issue/982)
    * [Pull request #869](https://bitbucket.org/osrf/gazebo/pull-request/869)
1. Added breakable joint plugin to support breakable walls.
    * [Pull request #865](https://bitbucket.org/osrf/gazebo/pull-request/865)
1. Used different tuple syntax to fix compilation on OSX mavericks.
    * [Issue #947](https://bitbucket.org/osrf/gazebo/issue/947)
    * [Pull request #858](https://bitbucket.org/osrf/gazebo/pull-request/858)
1. Fixed sonar test and deprecation warning.
    * [Pull request #856](https://bitbucket.org/osrf/gazebo/pull-request/856)
1. Speed up test compilation.
    * Part of [Issue #955](https://bitbucket.org/osrf/gazebo/issue/955)
    * [Pull request #846](https://bitbucket.org/osrf/gazebo/pull-request/846)
1. Added Joint::SetEffortLimit API
    * [Issue #923](https://bitbucket.org/osrf/gazebo/issue/923)
    * [Pull request #808](https://bitbucket.org/osrf/gazebo/pull-request/808)
1. Made bullet output less verbose.
    * [Pull request #839](https://bitbucket.org/osrf/gazebo/pull-request/839)
1. Convergence acceleration and stability tweak to make atlas_v3 stable
    * [Issue #895](https://bitbucket.org/osrf/gazebo/issue/895)
    * [Pull request #772](https://bitbucket.org/osrf/gazebo/pull-request/772)
1. Added colors, textures and world files for the SPL RoboCup environment
    * [Pull request #838](https://bitbucket.org/osrf/gazebo/pull-request/838)
1. Fixed bitbucket_pullrequests tool to work with latest BitBucket API.
    * [Issue #933](https://bitbucket.org/osrf/gazebo/issue/933)
    * [Pull request #841](https://bitbucket.org/osrf/gazebo/pull-request/841)
1. Fixed cppcheck warnings.
    * [Pull request #842](https://bitbucket.org/osrf/gazebo/pull-request/842)

### Gazebo 2.1.0 (2013-11-08)
1. Fix mainwindow unit test
    * [Pull request #752](https://bitbucket.org/osrf/gazebo/pull-request/752)
1. Visualize moment of inertia
    * Pull request [#745](https://bitbucket.org/osrf/gazebo/pull-request/745), [#769](https://bitbucket.org/osrf/gazebo/pull-request/769), [#787](https://bitbucket.org/osrf/gazebo/pull-request/787)
    * [Issue #203](https://bitbucket.org/osrf/gazebo/issue/203)
1. Update tool to count lines of code
    * [Pull request #758](https://bitbucket.org/osrf/gazebo/pull-request/758)
1. Implement World::Clear
    * Pull request [#785](https://bitbucket.org/osrf/gazebo/pull-request/785), [#804](https://bitbucket.org/osrf/gazebo/pull-request/804)
1. Improve Bullet support
    * [Pull request #805](https://bitbucket.org/osrf/gazebo/pull-request/805)
1. Fix doxygen spacing
    * [Pull request #740](https://bitbucket.org/osrf/gazebo/pull-request/740)
1. Add tool to generate model images for thepropshop.org
    * [Pull request #734](https://bitbucket.org/osrf/gazebo/pull-request/734)
1. Added paging support for terrains
    * [Pull request #707](https://bitbucket.org/osrf/gazebo/pull-request/707)
1. Added plugin path to LID_LIBRARY_PATH in setup.sh
    * [Pull request #750](https://bitbucket.org/osrf/gazebo/pull-request/750)
1. Fix for OSX
    * [Pull request #766](https://bitbucket.org/osrf/gazebo/pull-request/766)
    * [Pull request #786](https://bitbucket.org/osrf/gazebo/pull-request/786)
    * [Issue #906](https://bitbucket.org/osrf/gazebo/issue/906)
1. Update copyright information
    * [Pull request #771](https://bitbucket.org/osrf/gazebo/pull-request/771)
1. Enable screen dependent tests
    * [Pull request #764](https://bitbucket.org/osrf/gazebo/pull-request/764)
    * [Issue #811](https://bitbucket.org/osrf/gazebo/issue/811)
1. Fix gazebo command line help message
    * [Pull request #775](https://bitbucket.org/osrf/gazebo/pull-request/775)
    * [Issue #898](https://bitbucket.org/osrf/gazebo/issue/898)
1. Fix man page test
    * [Pull request #774](https://bitbucket.org/osrf/gazebo/pull-request/774)
1. Improve load time by reducing calls to RTShader::Update
    * [Pull request #773](https://bitbucket.org/osrf/gazebo/pull-request/773)
    * [Issue #877](https://bitbucket.org/osrf/gazebo/issue/877)
1. Fix joint visualization
    * [Pull request #776](https://bitbucket.org/osrf/gazebo/pull-request/776)
    * [Pull request #802](https://bitbucket.org/osrf/gazebo/pull-request/802)
    * [Issue #464](https://bitbucket.org/osrf/gazebo/issue/464)
1. Add helpers to fix NaN
    * [Pull request #742](https://bitbucket.org/osrf/gazebo/pull-request/742)
1. Fix model resizing via the GUI
    * [Pull request #763](https://bitbucket.org/osrf/gazebo/pull-request/763)
    * [Issue #885](https://bitbucket.org/osrf/gazebo/issue/885)
1. Simplify gzlog test by using sha1
    * [Pull request #781](https://bitbucket.org/osrf/gazebo/pull-request/781)
    * [Issue #837](https://bitbucket.org/osrf/gazebo/issue/837)
1. Enable cppcheck for header files
    * [Pull request #782](https://bitbucket.org/osrf/gazebo/pull-request/782)
    * [Issue #907](https://bitbucket.org/osrf/gazebo/issue/907)
1. Fix broken regression test
    * [Pull request #784](https://bitbucket.org/osrf/gazebo/pull-request/784)
    * [Issue #884](https://bitbucket.org/osrf/gazebo/issue/884)
1. All simbody and dart to pass tests
    * [Pull request #790](https://bitbucket.org/osrf/gazebo/pull-request/790)
    * [Issue #873](https://bitbucket.org/osrf/gazebo/issue/873)
1. Fix camera rotation from SDF
    * [Pull request #789](https://bitbucket.org/osrf/gazebo/pull-request/789)
    * [Issue #920](https://bitbucket.org/osrf/gazebo/issue/920)
1. Fix bitbucket pullrequest command line tool to match new API
    * [Pull request #803](https://bitbucket.org/osrf/gazebo/pull-request/803)
1. Fix transceiver spawn errors in tests
    * [Pull request #811](https://bitbucket.org/osrf/gazebo/pull-request/811)
    * [Pull request #814](https://bitbucket.org/osrf/gazebo/pull-request/814)

### Gazebo 2.0.0 (2013-10-08)
1. Refactor code check tool.
    * [Pull Request #669](https://bitbucket.org/osrf/gazebo/pull-request/669)
1. Added pull request tool for Bitbucket.
    * [Pull Request #670](https://bitbucket.org/osrf/gazebo/pull-request/670)
    * [Pull Request #691](https://bitbucket.org/osrf/gazebo/pull-request/671)
1. New wireless receiver and transmitter sensor models.
    * [Pull Request #644](https://bitbucket.org/osrf/gazebo/pull-request/644)
    * [Pull Request #675](https://bitbucket.org/osrf/gazebo/pull-request/675)
    * [Pull Request #727](https://bitbucket.org/osrf/gazebo/pull-request/727)
1. Audio support using OpenAL.
    * [Pull Request #648](https://bitbucket.org/osrf/gazebo/pull-request/648)
    * [Pull Request #704](https://bitbucket.org/osrf/gazebo/pull-request/704)
1. Simplify command-line parsing of gztopic echo output.
    * [Pull Request #674](https://bitbucket.org/osrf/gazebo/pull-request/674)
    * Resolves: [Issue #795](https://bitbucket.org/osrf/gazebo/issue/795)
1. Use UNIX directories through the user of GNUInstallDirs cmake module.
    * [Pull Request #676](https://bitbucket.org/osrf/gazebo/pull-request/676)
    * [Pull Request #681](https://bitbucket.org/osrf/gazebo/pull-request/681)
1. New GUI interactions for object manipulation.
    * [Pull Request #634](https://bitbucket.org/osrf/gazebo/pull-request/634)
1. Fix for OSX menubar.
    * [Pull Request #677](https://bitbucket.org/osrf/gazebo/pull-request/677)
1. Remove internal SDF directories and dependencies.
    * [Pull Request #680](https://bitbucket.org/osrf/gazebo/pull-request/680)
1. Add minimum version for sdformat.
    * [Pull Request #682](https://bitbucket.org/osrf/gazebo/pull-request/682)
    * Resolves: [Issue #818](https://bitbucket.org/osrf/gazebo/issue/818)
1. Allow different gtest parameter types with ServerFixture
    * [Pull Request #686](https://bitbucket.org/osrf/gazebo/pull-request/686)
    * Resolves: [Issue #820](https://bitbucket.org/osrf/gazebo/issue/820)
1. GUI model scaling when using Bullet.
    * [Pull Request #683](https://bitbucket.org/osrf/gazebo/pull-request/683)
1. Fix typo in cmake config.
    * [Pull Request #694](https://bitbucket.org/osrf/gazebo/pull-request/694)
    * Resolves: [Issue #824](https://bitbucket.org/osrf/gazebo/issue/824)
1. Remove gazebo include subdir from pkgconfig and cmake config.
    * [Pull Request #691](https://bitbucket.org/osrf/gazebo/pull-request/691)
1. Torsional spring demo
    * [Pull Request #693](https://bitbucket.org/osrf/gazebo/pull-request/693)
1. Remove repeated call to SetAxis in Joint.cc
    * [Pull Request #695](https://bitbucket.org/osrf/gazebo/pull-request/695)
    * Resolves: [Issue #823](https://bitbucket.org/osrf/gazebo/issue/823)
1. Add test for rotational joints.
    * [Pull Request #697](https://bitbucket.org/osrf/gazebo/pull-request/697)
    * Resolves: [Issue #820](https://bitbucket.org/osrf/gazebo/issue/820)
1. Fix compilation of tests using Joint base class
    * [Pull Request #701](https://bitbucket.org/osrf/gazebo/pull-request/701)
1. Terrain paging implemented.
    * [Pull Request #687](https://bitbucket.org/osrf/gazebo/pull-request/687)
1. Improve timeout error reporting in ServerFixture
    * [Pull Request #705](https://bitbucket.org/osrf/gazebo/pull-request/705)
1. Fix mouse picking for cases where visuals overlap with the laser
    * [Pull Request #709](https://bitbucket.org/osrf/gazebo/pull-request/709)
1. Fix string literals for OSX
    * [Pull Request #712](https://bitbucket.org/osrf/gazebo/pull-request/712)
    * Resolves: [Issue #803](https://bitbucket.org/osrf/gazebo/issue/803)
1. Support for ENABLE_TESTS_COMPILATION cmake parameter
    * [Pull Request #708](https://bitbucket.org/osrf/gazebo/pull-request/708)
1. Updated system gui plugin
    * [Pull Request #702](https://bitbucket.org/osrf/gazebo/pull-request/702)
1. Fix force torque unit test issue
    * [Pull Request #673](https://bitbucket.org/osrf/gazebo/pull-request/673)
    * Resolves: [Issue #813](https://bitbucket.org/osrf/gazebo/issue/813)
1. Use variables to control auto generation of CFlags
    * [Pull Request #699](https://bitbucket.org/osrf/gazebo/pull-request/699)
1. Remove deprecated functions.
    * [Pull Request #715](https://bitbucket.org/osrf/gazebo/pull-request/715)
1. Fix typo in `Camera.cc`
    * [Pull Request #719](https://bitbucket.org/osrf/gazebo/pull-request/719)
    * Resolves: [Issue #846](https://bitbucket.org/osrf/gazebo/issue/846)
1. Performance improvements
    * [Pull Request #561](https://bitbucket.org/osrf/gazebo/pull-request/561)
1. Fix gripper model.
    * [Pull Request #713](https://bitbucket.org/osrf/gazebo/pull-request/713)
    * Resolves: [Issue #314](https://bitbucket.org/osrf/gazebo/issue/314)
1. First part of Simbody integration
    * [Pull Request #716](https://bitbucket.org/osrf/gazebo/pull-request/716)

## Gazebo 1.9

### Gazebo 1.9.6 (2014-04-29)

1. Refactored inertia ratio reduction for ODE
    * [Pull request #1114](https://bitbucket.org/osrf/gazebo/pull-request/1114)
1. Improved collada loading performance
    * [Pull request #1075](https://bitbucket.org/osrf/gazebo/pull-request/1075)

### Gazebo 1.9.3 (2014-01-10)

1. Add thickness to plane to remove shadow flickering.
    * [Pull request #886](https://bitbucket.org/osrf/gazebo/pull-request/886)
1. Temporary GUI shadow toggle fix.
    * [Issue #925](https://bitbucket.org/osrf/gazebo/issue/925)
    * [Pull request #868](https://bitbucket.org/osrf/gazebo/pull-request/868)
1. Fix memory access bugs with libc++ on mavericks.
    * [Issue #965](https://bitbucket.org/osrf/gazebo/issue/965)
    * [Pull request #857](https://bitbucket.org/osrf/gazebo/pull-request/857)
    * [Pull request #881](https://bitbucket.org/osrf/gazebo/pull-request/881)
1. Replaced printf with cout in gztopic hz.
    * [Issue #969](https://bitbucket.org/osrf/gazebo/issue/969)
    * [Pull request #854](https://bitbucket.org/osrf/gazebo/pull-request/854)
1. Add Dark grey material and fix indentation.
    * [Pull request #851](https://bitbucket.org/osrf/gazebo/pull-request/851)
1. Fixed sonar sensor unit test.
    * [Pull request #848](https://bitbucket.org/osrf/gazebo/pull-request/848)
1. Convergence acceleration and stability tweak to make atlas_v3 stable.
    * [Pull request #845](https://bitbucket.org/osrf/gazebo/pull-request/845)
1. Update gtest to 1.7.0 to resolve problems with libc++.
    * [Issue #947](https://bitbucket.org/osrf/gazebo/issue/947)
    * [Pull request #827](https://bitbucket.org/osrf/gazebo/pull-request/827)
1. Fixed LD_LIBRARY_PATH for plugins.
    * [Issue #957](https://bitbucket.org/osrf/gazebo/issue/957)
    * [Pull request #844](https://bitbucket.org/osrf/gazebo/pull-request/844)
1. Fix transceiver sporadic errors.
    * Backport of [pull request #811](https://bitbucket.org/osrf/gazebo/pull-request/811)
    * [Pull request #836](https://bitbucket.org/osrf/gazebo/pull-request/836)
1. Modified the MsgTest to be deterministic with time checks.
    * [Pull request #843](https://bitbucket.org/osrf/gazebo/pull-request/843)
1. Fixed seg fault in LaserVisual.
    * [Issue #950](https://bitbucket.org/osrf/gazebo/issue/950)
    * [Pull request #832](https://bitbucket.org/osrf/gazebo/pull-request/832)
1. Implemented the option to disable tests that need a working screen to run properly.
    * Backport of [Pull request #764](https://bitbucket.org/osrf/gazebo/pull-request/764)
    * [Pull request #837](https://bitbucket.org/osrf/gazebo/pull-request/837)
1. Cleaned up gazebo shutdown.
    * [Pull request #829](https://bitbucket.org/osrf/gazebo/pull-request/829)
1. Fixed bug associated with loading joint child links.
    * [Issue #943](https://bitbucket.org/osrf/gazebo/issue/943)
    * [Pull request #820](https://bitbucket.org/osrf/gazebo/pull-request/820)

### Gazebo 1.9.2 (2013-11-08)
1. Fix enable/disable sky and clouds from SDF
    * [Pull request #809](https://bitbucket.org/osrf/gazebo/pull-request/809])
1. Fix occasional blank GUI screen on startup
    * [Pull request #815](https://bitbucket.org/osrf/gazebo/pull-request/815])
1. Fix GPU laser when interacting with heightmaps
    * [Pull request #796](https://bitbucket.org/osrf/gazebo/pull-request/796])
1. Added API/ABI checker command line tool
    * [Pull request #765](https://bitbucket.org/osrf/gazebo/pull-request/765])
1. Added gtest version information
    * [Pull request #801](https://bitbucket.org/osrf/gazebo/pull-request/801])
1. Fix GUI world saving
    * [Pull request #806](https://bitbucket.org/osrf/gazebo/pull-request/806])
1. Enable anti-aliasing for camera sensor
    * [Pull request #800](https://bitbucket.org/osrf/gazebo/pull-request/800])
1. Make sensor noise deterministic
    * [Pull request #788](https://bitbucket.org/osrf/gazebo/pull-request/788])
1. Fix build problem
    * [Issue #901](https://bitbucket.org/osrf/gazebo/issue/901)
    * [Pull request #778](https://bitbucket.org/osrf/gazebo/pull-request/778])
1. Fix a typo in Camera.cc
    * [Pull request #720](https://bitbucket.org/osrf/gazebo/pull-request/720])
    * [Issue #846](https://bitbucket.org/osrf/gazebo/issue/846)
1. Fix OSX menu bar
    * [Pull request #688](https://bitbucket.org/osrf/gazebo/pull-request/688])
1. Fix gazebo::init by calling sdf::setFindCallback() before loading the sdf in gzfactory.
    * [Pull request #678](https://bitbucket.org/osrf/gazebo/pull-request/678])
    * [Issue #817](https://bitbucket.org/osrf/gazebo/issue/817)

### Gazebo 1.9.1 (2013-08-20)
* Deprecate header files that require case-sensitive filesystem (e.g. Common.hh, Physics.hh) [https://bitbucket.org/osrf/gazebo/pull-request/638/fix-for-775-deprecate-headers-that-require]
* Initial support for building on Mac OS X [https://bitbucket.org/osrf/gazebo/pull-request/660/osx-support-for-gazebo-19] [https://bitbucket.org/osrf/gazebo/pull-request/657/cmake-fixes-for-osx]
* Fixes for various issues [https://bitbucket.org/osrf/gazebo/pull-request/635/fix-for-issue-792/diff] [https://bitbucket.org/osrf/gazebo/pull-request/628/allow-scoped-and-non-scoped-joint-names-to/diff] [https://bitbucket.org/osrf/gazebo/pull-request/636/fix-build-dependency-in-message-generation/diff] [https://bitbucket.org/osrf/gazebo/pull-request/639/make-the-unversioned-setupsh-a-copy-of-the/diff] [https://bitbucket.org/osrf/gazebo/pull-request/650/added-missing-lib-to-player-client-library/diff] [https://bitbucket.org/osrf/gazebo/pull-request/656/install-gzmode_create-without-sh-suffix/diff]

### Gazebo 1.9.0 (2013-07-23)
* Use external package [sdformat](https://bitbucket.org/osrf/sdformat) for sdf parsing, refactor the `Element::GetValue*` function calls, and deprecate Gazebo's internal sdf parser [https://bitbucket.org/osrf/gazebo/pull-request/627]
* Improved ROS support ([[Tutorials#ROS_Integration |documentation here]]) [https://bitbucket.org/osrf/gazebo/pull-request/559]
* Added Sonar, Force-Torque, and Tactile Pressure sensors [https://bitbucket.org/osrf/gazebo/pull-request/557], [https://bitbucket.org/osrf/gazebo/pull-request/567]
* Add compile-time defaults for environment variables so that sourcing setup.sh is unnecessary in most cases [https://bitbucket.org/osrf/gazebo/pull-request/620]
* Enable user camera to follow objects in client window [https://bitbucket.org/osrf/gazebo/pull-request/603]
* Install protobuf message files for use in custom messages [https://bitbucket.org/osrf/gazebo/pull-request/614]
* Change default compilation flags to improve debugging [https://bitbucket.org/osrf/gazebo/pull-request/617]
* Change to supported relative include paths [https://bitbucket.org/osrf/gazebo/pull-request/594]
* Fix display of laser scans when sensor is rotated [https://bitbucket.org/osrf/gazebo/pull-request/599]

## Gazebo 1.8

### Gazebo 1.8.7 (2013-07-16)
* Fix bug in URDF parsing of Vector3 elements [https://bitbucket.org/osrf/gazebo/pull-request/613]
* Fix compilation errors with newest libraries [https://bitbucket.org/osrf/gazebo/pull-request/615]

### Gazebo 1.8.6 (2013-06-07)
* Fix inertia lumping in the URDF parser[https://bitbucket.org/osrf/gazebo/pull-request/554]
* Fix for ODEJoint CFM damping sign error [https://bitbucket.org/osrf/gazebo/pull-request/586]
* Fix transport memory growth[https://bitbucket.org/osrf/gazebo/pull-request/584]
* Reduce log file data in order to reduce buffer growth that results in out of memory kernel errors[https://bitbucket.org/osrf/gazebo/pull-request/587]

### Gazebo 1.8.5 (2013-06-04)
* Fix Gazebo build for machines without a valid display.[https://bitbucket.org/osrf/gazebo/commits/37f00422eea03365b839a632c1850431ee6a1d67]

### Gazebo 1.8.4 (2013-06-03)
* Fix UDRF to SDF converter so that URDF gazebo extensions are applied to all collisions in a link.[https://bitbucket.org/osrf/gazebo/pull-request/579]
* Prevent transport layer from locking when a gzclient connects to a gzserver over a connection with high latency.[https://bitbucket.org/osrf/gazebo/pull-request/572]
* Improve performance and fix uninitialized conditional jumps.[https://bitbucket.org/osrf/gazebo/pull-request/571]

### Gazebo 1.8.3 (2013-06-03)
* Fix for gzlog hanging when gzserver is not present or not responsive[https://bitbucket.org/osrf/gazebo/pull-request/577]
* Fix occasional segfault when generating log files[https://bitbucket.org/osrf/gazebo/pull-request/575]
* Performance improvement to ODE[https://bitbucket.org/osrf/gazebo/pull-request/556]
* Fix node initialization[https://bitbucket.org/osrf/gazebo/pull-request/570]
* Fix GPU laser Hz rate reduction when sensor moved away from world origin[https://bitbucket.org/osrf/gazebo/pull-request/566]
* Fix incorrect lighting in camera sensors when GPU laser is subscribe to[https://bitbucket.org/osrf/gazebo/pull-request/563]

### Gazebo 1.8.2 (2013-05-28)
* ODE performance improvements[https://bitbucket.org/osrf/gazebo/pull-request/535][https://bitbucket.org/osrf/gazebo/pull-request/537]
* Fixed tests[https://bitbucket.org/osrf/gazebo/pull-request/538][https://bitbucket.org/osrf/gazebo/pull-request/541][https://bitbucket.org/osrf/gazebo/pull-request/542]
* Fixed sinking vehicle bug[https://bitbucket.org/osrf/drcsim/issue/300] in pull-request[https://bitbucket.org/osrf/gazebo/pull-request/538]
* Fix GPU sensor throttling[https://bitbucket.org/osrf/gazebo/pull-request/536]
* Reduce string comparisons for better performance[https://bitbucket.org/osrf/gazebo/pull-request/546]
* Contact manager performance improvements[https://bitbucket.org/osrf/gazebo/pull-request/543]
* Transport performance improvements[https://bitbucket.org/osrf/gazebo/pull-request/548]
* Reduce friction noise[https://bitbucket.org/osrf/gazebo/pull-request/545]

### Gazebo 1.8.1 (2013-05-22)
* Please note that 1.8.1 contains a bug[https://bitbucket.org/osrf/drcsim/issue/300] that causes interpenetration between objects in resting contact to grow slowly.  Please update to 1.8.2 for the patch.
* Added warm starting[https://bitbucket.org/osrf/gazebo/pull-request/529]
* Reduced console output[https://bitbucket.org/osrf/gazebo/pull-request/533]
* Improved off screen rendering performance[https://bitbucket.org/osrf/gazebo/pull-request/530]
* Performance improvements [https://bitbucket.org/osrf/gazebo/pull-request/535] [https://bitbucket.org/osrf/gazebo/pull-request/537]

### Gazebo 1.8.0 (2013-05-17)
* Fixed slider axis [https://bitbucket.org/osrf/gazebo/pull-request/527]
* Fixed heightmap shadows [https://bitbucket.org/osrf/gazebo/pull-request/525]
* Fixed model and canonical link pose [https://bitbucket.org/osrf/gazebo/pull-request/519]
* Fixed OSX message header[https://bitbucket.org/osrf/gazebo/pull-request/524]
* Added zlib compression for logging [https://bitbucket.org/osrf/gazebo/pull-request/515]
* Allow clouds to be disabled in cameras [https://bitbucket.org/osrf/gazebo/pull-request/507]
* Camera rendering performance [https://bitbucket.org/osrf/gazebo/pull-request/528]


## Gazebo 1.7

### Gazebo 1.7.3 (2013-05-08)
* Fixed log cleanup (again) [https://bitbucket.org/osrf/gazebo/pull-request/511/fix-log-cleanup-logic]

### Gazebo 1.7.2 (2013-05-07)
* Fixed log cleanup [https://bitbucket.org/osrf/gazebo/pull-request/506/fix-gzlog-stop-command-line]
* Minor documentation fix [https://bitbucket.org/osrf/gazebo/pull-request/488/minor-documentation-fix]

### Gazebo 1.7.1 (2013-04-19)
* Fixed tests
* IMU sensor receives time stamped data from links
* Fix saving image frames [https://bitbucket.org/osrf/gazebo/pull-request/466/fix-saving-frames/diff]
* Wireframe rendering in GUI [https://bitbucket.org/osrf/gazebo/pull-request/414/allow-rendering-of-models-in-wireframe]
* Improved logging performance [https://bitbucket.org/osrf/gazebo/pull-request/457/improvements-to-gzlog-filter-and-logging]
* Viscous mud model [https://bitbucket.org/osrf/gazebo/pull-request/448/mud-plugin/diff]

## Gazebo 1.6

### Gazebo 1.6.3 (2013-04-15)
* Fixed a [critical SDF bug](https://bitbucket.org/osrf/gazebo/pull-request/451)
* Fixed a [laser offset bug](https://bitbucket.org/osrf/gazebo/pull-request/449)

### Gazebo 1.6.2 (2013-04-14)
* Fix for fdir1 physics property [https://bitbucket.org/osrf/gazebo/pull-request/429/fixes-to-treat-fdir1-better-1-rotate-into/diff]
* Fix for force torque sensor [https://bitbucket.org/osrf/gazebo/pull-request/447]
* SDF documentation fix [https://bitbucket.org/osrf/gazebo/issue/494/joint-axis-reference-frame-doesnt-match]

### Gazebo 1.6.1 (2013-04-05)
* Switch default build type to Release.

### Gazebo 1.6.0 (2013-04-05)
* Improvements to inertia in rubble pile
* Various Bullet integration advances.
* Noise models for ray, camera, and imu sensors.
* SDF 1.4, which accommodates more physics engine parameters and also some sensor noise models.
* Initial support for making movies from within Gazebo.
* Many performance improvements.
* Many bug fixes.
* Progress toward to building on OS X.

## Gazebo 1.5

### Gazebo 1.5.0 (2013-03-11)
* Partial integration of Bullet
  * Includes: cubes, spheres, cylinders, planes, meshes, revolute joints, ray sensors
* GUI Interface for log writing.
* Threaded sensors.
* Multi-camera sensor.

* Fixed the following issues:
 * [https://bitbucket.org/osrf/gazebo/issue/236 Issue #236]
 * [https://bitbucket.org/osrf/gazebo/issue/507 Issue #507]
 * [https://bitbucket.org/osrf/gazebo/issue/530 Issue #530]
 * [https://bitbucket.org/osrf/gazebo/issue/279 Issue #279]
 * [https://bitbucket.org/osrf/gazebo/issue/529 Issue #529]
 * [https://bitbucket.org/osrf/gazebo/issue/239 Issue #239]
 * [https://bitbucket.org/osrf/gazebo/issue/5 Issue #5]

## Gazebo 1.4

### Gazebo 1.4.0 (2013-02-01)
* New Features:
 * GUI elements to display messages from the server.
 * Multi-floor building editor and creator.
 * Improved sensor visualizations.
 * Improved mouse interactions

* Fixed the following issues:
 * [https://bitbucket.org/osrf/gazebo/issue/16 Issue #16]
 * [https://bitbucket.org/osrf/gazebo/issue/142 Issue #142]
 * [https://bitbucket.org/osrf/gazebo/issue/229 Issue #229]
 * [https://bitbucket.org/osrf/gazebo/issue/277 Issue #277]
 * [https://bitbucket.org/osrf/gazebo/issue/291 Issue #291]
 * [https://bitbucket.org/osrf/gazebo/issue/310 Issue #310]
 * [https://bitbucket.org/osrf/gazebo/issue/320 Issue #320]
 * [https://bitbucket.org/osrf/gazebo/issue/329 Issue #329]
 * [https://bitbucket.org/osrf/gazebo/issue/333 Issue #333]
 * [https://bitbucket.org/osrf/gazebo/issue/334 Issue #334]
 * [https://bitbucket.org/osrf/gazebo/issue/335 Issue #335]
 * [https://bitbucket.org/osrf/gazebo/issue/341 Issue #341]
 * [https://bitbucket.org/osrf/gazebo/issue/350 Issue #350]
 * [https://bitbucket.org/osrf/gazebo/issue/384 Issue #384]
 * [https://bitbucket.org/osrf/gazebo/issue/431 Issue #431]
 * [https://bitbucket.org/osrf/gazebo/issue/433 Issue #433]
 * [https://bitbucket.org/osrf/gazebo/issue/453 Issue #453]
 * [https://bitbucket.org/osrf/gazebo/issue/456 Issue #456]
 * [https://bitbucket.org/osrf/gazebo/issue/457 Issue #457]
 * [https://bitbucket.org/osrf/gazebo/issue/459 Issue #459]

## Gazebo 1.3

### Gazebo 1.3.1 (2012-12-14)
* Fixed the following issues:
 * [https://bitbucket.org/osrf/gazebo/issue/297 Issue #297]
* Other bugs fixed:
 * [https://bitbucket.org/osrf/gazebo/pull-request/164/ Fix light bounding box to disable properly when deselected]
 * [https://bitbucket.org/osrf/gazebo/pull-request/169/ Determine correct local IP address, to make remote clients work properly]
 * Various test fixes

### Gazebo 1.3.0 (2012-12-03)
* Fixed the following issues:
 * [https://bitbucket.org/osrf/gazebo/issue/233 Issue #233]
 * [https://bitbucket.org/osrf/gazebo/issue/238 Issue #238]
 * [https://bitbucket.org/osrf/gazebo/issue/2 Issue #2]
 * [https://bitbucket.org/osrf/gazebo/issue/95 Issue #95]
 * [https://bitbucket.org/osrf/gazebo/issue/97 Issue #97]
 * [https://bitbucket.org/osrf/gazebo/issue/90 Issue #90]
 * [https://bitbucket.org/osrf/gazebo/issue/253 Issue #253]
 * [https://bitbucket.org/osrf/gazebo/issue/163 Issue #163]
 * [https://bitbucket.org/osrf/gazebo/issue/91 Issue #91]
 * [https://bitbucket.org/osrf/gazebo/issue/245 Issue #245]
 * [https://bitbucket.org/osrf/gazebo/issue/242 Issue #242]
 * [https://bitbucket.org/osrf/gazebo/issue/156 Issue #156]
 * [https://bitbucket.org/osrf/gazebo/issue/78 Issue #78]
 * [https://bitbucket.org/osrf/gazebo/issue/36 Issue #36]
 * [https://bitbucket.org/osrf/gazebo/issue/104 Issue #104]
 * [https://bitbucket.org/osrf/gazebo/issue/249 Issue #249]
 * [https://bitbucket.org/osrf/gazebo/issue/244 Issue #244]

* New features:
 * Default camera view changed to look down at the origin from a height of 2 meters at location (5, -5, 2).
 * Record state data using the '-r' command line option, playback recorded state data using the '-p' command line option
 * Adjust placement of lights using the mouse.
 * Reduced the startup time.
 * Added visual reference for GUI mouse movements.
 * SDF version 1.3 released (changes from 1.2 listed below):
     - added `name` to `<camera name="cam_name"/>`
     - added `pose` to `<camera><pose>...</pose></camera>`
     - removed `filename` from `<mesh><filename>...</filename><mesh>`, use uri only.
     - recovered `provide_feedback` under `<joint>`, allowing calling `physics::Joint::GetForceTorque` in plugins.
     - added `imu` under `<sensor>`.

## Gazebo 1.2

### Gazebo 1.2.6 (2012-11-08)
* Fixed a transport issue with the GUI. Fixed saving the world via the GUI. Added more documentation. ([https://bitbucket.org/osrf/gazebo/pull-request/43/fixed-a-transport-issue-with-the-gui-fixed/diff pull request #43])
* Clean up mutex usage. ([https://bitbucket.org/osrf/gazebo/pull-request/54/fix-mutex-in-modellistwidget-using-boost/diff pull request #54])
* Fix OGRE path determination ([https://bitbucket.org/osrf/gazebo/pull-request/58/fix-ogre-paths-so-this-also-works-with/diff pull request #58], [https://bitbucket.org/osrf/gazebo/pull-request/68/fix-ogre-plugindir-determination/diff pull request #68])
* Fixed a couple of crashes and model selection/dragging problems ([https://bitbucket.org/osrf/gazebo/pull-request/59/fixed-a-couple-of-crashes-and-model/diff pull request #59])

### Gazebo 1.2.5 (2012-10-22)
* Step increment update while paused fixed ([https://bitbucket.org/osrf/gazebo/pull-request/45/fix-proper-world-stepinc-count-we-were/diff pull request #45])
* Actually call plugin destructors on shutdown ([https://bitbucket.org/osrf/gazebo/pull-request/51/fixed-a-bug-which-prevent-a-plugin/diff pull request #51])
* Don't crash on bad SDF input ([https://bitbucket.org/osrf/gazebo/pull-request/52/fixed-loading-of-bad-sdf-files/diff pull request #52])
* Fix cleanup of ray sensors on model deletion ([https://bitbucket.org/osrf/gazebo/pull-request/53/deleting-a-model-with-a-ray-sensor-did/diff pull request #53])
* Fix loading / deletion of improperly specified models ([https://bitbucket.org/osrf/gazebo/pull-request/56/catch-when-loading-bad-models-joint/diff pull request #56])

### Gazebo 1.2.4 (10-19-2012:08:00:52)
*  Style fixes ([https://bitbucket.org/osrf/gazebo/pull-request/30/style-fixes/diff pull request #30]).
*  Fix joint position control ([https://bitbucket.org/osrf/gazebo/pull-request/49/fixed-position-joint-control/diff pull request #49])

### Gazebo 1.2.3 (10-16-2012:18:39:54)
*  Disabled selection highlighting due to bug ([https://bitbucket.org/osrf/gazebo/pull-request/44/disabled-selection-highlighting-fixed/diff pull request #44]).
*  Fixed saving a world via the GUI.

### Gazebo 1.2.2 (10-16-2012:15:12:22)
*  Skip search for system install of libccd, use version inside gazebo ([https://bitbucket.org/osrf/gazebo/pull-request/39/skip-search-for-system-install-of-libccd/diff pull request #39]).
*  Fixed sensor initialization race condition ([https://bitbucket.org/osrf/gazebo/pull-request/42/fix-sensor-initializaiton-race-condition pull request #42]).

### Gazebo 1.2.1 (10-15-2012:21:32:55)
*  Properly removed projectors attached to deleted models ([https://bitbucket.org/osrf/gazebo/pull-request/37/remove-projectors-that-are-attached-to/diff pull request #37]).
*  Fix model plugin loading bug ([https://bitbucket.org/osrf/gazebo/pull-request/31/moving-bool-first-in-model-and-world pull request #31]).
*  Fix light insertion and visualization of models prior to insertion ([https://bitbucket.org/osrf/gazebo/pull-request/35/fixed-light-insertion-and-visualization-of/diff pull request #35]).
*  Fixed GUI manipulation of static objects ([https://bitbucket.org/osrf/gazebo/issue/63/moving-static-objects-does-not-move-the issue #63] [https://bitbucket.org/osrf/gazebo/pull-request/38/issue-63-bug-patch-moving-static-objects/diff pull request #38]).
*  Fixed GUI selection bug ([https://bitbucket.org/osrf/gazebo/pull-request/40/fixed-selection-of-multiple-objects-at/diff pull request #40])

### Gazebo 1.2.0 (10-04-2012:20:01:20)
*  Updated GUI: new style, improved mouse controls, and removal of non-functional items.
*  Model database: An online repository of models.
*  Numerous bug fixes
*  APT repository hosted at [http://osrfoundation.org OSRF]
*  Improved process control prevents zombie processes<|MERGE_RESOLUTION|>--- conflicted
+++ resolved
@@ -127,11 +127,8 @@
     * [Pull request #2514](https://bitbucket.org/osrf/gazebo/pull-request/2514)
     * [Pull request #2522](https://bitbucket.org/osrf/gazebo/pull-request/2522)
     * [Pull request #2525](https://bitbucket.org/osrf/gazebo/pull-request/2525)
-<<<<<<< HEAD
+    * [Pull request #2533](https://bitbucket.org/osrf/gazebo/pull-request/2533)
     * [Pull request #2549](https://bitbucket.org/osrf/gazebo/pull-request/2549)
-=======
-    * [Pull request #2533](https://bitbucket.org/osrf/gazebo/pull-request/2533)
->>>>>>> 8d9d1792
 
 1. Add Wind support
     * [Pull request #1985](https://bitbucket.org/osrf/gazebo/pull-request/1985)
