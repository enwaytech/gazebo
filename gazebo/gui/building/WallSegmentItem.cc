--- conflicted
+++ resolved
@@ -44,12 +44,6 @@
   this->SetThickness(this->wallThickness);
   this->SetLine(_start, _end);
   this->SetColor(QColor(247, 142, 30));
-<<<<<<< HEAD
-  this->visual3dColor = QColor(255, 255, 255, 255);
-  this->visual3dTexture = QString("");
-  this->visual3dTransparency = 0.0;
-=======
->>>>>>> aacefd52
 
   this->setFlag(QGraphicsItem::ItemSendsGeometryChanges);
   this->setAcceptHoverEvents(true);
@@ -111,12 +105,6 @@
   emit DepthChanged(this->wallThickness);
   emit HeightChanged(this->wallHeight);
   emit PosZChanged(this->levelBaseHeight);
-<<<<<<< HEAD
-  emit TextureChanged(this->visual3dTexture);
-  emit ColorChanged(this->visual3dColor);
-  emit TransparencyChanged(this->visual3dTransparency);
-=======
->>>>>>> aacefd52
   this->SegmentUpdated();
 }
 
@@ -244,12 +232,8 @@
   this->wallThickness = dialog->GetThickness() / this->scale;
   this->SetThickness(this->wallThickness);
   this->wallHeight = dialog->GetHeight() / this->scale;
-<<<<<<< HEAD
-  this->visual3dColor = dialog->GetColor();
-  this->visual3dTexture = dialog->GetTexture();
-=======
+  this->Set3dTexture(dialog->GetTexture());
   this->Set3dColor(dialog->GetColor());
->>>>>>> aacefd52
   this->WallSegmentChanged();
 
   double newLength = dialog->GetLength() / this->scale;
