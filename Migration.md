--- conflicted
+++ resolved
@@ -5,7 +5,7 @@
 notification to users that their code should be upgraded. The next major
 release will remove the deprecated code.
 
-## Gazebo 8.X to 9.X
+## Gazebo 8.x to 9.x
 
 ### -g command line argument to load plugins in gzclient
 
@@ -16,7 +16,9 @@
 
 ### Modifications
 
-<<<<<<< HEAD
+1. **gazebo/gui/JointControlWidget.hh**
+    + ***Removed:*** gazebo::transport::Publisher for topic(s) `~/.../joint_cmd`
+    + ***Replacement:*** ignition::transport::Publisher for topic(s) `/.../joint_cmd`
 1. **gazebo/physics/Link.hh**
     + ***Deprecation:*** void SetLinearAccel(const ignition::math::Vector3d &_accel); 
     + ***Replacement:***  None. Doesn't do anything, acceleration should be achieved by setting force.
@@ -32,6 +34,9 @@
 
 ### Deprecations
 
+1. **gazebo/physics/JointController.hh**
+    + ***Deprecation:*** private: void OnJointCmd(ConstJointCmdPtr &_msg);
+    + ***Replacement:*** private: void OnJointCommand(const ignition::msgs::JointCmd &_msg);
 1. **gazebo/physics/Link.hh**
     + ***Deprecation:*** void SetLinearAccel(const ignition::math::Vector3d &_accel); 
     + ***Replacement:***  None. Doesn't do anything, acceleration should be achieved by setting force.
@@ -47,17 +52,6 @@
     + ***Deprecation:*** const float* LaserData() const
     + ***Replacement:*** Call GpuLaser::DataIter LaserDataBegin() const
         iterate until reaching GpuLaser::DataIter LaserDataEnd() const
-=======
-1. **gazebo/gui/JointControlWidget.hh**
-    + ***Removed:*** gazebo::transport::Publisher for topic(s) `~/.../joint_cmd`
-    + ***Replacement:*** ignition::transport::Publisher for topic(s) `/.../joint_cmd`
-
-### Deprecations
-
-1. **gazebo/physics/JointController.hh**
-    + ***Deprecation:*** private: void OnJointCmd(ConstJointCmdPtr &_msg);
-    + ***Replacement:*** private: void OnJointCommand(const ignition::msgs::JointCmd &_msg);
->>>>>>> a863b426
 
 ## Gazebo 7.X to 8.X
 
