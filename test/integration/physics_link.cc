--- conflicted
+++ resolved
@@ -29,7 +29,6 @@
 class PhysicsLinkTest : public ServerFixture,
                         public testing::WithParamInterface<const char*>
 {
-<<<<<<< HEAD
   /// \brief Test force adding functions.
   /// \param[in] _physicsEngine Type of physics engine to use.
   public: void AddForce(const std::string &_physicsEngine);
@@ -44,11 +43,10 @@
   public: void AddLinkForceTwoWays(physics::WorldPtr _world,
       physics::LinkPtr _link, math::Vector3 _force,
       math::Vector3 _offset = math::Vector3::Zero);
-=======
+
   /// \brief Test GetWorldAngularMomentum.
   /// \param[in] _physicsEngine Type of physics engine to use.
   public: void GetWorldAngularMomentum(const std::string &_physicsEngine);
->>>>>>> ba879f47
 
   /// \brief Test GetWorldEnergy* functions.
   /// \param[in] _physicsEngine Type of physics engine to use.
@@ -64,7 +62,6 @@
 };
 
 /////////////////////////////////////////////////
-<<<<<<< HEAD
 void PhysicsLinkTest::AddLinkForceTwoWays(physics::WorldPtr _world,
     physics::LinkPtr _link, math::Vector3 _force,
     math::Vector3 _offset)
@@ -167,28 +164,10 @@
   EXPECT_EQ(physics->GetType(), _physicsEngine);
   double dt = physics->GetMaxStepSize();
   EXPECT_GT(dt, 0);
-=======
-// GetWorldAngularMomentum:
-// Spawn box and verify Link::GetWorldAngularMomentum functions
-// Make dimensions unequal and give angular velocity that causes
-// gyroscopic tumbling.
-void PhysicsLinkTest::GetWorldAngularMomentum(const std::string &_physicsEngine)
-{
-  // Load a blank world (no ground plane)
-  Load("worlds/blank.world", true, _physicsEngine);
-  auto world = physics::get_world("default");
-  ASSERT_TRUE(world != NULL);
-
-  // Verify physics engine type
-  auto physics = world->GetPhysicsEngine();
-  ASSERT_TRUE(physics != NULL);
-  EXPECT_EQ(physics->GetType(), _physicsEngine);
->>>>>>> ba879f47
 
   // disable gravity
   physics->SetGravity(math::Vector3::Zero);
 
-<<<<<<< HEAD
   // Spawn a box
   math::Vector3 size(1, 1, 1);
   SpawnBox("box", size, math::Vector3::Zero, math::Vector3::Zero, false);
@@ -252,7 +231,28 @@
   link->SetAngularVel(math::Vector3(-M_PI/10, 0, 0.0001));
   this->AddLinkForceTwoWays(world, link, math::Vector3(-3, 2.5, -15),
       math::Vector3(-6, -1, -0.2));
-=======
+}
+
+/////////////////////////////////////////////////
+// GetWorldAngularMomentum:
+// Spawn box and verify Link::GetWorldAngularMomentum functions
+// Make dimensions unequal and give angular velocity that causes
+// gyroscopic tumbling.
+void PhysicsLinkTest::GetWorldAngularMomentum(const std::string &_physicsEngine)
+{
+  // Load a blank world (no ground plane)
+  Load("worlds/blank.world", true, _physicsEngine);
+  auto world = physics::get_world("default");
+  ASSERT_TRUE(world != NULL);
+
+  // Verify physics engine type
+  auto physics = world->GetPhysicsEngine();
+  ASSERT_TRUE(physics != NULL);
+  EXPECT_EQ(physics->GetType(), _physicsEngine);
+
+  // disable gravity
+  physics->SetGravity(math::Vector3::Zero);
+
   physics::ModelPtr model;
   {
     // Box size
@@ -314,7 +314,6 @@
   {
     EXPECT_LT(angularMomentumError.Mag().Map()[stat], g_tolerance * 10);
   }
->>>>>>> ba879f47
 }
 
 /////////////////////////////////////////////////
@@ -594,15 +593,15 @@
 }
 
 /////////////////////////////////////////////////
-<<<<<<< HEAD
 TEST_P(PhysicsLinkTest, AddForce)
 {
   AddForce(GetParam());
-=======
+}
+
+/////////////////////////////////////////////////
 TEST_P(PhysicsLinkTest, GetWorldAngularMomentum)
 {
   GetWorldAngularMomentum(GetParam());
->>>>>>> ba879f47
 }
 
 /////////////////////////////////////////////////
