/*
 * Copyright (C) 2014-2015 Open Source Robotics Foundation
 *
 * Licensed under the Apache License, Version 2.0 (the "License");
 * you may not use this file except in compliance with the License.
 * You may obtain a copy of the License at
 *
 *     http://www.apache.org/licenses/LICENSE-2.0
 *
 * Unless required by applicable law or agreed to in writing, software
 * distributed under the License is distributed on an "AS IS" BASIS,
 * WITHOUT WARRANTIES OR CONDITIONS OF ANY KIND, either express or implied.
 * See the License for the specific language governing permissions and
 * limitations under the License.
 *
*/

#include <string>

#include "gazebo/gazebo_config.h"
#include "gazebo/common/Console.hh"
#include "gazebo/common/Events.hh"

#include "gazebo/gui/qt.h"
#include "gazebo/gui/Actions.hh"
#include "gazebo/gui/MainWindow.hh"
#include "gazebo/gui/RenderWidget.hh"
#include "gazebo/gui/GuiEvents.hh"
#include "gazebo/gui/model/ModelEditorPalette.hh"
#include "gazebo/gui/model/ModelEditorEvents.hh"
#include "gazebo/gui/model/ModelCreator.hh"
#include "gazebo/gui/model/JointMaker.hh"
#include "gazebo/gui/model/ModelEditor.hh"

#ifdef HAVE_GRAPHVIZ
#include "gazebo/gui/model/SchematicViewWidget.hh"
#endif

using namespace gazebo;
using namespace gui;

/////////////////////////////////////////////////
ModelEditor::ModelEditor(MainWindow *_mainWindow)
  : Editor(_mainWindow)
{
  this->active = false;
  // Create the model editor tab
  this->modelPalette = new ModelEditorPalette(_mainWindow);
  this->Init("modelEditorTab", "Model Editor", this->modelPalette);

  this->schematicViewAct = NULL;
  this->svWidget = NULL;
#ifdef HAVE_GRAPHVIZ
  RenderWidget *renderWidget = _mainWindow->GetRenderWidget();
  this->svWidget = new SchematicViewWidget(renderWidget);
  this->svWidget->setSizePolicy(QSizePolicy::Expanding,
      QSizePolicy::Expanding);
  this->svWidget->Init();
  renderWidget->InsertWidget(0, this->svWidget);
  this->svWidget->hide();

  this->schematicViewAct = new QAction(tr("Schematic View"), this->mainWindow);
  this->schematicViewAct->setStatusTip(tr("Sch&ematic View"));
  this->schematicViewAct->setShortcut(tr("Ctrl+E"));
  this->schematicViewAct->setCheckable(true);
  connect(this->schematicViewAct, SIGNAL(toggled(bool)), this,
      SLOT(OnSchematicView(bool)));
#endif

  this->newAct = new QAction(tr("&New"), this->mainWindow);
  this->newAct->setStatusTip(tr("New"));
  this->newAct->setShortcut(tr("Ctrl+N"));
  this->newAct->setCheckable(false);
  connect(this->newAct, SIGNAL(triggered()), this, SLOT(New()));

  this->saveAct = new QAction(tr("&Save"), this->mainWindow);
  this->saveAct->setStatusTip(tr("Save"));
  this->saveAct->setShortcut(tr("Ctrl+S"));
  this->saveAct->setCheckable(false);
  connect(this->saveAct, SIGNAL(triggered()), this, SLOT(Save()));

  this->saveAsAct = new QAction(tr("&Save As"), this->mainWindow);
  this->saveAsAct->setStatusTip(tr("Save As"));
  this->saveAsAct->setShortcut(tr("Ctrl+Shift+S"));
  this->saveAsAct->setCheckable(false);
  connect(this->saveAsAct, SIGNAL(triggered()), this, SLOT(SaveAs()));

  this->exitAct = new QAction(tr("E&xit Model Editor"), this->mainWindow);
  this->exitAct->setStatusTip(tr("Exit Model Editor"));
  this->exitAct->setShortcut(tr("Ctrl+X"));
  this->exitAct->setCheckable(false);
  connect(this->exitAct, SIGNAL(triggered()), this, SLOT(Exit()));

  this->showJointsAct = new QAction(tr("Joints"), this);
  this->showJointsAct->setStatusTip(tr("Show Joints"));
  this->showJointsAct->setCheckable(true);
  this->showJointsAct->setChecked(true);
  connect(this->showJointsAct, SIGNAL(toggled(bool)),
      this->modelPalette->GetModelCreator()->GetJointMaker(),
      SLOT(ShowJoints(bool)));

  connect(g_editModelAct, SIGNAL(toggled(bool)), this, SLOT(OnEdit(bool)));

  this->connections.push_back(
      gui::model::Events::ConnectFinishModel(
      boost::bind(&ModelEditor::OnFinish, this)));

  // Add a joint icon to the render widget toolbar
  this->jointAct  = new QAction(QIcon(":/images/draw_link.svg"),
      tr("Joint"), this);
  this->jointAct->setCheckable(true);

  // set up the action group so that only one action is active at one time.
  QActionGroup *actionGroup = g_arrowAct->actionGroup();
  if (actionGroup)
  {
    this->jointAct->setActionGroup(actionGroup);
    connect(actionGroup, SIGNAL(triggered(QAction *)),
        this, SLOT(OnAction(QAction *)));
  }

  QToolBar *toolbar = this->mainWindow->GetRenderWidget()->GetToolbar();
  this->jointButton = new QToolButton(toolbar);
  this->jointButton->setObjectName("jointToolButton");
  this->jointButton->setCheckable(false);
  this->jointButton->setFixedWidth(15);
  this->jointButton->setPopupMode(QToolButton::InstantPopup);
  QMenu *jointMenu = new QMenu(this->jointButton);
  this->jointButton->setMenu(jointMenu);
  QAction *revoluteJointAct = new QAction(tr("Revolute"), this);
  QAction *revolute2JointAct = new QAction(tr("Revolute2"), this);
  QAction *prismaticJointAct = new QAction(tr("Prismatic"), this);
  QAction *ballJointAct = new QAction(tr("Ball"), this);
  QAction *universalJointAct = new QAction(tr("Universal"), this);
  QAction *screwJointAct = new QAction(tr("Screw"), this);

  revoluteJointAct->setCheckable(true);
  revolute2JointAct->setCheckable(true);
  prismaticJointAct->setCheckable(true);
  ballJointAct->setCheckable(true);
  universalJointAct->setCheckable(true);
  screwJointAct->setCheckable(true);

  jointMenu->addAction(revoluteJointAct);
  jointMenu->addAction(revolute2JointAct);
  jointMenu->addAction(prismaticJointAct);
  jointMenu->addAction(ballJointAct);
  jointMenu->addAction(universalJointAct);
  jointMenu->addAction(screwJointAct);

  QActionGroup *jointActionGroup = new QActionGroup(this);
  jointActionGroup->addAction(revoluteJointAct);
  jointActionGroup->addAction(revolute2JointAct);
  jointActionGroup->addAction(prismaticJointAct);
  jointActionGroup->addAction(ballJointAct);
  jointActionGroup->addAction(universalJointAct);
  jointActionGroup->addAction(screwJointAct);
  jointActionGroup->setExclusive(true);

  this->jointSeparatorAct = toolbar->addSeparator();
  toolbar->addAction(this->jointAct);
  this->jointTypeAct = toolbar->addWidget(this->jointButton);
  this->jointAct->setVisible(false);
  this->jointSeparatorAct->setVisible(false);
  this->jointTypeAct->setVisible(false);

  this->signalMapper = new QSignalMapper(this);
  connect(this->signalMapper, SIGNAL(mapped(const QString)),
      this, SLOT(OnAddJoint(const QString)));

  connect(revoluteJointAct, SIGNAL(triggered()), this->signalMapper,
      SLOT(map()));
  this->signalMapper->setMapping(revoluteJointAct,
      revoluteJointAct->text().toLower());
  connect(revolute2JointAct, SIGNAL(triggered()), this->signalMapper,
      SLOT(map()));
  this->signalMapper->setMapping(revolute2JointAct,
      revolute2JointAct->text().toLower());
  connect(prismaticJointAct, SIGNAL(triggered()), this->signalMapper,
      SLOT(map()));
  this->signalMapper->setMapping(prismaticJointAct,
      prismaticJointAct->text().toLower());
  connect(ballJointAct, SIGNAL(triggered()), this->signalMapper,
      SLOT(map()));
  this->signalMapper->setMapping(ballJointAct,
      ballJointAct->text().toLower());
  connect(universalJointAct, SIGNAL(triggered()), this->signalMapper,
      SLOT(map()));
  this->signalMapper->setMapping(universalJointAct,
      universalJointAct->text().toLower());
  connect(screwJointAct, SIGNAL(triggered()), this->signalMapper,
      SLOT(map()));
  this->signalMapper->setMapping(screwJointAct,
      screwJointAct->text().toLower());

  // set default joint type.
  revoluteJointAct->setChecked(true);
  this->selectedJointType = revoluteJointAct->text().toLower().toStdString();
  connect(this->jointAct, SIGNAL(triggered()), this,
      SLOT(OnAddSelectedJoint()));

  connect(this->modelPalette->GetModelCreator()->GetJointMaker(),
      SIGNAL(JointAdded()), this, SLOT(OnJointAdded()));

  this->menuBar = NULL;
}

/////////////////////////////////////////////////
ModelEditor::~ModelEditor()
{
}

////////////////////////////////////////////////
void ModelEditor::Save()
{
  gui::model::Events::saveModelEditor();
}

////////////////////////////////////////////////
void ModelEditor::SaveAs()
{
  gui::model::Events::saveAsModelEditor();
}

/////////////////////////////////////////////////
void ModelEditor::New()
{
  gui::model::Events::newModelEditor();
}

/////////////////////////////////////////////////
void ModelEditor::Exit()
{
  gui::model::Events::exitModelEditor();
}

/////////////////////////////////////////////////
void ModelEditor::OnSchematicView(bool _show)
{
  if (!this->svWidget)
    return;

  if (_show)
  {
#ifdef HAVE_GRAPHVIZ
    this->svWidget->show();
  }
  else
  {
    this->svWidget->hide();
#endif
  }
}

/////////////////////////////////////////////////
void ModelEditor::CreateMenus()
{
  if (this->menuBar)
    return;

  this->menuBar = new QMenuBar;
  this->menuBar->setSizePolicy(QSizePolicy::Fixed, QSizePolicy::Fixed);

  QMenu *fileMenu = this->menuBar->addMenu(tr("&File"));
  fileMenu->addAction(this->newAct);
  fileMenu->addAction(this->saveAct);
  fileMenu->addAction(this->saveAsAct);
  fileMenu->addAction(this->exitAct);

<<<<<<< HEAD
  if (this->schematicViewAct)
  {
    QMenu *windowMenu = this->menuBar->addMenu(tr("&Window"));
    windowMenu->addAction(this->schematicViewAct);
  }
=======
  QMenu *viewMenu = this->menuBar->addMenu(tr("&View"));
  viewMenu->addAction(this->showJointsAct);
>>>>>>> 8482dae6
}

/////////////////////////////////////////////////
void ModelEditor::OnAddSelectedJoint()
{
  this->OnAddJoint(tr(this->selectedJointType.c_str()));
}

/////////////////////////////////////////////////
void ModelEditor::OnAddJoint(const QString &_type)
{
  std::string type = _type.toStdString();
  this->modelPalette->AddJoint(type);
  this->selectedJointType = type;
  this->jointAct->setChecked(true);
  gui::Events::manipMode("joint");
}

/////////////////////////////////////////////////
void ModelEditor::OnJointAdded()
{
  if (this->jointAct->isChecked())
  {
    this->jointAct->setChecked(false);
    g_arrowAct->trigger();
  }
}

/////////////////////////////////////////////////
void ModelEditor::OnEdit(bool /*_checked*/)
{
  if (!this->active)
  {
    this->CreateMenus();
    this->mainWindowPaused = this->mainWindow->IsPaused();
    this->mainWindow->Pause();
    this->mainWindow->ShowLeftColumnWidget("modelEditorTab");
    this->mainWindow->ShowMenuBar(this->menuBar);
    this->mainWindow->GetRenderWidget()->ShowTimePanel(false);
  }
  else
  {
    this->mainWindow->ShowLeftColumnWidget();
    this->mainWindow->ShowMenuBar();
    this->mainWindow->GetRenderWidget()->ShowTimePanel(true);
    if (!this->mainWindowPaused)
      this->mainWindow->Play();
  }

#ifdef HAVE_GRAPHVIZ
  if (this->svWidget && this->schematicViewAct)
  {
    this->svWidget->setVisible(
        !this->active && this->schematicViewAct->isChecked());
    if (!this->active)
      this->svWidget->Reset();
  }
#endif

  this->active = !this->active;
  this->ToggleToolbar();
  // g_editModelAct->setChecked(this->active);
}

/////////////////////////////////////////////////
void ModelEditor::OnFinish()
{
//  this->OnEdit(g_editModelAct->isChecked());
  g_editModelAct->trigger();
}

/////////////////////////////////////////////////
void ModelEditor::OnAction(QAction *_action)
{
  if (_action != this->jointAct)
    this->modelPalette->AddJoint("none");
}

/////////////////////////////////////////////////
void ModelEditor::ToggleToolbar()
{
  QToolBar *toolbar = this->mainWindow->GetRenderWidget()->GetToolbar();
  QList<QAction *> actions = toolbar->actions();

  for (int i = 0; i < actions.size(); ++i)
  {
    if (actions[i] == g_arrowAct ||
        actions[i] == g_rotateAct ||
        actions[i] == g_translateAct ||
        actions[i] == g_scaleAct ||
        actions[i] == g_screenshotAct ||
        actions[i] == g_copyAct ||
        actions[i] == g_pasteAct ||
        actions[i] == g_alignButtonAct ||
        actions[i] == g_snapAct)
    {
      actions[i]->setVisible(true);
      if (i > 0 && actions[i-1]->isSeparator())
      {
        actions[i-1]->setVisible(true);
      }
    }
    else
    {
      actions[i]->setVisible(!this->active);
    }
  }

  this->jointAct->setVisible(this->active);
  this->jointTypeAct->setVisible(this->active);
  this->jointSeparatorAct->setVisible(this->active);
}<|MERGE_RESOLUTION|>--- conflicted
+++ resolved
@@ -267,16 +267,14 @@
   fileMenu->addAction(this->saveAsAct);
   fileMenu->addAction(this->exitAct);
 
-<<<<<<< HEAD
+  QMenu *viewMenu = this->menuBar->addMenu(tr("&View"));
+  viewMenu->addAction(this->showJointsAct);
+  
   if (this->schematicViewAct)
   {
     QMenu *windowMenu = this->menuBar->addMenu(tr("&Window"));
     windowMenu->addAction(this->schematicViewAct);
   }
-=======
-  QMenu *viewMenu = this->menuBar->addMenu(tr("&View"));
-  viewMenu->addAction(this->showJointsAct);
->>>>>>> 8482dae6
 }
 
 /////////////////////////////////////////////////
