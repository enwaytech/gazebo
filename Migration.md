# Note on deprecations
A tick-tock release cycle allows easy migration to new software versions.
Obsolete Gazebo code is marked as deprecated for one major release.
Deprecated code produces compile-time warnings. These warning serve as
notification to users that their code should be upgraded. The next major
release will remove the deprecated code.

## Gazebo 6.X to 7.X

### Modifications

1. **gazebo/gui/model/ModelEditorEvents.hh**
    + ***Removed:*** public: static event::EventT<void (bool, bool, const math::Pose &, const std::string &)> modelPropertiesChanged
    + ***Replacement:*** public: static event::EventT<void (bool, bool)> modelPropertiesChanged
    + ***Note:*** Removed last two arguments, model pose and name, from the function
<<<<<<< HEAD
    
1. **gazebo/msgs/logical_camera_sensors.proto**
    + The `near` and `far` members have been replaced with `near_clip` and `far_clip`
    + [Pull request #1942](https://bitbucket.org/osrf/gazebo/pull-request/1942)
=======
>>>>>>> ba3a7d88

1. **gazebo/rendering/Visual.hh**
    + ***Removed:*** public: void SetVisible(bool _visible, bool _cascade = true);
    + ***Replacement:*** public: virtual void SetVisible(bool _visible, bool _cascade = true);

1. **gazebo/rendering/OribitViewController.hh**
    + ***Removed:*** public: OrbitViewController(UserCameraPtr _camera);
    + ***Replacement:*** public: OrbitViewController(UserCameraPtr _camera, const std::string &_name = "OrbitViewController");

1. **gazebo/test/ServerFixture.hh**
    + ***Removed:*** protected: void RunServer(const std::string &_worldFilename);
    + ***Removed:*** protected: void RunServer(const std::string &_worldFilename,
      bool _paused, const std::string &_physics, const std::vector<std::string> &
      _systemPlugins = {});
    + ***Replacement:*** void ServerFixture::RunServer(const std::vector<:string>
      &_args)
    * [Pull request #1874](https://bitbucket.org/osrf/gazebo/pull-request/1874)

1. **gazebo/gui/building/BuildingMaker.hh**
    * Doesn't inherit from gui::EntityMaker anymore
    * [Pull request #1828](https://bitbucket.org/osrf/gazebo/pull-request/1828)

1. **gazebo/gui/EntityMaker.hh**
    + ***Removed:*** EntityMaker();
    + ***Replacement:*** EntityMaker(EntityMakerPrivate &_dataPtr);
    + ***Removed:*** public: virtual void Start(const rendering::UserCameraPtr _camera) = 0;
    + ***Replacement:*** public: virtual void Start();
    + ***Removed:*** public: virtual void Stop() = 0;
    + ***Replacement:*** public: virtual void Stop();

### Deprecations

1. **gazebo/gui/RTShaderSystem.hh**
    + ***Deprecation:*** void AttachEntity(Visual *vis)
    + ***No replacement for AttachEntity ***

1. **gazebo/gui/RTShaderSystem.hh**
    + ***Deprecation:*** void DetachEntity(Visual *_vis)
    + ***No replacement for DetachEntity ***

### Deletions

1. **gazebo rendering libraries**
    * The following libraries have been removed: `libgazebo_skyx`, `libgazebo_selection_buffer`, `libgazebo_rendering_deferred`. Gazebo now combines all the different rendering libraries into `libgazebo_rendering.so`.
    * [Pull request #1817](https://bitbucket.org/osrf/gazebo/pull-request/1817)

1. **gazebo physics libraries**
    * The following libraries have been removed: `libgazebo_ode_physics`, `libgazebo_simbody_physics`, `libgazebo_dart_physics`, and `libgazebo_bullet_physics`. Gazebo now combines all the different physics engine libraries into `libgazebo_physics.so`.
    * [Pull request #1814](https://bitbucket.org/osrf/gazebo/pull-request/1814)

1. **gazebo/gui/BoxMaker.hh**

1. **gazebo/gui/CylinderMaker.hh**

1. **gazebo/gui/SphereMaker.hh**

1. **gazebo/gui/MeshMaker.hh**

1. **gazebo/gui/EntityMaker.hh**
    + public: typedef boost::function<void(const math::Vector3 &pos,
                  const math::Vector3 &scale)> CreateCallback;
    + public: static void SetSnapToGrid(bool _snap);
    + public: virtual bool IsActive() const = 0;
    + public: virtual void OnMousePush(const common::MouseEvent &_event);
    + public: virtual void OnMouseDrag(const common::MouseEvent &_event);
    + protected: math::Vector3 GetSnappedPoint(math::Vector3 _p);


## Gazebo 5.X to 6.X

### Deprecations

1. **gazebo/common/Color.hh**
    + ***Deprecation:*** math::Vector3 GetAsHSV() const;
    + ***Replacement:*** ignition::math::Vector3d HSV() const;

1. **gazebo/common/Dem.hh**
    + ***Deprecation:*** void GetGeoReferenceOrigin(math::Angle &_latitude,math::Angle &_longitude);
    + ***Replacement:*** void GetGeoReferenceOrigin(ignition::math::Angle &_latitude,  ignition::math::Angle &_longitude) const;
    + ***Deprecation:***void FillHeightMap(int _subSampling, unsigned int _vertSize, const math::Vector3 &_size, const math::Vector3 &_scale, bool _flipY, std::vector<float> &_heights);
    + ***Replacement:***void FillHeightMap(const int _subSampling, const unsigned int _vertSize, const ignition::math::Vector3d &_size, const ignition::math::Vector3d &_scale, const bool _flipY, std::vector<float> &_heights);

1. **gazebo/common/GTSMeshUtils.hh**
    + ***Deprecation:***static bool DelaunayTriangulation(const std::vector<math::Vector2d> &_vertices, const std::vector<math::Vector2i> &_edges, SubMesh *_submesh);
    + ***Replacement:***static bool DelaunayTriangulation( const std::vector<ignition::math::Vector2d> &_vertices, const std::vector<ignition::math::Vector2i> &_edges, SubMesh *_submesh);

1. **gazebo/common/HeightmapData.hh**
    + ***Deprecation:***virtual void FillHeightMap(int _subSampling,unsigned int _vertSize, const math::Vector3 &_size,const math::Vector3 &_scale, bool _flipY, std::vector<float> &_heights);
    + ***Replacement:***void FillHeightMap(int _subSampling,unsigned int _vertSize, const ignition::math::Vector3d &_size,const ignition::math::Vector3d &_scale, bool _flipY,std::vector<float> &_heights);

1. **gazebo/common/KeyFrame.hh**
    + ***Deprecation:***void SetTranslation(const math::Vector3 &_trans);
    + ***Replacement:***void Translation(const ignition::math::Vector3d &_trans);
    + ***Deprecation:***math::Vector3 GetTranslation() const;
    + ***Replacement:***ignition::math::Vector3d Translation() const;
    + ***Deprecation:***void SetRotation(const math::Quaternion &_rot);
    + ***Replacement:***void Rotation(const ignition::math::Quaterniond &_rot);
    + ***Deprecation:***math::Quaternion GetRotation();
    + ***Replacement:***ignition::math::Quaterniond Rotation() const;

1. **gazebo/common/Mesh.hh**
    + ***Deprecation:***math::Vector3 GetMax() const;
    + ***Replacement:***ignition::math::Vector3d Max() const;
    + ***Deprecation:***math::Vector3 GetMin() const;
    + ***Replacement:***ignition::math::Vector3d Min() const;
    + ***Deprecation:***void GetAABB(math::Vector3 &_center, math::Vector3 &_min_xyz,math::Vector3 &_max_xyz) const;
    + ***Replacement:***void GetAABB(ignition::math::Vector3d &_center,ignition::math::Vector3d &_minXYZ,ignition::math::Vector3d &_maxXYZ) const;
    + ***Deprecation:***void GenSphericalTexCoord(const math::Vector3 &_center);
    + ***Replacement:***void GenSphericalTexCoord(const ignition::math::Vector3d &_center);
    + ***Deprecation:***void SetScale(const math::Vector3 &_factor);
    + ***Replacement:***void SetScale(const ignition::math::Vector3d &_factor);
    + ***Deprecation:***void Center(const math::Vector3 &_center = math::Vector3::Zero);
    + ***Replacement:***void Center(const ignition::math::Vector3d &_center =ignition::math::Vector3d::Zero);
    + ***Deprecation:***void Translate(const math::Vector3 &_vec);
    + ***Replacement:***void Translate(const ignition::math::Vector3d &_vec);
    + ***Deprecation:*** void CopyVertices(const std::vector<math::Vector3> &_verts);
    + ***Replacement:***void CopyVertices(const std::vector<ignition::math::Vector3d> &_verts);
    + ***Deprecation:***void CopyNormals(const std::vector<math::Vector3> &_norms);
    + ***Replacement:***void CopyNormals( const std::vector<ignition::math::Vector3d> &_norms);
    + ***Deprecation:***void AddVertex(const math::Vector3 &_v);
    + ***Replacement:***void AddVertex(const ignition::math::Vector3d &_v);
    + ***Deprecation:***void AddNormal(const math::Vector3 &_n);
    + ***Replacement:***void AddNormal(const ignition::math::Vector3d &_n);
    + ***Deprecation:***math::Vector3 GetVertex(unsigned int _i) const;
    + ***Replacement:***ignition::math::Vector3d Vertex(unsigned int _i) const;
    + ***Deprecation:***void SetVertex(unsigned int _i, const math::Vector3 &_v);
    + ***Replacement:***void SetVertex(unsigned int _i,const ignition::math::Vector3d &_v);
    + ***Deprecation:***math::Vector3 GetNormal(unsigned int _i) const;
    + ***Replacement:***ignition::math::Vector3d Normal(unsigned int _i) const;
    + ***Deprecation:***void SetNormal(unsigned int _i, const math::Vector3 &_n);
    + ***Replacement:***void SetNormal(unsigned int _i,const ignition::math::Vector3d &_n);
    + ***Deprecation:***math::Vector2d GetTexCoord(unsigned int _i) const;
    + ***Replacement:***ignition::math::Vector2d TexCoord(unsigned int _i) const;
    + ***Deprecation:***void SetTexCoord(unsigned int _i, const math::Vector2d &_t);
    + ***Replacement:***void SetTexCoord(unsigned int _i,const ignition::math::Vector2d &_t);
    + ***Deprecation:***math::Vector3 GetMax() const;
    + ***Replacement:***ignition::math::Vector3d Max() const;
    + ***Deprecation:***math::Vector3 GetMin() const;
    + ***Replacement:***ignition::math::Vector3d Min() const;
    + ***Deprecation:***bool HasVertex(const math::Vector3 &_v) const;
    + ***Replacement:***bool HasVertex(const ignition::math::Vector3d &_v) const;
    + ***Deprecation:***unsigned int GetVertexIndex(const math::Vector3 &_v) const;
    + ***Replacement:***unsigned int GetVertexIndex( const ignition::math::Vector3d &_v) const;
    + ***Deprecation:***void GenSphericalTexCoord(const math::Vector3 &_center);
    + ***Replacement:***void GenSphericalTexCoord(const ignition::math::Vector3d &_center);
    + ***Deprecation:***void Center(const math::Vector3 &_center = math::Vector3::Zero);
    + ***Replacement:***void Center(const ignition::math::Vector3d &_center =ignition::math::Vector3d::Zero);
    + ***Deprecation:***void Translate(const math::Vector3 &_vec) ;
    + ***Replacement:***void Translate(const ignition::math::Vector3d &_vec);
    + ***Deprecation:***void SetScale(const math::Vector3 &_factor);
    + ***Replacement:***void SetScale(const ignition::math::Vector3d &_factor);

1. **gazebo/common/MeshCSG.hh**
    + ***Deprecation:***Mesh *CreateBoolean(const Mesh *_m1, const Mesh *_m2,const int _operation, const math::Pose &_offset = math::Pose::Zero);
    + ***Replacement:***Mesh *CreateBoolean(const Mesh *_m1, const Mesh *_m2,const int _operation,const ignition::math::Pose3d &_offset = ignition::math::Pose3d::Zero);

1. **gazebo/common/MeshManager.hh**
    + ***Deprecation:***void GetMeshAABB(const Mesh *_mesh,math::Vector3 &_center,math::Vector3 &_minXYZ,math::Vector3 &_maxXYZ);
    + ***Replacement:***void GetMeshAABB(const Mesh *_mesh,ignition::math::Vector3d &_center,ignition::math::Vector3d &_min_xyz,ignition::math::Vector3d &_max_xyz);
    + ***Deprecation:***void GenSphericalTexCoord(const Mesh *_mesh,math::Vector3 _center);
    + ***Replacement:*** void GenSphericalTexCoord(const Mesh *_mesh,const ignition::math::Vector3d &_center);
    + ***Deprecation:***void CreateBox(const std::string &_name, const math::Vector3 &_sides,const math::Vector2d &_uvCoords);
    + ***Replacement:***void CreateBox(const std::string &_name,const ignition::math::Vector3d &_sides,const ignition::math::Vector2d &_uvCoords);
    + ***Deprecation:***void CreateExtrudedPolyline(const std::string &_name, const std::vector<std::vector<math::Vector2d> > &_vertices,double _height);
    + ***Replacement:*** void CreateExtrudedPolyline(const std::string &_name,const std::vector<std::vector<ignition::math::Vector2d> > &_vertices, double _height);
    + ***Deprecation:***void CreatePlane(const std::string &_name,const math::Plane &_plane,const math::Vector2d &_segments,const math::Vector2d &_uvTile);
    + ***Replacement:***void CreatePlane(const std::string &_name,const ignition::math::Planed &_plane,const ignition::math::Vector2d &_segments, const ignition::math::Vector2d &_uvTile);
    + ***Deprecation:***void CreatePlane(const std::string &_name,const math::Vector3 &_normal,double _d,const math::Vector2d &_size,const math::Vector2d &_segments,const math::Vector2d &_uvTile);
    + ***Replacement:***void CreatePlane(const std::string &_name,const ignition::math::Vector3d &_normal,const double _d,const ignition::math::Vector2d &_size,const ignition::math::Vector2d &_segments, const ignition::math::Vector2d &_uvTile);
    + ***Deprecation:***void CreateBoolean(const std::string &_name, const Mesh *_m1,const Mesh *_m2, const int _operation,const math::Pose &_offset = math::Pose::Zero);
    + ***Replacement:***void CreateBoolean(const std::string &_name, const Mesh *_m1,const Mesh *_m2, const int _operation,const ignition::math::Pose3d &_offset = ignition::math::Pose3d::Zero);

1. **gazebo/common/SVGLoader.hh**
    + ***Deprecation:***static void PathsToClosedPolylines(const std::vector<common::SVGPath> &_paths, double _tol,std::vector< std::vector<math::Vector2d> > &_closedPolys,std::vector< std::vector<math::Vector2d> > &_openPolys);
    + ***Replacement:***static void PathsToClosedPolylines(const std::vector<common::SVGPath> &_paths,double _tol,std::vector< std::vector<ignition::math::Vector2d> > &_closedPolys,std::vector< std::vector<ignition::math::Vector2d> > &_openPolys);

1. **gazebo/common/Skeleton.hh**
    + ***Deprecation:***void SetBindShapeTransform(math::Matrix4 _trans);
    + ***Replacement:***void SetBindShapeTransform(const ignition::math::Matrix4d &_trans);
    + ***Deprecation:***math::Matrix4 GetBindShapeTransform();
    + ***Replacement:***ignition::math::Matrix4d BindShapeTransform();
    + ***Deprecation:***void SetTransform(math::Matrix4 _trans,bool _updateChildren = true);
    + ***Replacement:***void SetTransform(const ignition::math::Matrix4d &_trans,bool _updateChildren = true);
    + ***Deprecation:***void SetModelTransform(math::Matrix4 _trans,bool _updateChildren = true);
    + ***Replacement:***void SetModelTransform(const ignition::math::Matrix4d &_trans,bool _updateChildren = true);
    + ***Deprecation:***void SetInitialTransform(math::Matrix4 _tras);
    + ***Replacement:***void SetInitialTransform(const ignition::math::Matrix4d &_tras);
    + ***Deprecation:***math::Matrix4 GetTransform();
    + ***Replacement:***ignition::math::Matrix4d Transform();
    + ***Deprecation:***void SetInverseBindTransform(math::Matrix4 _invBM);
    + ***Replacement:***void SetInverseBindTransform(const ignition::math::Matrix4d &_invBM);
    + ***Deprecation:***math::Matrix4 GetInverseBindTransform();
    + ***Replacement:***ignition::math::Matrix4d InverseBindTransform();
    + ***Deprecation:***math::Matrix4 GetModelTransform();
    + ***Replacement:***ignition::math::Matrix4d ModelTransform() const;
    + ***Deprecation:***NodeTransform(math::Matrix4 _mat, std::string _sid = "_default_",TransformType _type = MATRIX);
    + ***Replacement:***NodeTransform(const ignition::math::Matrix4d &_mat,const std::string &_sid = "_default_",TransformType _type = MATRIX);
    + ***Deprecation:***void Set(math::Matrix4 _mat);
    + ***Replacement:***void Set(const ignition::math::Matrix4d &_mat);
    + ***Deprecation:***math::Matrix4 Get();
    + ***Replacement:***ignition::math::Matrix4d GetTransform() const;
    + ***Deprecation:***void SetSourceValues(math::Matrix4 _mat);
    + ***Replacement:***void SetSourceValues(const ignition::math::Matrix4d &_mat);
    + ***Deprecation:***void SetSourceValues(math::Vector3 _vec);
    + ***Replacement:*** void SetSourceValues(const ignition::math::Vector3d &_vec);
    + ***Deprecation:***void SetSourceValues(math::Vector3 _axis, double _angle);
    + ***Replacement:***void SetSourceValues(const ignition::math::Vector3d &_axis,const double _angle);
    + ***Deprecation:***math::Matrix4 operator* (math::Matrix4 _m);
    + ***Replacement:***ignition::math::Matrix4d operator*(const ignition::math::Matrix4d &_m);

1. **gazebo/common/SkeletonAnimation.hh**
    + ***Deprecation:***void AddKeyFrame(const double _time, const math::Matrix4 &_trans);
    + ***Replacement:***void AddKeyFrame(const double _time,const ignition::math::Matrix4d &_trans);
    + ***Deprecation:***void AddKeyFrame(const double _time,const math::Pose &_pose);
    + ***Replacement:***void AddKeyFrame(const double _time,const ignition::math::Pose3d &_pose);
    + ***Deprecation:***void GetKeyFrame(const unsigned int _i, double &_time,math::Matrix4 &_trans);
    + ***Replacement:***void GetKeyFrame(const unsigned int _i, double &_time,ignition::math::Matrix4d &_trans) const;
    + ***Deprecation:***std::pair<double, math::Matrix4> GetKeyFrame(const unsigned int _i);
    + ***Replacement:***std::pair<double, ignition::math::Matrix4d> KeyFrame(const unsigned int _i) const;
    + ***Deprecation:***math::Matrix4 GetFrameAt(double _time, bool _loop = true) const;
    + ***Replacement:***ignition::math::Matrix4d FrameAt(double _time, bool _loop = true) const;
    + ***Deprecation:***void AddKeyFrame(const std::string &_node, const double _time, const math::Matrix4 &_mat);
    + ***Replacement:***void AddKeyFrame(const std::string &_node, const double _time,const ignition::math::Matrix4d &_mat);
    + ***Deprecation:***void AddKeyFrame(const std::string &_node, const double _time,const math::Pose &_pose);
    + ***Replacement:***void AddKeyFrame(const std::string &_node, const double _time,const ignition::math::Pose3d &_pose);
    + ***Deprecation:*** math::Matrix4 GetNodePoseAt(const std::string &_node,const double _time, const bool _loop = true);
    + ***Replacement:***ignition::math::Matrix4d NodePoseAt(const std::string &_node,const double _time, const bool _loop = true);
    + ***Deprecation:***std::map<std::string, math::Matrix4> GetPoseAt(const double _time, const bool _loop = true) const;
    + ***Replacement:***std::map<std::string, ignition::math::Matrix4d> PoseAt(const double _time, const bool _loop = true) const;
    + ***Deprecation:***std::map<std::string, math::Matrix4> GetPoseAtX(const double _x, const std::string &_node, const bool _loop = true) const;
    + ***Replacement:***std::map<std::string, ignition::math::Matrix4d> PoseAtX(const double _x, const std::string &_node, const bool _loop = true) const;

1. **gazebo/common/SphericalCoordinates.hh**
    + ***Deprecation:***SphericalCoordinates(const SurfaceType _type,const math::Angle &_latitude,const math::Angle &_longitude,double _elevation,const math::Angle &_heading);
    + ***Replacement:***SphericalCoordinates(const SurfaceType _type,const ignition::math::Angle &_latitude,const ignition::math::Angle &_longitude,double _elevation,const ignition::math::Angle &_heading);
    + ***Deprecation:***math::Vector3 SphericalFromLocal(const math::Vector3 &_xyz) const;
    + ***Replacement:***ignition::math::Vector3d SphericalFromLocal(const ignition::math::Vector3d &_xyz) const;
    + ***Deprecation:***math::Vector3 GlobalFromLocal(const math::Vector3 &_xyz) const;
    + ***Replacement:***ignition::math::Vector3d GlobalFromLocal(const ignition::math::Vector3d &_xyz) const;
    + ***Deprecation:***static double Distance(const math::Angle &_latA,const math::Angle &_lonA,const math::Angle &_latB,const math::Angle &_lonB);
    + ***Replacement:***static double Distance(const ignition::math::Angle &_latA,const ignition::math::Angle &_lonA,const ignition::math::Angle &_latB,const ignition::math::Angle &_lonB);
    + ***Deprecation:*** math::Angle GetLatitudeReference() const;
    + ***Replacement:***ignition::math::Angle LatitudeReference() const;
    + ***Deprecation:***math::Angle GetLongitudeReference() const;
    + ***Replacement:***ignition::math::Angle LongitudeReference() const;
    + ***Deprecation:***math::Angle GetHeadingOffset() const;
    + ***Replacement:***ignition::math::Angle HeadingOffset() const;
    + ***Deprecation:***void SetLatitudeReference(const math::Angle &_angle);
    + ***Replacement:***void SetLatitudeReference(const ignition::math::Angle &_angle);
    + ***Deprecation:***void SetLongitudeReference(const math::Angle &_angle);
    + ***Replacement:***void SetLongitudeReference(const ignition::math::Angle &_angle);
    + ***Deprecation:***void SetHeadingOffset(const math::Angle &_angle);
    + ***Replacement:***void SetHeadingOffset(const ignition::math::Angle &_angle);

### Modifications

1. **gazebo/common/MouseEvent.hh**
    * Replaced all member variables with functions that use Ignition Math.
    * [Pull request #1777](https://bitbucket.org/osrf/gazebo/pull-request/1777)

1. **gazebo/msgs/world_stats.proto**
    + ***Removed:*** optional bool log_playback = 8;
    + ***Replacement:*** optional LogPlaybackStatistics log_playback_stats = 8;

1. **gazebo/physics/JointState.hh**
    + ***Removed:*** public: JointState(JointPtr _joint, const common::Time
    &_realTime, const common::Time &_simTime)
    + ***Replacement:*** public: JointState(JointPtr _joint, const common::Time
    &_realTime, const common::Time &_simTime, const uint64_t _iterations)

1. **gazebo/physics/LinkState.hh**
    + ***Removed:*** public: LinkState(const LinkPtr _link, const common::Time
    &_realTime, const common::Time &_simTime)
    + ***Replacement:*** public: LinkState(const LinkPtr _link,
    const common::Time &_realTime, const common::Time &_simTime, const uint64_t
    _iterations)
    + ***Removed:*** public: void Load(const LinkPtr _link, const common::Time
    &_realTime, const common::Time &_simTime)
    + ***Replacement:*** public: void Load(const LinkPtr _link, const
    common::Time &_realTime, const common::Time &_simTime, const uint64_t
    _iterations)

1. **gazebo/physics/ModelState.hh**
    + ***Removed:*** public: ModelState(const ModelPtr _model, const
    common::Time &_realTime, const common::Time &_simTime)
    + ***Replacement:*** public: ModelState(const ModelPtr _model, const
    common::Time &_realTime, const common::Time &_simTime, const uint64_t
    _iterations)
    + ***Removed:*** public: void Load(const ModelPtr _model, const common::Time
    &_realTime, const common::Time &_simTime)
    + ***Replacement:*** public: void Load(const ModelPtr _model, const
    common::Time &_realTime, const common::Time &_simTime, const uint64_t
    _iterations)

1. **gazebo/physics/State.hh**
    + ***Removed:*** public: State(const std::string &_name, const
    common::Time &_realTime, const common::Time &_simTime)
    + ***Replacement:*** public: State(const std::string &_name,
    const common::Time &_realTime, const common::Time &_simTime, const uint64_t
    _iterations)

1. **gazebo/physics/ModelState.hh**
    + ***Removed:*** public: void Load(const ModelPtr _model, const common::Time
    &_realTime, const common::Time &_simTime)
    + ***Replacement:*** public: void Load(const ModelPtr _model, const
    common::Time &_realTime, const common::Time &_simTime, const uint64_t
    _iterations)

1. ignition-math is now a dependency. Many classes and functions are modified to use ignition-math, please see the pull request listing below for individual changes.
    + [http://ignitionrobotics.org/libraries/math](http://ignitionrobotics.org/libraries/math)
    + [Gazebo migration](https://bitbucket.org/osrf/gazebo/src/583edbeb90759d43d994cc57c0797119dd6d2794/ign-math-migration.md)
    * [Pull request #1756](https://bitbucket.org/osrf/gazebo/pull-request/1756)
    * [Pull request #1766](https://bitbucket.org/osrf/gazebo/pull-request/1766)
    * [Pull request #1774](https://bitbucket.org/osrf/gazebo/pull-request/1774)
    * [Pull request #1771](https://bitbucket.org/osrf/gazebo/pull-request/1771)
    * [Pull request #1776](https://bitbucket.org/osrf/gazebo/pull-request/1776)
    * [Pull request #1777](https://bitbucket.org/osrf/gazebo/pull-request/1777)
    * [Pull request #1772](https://bitbucket.org/osrf/gazebo/pull-request/1772)
    * [Pull request #1773](https://bitbucket.org/osrf/gazebo/pull-request/1773)
    * [Pull request #1778](https://bitbucket.org/osrf/gazebo/pull-request/1778)

1. Gazebo client's should now use `gazebo/gazebo_client.hh` and `libgazebo_client.so` instead of `gazebo/gazebo.hh` and `libgazebo.so`. This separates running a Gazebo server from a Gazebo client.

1. **gazebo/rendering/GpuLaser.hh**
    + ***Removed:*** protected: double near
    + ***Replacement:*** protected: double nearClip

1. **gazebo/rendering/GpuLaser.hh**
    + ***Removed:*** protected: double far
    + ***Replacement:*** protected: double farClip

1. **gazebo/rendering/Visual.hh**
    + ***Removed:*** public: void Fini();
    + ***Replacement:*** public: virtual void Fini();

1. **gazebo/common/MeshManager.hh**
    + ***Removed:*** void CreateExtrudedPolyline(const std::string &_name, const std::vector<math::Vector2d> &_vertices, const double &_height, const math::Vector2d &_uvCoords)
    + ***Replacement:*** void CreateExtrudedPolyline(const std::string &_name, const const std::vector<std::vector<math::Vector2d> > &_vertices, const double &_height, const math::Vector2d &_uvCoords)

1. **gazebo/common/GTSMeshUtils.hh**
    + ***Removed:*** public: static bool CreateExtrudedPolyline(const std::vector<math::Vector2d> &_vertices, const double &_height, SubMesh *_submesh)
    + ***Replacement:*** public: static bool DelaunayTriangulation(const std::vector<std::vector<math::Vector2d> > &_path, SubMesh *_submesh)

1. **gazebo/physics/PolylineShape.hh**
    + ***Removed:*** public: std::vector<math::Vector2d> GetVertices() const
    + ***Replacement:*** public: std::vector<std::vector<math::Vector2d> > GetVertices() const

1. **gazebo/physics/SurfaceParams.hh**
    + ***Removed:*** public: FrictionPyramid frictionPyramid
    + ***Replacement:*** public: FrictionPyramidPtr GetFrictionPyramid() const

### Deletions

1. **gazebo/gui/RenderWidget.hh**
    + The ShowEditor(bool _show)

### Additions

1. **gazebo/msgs/log_playback_control.proto**
    + New message to control the playback from a log file.

1. **gazebo/util/LogPlay.hh**
    + public: bool Rewind()

1. **gazebo/physics/LinkState.hh**
    + public: virtual void SetIterations(const uint64_t _iterations)

1. **gazebo/physics/ModelState.hh**
    + public: virtual void SetIterations(const uint64_t _iterations)

1. **gazebo/physics/State.hh**
    + public: uint64_t GetIterations() const
    + public: virtual void SetIterations(const uint64_t _iterations)

1. **gazebo/physics/WorldState.hh**
    + public: virtual void SetIterations(const uint64_t _iterations)

1. **gazebo/util/LogPlay.hh**
    + public: uint64_t GetInitialIterations() const
    + public: bool HasIterations() const

## Gazebo 4.X to 5.X

### C++11 compiler required

Gazebo 5.x uses features from the new c++11 standard. This requires to have a compatible c++11 compiler. Note that some platforms (like Ubuntu Precise) do not include one by default.

### Modifications

1. Privatized World::dirtyPoses
    + World::dirtyPoses used to be a public attribute. This is now a private attribute, and specific "friends" have been added to the World file.

1. Privatized Scene::skyx
    + Scene::skyx used to be a public attribute. This is now a private attribute, and a GetSkyX() funcion has been added to access the sky object.

1. **gazebo/rendering/Visual.hh**
    + The GetBoundingBox() function now returns a local bounding box without scale applied.

1. **gazebo/math/Box.hh**
    + The constructor that takes two math::Vector3 values now treats these as two corners, and computes the minimum and maximum values automatically. This change is API and ABI compatible.

1. **Informational logs:** The log files will be created inside
  ~/.gazebo/server-<GAZEBO_MASTER_PORT> and
  ~/.gazebo/client-<GAZEBO_MASTER_PORT>. The motivation for this
  change is to avoid name collisions when cloning a simulation. If the
  environment variable GAZEBO_MASTER_URI is not present or invalid,
  <GAZEBO_MASTER_PORT> will be replaced by "default".

1. **gazebo/common/Plugin.hh**
    + ***Removed:*** protected: std::string Plugin::handle
    + ***Replacement:*** protected: std::string Plugin::handleName

1. **gazebo/gui/KeyEventHandler.hh**
    + ***Removed:*** public: void HandlePress(const common::KeyEvent &_event);
    + ***Replacement:*** public: bool HandlePress(const common::KeyEvent &_event);

1. **gazebo/gui/KeyEventHandler.hh**
    + ***Removed:*** public: void HandleRelease(const common::KeyEvent &_event);
    + ***Replacement:*** public: bool HandleRelease(const common::KeyEvent &_event);

1. **gazebo/rendering/UserCamera.hh**
    + ***Removed:*** private: void OnJoy(ConstJoystickPtr &_msg)
    + ***Replacement:*** private: void OnJoyTwist(ConstJoystickPtr &_msg)

1. **gazebo/rendering/Camera.hh**
    + ***Deprecation:*** public: void RotatePitch(math::Angle _angle);
    + ***Replacement:*** public: void Pitch(const math::Angle &_angle,
                                        Ogre::Node::TransformSpace _relativeTo = Ogre::Node::TS_LOCAL);
    + ***Deprecation:*** public: void RotateYaw(math::Angle _angle);
    + ***Replacement:*** public: void Yaw(const math::Angle &_angle,
                                        Ogre::Node::TransformSpace _relativeTo = Ogre::Node::TS_LOCAL);

1. **gazebo/rendering/AxisVisual.hh**
    + ***Removed:*** public: void ShowRotation(unsigned int _axis)
    + ***Replacement:*** public: void ShowAxisRotation(unsigned int _axis, bool _show)

1. **gazebo/rendering/ArrowVisual.hh**
    + ***Removed:*** public: void ShowRotation()
    + ***Replacement:*** public: void ShowRotation(bool _show)

### Deletions

1. **gazebo/physics/Collision.hh**
    + unsigned int GetShapeType()

1. **gazebo/physics/World.hh**
    + EntityPtr GetSelectedEntity() const

1. **gazebo/physics/bullet/BulletJoint.hh**
    + void SetAttribute(Attribute, unsigned int, double)

1. **gazebo/physics/simbody/SimbodyJoint.hh**
    + void SetAttribute(Attribute, unsigned int, double)


## Gazebo 3.1 to 4.0

### New Deprecations

1. **gazebo/physics/Collision.hh**
    + ***Deprecation*** unsigned int GetShapeType()
    + ***Replacement*** unsigned int GetShapeType() const

1. **gazebo/physics/Joint.hh**
    + ***Deprecation*** virtual double GetMaxForce(unsigned int)
    + ***Deprecation*** virtual void SetMaxForce(unsigned int, double)
    + ***Deprecation*** virtual void SetAngle(unsigned int, math::Angle)
    + ***Replacement*** virtual void SetPosition(unsigned int, double)

### Modifications
1. **gazebo/physics/Model.hh**
    + ***Removed:*** Link_V GetLinks() const `ABI Change`
    + ***Replacement:***  const Link_V &GetLinks() const

1. **gzprop command line tool**
    + The `gzprop` command line tool outputs a zip file instead of a tarball.

### Additions

1. **gazebo/msgs/msgs.hh**
    + sdf::ElementPtr LightToSDF(const msgs::Light &_msg, sdf::ElementPtr _sdf = sdf::ElementPtr())

1. **gazebo/rendering/Light.hh**
    + math::Quaternion GetRotation() const
    + void SetRotation(const math::Quaternion &_q)
    + LightPtr Clone(const std::string &_name, ScenePtr _scene)

1. **gazebo/rendering/Scene.hh**
    + void AddLight(LightPtr _light)
    + void RemoveLight(LightPtr _light)

1. **gazebo/gui/GuiEvents.hh**
    + template<typename T> static event::ConnectionPtr ConnectLightUpdate(T _subscriber)
    + static void DisconnectLightUpdate(event::ConnectionPtr _subscriber)

1. **gazebo/gui/ModelMaker.hh**
    + bool InitFromModel(const std::string & _modelName)

1. **gazebo/gui/LightMaker.hh**
    + bool InitFromLight(const std::string & _lightName)

1. **gazebo/common/Mesh.hh**
    + int GetMaterialIndex(const Material *_mat) const

1. **gazebo/math/Filter.hh**
    + ***New classes:*** Filter, OnePole, OnePoleQuaternion, OnePoleVector3, BiQuad, and BiQuadVector3

1. **gazebo/physics/Joint.hh**
      + bool FindAllConnectedLinks(const LinkPtr &_originalParentLink,
          Link_V &_connectedLinks);
      + math::Pose ComputeChildLinkPose( unsigned int _index,
          double _position);

1. **gazebo/physics/Link.hh**
      + void Move(const math::Pose &_worldRefernceFrameSrc,
                        const math::Pose &_worldRefernceFrameDst);
      + bool FindAllConnectedLinksHelper(
          const LinkPtr &_originalParentLink,
          Link_V &_connectedLinks, bool _fistLink = false);
      + bool ContainsLink(const Link_V &_vector, const LinkPtr &_value);
      + msgs::Visual GetVisualMessage(const std::string &_name)

### Modifications
1. **gazebo/physics/Model.hh**
    + ***Removed:*** Link_V GetLinks() const `ABI Change`
    + ***Replacement:***  const Link_V &GetLinks() const

1. **gazebo/physics/Base.cc**
    + ***Removed*** std::string GetScopedName() const
    + ***Replaced*** std::string GetScopedName(bool _prependWorldName=false) const

## Gazebo 3.0 to 3.1

### Additions

1. **gazebo/physics/World.hh**
      + void RemoveModel(const std::string &_name);
      + void RemoveModel(ModelPtr _model);

1. **gazebo/physics/JointController.hh**
    + void SetPositionPID(const std::string &_jointName, const common::PID &_pid);
    + void SetVelocityPID(const std::string &_jointName, const common::PID &_pid);

## Gazebo 2.0 to 3.0

### New Deprecations

1. **gazebo/physics/Joint.hh**
    + ***Deprecation*** virtual void ApplyDamping()
    + ***Replacement*** virtual void ApplyStiffnessDamping()
    ---
    + ***Deprecation*** double GetDampingCoefficient() const
    + ***Replacement*** double GetDamping(int _index)

1. **gazebo/physics/ode/ODEJoint.hh**
    + ***Deprecation*** void CFMDamping()
    + ***Replacement*** void ApplyImplicitStiffnessDamping()

1. **gazebo/physics/ScrewJoint.hh**
    + ***Deprecation*** virtual void SetThreadPitch(unsigned int _index, double _threadPitch) = 0
    + ***Replacement*** virtual void SetThreadPitch(double _threadPitch) = 0
    ---
    + ***Deprecation*** virtual void GetThreadPitch(unsigned int _index) = 0
    + ***Replacement*** virtual void GetThreadPitch() = 0

1. **gazebo/physics/bullet/BulletScrewJoint.hh**
    + ***Deprecation*** protected: virtual void Load(sdf::ElementPtr _sdf)
    + ***Replacement*** public: virtual void Load(sdf::ElementPtr _sdf)

1. **gazebo/physics/PhysicsEngine.hh**
    + ***Deprecation*** virtual void SetSORPGSPreconIters(unsigned int _iters)
    + ***Replacement*** virtual bool SetParam(const std::string &_key, const boost::any &_value)
    ---
    + ***Deprecation*** virtual void SetSORPGSIters(unsigned int _iters)
    + ***Replacement*** virtual bool SetParam(const std::string &_key, const boost::any &_value)
    ---
    + ***Deprecation*** virtual void SetSORPGSW(double _w)
    + ***Replacement*** virtual bool SetParam(const std::string &_key, const boost::any &_value)
    ---
    + ***Deprecation*** virtual int GetSORPGSPreconIters()
    + ***Replacement*** virtual boost::any GetParam(const std::string &_key) const
    ---
    + ***Deprecation*** virtual int GetSORPGSIters()
    + ***Replacement*** virtual boost::any GetParam(const std::string &_key) const
    ---
    + ***Deprecation*** virtual double GetSORPGSW()
    + ***Replacement*** virtual boost::any GetParam(const std::string &_key) const

1. **gazebo/physics/bullet/BulletPhysics.hh**
    + ***Deprecation*** virtual bool SetParam(BulletParam _param, const boost::any &_value)
    + ***Replacement*** virtual bool SetParam(const std::string &_key, const boost::any &_value)
    ---
    + ***Deprecation*** virtual boost::any GetParam(BulletParam _param) const
    + ***Replacement*** virtual boost::any GetParam(const std::string &_key) const

1. **gazebo/physics/ode/ODEPhysics.hh**
    + ***Deprecation*** virtual bool SetParam(ODEParam _param, const boost::any &_value)
    + ***Replacement*** virtual bool SetParam(const std::string &_key, const boost::any &_value)
    ---
    + ***Deprecation*** virtual boost::any GetParam(ODEParam _param) const
    + ***Replacement*** virtual boost::any GetParam(const std::string &_key) const

1. **gazebo/physics/dart/DARTPhysics.hh**
    + ***Deprecation*** virtual boost::any GetParam(DARTParam _param) const
    + ***Replacement*** virtual boost::any GetParam(const std::string &_key) const

1. **gazebo/physics/Joint.hh**
    + ***Deprecation*** virtual double GetAttribute(const std::string &_key, unsigned int _index) = 0
    + ***Replacement*** virtual double GetParam(const std::string &_key, unsigned int _index) = 0;

1. **gazebo/physics/bullet/BulletJoint.hh**
    + ***Deprecation*** virtual double GetAttribute(const std::string &_key, unsigned int _index)
    + ***Replacement*** virtual double GetParam(const std::string &_key, unsigned int _index)

1. **gazebo/physics/bullet/BulletScrewJoint.hh**
    + ***Deprecation*** virtual double GetAttribute(const std::string &_key, unsigned int _index)
    + ***Replacement*** virtual double GetParam(const std::string &_key, unsigned int _index)

1. **gazebo/physics/dart/DARTJoint.hh**
    + ***Deprecation*** virtual double GetParam(const std::string &_key, unsigned int _index)
    + ***Replacement*** virtual double GetAttribute(const std::string &_key, unsigned int _index)

1. **gazebo/physics/ode/ODEJoint.hh**
    + ***Deprecation*** virtual double GetParam(const std::string &_key, unsigned int _index)
    + ***Replacement*** virtual double GetAttribute(const std::string &_key, unsigned int _index)

1. **gazebo/physics/ode/ODEScrewJoint.hh**
    + ***Deprecation*** virtual double GetParam(const std::string &_key, unsigned int _index)
    + ***Replacement*** virtual double GetAttribute(const std::string &_key, unsigned int _index)

1. **gazebo/physics/ode/ODEUniversalJoint.hh**
    + ***Deprecation*** virtual double GetParam(const std::string &_key, unsigned int _index)
    + ***Replacement*** virtual double GetAttribute(const std::string &_key, unsigned int _index)

1. **gazebo/physics/simbody/SimbodyJoint.hh**
    + ***Deprecation*** virtual double GetParam(const std::string &_key, unsigned int _index)
    + ***Replacement*** virtual double GetAttribute(const std::string &_key, unsigned int _index)

1. **gazebo/physics/simbody/SimbodyScrewJoint.hh**
    + ***Deprecation*** virtual double GetParam(const std::string &_key, unsigned int _index)
    + ***Replacement*** virtual double GetAttribute(const std::string &_key, unsigned int _index)

1. **gazebo/physics/Joint.hh**
    + ***Deprecation*** virtual void SetAttribute(const std::string &_key, unsigned int _index, const boost::any &_value) = 0
    + ***Replacement*** virtual bool SetParam(const std::string &_key, unsigned int _index, const boost::any &_value) = 0

1. **gazebo/physics/bullet/BulletJoint.hh**
    + ***Deprecation*** virtual void SetAttribute(const std::string &_key, unsigned int _index, const boost::any &_value)
    + ***Replacement*** virtual bool SetParam(const std::string &_key, unsigned int _index, const boost::any &_value)

1. **gazebo/physics/dart/DARTJoint.hh**
    + ***Deprecation*** virtual void SetAttribute(const std::string &_key, unsigned int _index, const boost::any &_value)
    + ***Replacement*** virtual bool SetParam(const std::string &_key, unsigned int _index, const boost::any &_value)

1. **gazebo/physics/ode/ODEJoint.hh**
    + ***Deprecation*** virtual void SetAttribute(const std::string &_key, unsigned int _index, const boost::any &_value)
    + ***Replacement*** virtual bool SetParam(const std::string &_key, unsigned int _index, const boost::any &_value)

1. **gazebo/physics/ode/ODEScrewJoint.hh**
    + ***Deprecation*** virtual void SetAttribute(const std::string &_key, unsigned int _index, const boost::any &_value)
    + ***Replacement*** virtual bool SetParam(const std::string &_key, unsigned int _index, const boost::any &_value)

1. **gazebo/physics/ode/ODEUniversalJoint.hh**
    + ***Deprecation*** virtual void SetAttribute(const std::string &_key, unsigned int _index, const boost::any &_value)
    + ***Replacement*** virtual bool SetParam(const std::string &_key, unsigned int _index, const boost::any &_value)

1. **gazebo/physics/simbody/SimbodyJoint.hh**
    + ***Deprecation*** virtual void SetAttribute(const std::string &_key, unsigned int _index, const boost::any &_value)
    + ***Replacement*** virtual bool SetParam(const std::string &_key, unsigned int _index, const boost::any &_value)

1. **gazebo/physics/simbody/SimbodyScrewJoint.hh**
    + ***Deprecation*** virtual void SetAttribute(const std::string &_key, unsigned int _index, const boost::any &_value)
    + ***Replacement*** virtual bool SetParam(const std::string &_key, unsigned int _index, const boost::any &_value)

### Modifications
1. **gazebo/physics/Entity.hh**
    + ***Removed:*** inline const math::Pose &GetWorldPose() const `ABI change`
    + ***Replacement:*** inline virutal const math::Pose &GetWorldPose() const
1. **gazebo/physics/Box.hh**
    + ***Removed:*** bool operator==(const Box &_b) `ABI Change`
    + ***Replacement:***  bool operator==(const Box &_b) const

1. **gazebo/gui/GuiIface.hh**
    + ***Removed:*** void load() `ABI change`
    + ***Replacement:*** bool load()
    + ***Note:*** Changed return type from void to bool.
1. **Functions in joint classes use unsigned int, instead of int**
    + All functions in Joint classes (gazebo/physics/\*Joint\*) and subclasses (gazebo/physics/[ode,bullet,simbody,dart]/\*Joint\*) now use unsigned integers instead of integers when referring to a specific joint axis.
    + Add const to Joint::GetInitialAnchorPose(), Joint::GetStopDissipation(), Joint::GetStopStiffness()
1. **gazebo/sensors/Noise.hh** `ABI change`
    + ***Removed:*** void Noise::Load(sdf::ElementPtr _sdf)
    + ***Replacement:*** virtual void Noise::Load(sdf::ElementPtr _sdf)
    + ***Removed:*** void Noise::~Noise()
    + ***Replacement:*** virtual void Noise::~Noise()
    + ***Removed:*** void Noise::Apply() const
    + ***Replacement:*** void Noise::Apply()
    + ***Note:*** Make Noise a base class and refactored out GaussianNoiseModel to its own class.
1. **gazebo/transport/ConnectionManager.hh**
    + ***Removed:*** bool ConnectionManager::Init(const std::string &_masterHost, unsigned int _masterPort) `ABI change`
    + ***Replacement:*** bool ConnectionManager::Init(const std::string &_masterHost, unsigned int _masterPort, uint32_t _timeoutIterations = 30)
    + ***Note:*** No changes to downstream code required. A third parameter has been added that specifies the number of timeout iterations. This parameter has a default value of 30.
1. **gazebo/transport/TransportIface.hh**
    + ***Removed:*** bool init(const std::string &_masterHost = "", unsigned int _masterPort = 0) `ABI change`
    + ***Replacement:*** bool init(const std::string &_masterHost = "", unsigned int _masterPort = 0, uint32_t _timeoutIterations = 30)
    + ***Note:*** No changes to downstream code required. A third parameter has been added that specifies the number of timeout iterations. This parameter has a default value of 30.
1. **gazebo/transport/Publication.hh**
    + ***Removed:*** void Publish(MessagePtr _msg, boost::function<void(uint32_t)> _cb, uint32_t _id) `ABI change`
    + ***Replacement:*** int Publish(MessagePtr _msg, boost::function<void(uint32_t)> _cb, uint32_t _id)
    + ***Note:*** Only the return type changed.

1. **gazebo/common/ModelDatabase.hh** `API change`
    + ***Removed:*** void ModelDatabase::GetModels(boost::function<void (const std::map<std::string, std::string> &)> _func)
    + ***Replacement:*** event::ConnectionPtr ModelDatabase::GetModels(boost::function<void (const std::map<std::string, std::string> &)> _func)
    + ***Note:*** The replacement function requires that the returned connection shared pointer remain valid in order to receive the GetModels callback. Reset the shared pointer to stop receiving GetModels callback.

1. **gazebo/physics/Collision.hh** `API change`
    + ***Modified:*** SurfaceParamsPtr Collision::surface
    + ***Note:*** Changed from `private` to `protected`

1. **gazebo/physics/MultiRayShape.hh** `API change`
    + ***Removed:*** double MultiRayShape::GetRange(int _index)
    + ***Replacement:*** double MultiRayShape::GetRange(unsigned int _index)
    + ***Removed:*** double MultiRayShape::GetRetro(int _index)
    + ***Replacement:*** double MultiRayShape::GetRetro(unsigned int _index)
    + ***Removed:*** double MultiRayShape::GetFiducial(int _index)
    + ***Replacement:*** double MultiRayShape::GetFiducial(unsigned int _index)
    + ***Note:*** Changed argument type from int to unsigned int.

1. **gazebo/physics/SurfaceParams.hh**
    + ***Removed:*** void FillMsg(msgs::Surface &_msg)
    + ***Replacement:*** virtual void FillMsg(msgs::Surface &_msg)

1. **gazebo/sensors/RaySensor.hh** `API change`
    + ***Removed:*** double RaySensor::GetRange(int _index)
    + ***Replacement:*** double RaySensor::GetRange(unsigned int _index)
    + ***Removed:*** double RaySensor::GetRetro(int _index)
    + ***Replacement:*** double RaySensor::GetRetro(unsigned int _index)
    + ***Removed:*** double RaySensor::GetFiducial(int _index)
    + ***Replacement:*** double RaySensor::GetFiducial(unsigned int _index)
    + ***Note:*** Changed argument type from int to unsigned int.

1. **gazebo/physics/PhysicsEngine.hh**
    + ***Removed*** virtual void SetParam(const std::string &_key, const boost::any &_value)
    + ***Replacement*** virtual bool SetParam(const std::string &_key, const boost::any &_value)

1. **gazebo/physics/ode/ODEPhysics.hh**
    + ***Removed*** virtual void SetParam(const std::string &_key, const boost::any &_value)
    + ***Replacement*** virtual bool SetParam(const std::string &_key, const boost::any &_value)

1. **gazebo/physics/bullet/BulletPhysics.hh**
    + ***Removed*** virtual void SetParam(const std::string &_key, const boost::any &_value)
    + ***Replacement*** virtual bool SetParam(const std::string &_key, const boost::any &_value)

1. **gazebo/physics/BallJoint.hh**
    + ***Removed*** virtual void SetHighStop(unsigned int /*_index*/, const math::Angle &/*_angle*/)
    + ***Replacement*** virtual bool SetHighStop(unsigned int /*_index*/, const math::Angle &/*_angle*/)
    ---
    + ***Removed*** virtual void SetLowStop(unsigned int /*_index*/, const math::Angle &/*_angle*/)
    + ***Replacement*** virtual bool SetLowStop(unsigned int /*_index*/, const math::Angle &/*_angle*/)

1. **gazebo/physics/Joint.hh**
    + ***Removed*** virtual void SetHighStop(unsigned int _index, const math::Angle &_angle)
    + ***Replacement*** virtual bool SetHighStop(unsigned int _index, const math::Angle &_angle)
    ---
    + ***Removed*** virtual void SetLowStop(unsigned int _index, const math::Angle &_angle)
    + ***Replacement*** virtual bool SetLowStop(unsigned int _index, const math::Angle &_angle)

1. **gazebo/physics/bullet/BulletBallJoint.hh**
    + ***Removed*** virtual void SetHighStop(unsigned int _index, const math::Angle &_angle)
    + ***Replacement*** virtual bool SetHighStop(unsigned int _index, const math::Angle &_angle)
    ---
    + ***Removed*** virtual void SetLowStop(unsigned int _index, const math::Angle &_angle)
    + ***Replacement*** virtual bool SetLowStop(unsigned int _index, const math::Angle &_angle)

1. **gazebo/physics/bullet/BulletHinge2Joint.hh**
    + ***Removed*** virtual void SetHighStop(unsigned int _index, const math::Angle &_angle)
    + ***Replacement*** virtual bool SetHighStop(unsigned int _index, const math::Angle &_angle)
    ---
    + ***Removed*** virtual void SetLowStop(unsigned int _index, const math::Angle &_angle)
    + ***Replacement*** virtual bool SetLowStop(unsigned int _index, const math::Angle &_angle)

1. **gazebo/physics/bullet/BulletHingeJoint.hh**
    + ***Removed*** virtual void SetHighStop(unsigned int _index, const math::Angle &_angle)
    + ***Replacement*** virtual bool SetHighStop(unsigned int _index, const math::Angle &_angle)
    ---
    + ***Removed*** virtual void SetLowStop(unsigned int _index, const math::Angle &_angle)
    + ***Replacement*** virtual bool SetLowStop(unsigned int _index, const math::Angle &_angle)

1. **gazebo/physics/bullet/BulletScrewJoint.hh**
    + ***Removed*** virtual void SetHighStop(unsigned int _index, const math::Angle &_angle)
    + ***Replacement*** virtual bool SetHighStop(unsigned int _index, const math::Angle &_angle)
    ---
    + ***Removed*** virtual void SetLowStop(unsigned int _index, const math::Angle &_angle)
    + ***Replacement*** virtual bool SetLowStop(unsigned int _index, const math::Angle &_angle)

1. **gazebo/physics/bullet/BulletSliderJoint.hh**
    + ***Removed*** virtual void SetHighStop(unsigned int _index, const math::Angle &_angle)
    + ***Replacement*** virtual bool SetHighStop(unsigned int _index, const math::Angle &_angle)
    ---
    + ***Removed*** virtual void SetLowStop(unsigned int _index, const math::Angle &_angle)
    + ***Replacement*** virtual bool SetLowStop(unsigned int _index, const math::Angle &_angle)

1. **gazebo/physics/bullet/BulletUniversalJoint.hh**
    + ***Removed*** virtual void SetHighStop(unsigned int _index, const math::Angle &_angle)
    + ***Replacement*** virtual bool SetHighStop(unsigned int _index, const math::Angle &_angle)
    ---
    + ***Removed*** virtual void SetLowStop(unsigned int _index, const math::Angle &_angle)
    + ***Replacement*** virtual bool SetLowStop(unsigned int _index, const math::Angle &_angle)

1. **gazebo/physics/dart/DARTJoint.hh**
    + ***Removed*** virtual void SetHighStop(unsigned int _index, const math::Angle &_angle)
    + ***Replacement*** virtual bool SetHighStop(unsigned int _index, const math::Angle &_angle)
    ---
    + ***Removed*** virtual void SetLowStop(unsigned int _index, const math::Angle &_angle)
    + ***Replacement*** virtual bool SetLowStop(unsigned int _index, const math::Angle &_angle)

1. **gazebo/physics/ode/ODEJoint.hh**
    + ***Removed*** virtual void SetHighStop(unsigned int _index, const math::Angle &_angle)
    + ***Replacement*** virtual bool SetHighStop(unsigned int _index, const math::Angle &_angle)
    ---
    + ***Removed*** virtual void SetLowStop(unsigned int _index, const math::Angle &_angle)
    + ***Replacement*** virtual bool SetLowStop(unsigned int _index, const math::Angle &_angle)

1. **gazebo/physics/ode/ODEUniversalJoint.hh**
    + ***Removed*** virtual void SetHighStop(unsigned int _index, const math::Angle &_angle)
    + ***Replacement*** virtual bool SetHighStop(unsigned int _index, const math::Angle &_angle)
    ---
    + ***Removed*** virtual void SetLowStop(unsigned int _index, const math::Angle &_angle)
    + ***Replacement*** virtual bool SetLowStop(unsigned int _index, const math::Angle &_angle)

1. **gazebo/physics/simbody/SimbodyJoint.hh**
    + ***Removed*** virtual void SetHighStop(unsigned int _index, const math::Angle &_angle)
    + ***Replacement*** virtual bool SetHighStop(unsigned int _index, const math::Angle &_angle)
    ---
    + ***Removed*** virtual void SetLowStop(unsigned int _index, const math::Angle &_angle)
    + ***Replacement*** virtual bool SetLowStop(unsigned int _index, const math::Angle &_angle)

1. **gazebo/physics/simbody/SimbodyScrewJoint.hh**
    + ***Removed*** virtual void SetHighStop(unsigned int _index, const math::Angle &_angle)
    + ***Replacement*** virtual bool SetHighStop(unsigned int _index, const math::Angle &_angle)
    ---
    + ***Removed*** virtual void SetLowStop(unsigned int _index, const math::Angle &_angle)
    + ***Replacement*** virtual bool SetLowStop(unsigned int _index, const math::Angle &_angle)

### Additions

1. **gazebo/physics/Joint.hh**
      + bool FindAllConnectedLinks(const LinkPtr &_originalParentLink,
          Link_V &_connectedLinks);
      + math::Pose ComputeChildLinkPose( unsigned int _index,
          double _position);

1. **gazebo/physics/Link.hh**
      + void MoveFrame(const math::Pose &_worldReferenceFrameSrc,
                       const math::Pose &_worldReferenceFrameDst);
      + bool FindAllConnectedLinksHelper(
          const LinkPtr &_originalParentLink,
          Link_V &_connectedLinks, bool _fistLink = false);
      + bool ContainsLink(const Link_V &_vector, const LinkPtr &_value);

1. **gazebo/physics/Collision.hh**
    + void SetWorldPoseDirty()
    + virtual const math::Pose &GetWorldPose() const
1. **gazebo/physics/JointController.hh**
      + common::Time GetLastUpdateTime() const
      + std::map<std::string, JointPtr> GetJoints() const
      + bool SetPositionTarget(const std::string &_jointName, double _target)
      + bool SetVelocityTarget(const std::string &_jointName, double _target)
      + std::map<std::string, common::PID> GetPositionPIDs() const
      + std::map<std::string, common::PID> GetVelocityPIDs() const
      + std::map<std::string, double> GetForces() const
      + std::map<std::string, double> GetPositions() const
      + std::map<std::string, double> GetVelocities() const


1. **gazebo/common/PID.hh**
      + double GetPGain() const
      + double GetIGain() const
      + double GetDGain() const
      + double GetIMax() const
      + double GetIMin() const
      + double GetCmdMax() const
      + double GetCmdMin() const


1. **gazebo/transport/TransportIface.hh**
    +  transport::ConnectionPtr connectToMaster()

1. **gazebo/physics/World.hh**
    +  msgs::Scene GetSceneMsg() const
1. **gazebo/physics/ContactManager.hh**
    + unsigned int GetFilterCount()
    + bool HasFilter(const std::string &_name)
    + void RemoveFilter(const std::string &_name)

1. **gazebo/physics/Joint.hh**
    + virtual void Fini()
    + math::Pose GetAnchorErrorPose() const
    + math::Quaternion GetAxisFrame(unsigned int _index) const
    + double GetWorldEnergyPotentialSpring(unsigned int _index) const
    + math::Pose GetParentWorldPose() const
    + double GetSpringReferencePosition(unsigned int) const
    + math::Pose GetWorldPose() const
    + virtual void SetEffortLimit(unsigned _index, double _stiffness)
    + virtual void SetStiffness(unsigned int _index, double _stiffness) = 0
    + virtual void SetStiffnessDamping(unsigned int _index, double _stiffness, double _damping, double _reference = 0) = 0
    + bool axisParentModelFrame[MAX_JOINT_AXIS]
    + protected: math::Pose parentAnchorPose
    + public: double GetInertiaRatio(const math::Vector3 &_axis) const

1. **gazebo/physics/Link.hh**
    + double GetWorldEnergy() const
    + double GetWorldEnergyKinetic() const
    + double GetWorldEnergyPotential() const
    + bool initialized

1. **gazebo/physics/Model.hh**
    + double GetWorldEnergy() const
    + double GetWorldEnergyKinetic() const
    + double GetWorldEnergyPotential() const

1. **gazebo/physics/SurfaceParams.hh**
    + FrictionPyramid()
    + ~FrictionPyramid()
    + double GetMuPrimary()
    + double GetMuSecondary()
    + void SetMuPrimary(double _mu)
    + void SetMuSecondary(double _mu)
    + math::Vector3 direction1
    + ***Note:*** Replaces mu, m2, fdir1 variables

1. **gazebo/physics/bullet/BulletSurfaceParams.hh**
    + BulletSurfaceParams()
    + virtual ~BulletSurfaceParams()
    + virtual void Load(sdf::ElementPtr _sdf)
    + virtual void FillMsg(msgs::Surface &_msg)
    + virtual void ProcessMsg(msgs::Surface &_msg)
    + FrictionPyramid frictionPyramid

1. **gazebo/physics/ode/ODESurfaceParams.hh**
    + virtual void FillMsg(msgs::Surface &_msg)
    + virtual void ProcessMsg(msgs::Surface &_msg)
    + double bounce
    + double bounce
    + double bounceThreshold
    + double kp
    + double kd
    + double cfm
    + double erp
    + double maxVel
    + double minDepth
    + FrictionPyramid frictionPyramid
    + double slip1
    + double slip2

1. **gazebo/rendering/Light.hh**
    + bool GetVisible() const
    + virtual void LoadFromMsg(const msgs::Light &_msg)

1. **gazebo/sensors/ForceTorqueSensor.hh**
    + physics::JointPtr GetJoint() const

1. **gazebo/sensors/Noise.hh**
    + virtual double ApplyImpl(double _in)
    + virtual void Fini()
    + virtual void SetCustomNoiseCallback(boost::function<double (double)> _cb)

1. **gazebo/sensors/Sensor.hh**
    + NoisePtr GetNoise(unsigned int _index = 0) const

1. **gazebo/sensors/GaussianNoiseModel.hh**

1. **gazebo/physics/ode/ODEUniversalJoint.hh**
    + virtual void SetHighStop(unsigned int _index, const math::Angle &_angle)
    + virtual void SetLowStop(unsigned int _index, const math::Angle &_angle)
    + virtual void SetAttribute(const std::string &_key, unsigned int _index, const boost::any &_value)
    + virtual double GetAttribute(const std::string &_key, unsigned int _index)

1. **gazebo/physics/simbody/SimbodyScrewJoint.hh**
    + virtual void SetThreadPitch(double _threadPitch)
    + virtual void GetThreadPitch()

1. **gazebo/physics/ode/ODEScrewJoint.hh**
    + virtual void SetThreadPitch(double _threadPitch)
    + virtual void GetThreadPitch()

1. **gazebo/physics/ScrewJoint.hh**
    + virtual math::Vector3 GetAnchor(unsigned int _index) const
    + virtual void SetAnchor(unsigned int _index, const math::Vector3 &_anchor)

1. **gazebo/physics/bullet/BulletJoint.hh**
    + virtual math::Angle GetHighStop(unsigned int _index)
    + virtual math::Angle GetLowStop(unsigned int _index)

1. **gazebo/physics/simbody/SimbodyPhysics.hh**
    + virtual boost::any GetParam(const std::string &_key) const
    + virtual bool SetParam(const std::string &_key, const boost::any &_value)

1. **gazebo/physics/dart/DARTPhysics.hh**
    + virtual boost::any GetParam(const std::string &_key) const
    + virtual bool SetParam(const std::string &_key, const boost::any &_value)

1. **gazebo/physics/Joint.hh**
    + math::Quaternion GetAxisFrameOffset(unsigned int _index) const

### Deletions

1. **Removed libtool**
    + Libtool used to be an option for loading plugins. Now, only libdl is supported.

1. **gazebo/physics/Base.hh**
    + Base_V::iterator childrenEnd

1. **gazebo/sensors/Noise.hh**
    + double Noise::GetMean() const
    + double Noise::GetStdDev() const
    + double Noise::GetBias() const
    + ***Note:*** Moved gaussian noise functions to a new GaussianNoiseModel class

1. **gazebo/physics/SurfaceParams.hh**
    + double bounce
    + double bounce
    + double bounceThreshold
    + double kp
    + double kd
    + double cfm
    + double erp
    + double maxVel
    + double minDepth
    + double mu1
    + double mu2
    + double slip1
    + double slip2
    + math::Vector3 fdir1
    + ***Note:*** These parameters were moved to FrictionPyramid,
      ODESurfaceParams, and BulletSurfaceParams.


## Gazebo 1.9 to 2.0

### New Deprecations

1. **gazebo/gazebo.hh**
    + ***Deprecation*** void fini()
    + ***Deprecation*** void stop()
    + ***Replacement*** bool shutdown()
    + ***Note*** Replace fini and stop with shutdown
    ---
    + ***Deprecation*** bool load()
    + ***Deprecation*** bool init()
    + ***Deprecation*** bool run()
    + ***Replacement*** bool setupClient()
        + Use this function to setup gazebo for use as a client
    + ***Replacement*** bool setupServer()
        + Use this function to setup gazebo for use as a server
    + ***Note*** Replace load+init+run with setupClient/setupServer
    ---
    + ***Deprecation*** std::string find_file(const std::string &_file)
    + ***Replacement*** std::string common::find_file(const std::string &_file)
    ---
    + ***Deprecation*** void add_plugin(const std::string &_filename)
    + ***Replacement*** void addPlugin(const std::string &_filename)
    ---
    + ***Deprecation*** void print_version()
    + ***Replacement*** void printVersion()
1. **gazebo/physics/World.hh**
    + ***Deprecation*** void World::StepWorld(int _steps)
    + ***Replacement*** void World::Step(unsigned int _steps)
1. **gazebo/sensors/SensorsIface.hh**
    + ***Deprecation*** std::string sensors::create_sensor(sdf::ElementPtr _elem, const std::string &_worldName,const std::string &_parentName)
    + ***Replacement*** std::string sensors::create_sensor(sdf::ElementPtr _elem, const std::string &_worldName, const std::string &_parentName, uint32_t _parentId)
1. **gazebo/sensors/Sensor.hh**
    + ***Deprecation*** void Sensor::SetParent(const std::string &_name)
    + ***Replacement*** void Sensor::SetParent(const std::string &_name, uint32_t _id)
1. **gazebo/sensors/SensorManager.hh**
    + ***Deprecation*** std::string CreateSensor(sdf::ElementPtr _elem, const std::string &_worldName,  const std::string &_parentName)
    + ***Replacement*** std::string CreateSensor(sdf::ElementPtr _elem, const std::string &_worldName, const std::string &_parentName, uint32_t _parentId)
1. **gazebo/sensors/Collision.hh**
    + ***Deprecation*** void Collision::SetContactsEnabled(bool _enable)
    + ***Replacement*** Use [ContactManager](http://gazebosim.org/api/2.0.0/classgazebo_1_1physics_1_1ContactManager.html).
    ---
    + ***Deprecation*** bool Colliion::GetContactsEnabled() const
    + ***Replacement*** Use [ContactManager](http://gazebosim.org/api/2.0.0/classgazebo_1_1physics_1_1ContactManager.html).
    ---
    + ***Deprecation*** void AddContact(const Contact &_contact)
    + ***Replacement*** Use [ContactManager](http://gazebosim.org/api/2.0.0/classgazebo_1_1physics_1_1ContactManager.html).

### Modifications

1. File rename: `gazebo/common/Common.hh` to `gazebo/common/CommonIface.hh`
1. File rename: `gazebo/physics/Physics.hh` to `gazebo/physics/PhysicsIface.hh`
1. File rename: `gazebo/rendering/Rendering.hh` to `gazebo/rendering/RenderingIface.hh`
1. File rename: `gazebo/sensors/Sensors.hh` to `gazebo/sensors/SensorsIface.hh`
1. File rename: `gazebo/transport/Transport.hh` to `gazebo/transport/TransportIface.hh`
1. File rename: `gazebo/gui/Gui.hh` to `gazebo/gui/GuiIface.hh`
1. File rename: `<model>/manifest.xml` to `<model>/model.config`
1. File rename: `<model_database>/manifest.xml` to `<model_database>/database.config`
1. **gazebo/msgs/physics.proto**
    + ***Removed*** optional double dt
    + ***Replacement*** optional double min_step_size
    ---
    + ***Removed*** optional double update_rate
    + ***Replacement*** optional double real_time_update_rate
1. **gazebo/physics/ModelState.hh**
    + ***Removed*** LinkState ModelState::GetLinkState(int _index) `API change`
    + ***Replacement*** LinkState ModelState::GetLinkState(const std::string &_linkName) const
1. **gazebo/physics/PhyscisEngine.hh**
    + ***Removed*** void PhysicsEngine::SetUpdateRate(double _value) `API change`
    + ***Replacement*** void PhyscisEngine::SetRealTimeUpdateRate(double _rate)
    ---
    + ***Removed*** double PhysicsEngine::GetUpdateRate() `API change`
    + ***Replacement*** double PhysicsEngine::GetRealTimeUpdateRate() const
    ---
    + ***Removed*** void PhysicsEngine::SetStepTime(double _value) `API change`
    + ***Replacement*** void PhysicsEngine::SetMaxStepSize(double _stepSize)
    ---
    + ***Removed*** double PhysicsEngine::GetStepTime() `API change`
    + ***Replacement*** double PhysicsEngine::GetMaxStepSize() const
1. **gazebo/physics/Joint.hh**
    + ***Removed:*** Joint::Load(LinkPtr _parent, LinkPtr _child, const math::Vector3 &_pos) `API chance`
    + ***Replacement:*** Joint::Load(LinkPtr _parent, LinkPtr _child, const math::Pose &_pose)
    ---
    + ***Removed:*** public: double GetInertiaRatio(unsigned int _index) const
    + ***Replacement:*** public: double GetInertiaRatio(const unsigned int _index) const
1. **gazebo/common/Events.hh**
    + ***Removed:*** Events::ConnectWorldUpdateStart(T _subscriber) `API change`
    + ***Replacement*** ConnectionPtr Events::ConnectWorldUpdateBegin(T _subscriber)
    ---
    + ***Removed:*** Events::DisconnectWorldUpdateStart(T _subscriber) `API change`
    + ***Replacement*** ConnectionPtr Events::DiconnectWorldUpdateBegin(T _subscriber)
1. **gazebo/physics/Link.hh**
    + ***Removed*** void Link::RemoveChildJoint(JointPtr _joint) `API change`
    + ***Replacement*** void Link::RemoveChildJoint(const std::string &_jointName)
    ---
    + ***Removed*** void Link::RemoveParentJoint(const std::string &_jointName) `API change`
    + ***Replacement*** void Link::RemoveParentJoint(const std::string &_jointName)
1. **gazebo/physics/MeshShape.hh**
    + ***Removed*** std::string MeshShape::GetFilename() const `API change`
    + ***Replacement*** std::string MeshShape::GetURI() const
    ---
    + ***Removed*** void MeshShape::SetFilename() const `API change`
    + ***Replacement*** std::string MeshShape::SetMesh(const std::string &_uri, const std::string &_submesh = "", bool _center = false) const
1. **gazebo/common/Time.hh**
    + ***Removed*** static Time::NSleep(Time _time) `API change`
    + ***Replacement*** static Time NSleep(unsigned int _ns)

### Deletions

1. **gazebo/physics/Collision.hh**
    + template<typename T> event::ConnectionPtr ConnectContact(T _subscriber)
    + template<typename T> event::ConnectionPtr DisconnectContact(T _subscriber)
    + ***Note:*** The ContactManager::CreateFilter functions can be used to
      create a gazebo topic with contact messages filtered by the name(s)
      of collision shapes. The topic can then be subscribed with a callback
      to replicate this removed functionality. See
      [gazebo pull request #713](https://bitbucket.org/osrf/gazebo/pull-request/713)
      for an example migration.<|MERGE_RESOLUTION|>--- conflicted
+++ resolved
@@ -13,13 +13,10 @@
     + ***Removed:*** public: static event::EventT<void (bool, bool, const math::Pose &, const std::string &)> modelPropertiesChanged
     + ***Replacement:*** public: static event::EventT<void (bool, bool)> modelPropertiesChanged
     + ***Note:*** Removed last two arguments, model pose and name, from the function
-<<<<<<< HEAD
-    
+
 1. **gazebo/msgs/logical_camera_sensors.proto**
     + The `near` and `far` members have been replaced with `near_clip` and `far_clip`
     + [Pull request #1942](https://bitbucket.org/osrf/gazebo/pull-request/1942)
-=======
->>>>>>> ba3a7d88
 
 1. **gazebo/rendering/Visual.hh**
     + ***Removed:*** public: void SetVisible(bool _visible, bool _cascade = true);
