/*
 * Copyright (C) 2012-2015 Open Source Robotics Foundation
 *
 * Licensed under the Apache License, Version 2.0 (the "License");
 * you may not use this file except in compliance with the License.
 * You may obtain a copy of the License at
 *
 *     http://www.apache.org/licenses/LICENSE-2.0
 *
 * Unless required by applicable law or agreed to in writing, software
 * distributed under the License is distributed on an "AS IS" BASIS,
 * WITHOUT WARRANTIES OR CONDITIONS OF ANY KIND, either express or implied.
 * See the License for the specific language governing permissions and
 * limitations under the License.
 *
*/

#include "gazebo/common/Mesh.hh"

#include "gazebo/physics/simbody/SimbodyTypes.hh"
#include "gazebo/physics/simbody/SimbodyMesh.hh"
#include "gazebo/physics/simbody/SimbodyCollision.hh"
#include "gazebo/physics/simbody/SimbodyPhysics.hh"
#include "gazebo/physics/simbody/SimbodyMeshShape.hh"

using namespace gazebo;
using namespace physics;

//////////////////////////////////////////////////
SimbodyMeshShape::SimbodyMeshShape(CollisionPtr _parent)
  : MeshShape(_parent)
{
  this->simbodyMesh = new SimbodyMesh();
}

//////////////////////////////////////////////////
SimbodyMeshShape::~SimbodyMeshShape()
{
  delete this->simbodyMesh;
}

//////////////////////////////////////////////////
void SimbodyMeshShape::Load(sdf::ElementPtr _sdf)
{
  MeshShape::Load(_sdf);
}

//////////////////////////////////////////////////
void SimbodyMeshShape::Init()
{
  MeshShape::Init();

  if (this->submesh)
  {
    this->simbodyMesh->Init(this->submesh,
<<<<<<< HEAD
        std::static_pointer_cast<SimbodyCollision>(this->collisionParent),
        this->sdf->Get<math::Vector3>("scale"));
=======
        boost::static_pointer_cast<SimbodyCollision>(this->collisionParent),
        this->sdf->Get<ignition::math::Vector3d>("scale"));
>>>>>>> 481f40e5
  }
  else
  {
    this->simbodyMesh->Init(this->mesh,
<<<<<<< HEAD
        std::static_pointer_cast<SimbodyCollision>(this->collisionParent),
        this->sdf->Get<math::Vector3>("scale"));
=======
        boost::static_pointer_cast<SimbodyCollision>(this->collisionParent),
        this->sdf->Get<ignition::math::Vector3d>("scale"));
>>>>>>> 481f40e5
  }
}<|MERGE_RESOLUTION|>--- conflicted
+++ resolved
@@ -53,23 +53,13 @@
   if (this->submesh)
   {
     this->simbodyMesh->Init(this->submesh,
-<<<<<<< HEAD
         std::static_pointer_cast<SimbodyCollision>(this->collisionParent),
-        this->sdf->Get<math::Vector3>("scale"));
-=======
-        boost::static_pointer_cast<SimbodyCollision>(this->collisionParent),
         this->sdf->Get<ignition::math::Vector3d>("scale"));
->>>>>>> 481f40e5
   }
   else
   {
     this->simbodyMesh->Init(this->mesh,
-<<<<<<< HEAD
         std::static_pointer_cast<SimbodyCollision>(this->collisionParent),
-        this->sdf->Get<math::Vector3>("scale"));
-=======
-        boost::static_pointer_cast<SimbodyCollision>(this->collisionParent),
         this->sdf->Get<ignition::math::Vector3d>("scale"));
->>>>>>> 481f40e5
   }
 }