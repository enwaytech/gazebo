/*
 * Copyright 2011 Nate Koenig & Andrew Howard
 *
 * Licensed under the Apache License, Version 2.0 (the "License");
 * you may not use this file except in compliance with the License.
 * You may obtain a copy of the License at
 *
 *     http://www.apache.org/licenses/LICENSE-2.0
 *
 * Unless required by applicable law or agreed to in writing, software
 * distributed under the License is distributed on an "AS IS" BASIS,
 * WITHOUT WARRANTIES OR CONDITIONS OF ANY KIND, either express or implied.
 * See the License for the specific language governing permissions and
 * limitations under the License.
 *
*/
#include <algorithm>
#include <boost/lexical_cast.hpp>
#include "common/Material.hh"

using namespace gazebo;
using namespace common;


unsigned int Material::counter = 0;

std::string Material::ShadeModeStr[SHADE_COUNT] = {"FLAT", "GOURAUD", "PHONG", "BLINN"};

std::string Material::BlendModeStr[BLEND_COUNT] = {"ADD", "MODULATE", "REPLACE"};

////////////////////////////////////////////////////////////////////////////////
/// Constructor
Material::Material()
{
  this->name = "gazebo_material_" + boost::lexical_cast<std::string>(counter++);
  this->blendMode = REPLACE;
  this->shadeMode= GOURAUD;
  this->transparency = 0;
  this->shininess = 0;
  this->ambient.Set(1,1,1,1);
  this->diffuse.Set(1,1,1,1);
  this->specular.Set(0,0,0,1);
  this->lighting = false;
  this->dstBlendFactor = this->srcBlendFactor = 1.0;
}

////////////////////////////////////////////////////////////////////////////////
/// Create a material with a default color 
Material::Material(const Color &clr)
{
  this->name = "gazebo_material_" + boost::lexical_cast<std::string>(counter++);
  this->blendMode = REPLACE;
  this->shadeMode= GOURAUD;
  this->transparency = 0;
  this->shininess = 0;
  this->ambient = clr;
  this->diffuse = clr;
  this->lighting = false;
}

////////////////////////////////////////////////////////////////////////////////
/// Destructor
Material::~Material()
{
}

////////////////////////////////////////////////////////////////////////////////
/// Get the name of the material
std::string Material::GetName() const
{
  return this->name;
}

////////////////////////////////////////////////////////////////////////////////
// Set a texture image
void Material::SetTextureImage(const std::string &tex)
{
  this->texImage = tex;
}

////////////////////////////////////////////////////////////////////////////////
// Set a texture image with resource_path
void Material::SetTextureImage(const std::string &_tex,
                               const std::string &_resourcePath)
{
<<<<<<< HEAD
  this->texImage = _resourcePath +"/"+ _tex;
=======
  this->texImage = _resourcePath + "/" + _tex;
>>>>>>> 152f2563
}

////////////////////////////////////////////////////////////////////////////////
/// Get a thie texture image
std::string Material::GetTextureImage() const
{
  return this->texImage;
}


////////////////////////////////////////////////////////////////////////////////
/// Set the ambient color
void Material::SetAmbient(const Color &clr)
{
  this->ambient = clr;
}

////////////////////////////////////////////////////////////////////////////////
/// Get the ambient color
Color Material::GetAmbient() const
{
  return this->ambient;
}

////////////////////////////////////////////////////////////////////////////////
/// Set the diffuse color
void Material::SetDiffuse(const Color &clr)
{
  this->diffuse = clr;
  this->lighting = true;
}

////////////////////////////////////////////////////////////////////////////////
/// Get the diffuse color
Color Material::GetDiffuse() const
{
  return this->diffuse;
}

////////////////////////////////////////////////////////////////////////////////
/// Set the specular color
void Material::SetSpecular(const Color &clr)
{
  this->specular = clr;
  this->lighting = true;
}

////////////////////////////////////////////////////////////////////////////////
/// Get the specular color
Color Material::GetSpecular() const
{
  return this->specular;
}

////////////////////////////////////////////////////////////////////////////////
/// Set the emissive color
void Material::SetEmissive(const Color &clr)
{
  this->emissive = clr;
}

////////////////////////////////////////////////////////////////////////////////
/// Get the emissive color
Color Material::GetEmissive() const
{
  return this->emissive;
}

////////////////////////////////////////////////////////////////////////////////
/// Set the transparency percentage (0..1)
void Material::SetTransparency(float t)
{
  this->transparency = std::min(t, (float)1.0);
  this->transparency = std::max(this->transparency, (float)0.0);
  this->lighting = true;
}

////////////////////////////////////////////////////////////////////////////////
/// Get the transparency percentage (0..1)
float Material::GetTransparency() const
{
  return this->transparency;
}

////////////////////////////////////////////////////////////////////////////////
/// Set the shininess 
void Material::SetShininess(float s)
{
  this->shininess = s;
  this->lighting = true;
}

////////////////////////////////////////////////////////////////////////////////
/// Get the shininess 
float Material::GetShininess() const
{
  return this->shininess;
}

////////////////////////////////////////////////////////////////////////////////
/// Set the blende factors. Will be interpreted as:
void Material::SetBlendFactors(double _srcFactor, double _dstFactor)
{
  this->srcBlendFactor = _srcFactor;
  this->dstBlendFactor = _dstFactor;
}
 
////////////////////////////////////////////////////////////////////////////////
/// Get the blend factors 
void Material::GetBlendFactors(double &_srcFactor, double &_dstFactor)
{
  _srcFactor = this->srcBlendFactor;
  _dstFactor = this->dstBlendFactor;
}


////////////////////////////////////////////////////////////////////////////////
/// Set the blending mode
void Material::SetBlendMode(BlendMode b)
{
  this->blendMode = b;
}

////////////////////////////////////////////////////////////////////////////////
/// Get the blending mode
Material::BlendMode Material::GetBlendMode() const
{
  return this->blendMode;
}

////////////////////////////////////////////////////////////////////////////////
/// Set the shading mode
void Material::SetShadeMode(ShadeMode s)
{
  this->shadeMode = s;
}

////////////////////////////////////////////////////////////////////////////////
/// Get the shading mode
Material::ShadeMode Material::GetShadeMode() const
{
  return this->shadeMode;
}

////////////////////////////////////////////////////////////////////////////////
/// Set the point size
void Material::SetPointSize(double size)
{
  this->pointSize = size;
}

////////////////////////////////////////////////////////////////////////////////
/// Get the point size
double Material::GetPointSize() const
{
  return this->pointSize;
}
////////////////////////////////////////////////////////////////////////////////
/// Set depth write
void Material::SetDepthWrite( bool _value )
{
  this->depthWrite = _value;
}

////////////////////////////////////////////////////////////////////////////////
/// Get depth write
bool Material::GetDepthWrite() const
{
  return this->depthWrite;
}

////////////////////////////////////////////////////////////////////////////////
/// Set lighting enabled
void Material::SetLighting( bool _value )
{
  this->lighting = _value;
}

////////////////////////////////////////////////////////////////////////////////
/// Get lighting enabled
bool Material::GetLighting() const
{
  return this->lighting;
}<|MERGE_RESOLUTION|>--- conflicted
+++ resolved
@@ -83,11 +83,7 @@
 void Material::SetTextureImage(const std::string &_tex,
                                const std::string &_resourcePath)
 {
-<<<<<<< HEAD
-  this->texImage = _resourcePath +"/"+ _tex;
-=======
   this->texImage = _resourcePath + "/" + _tex;
->>>>>>> 152f2563
 }
 
 ////////////////////////////////////////////////////////////////////////////////
