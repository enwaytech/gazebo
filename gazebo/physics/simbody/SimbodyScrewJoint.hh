--- conflicted
+++ resolved
@@ -47,16 +47,12 @@
       protected: virtual void Load(sdf::ElementPtr _sdf);
 
       // Documentation inherited.
-<<<<<<< HEAD
-      public: virtual void Init();
-=======
       public: virtual void SetAxis(unsigned int _index,
                   const math::Vector3 &_axis);
 
       // Documentation inherited.
       public: virtual bool SetHighStop(unsigned int _index,
                                        const math::Angle &_angle);
->>>>>>> c9dc1434
 
       // Documentation inherited.
       public: virtual bool SetLowStop(unsigned int _index,
