/*
 * Copyright (C) 2012-2016 Open Source Robotics Foundation
 *
 * Licensed under the Apache License, Version 2.0 (the "License");
 * you may not use this file except in compliance with the License.
 * You may obtain a copy of the License at
 *
 *     http://www.apache.org/licenses/LICENSE-2.0
 *
 * Unless required by applicable law or agreed to in writing, software
 * distributed under the License is distributed on an "AS IS" BASIS,
 * WITHOUT WARRANTIES OR CONDITIONS OF ANY KIND, either express or implied.
 * See the License for the specific language governing permissions and
 * limitations under the License.
 *
*/

#include <stdlib.h>
#include <gtest/gtest.h>
#include <string>
#include <fstream>
#include <sstream>

#include "gazebo/common/CommonIface.hh"
#include "test/util.hh"

using namespace gazebo;

class CommonIface_TEST : public gazebo::testing::AutoLogFixture { };

/////////////////////////////////////////////////
/// \brief Test CommonIface::GetSHA1
TEST_F(CommonIface_TEST, GetSHA1)
{
  // Do not forget to update 'precomputedSHA1' if you modify the SHA1 input.
  std::string precomputedSHA1;
  std::string computedSHA1;
  std::string s;

  // Compute the SHA1 of the vector
  std::vector<float> v;
  for (int i = 0; i < 100; ++i)
    v.push_back(i);

  computedSHA1 = common::get_sha1<std::vector<float> >(v);
  precomputedSHA1 = "913283ec8502ba1423d38a7ea62cb8e492e87b23";
  EXPECT_EQ(precomputedSHA1, computedSHA1);

  // Compute the SHA1 of a string
  s = "Marty McFly: Wait a minute, Doc. Ah... Are you telling me that you"
      " built a time machine... out of a DeLorean?\n"
      "Dr. Emmett Brown: The way I see it, if you're gonna build a time"
      " machine into a car, why not do it with some style?";
  computedSHA1 = common::get_sha1<std::string>(s);
  precomputedSHA1 = "a370ddc4d61d936b2bb40f98bae061dc15fd8923";
  EXPECT_EQ(precomputedSHA1, computedSHA1);

  // Compute the SHA1 of an empty string
  s = "";
  computedSHA1 = common::get_sha1<std::string>(s);
  precomputedSHA1 = "da39a3ee5e6b4b0d3255bfef95601890afd80709";
  EXPECT_EQ(precomputedSHA1, computedSHA1);

  // Compute a bunch of SHA1's to verify consistent length
  for (unsigned i = 0; i < 100; ++i)
  {
    std::stringstream stream;
    stream << i << '\n';
    std::string sha = common::get_sha1<std::string>(stream.str());
    EXPECT_EQ(sha.length(), 40u);
  }
}

/////////////////////////////////////////////////
/// \brief Test the string tokenizer split() function.
TEST_F(CommonIface_TEST, split)
{
  auto tokens = common::split("abc/def", "/");
  ASSERT_EQ(tokens.size(), 2u);
  EXPECT_EQ(tokens.at(0), "abc");
  EXPECT_EQ(tokens.at(1), "def");

  tokens = common::split("abc/def/", "/");
  ASSERT_EQ(tokens.size(), 2u);
  EXPECT_EQ(tokens.at(0), "abc");
  EXPECT_EQ(tokens.at(1), "def");

  tokens = common::split("//abc/def///", "/");
  ASSERT_EQ(tokens.size(), 2u);
  EXPECT_EQ(tokens.at(0), "abc");
  EXPECT_EQ(tokens.at(1), "def");

  tokens = common::split("abc", "/");
  ASSERT_EQ(tokens.size(), 1u);
  EXPECT_EQ(tokens.at(0), "abc");

  tokens = common::split("//abc/def::123::567///", "/");
  ASSERT_EQ(tokens.size(), 2u);
  EXPECT_EQ(tokens.at(0), "abc");
  EXPECT_EQ(tokens.at(1), "def::123::567");
  tokens = common::split("//abc/def::123::567///", "::");
  ASSERT_EQ(tokens.size(), 3u);
  EXPECT_EQ(tokens.at(0), "//abc/def");
  EXPECT_EQ(tokens.at(1), "123");
  EXPECT_EQ(tokens.at(2), "567///");
}

/////////////////////////////////////////////////
/// \brief Test file operations
TEST_F(CommonIface_TEST, fileOps)
{
  EXPECT_FALSE(common::cwd().empty());
  EXPECT_TRUE(common::exists(common::cwd()));
  EXPECT_TRUE(common::isDirectory(common::cwd()));

  EXPECT_TRUE(common::isFile(__FILE__));
  EXPECT_FALSE(common::isDirectory(__FILE__));

  std::ofstream tmpOut("test.tmp");
  tmpOut << "Output" << std::endl;
  tmpOut.close();

<<<<<<< HEAD
  common::copyFile("test.tmp", "test2.tmp");
  EXPECT_TRUE(common::exists("test.tmp"));
  EXPECT_TRUE(common::exists("test2.tmp"));

=======
  EXPECT_TRUE(common::copyFile("test.tmp", "test2.tmp"));
  EXPECT_TRUE(common::exists("test.tmp"));
  EXPECT_TRUE(common::exists("test2.tmp"));

  std::ifstream testIn("test.tmp");
  std::string testInContent((std::istreambuf_iterator<char>(testIn)),
                            (std::istreambuf_iterator<char>()));

  std::ifstream test2In("test2.tmp");
  std::string test2InContent((std::istreambuf_iterator<char>(test2In)),
                             (std::istreambuf_iterator<char>()));


  EXPECT_EQ(testInContent, test2InContent);

>>>>>>> 1dabf789
  EXPECT_TRUE(common::moveFile("test2.tmp", "test3.tmp"));
  EXPECT_FALSE(common::exists("test2.tmp"));
  EXPECT_TRUE(common::exists("test3.tmp"));

<<<<<<< HEAD
=======
  std::ifstream test3In("test3.tmp");
  std::string test3InContent((std::istreambuf_iterator<char>(test3In)),
                             (std::istreambuf_iterator<char>()));

  EXPECT_EQ(testInContent, test3InContent);

  EXPECT_FALSE(common::copyFile("test3.tmp", "test3.tmp"));
  EXPECT_FALSE(common::copyFile("test3.tmp", "./test3.tmp"));

>>>>>>> 1dabf789
  std::remove("test.tmp");

  // This file shouldn't exist, but we'll try to remove just in case the
  // test failed.
  std::remove("test2.tmp");

  std::remove("test3.tmp");
}

/////////////////////////////////////////////////
<<<<<<< HEAD
=======
/// \brief Test file operations
TEST_F(CommonIface_TEST, moreFileOps)
{
  EXPECT_FALSE(common::copyFile("__wrong__.tmp", "test2.tmp"));
  EXPECT_TRUE(!common::exists("test2.tmp"));
  EXPECT_FALSE(common::copyFile("test.tmp", "__wrong_dir__/__wrong__.tmp"));
  EXPECT_TRUE(!common::exists("__wrong_dir__"));

  EXPECT_FALSE(common::moveFile("__wrong__.tmp", "test3.tmp"));
  EXPECT_TRUE(!common::exists("test3.tmp"));
  EXPECT_FALSE(common::moveFile("test2.tmp", "__wrong_dir__/__wrong__.tmp"));
  EXPECT_TRUE(!common::exists("__wrong_dir__"));
}

/////////////////////////////////////////////////
TEST_F(CommonIface_TEST, replaceAll)
{
  std::string orig = "//abcd/efg///ijk////lm/////////////nop//";

  // No change should occur
  std::string result = common::replaceAll(orig, "//", "//");
  EXPECT_EQ(result, orig);
  result = common::replaceAll(orig, "/", "/");
  EXPECT_EQ(result, orig);

  result = common::replaceAll(orig, "//", "::");
  EXPECT_EQ(result, "::abcd/efg::/ijk::::lm::::::::::::/nop::");

  result = common::replaceAll(result, "a", "aaaa");
  EXPECT_EQ(result, "::aaaabcd/efg::/ijk::::lm::::::::::::/nop::");

  result = common::replaceAll(result, "::aaaa", " ");
  EXPECT_EQ(result, " bcd/efg::/ijk::::lm::::::::::::/nop::");

  result = common::replaceAll(result, " ", "_");
  EXPECT_EQ(result, "_bcd/efg::/ijk::::lm::::::::::::/nop::");

  std::string spaces = " 1  2   3    4     5      6       7 ";
  result = common::replaceAll(spaces, " ", "_");
  EXPECT_EQ(result, "_1__2___3____4_____5______6_______7_");

  result = common::replaceAll(spaces, "  ", "_");
  EXPECT_EQ(result, " 1_2_ 3__4__ 5___6___ 7 ");

  std::string test = "12345555675";
  common::replaceAll(test, test, "5", "*");
  EXPECT_EQ(test, "1234****67*");
}

/////////////////////////////////////////////////
>>>>>>> 1dabf789
int main(int argc, char **argv)
{
  ::testing::InitGoogleTest(&argc, argv);
  return RUN_ALL_TESTS();
}<|MERGE_RESOLUTION|>--- conflicted
+++ resolved
@@ -120,12 +120,6 @@
   tmpOut << "Output" << std::endl;
   tmpOut.close();
 
-<<<<<<< HEAD
-  common::copyFile("test.tmp", "test2.tmp");
-  EXPECT_TRUE(common::exists("test.tmp"));
-  EXPECT_TRUE(common::exists("test2.tmp"));
-
-=======
   EXPECT_TRUE(common::copyFile("test.tmp", "test2.tmp"));
   EXPECT_TRUE(common::exists("test.tmp"));
   EXPECT_TRUE(common::exists("test2.tmp"));
@@ -141,13 +135,10 @@
 
   EXPECT_EQ(testInContent, test2InContent);
 
->>>>>>> 1dabf789
   EXPECT_TRUE(common::moveFile("test2.tmp", "test3.tmp"));
   EXPECT_FALSE(common::exists("test2.tmp"));
   EXPECT_TRUE(common::exists("test3.tmp"));
 
-<<<<<<< HEAD
-=======
   std::ifstream test3In("test3.tmp");
   std::string test3InContent((std::istreambuf_iterator<char>(test3In)),
                              (std::istreambuf_iterator<char>()));
@@ -157,7 +148,6 @@
   EXPECT_FALSE(common::copyFile("test3.tmp", "test3.tmp"));
   EXPECT_FALSE(common::copyFile("test3.tmp", "./test3.tmp"));
 
->>>>>>> 1dabf789
   std::remove("test.tmp");
 
   // This file shouldn't exist, but we'll try to remove just in case the
@@ -168,8 +158,6 @@
 }
 
 /////////////////////////////////////////////////
-<<<<<<< HEAD
-=======
 /// \brief Test file operations
 TEST_F(CommonIface_TEST, moreFileOps)
 {
@@ -220,7 +208,6 @@
 }
 
 /////////////////////////////////////////////////
->>>>>>> 1dabf789
 int main(int argc, char **argv)
 {
   ::testing::InitGoogleTest(&argc, argv);
