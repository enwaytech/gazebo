--- conflicted
+++ resolved
@@ -294,10 +294,9 @@
             event::ConnectionPtr _subscriber)
           { exitBuildingEditor.Disconnect(_subscriber); }
 
-<<<<<<< HEAD
         /// \brief Toggle if the edit mode was checked or not.
         public: static event::EventT<void (bool)> toggleEditMode;
-=======
+
         /// \brief Connect a Gazebo event to the name changed signal
         /// \param[in] _subscriber the subscriber to this event
         /// \return a connection
@@ -311,7 +310,6 @@
         public: static void ConnectBuildingNameChanged(
             event::ConnectionPtr _subscriber)
           { buildingNameChanged.Disconnect(_subscriber); }
->>>>>>> 8088a8e3
 
         /// \brief An editor item is to be created
         public: static event::EventT<void (std::string)>
