--- conflicted
+++ resolved
@@ -576,11 +576,7 @@
 }
 
 //////////////////////////////////////////////////
-<<<<<<< HEAD
-void World::Step(int _steps)
-=======
 void World::Step(unsigned int _steps)
->>>>>>> 0f65833b
 {
   if (!this->IsPaused())
   {
