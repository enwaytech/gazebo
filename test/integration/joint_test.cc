--- conflicted
+++ resolved
@@ -413,11 +413,8 @@
   if (i > 20)
     gzthrow("Unable to get joint14_model");
 
-<<<<<<< HEAD
-=======
   physics::PhysicsEnginePtr physicsEngine = world->GetPhysicsEngine();
   EXPECT_TRUE(physicsEngine != NULL);
->>>>>>> f611b274
   physics::ModelPtr model = world->GetModel("joint14_model");
   EXPECT_TRUE(model != NULL);
   physics::LinkPtr link1 = model->GetLink("body1");
