--- conflicted
+++ resolved
@@ -155,13 +155,8 @@
       else if (sensorElem->Get<std::string>("type") != "__default__")
       {
         std::string sensorName =
-<<<<<<< HEAD
-        sensors::create_sensor(sensorElem, this->GetWorld()->GetName(),
-            this->GetScopedName(), this->GetId());
-=======
           sensors::create_sensor(sensorElem, this->GetWorld()->GetName(),
               this->GetScopedName(), this->GetId());
->>>>>>> 32ad3bca
         this->sensors.push_back(sensorName);
       }
       sensorElem = sensorElem->GetNextElement("sensor");
@@ -687,6 +682,38 @@
 void Link::AddChildJoint(JointPtr _joint)
 {
   this->childJoints.push_back(_joint);
+}
+
+//////////////////////////////////////////////////
+void Link::RemoveParentJoint(JointPtr _joint)
+{
+  for (std::vector<JointPtr>::iterator iter = this->parentJoints.begin();
+                                       iter != this->parentJoints.end();
+                                       ++iter)
+  {
+    /// @todo: can we assume there are no repeats?
+    if ((*iter)->GetName() == _joint->GetName())
+    {
+      this->parentJoints.erase(iter);
+      break;
+    }
+  }
+}
+
+//////////////////////////////////////////////////
+void Link::RemoveChildJoint(JointPtr _joint)
+{
+  for (std::vector<JointPtr>::iterator iter = this->childJoints.begin();
+                                       iter != this->childJoints.end();
+                                       ++iter)
+  {
+    /// @todo: can we assume there are no repeats?
+    if ((*iter)->GetName() == _joint->GetName())
+    {
+      this->childJoints.erase(iter);
+      break;
+    }
+  }
 }
 
 //////////////////////////////////////////////////
