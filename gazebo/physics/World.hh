/*
 * Copyright (C) 2012-2016 Open Source Robotics Foundation
 *
 * Licensed under the Apache License, Version 2.0 (the "License");
 * you may not use this file except in compliance with the License.
 * You may obtain a copy of the License at
 *
 *     http://www.apache.org/licenses/LICENSE-2.0
 *
 * Unless required by applicable law or agreed to in writing, software
 * distributed under the License is distributed on an "AS IS" BASIS,
 * WITHOUT WARRANTIES OR CONDITIONS OF ANY KIND, either express or implied.
 * See the License for the specific language governing permissions and
 * limitations under the License.
 *
*/
#ifndef _GAZEBO_WORLD_HH_
#define _GAZEBO_WORLD_HH_

#ifdef _WIN32
  // Ensure that Winsock2.h is included before Windows.h, which can get
  // pulled in by anybody (e.g., Boost).
  #include <Winsock2.h>
#endif

#include <vector>
#include <list>
#include <set>
#include <deque>
#include <string>
#include <boost/thread.hpp>
#include <boost/enable_shared_from_this.hpp>
#include <boost/shared_ptr.hpp>

#include <ignition/msgs/plugin_v.pb.h>
#include <ignition/msgs/stringmsg.pb.h>

#include <sdf/sdf.hh>

#include "gazebo/transport/TransportTypes.hh"

#include "gazebo/msgs/msgs.hh"

#include "gazebo/common/CommonTypes.hh"
#include "gazebo/common/UpdateInfo.hh"
#include "gazebo/common/Event.hh"
#include "gazebo/common/URI.hh"

#include "gazebo/physics/Base.hh"
#include "gazebo/physics/PhysicsTypes.hh"
#include "gazebo/physics/WorldState.hh"
#include "gazebo/util/system.hh"

namespace gazebo
{
  namespace physics
  {
    /// Forward declare private data class.
    class WorldPrivate;

    /// \addtogroup gazebo_physics
    /// \{

    /// \class World World.hh physics/physics.hh
    /// \brief The world provides access to all other object within a simulated
    /// environment.
    ///
    /// The World is the container for all models and their components
    /// (links, joints, sensors, plugins, etc), and WorldPlugin instances.
    /// Many core function are also handled in the World, including physics
    /// update, model updates, and message processing.
    class GZ_PHYSICS_VISIBLE World :
      public boost::enable_shared_from_this<World>
    {
      /// \brief Constructor.
      /// Constructor for the World. Must specify a unique name.
      /// \param[in] _name Name of the world.
      public: explicit World(const std::string &_name = "");

      /// \brief Destructor.
      public: ~World();

      /// \brief Load the world using SDF parameters.
      /// Load a world from and SDF pointer.
      /// \param[in] _sdf SDF parameters.
      public: void Load(sdf::ElementPtr _sdf);

      /// \brief Save a world to a file.
      /// Save the current world and its state to a file.
      /// \param[in] _filename Name of the file to save into.
      public: void Save(const std::string &_filename);

      /// \brief Initialize the world.
      /// This is called after Load.
      public: void Init();

      /// \brief Run the world in a thread.
      /// Run the update loop.
      /// \param[in] _iterations Run for this many iterations, then stop.
      /// A value of zero disables run stop.
      public: void Run(unsigned int _iterations = 0);

      /// \brief Return the running state of the world.
      /// \return True if the world is running.
      public: bool GetRunning() const;

      /// \brief Stop the world.
      /// Stop the update loop.
      public: void Stop();

      /// \brief Finalize the world.
      /// Call this function to tear-down the world.
      public: void Fini();

      /// \brief Remove all entities from the world.
      /// This function has delayed effect. Models are cleared at the end
      /// of the current update iteration.
      public: void Clear();

      /// \brief Get the name of the world.
      /// \return The name of the world.
      public: std::string GetName() const;

      /// \brief Return the physics engine.
      /// Get a pointer to the physics engine used by the world.
      /// \return Pointer to the physics engine.
      public: PhysicsEnginePtr GetPhysicsEngine() const;

      /// \brief Get a reference to the atmosphere model used by the world.
      /// \return Reference to the atmosphere model.
      public: physics::Atmosphere &Atmosphere() const;

      /// \brief Return the preset manager.
      /// \return Pointer to the preset manager.
      public: PresetManagerPtr GetPresetManager() const;

      /// \brief Get a reference to the wind used by the world.
      /// \return Reference to the wind.
      public: physics::Wind &Wind() const;

      /// \brief Return the spherical coordinates converter.
      /// \return Pointer to the spherical coordinates converter.
      public: common::SphericalCoordinatesPtr GetSphericalCoordinates() const;

      /// \brief Return the gravity vector.
      /// \return The gravity vector.
      public: ignition::math::Vector3d Gravity() const;

      /// \brief Set the gravity vector.
      /// \param[in] _gravity New gravity vector.
      public: void SetGravity(const ignition::math::Vector3d &_gravity);

      /// \brief Set the gravity sdf value.
      /// \param[in] _gravity New gravity vector.
      public: void SetGravitySDF(const ignition::math::Vector3d &_gravity);

      /// \brief Return the magnetic field vector.
      /// \return The magnetic field vector.
      public: virtual ignition::math::Vector3d MagneticField() const;

      /// \brief Set the magnetic field vector.
      /// \param[in] _mag New magnetic field vector.
      public: void SetMagneticField(const ignition::math::Vector3d &_mag);

      /// \brief Get the number of models.
      /// \return The number of models in the World.
      public: unsigned int GetModelCount() const;

      /// \brief Get a model based on an index.
      /// Get a Model using an index, where index must be greater than zero
      /// and less than World::GetModelCount()
      /// \param[in] _index The index of the model [0..GetModelCount)
      /// \return A pointer to the Model. NULL if _index is invalid.
      public: ModelPtr GetModel(unsigned int _index) const;

      /// \brief Get a list of all the models.
      /// \return A list of all the Models in the world.
      public: Model_V GetModels() const;

      /// \brief Get the number of lights.
      /// \return The number of lights in the World.
      public: unsigned int LightCount() const;

      /// \brief Get a list of all the lights.
      /// \return A list of all the Lights in the world.
      public: Light_V Lights() const;

      /// \brief Reset with options.
      /// The _type parameter specifies which type of eneities to reset. See
      /// Base::EntityType.
      /// \param[in] _type The type of reset.
      public: void ResetEntities(Base::EntityType _type = Base::BASE);

      /// \brief Reset simulation time back to zero.
      public: void ResetTime();

      /// \brief Reset time and model poses, configurations in simulation.
      public: void Reset();

      /// \brief Print Entity tree.
      /// Prints alls the entities to stdout.
      public: void PrintEntityTree();

      /// \brief Get the world simulation time, note if you want the PC
      /// wall clock call common::Time::GetWallTime.
      /// \return The current simulation time
      public: common::Time GetSimTime() const;

      /// \brief Set the sim time.
      /// \param[in] _t The new simulation time
      public: void SetSimTime(const common::Time &_t);

      /// \brief Get the amount of time simulation has been paused.
      /// \return The pause time.
      public: common::Time GetPauseTime() const;

      /// \brief Get the wall time simulation was started..
      /// \return The start time.
      public: common::Time GetStartTime() const;

      /// \brief Get the real time (elapsed time).
      /// \return The real time.
      public: common::Time GetRealTime() const;

      /// \brief Returns the state of the simulation true if paused.
      /// \return True if paused.
      public: bool IsPaused() const;

      /// \brief Set whether the simulation is paused.
      /// \param[in] _p True pauses the simulation. False runs the simulation.
      public: void SetPaused(bool _p);

      /// \brief Get an element by name.
      /// Searches the list of entities, and return a pointer to the model
      /// with a matching _name.
      /// \param[in] _name The name of the Model to find.
      /// \return A pointer to the entity, or NULL if no entity was found.
      public: BasePtr GetByName(const std::string &_name);

      /// \brief Get a model by name.
      /// This function is the same as GetByName, but limits the search to
      /// only models.
      /// \param[in] _name The name of the Model to find.
      /// \return A pointer to the Model, or NULL if no model was found.
      public: ModelPtr GetModel(const std::string &_name);

      /// \brief Get a light by name.
      /// This function is the same as GetByName, but limits the search to
      /// only lights.
      /// \param[in] _name The name of the Light to find.
      /// \return A pointer to the Light, or NULL if no light was found.
      public: LightPtr Light(const std::string &_name);

      /// \brief Get a pointer to an Entity based on a name.
      /// This function is the same as GetByName, but limits the search to
      /// only Entities.
      /// \param[in] _name The name of the Entity to find.
      /// \return A pointer to the Entity, or NULL if no Entity was found.
      public: EntityPtr GetEntity(const std::string &_name);

      /// \brief Get the nearest model below and not encapsulating a point.
      /// Only objects below the start point can be returned. Any object
      /// that encapsulates the start point can not be returned from this
      /// function.
      /// This function makes use of World::GetEntityBelowPoint.
      /// \param[in] _pt The 3D point to search below.
      /// \return A pointer to nearest Model, NULL if none is found.
      public: ModelPtr GetModelBelowPoint(const math::Vector3 &_pt);

      /// \brief Get the nearest entity below a point.
      /// Projects a Ray down (-Z axis) starting at the given point. The
      /// first entity hit by the Ray is returned.
      /// \param[in] _pt The 3D point to search below
      /// \return A pointer to nearest Entity, NULL if none is found.
      public: EntityPtr GetEntityBelowPoint(const math::Vector3 &_pt);

      /// \brief Set the current world state.
      /// \param _state The state to set the World to.
      public: void SetState(const WorldState &_state);

      /// \brief Insert a model from an SDF file.
      /// Spawns a model into the world base on and SDF file.
      /// \param[in] _sdfFilename The name of the SDF file (including path).
      public: void InsertModelFile(const std::string &_sdfFilename);

      /// \brief Insert a model from an SDF string.
      /// Spawns a model into the world base on and SDF string.
      /// \param[in] _sdfString A string containing valid SDF markup.
      public: void InsertModelString(const std::string &_sdfString);

      /// \brief Insert a model using SDF.
      /// Spawns a model into the world base on and SDF object.
      /// \param[in] _sdf A reference to an SDF object.
      public: void InsertModelSDF(const sdf::SDF &_sdf);

      /// \brief Return a version of the name with "<world_name>::" removed
      /// \param[in] _name Usually the name of an entity.
      /// \return The stripped world name.
      public: std::string StripWorldName(const std::string &_name) const;

      /// \brief Enable all links in all the models.
      /// Enable is a physics concept. Enabling means that the physics
      /// engine should update an entity.
      public: void EnableAllModels();

      /// \brief Disable all links in all the models.
      /// Disable is a physics concept. Disabling means that the physics
      /// engine should not update an entity.
      public: void DisableAllModels();

      /// \brief Step the world forward in time.
      /// \param[in] _steps The number of steps the World should take.
      public: void Step(unsigned int _steps);

      /// \brief Load a plugin
      /// \param[in] _filename The filename of the plugin.
      /// \param[in] _name A unique name for the plugin.
      /// \param[in] _sdf The SDF to pass into the plugin.
      public: void LoadPlugin(const std::string &_filename,
                              const std::string &_name,
                              sdf::ElementPtr _sdf);

      /// \brief Remove a running plugin.
      /// \param[in] _name The unique name of the plugin to remove.
      public: void RemovePlugin(const std::string &_name);

      /// \brief Get the set world pose mutex.
      /// \return Pointer to the mutex.
      public: boost::mutex *GetSetWorldPoseMutex() const;

      /// \brief check if physics engine is enabled/disabled.
      /// \param True if the physics engine is enabled.
      public: bool GetEnablePhysicsEngine();

      /// \brief enable/disable physics engine during World::Update.
      /// \param[in] _enable True to enable the physics engine.
      public: void EnablePhysicsEngine(bool _enable);

      /// \brief check if wind is enabled/disabled.
      /// \param True if the wind is enabled.
      public: bool WindEnabled() const;

      /// \brief enable/disable wind.
      /// \param[in] _enable True to enable the wind.
      public: void SetWindEnabled(const bool _enable);

      /// \brief check if atmosphere model is enabled/disabled.
      /// \param True if the atmosphere model is enabled.
      public: bool AtmosphereEnabled() const;

      /// \brief enable/disable atmosphere model.
      /// \param[in] _enable True to enable the atmosphere model.
      public: void SetAtmosphereEnabled(const bool _enable);

      /// \brief Update the state SDF value from the current state.
      public: void UpdateStateSDF();

      /// \brief Return true if the world has been loaded.
      /// \return True if World::Load has completed.
      public: bool IsLoaded() const;

      /// \brief Remove all entities from the world. Implementation of
      /// World::Clear
      public: void ClearModels();

      /// \brief Publish pose updates for a model.
      /// This list of models to publish is processed and cleared once every
      /// iteration.
      /// \param[in] _model Pointer to the model to publish.
      public: void PublishModelPose(physics::ModelPtr _model);

      /// \brief Publish scale updates for a model.
      /// This list of models to publish is processed and cleared once every
      /// iteration.
      /// \param[in] _model Pointer to the model to publish.
      public: void PublishModelScale(physics::ModelPtr _model);

      /// \brief Publish pose updates for a light.
      /// Adds light to a list of lights to publish, which is processed and
      /// cleared once every iteration.
      /// \param[in] _light Pointer to the light to publish.
      public: void PublishLightPose(const physics::LightPtr _light);

      /// \brief Get the total number of iterations.
      /// \return Number of iterations that simulation has taken.
      public: uint32_t GetIterations() const;

      /// \brief Get the current scene in message form.
      /// \return The scene state as a protobuf message.
      public: msgs::Scene GetSceneMsg() const;

      /// \brief Run the world. This call blocks.
      /// Run the update loop.
      /// \param[in] _iterations Run for this many iterations, then stop.
      /// A value of zero disables run stop.
      public: void RunBlocking(unsigned int _iterations = 0);

      /// \brief Remove a model. This function will block until
      /// the physics engine is not locked. The duration of the block
      /// is less than the time to complete a simulation iteration.
      /// \param[in] _model Pointer to a model to remove.
      public: void RemoveModel(ModelPtr _model);

      /// \brief Remove a model by name. This function will block until
      /// the physics engine is not locked. The duration of the block
      /// is less than the time to complete a simulation iteration.
      /// \param[in] _name Name of the model to remove.
      public: void RemoveModel(const std::string &_name);

      /// \brief Reset the velocity, acceleration, force and torque of
      /// all child models.
      public: void ResetPhysicsStates();

      /// \internal
      /// \brief Inform the World that an Entity has moved. The Entity
      /// is added to a list that will be processed by the World.
      /// Only a physics engine implementation should call this function.
      /// If you are unsure whether you should use this function, do not.
      /// \param[in] _entity Entity that has moved.
      public: void _AddDirty(Entity *_entity);

      /// \brief Get whether sensors have been initialized.
      /// \return True if sensors have been initialized.
      public: bool SensorsInitialized() const;

      /// \internal
      /// \brief Set whether sensors have been initialized. This should only
      /// be called by SensorManager.
      /// \param[in] _init True if sensors have been initialized.
      public: void _SetSensorsInitialized(const bool _init);

      /// \brief Return the URI of the world.
      /// \return URI of this world.
      public: common::URI URI() const;

      /// \brief Get a model name which doesn't equal any existing
      /// model's name, by appending numbers to the given name. If _name is
      /// already unique, the returned value is the same.
      /// \param[in] _name Desired model name.
      /// \return Unique model name.
      public: std::string UniqueModelName(const std::string &_name);

      /// \brief Get plugins in this world or one of its
      /// children, according to the given _pluginUri. Some _pluginUri examples:
      ///
      /// * Info about a specific world plugin in this world:
      ///    data://world/<this_name>/plugin/<plugin_name>
      ///
      /// * Info about all world plugins in this world (empty plugin name):
      ///    data://world/<this_name>/plugin
      ///
      /// * Info about a model plugin in a child model:
      ///    data://world/<this_name>/model/<model_name>/plugin/<plugin_name>
      ///
      /// \param[in] _pluginUri URI for the desired plugin(s).
      /// \param[out] _plugins Message containing vector of plugins.
      /// \param[out] _success True if the info was successfully obtained.
      /// \sa PluginInfoService
      public: void PluginInfo(const common::URI &_pluginUri,
          ignition::msgs::Plugin_V &_plugins, bool &_success);

      /// \cond
      /// This is an internal function.
      /// \brief Get a model by id.
      /// Each Entity has a unique ID, this function finds a Model with
      /// a passed in _id.
      /// \param[in] _id The id of the Model
      /// \return A pointer to the model, or NULL if no Model was found.
      private: ModelPtr GetModelById(unsigned int _id);
      /// \endcond

      /// \brief Load all plugins.
      ///
      /// Load all plugins specified in the SDF for the model.
      private: void LoadPlugins();

      /// \brief Create and load all entities.
      /// \param[in] _sdf SDF element.
      /// \param[in] _parent Parent of the model to load.
      private: void LoadEntities(sdf::ElementPtr _sdf, BasePtr _parent);

      /// \brief Load a model.
      /// \param[in] _sdf SDF element containing the Model description.
      /// \param[in] _parent Parent of the model.
      /// \return Pointer to the newly created Model.
      private: ModelPtr LoadModel(sdf::ElementPtr _sdf, BasePtr _parent);

      /// \brief Load a light.
      /// \param[in] _sdf SDF element containing the Light description.
      /// \param[in] _parent Parent of the light.
      /// \return Pointer to the newly created Light.
      private: LightPtr LoadLight(const sdf::ElementPtr &_sdf,
          const BasePtr &_parent);

      /// \brief Load an actor.
      /// \param[in] _sdf SDF element containing the Actor description.
      /// \param[in] _parent Parent of the Actor.
      /// \return Pointer to the newly created Actor.
      private: ActorPtr LoadActor(sdf::ElementPtr _sdf, BasePtr _parent);

      /// \brief Load a road.
      /// \param[in] _sdf SDF element containing the Road description.
      /// \param[in] _parent Parent of the Road.
      /// \return Pointer to the newly created Road.
      private: RoadPtr LoadRoad(sdf::ElementPtr _sdf, BasePtr _parent);

      /// \brief Function to run physics. Used by physicsThread.
      private: void RunLoop();

      /// \brief Step the world once.
      private: void Step();

      /// \brief Step the world once by reading from a log file.
      private: void LogStep();

      /// \brief Update the world.
      private: void Update();

      /// \brief Pause callback.
      /// \param[in] _p True if paused.
      private: void OnPause(bool _p);

      /// \brief Step callback.
      private: void OnStep();

      /// \brief Called when a world control message is received.
      /// \param[in] _data The world control message.
      private: void OnControl(ConstWorldControlPtr &_data);

      /// \brief Called when log playback control message is received.
      /// \param[in] _data The log playback control message.
      private: void OnPlaybackControl(ConstLogPlaybackControlPtr &_data);

      /// \brief Called when a request message is received.
      /// \param[in] _msg The request message.
      private: void OnRequest(ConstRequestPtr &_msg);

      /// \brief Construct a scene message from the known world state
      /// \param[out] _scene Scene message to build.
      /// \param[in] _entity Pointer to entity from which to build the scene
      /// message.
      private: void BuildSceneMsg(msgs::Scene &_scene, BasePtr _entity);

      /// \brief Logs joint information.
      /// \param[in] _msg Incoming joint message.
      private: void JointLog(ConstJointPtr &_msg);

      /// \brief Called when a factory message is received.
      /// \param[in] _data The factory message.
      private: void OnFactoryMsg(ConstFactoryPtr &_data);

      /// \brief Called when a model message is received.
      /// \param[in] _msg The model message.
      private: void OnModelMsg(ConstModelPtr &_msg);

      /// \brief TBB version of model updating.
      private: void ModelUpdateTBB();

      /// \brief Single loop version of model updating.
      private: void ModelUpdateSingleLoop();

      /// \brief Helper function to load a plugin from SDF.
      /// \param[in] _sdf SDF plugin description.
      private: void LoadPlugin(sdf::ElementPtr _sdf);

      /// \brief Fills a model message with data from a model
      /// \param[out] _msg Model message to fill.
      /// \param[in] _model Pointer to the model to get the data from.
      private: void FillModelMsg(msgs::Model &_msg, ModelPtr _model);

      /// \brief Process all received entity messages.
      /// Must only be called from the World::ProcessMessages function.
      private: void ProcessEntityMsgs();

      /// \brief Process all received request messages.
      /// Must only be called from the World::ProcessMessages function.
      private: void ProcessRequestMsgs();

      /// \brief Process all received factory messages.
      /// Must only be called from the World::ProcessMessages function.
      private: void ProcessFactoryMsgs();

      /// \brief Process all received model messages.
      /// Must only be called from the World::ProcessMessages function.
      private: void ProcessModelMsgs();

      /// \brief Process all received light factory messages.
      /// Must only be called from the World::ProcessMessages function.
      private: void ProcessLightFactoryMsgs();

      /// \brief Process all received light modify messages.
      /// Must only be called from the World::ProcessMessages function.
      private: void ProcessLightModifyMsgs();

      /// \brief Log callback. This is where we write out state info.
      private: bool OnLog(std::ostringstream &_stream);

      /// \brief Process all incoming messages.
      private: void ProcessMessages();

      /// \brief Publish the world stats message.
      private: void PublishWorldStats();

      /// \brief Thread function for logging state data.
      private: void LogWorker();

      /// \brief Register items in the introspection service.
      private: void RegisterIntrospectionItems();

      /// \brief Unregister items in the introspection service.
      private: void UnregisterIntrospectionItems();

      /// \brief Callback when a light message is received.
      /// \param[in] _msg Pointer to the light message.
      /// \deprecated Topic ~/light deprecated.
      /// See OnLightFactoryMsg which subscribes to ~/factory/light and
      /// OnLightModifyMsg which subscribes to ~/light/modify
      private: void OnLightMsg(ConstLightPtr &_msg);

      /// \brief Callback when a light message is received in the
      /// ~/factory/light topic.
      /// \param[in] _msg Pointer to the light message.
      private: void OnLightFactoryMsg(ConstLightPtr &_msg);

      /// \brief Callback when a light message is received in the
      /// ~/light/modify topic.
      /// \param[in] _msg Pointer to the light message.
      private: void OnLightModifyMsg(ConstLightPtr &_msg);

<<<<<<< HEAD
      /// \brief Callback for "<this_name>/server/info/plugin" service.
      /// \param[in] _request Request containing plugin URI.
      /// \param[out] _plugins Message containing vector of plugins.
      /// \param[out] _success True if the info was successfully obtained.
      /// \sa PluginInfo
=======
      /// \brief Callback for "<this_name>/physics/info/plugin" service.
      /// Get information about plugins in this world or one of its
      /// children, according to the given _pluginUri. Some _pluginUri examples:
      ///
      /// * Info about a specific world plugin in this world:
      ///    data://world/<this_name>/plugin/<plugin_name>
      ///
      /// * Info about all world plugins in this world (empty plugin name):
      ///    data://world/<this_name>/plugin
      ///
      /// * Info about a model plugin in a child model:
      ///    data://world/<this_name>/model/<model_name>/plugin/<plugin_name>
      ///
      /// \param[in] _request Request containing plugin URI.
      /// \param[out] _plugins Message containing vector of plugins.
      /// \param[out] _success True if the info was successfully obtained.
>>>>>>> 15549707
      private: void PluginInfoService(const ignition::msgs::StringMsg &_request,
          ignition::msgs::Plugin_V &_plugins, bool &_success);

      /// \internal
      /// \brief Private data pointer.
      private: WorldPrivate *dataPtr;

      /// Friend DARTLink so that it has access to dataPtr->dirtyPoses
      private: friend class DARTLink;

      /// Friend SimbodyPhysics so that it has access to dataPtr->dirtyPoses
      private: friend class SimbodyPhysics;
    };
    /// \}
  }
}
#endif<|MERGE_RESOLUTION|>--- conflicted
+++ resolved
@@ -627,30 +627,22 @@
       /// \param[in] _msg Pointer to the light message.
       private: void OnLightModifyMsg(ConstLightPtr &_msg);
 
-<<<<<<< HEAD
-      /// \brief Callback for "<this_name>/server/info/plugin" service.
+      /// \brief Callback for "<this_name>/physics/info/plugin" service.
+      /// Get information about plugins in this world or one of its
+      /// children, according to the given _pluginUri. Some _pluginUri examples:
+      ///
+      /// * Info about a specific world plugin in this world:
+      ///    data://world/<this_name>/plugin/<plugin_name>
+      ///
+      /// * Info about all world plugins in this world (empty plugin name):
+      ///    data://world/<this_name>/plugin
+      ///
+      /// * Info about a model plugin in a child model:
+      ///    data://world/<this_name>/model/<model_name>/plugin/<plugin_name>
+      ///
       /// \param[in] _request Request containing plugin URI.
       /// \param[out] _plugins Message containing vector of plugins.
       /// \param[out] _success True if the info was successfully obtained.
-      /// \sa PluginInfo
-=======
-      /// \brief Callback for "<this_name>/physics/info/plugin" service.
-      /// Get information about plugins in this world or one of its
-      /// children, according to the given _pluginUri. Some _pluginUri examples:
-      ///
-      /// * Info about a specific world plugin in this world:
-      ///    data://world/<this_name>/plugin/<plugin_name>
-      ///
-      /// * Info about all world plugins in this world (empty plugin name):
-      ///    data://world/<this_name>/plugin
-      ///
-      /// * Info about a model plugin in a child model:
-      ///    data://world/<this_name>/model/<model_name>/plugin/<plugin_name>
-      ///
-      /// \param[in] _request Request containing plugin URI.
-      /// \param[out] _plugins Message containing vector of plugins.
-      /// \param[out] _success True if the info was successfully obtained.
->>>>>>> 15549707
       private: void PluginInfoService(const ignition::msgs::StringMsg &_request,
           ignition::msgs::Plugin_V &_plugins, bool &_success);
 
