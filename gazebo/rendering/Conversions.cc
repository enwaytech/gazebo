/*
 * Copyright (C) 2012-2016 Open Source Robotics Foundation
 *
 * Licensed under the Apache License, Version 2.0 (the "License");
 * you may not use this file except in compliance with the License.
 * You may obtain a copy of the License at
 *
 *     http://www.apache.org/licenses/LICENSE-2.0
 *
 * Unless required by applicable law or agreed to in writing, software
 * distributed under the License is distributed on an "AS IS" BASIS,
 * WITHOUT WARRANTIES OR CONDITIONS OF ANY KIND, either express or implied.
 * See the License for the specific language governing permissions and
 * limitations under the License.
 *
*/
#include "gazebo/rendering/Conversions.hh"

using namespace gazebo;
using namespace rendering;


//////////////////////////////////////////////////
Ogre::ColourValue Conversions::Convert(const common::Color &_color)
{
  return Ogre::ColourValue(_color.r, _color.g, _color.b, _color.a);
}

//////////////////////////////////////////////////
common::Color Conversions::Convert(const Ogre::ColourValue &_clr)
{
  return common::Color(_clr.r, _clr.g, _clr.b, _clr.a);
}

//////////////////////////////////////////////////
Ogre::Vector3 Conversions::Convert(const math::Vector3 &_v)
{
  return Ogre::Vector3(_v.x, _v.y, _v.z);
}

//////////////////////////////////////////////////
Ogre::Vector3 Conversions::Convert(const ignition::math::Vector3d &_v)
{
  return Ogre::Vector3(_v.X(), _v.Y(), _v.Z());
}

//////////////////////////////////////////////////
math::Vector3 Conversions::Convert(const Ogre::Vector3 &_v)
{
  return math::Vector3(_v.x, _v.y, _v.z);
}

//////////////////////////////////////////////////
ignition::math::Vector3d Conversions::ConvertIgn(const Ogre::Vector3 &_v)
{
  return ignition::math::Vector3d(_v.x, _v.y, _v.z);
}

//////////////////////////////////////////////////
ignition::math::Vector3d Conversions::ConvertIgn(const Ogre::Vector3 &_v)
{
  return ignition::math::Vector3d(_v.x, _v.y, _v.z);
}

//////////////////////////////////////////////////
Ogre::Vector3 Conversions::Convert(const ignition::math::Vector3d &_v)
{
  return Ogre::Vector3(_v.X(), _v.Y(), _v.Z());
}

//////////////////////////////////////////////////
Ogre::Quaternion Conversions::Convert(const math::Quaternion &_v)
{
  return Ogre::Quaternion(_v.w, _v.x, _v.y, _v.z);
}

//////////////////////////////////////////////////
math::Quaternion Conversions::Convert(const Ogre::Quaternion &_v)
{
  return math::Quaternion(_v.w, _v.x, _v.y, _v.z);
}

//////////////////////////////////////////////////
ignition::math::Quaterniond Conversions::ConvertIgn(const Ogre::Quaternion &_v)
{
  return ignition::math::Quaterniond(_v.w, _v.x, _v.y, _v.z);
}
<<<<<<< HEAD

//////////////////////////////////////////////////
ReferenceFrame Conversions::Convert(const Ogre::Node::TransformSpace &_ts)
{
  switch (_ts)
  {
    case Ogre::Node::TS_LOCAL:
      return RF_LOCAL;
    case Ogre::Node::TS_PARENT:
      return RF_PARENT;
    case Ogre::Node::TS_WORLD:
      return RF_WORLD;
    default:
      return RF_LOCAL;
  }
}

//////////////////////////////////////////////////
Ogre::Node::TransformSpace Conversions::Convert(const ReferenceFrame &_rf)
{
  switch (_rf)
  {
    case RF_LOCAL:
      return Ogre::Node::TS_LOCAL;
    case RF_PARENT:
      return Ogre::Node::TS_PARENT;
    case RF_WORLD:
      return Ogre::Node::TS_WORLD;
    default:
      return Ogre::Node::TS_LOCAL;
  }
=======

//////////////////////////////////////////////////
Ogre::Quaternion Conversions::Convert(const ignition::math::Quaterniond &_q)
{
  return Ogre::Quaternion(_q.W(), _q.X(), _q.Y(), _q.X());
}

//////////////////////////////////////////////////
ignition::math::Matrix4d Conversions::ConvertIgn(const Ogre::Matrix4 &_m)
{
  return ignition::math::Matrix4d(_m[0][0], _m[0][1], _m[0][2], _m[0][3],
                                  _m[1][0], _m[1][1], _m[1][2], _m[1][3],
                                  _m[2][0], _m[2][1], _m[2][2], _m[2][3],
                                  _m[3][0], _m[3][1], _m[3][2], _m[3][3]);
}

//////////////////////////////////////////////////
Ogre::Matrix4 Conversions::Convert(const ignition::math::Matrix4d &_m)
{
  return Ogre::Matrix4(_m(0, 0), _m(0, 1), _m(0, 2), _m(0, 3),
                       _m(1, 0), _m(1, 1), _m(1, 2), _m(1, 3),
                       _m(2, 0), _m(2, 1), _m(2, 2), _m(2, 3),
                       _m(3, 0), _m(3, 1), _m(3, 2), _m(3, 3));
>>>>>>> 3449e534
}<|MERGE_RESOLUTION|>--- conflicted
+++ resolved
@@ -39,21 +39,9 @@
 }
 
 //////////////////////////////////////////////////
-Ogre::Vector3 Conversions::Convert(const ignition::math::Vector3d &_v)
-{
-  return Ogre::Vector3(_v.X(), _v.Y(), _v.Z());
-}
-
-//////////////////////////////////////////////////
 math::Vector3 Conversions::Convert(const Ogre::Vector3 &_v)
 {
   return math::Vector3(_v.x, _v.y, _v.z);
-}
-
-//////////////////////////////////////////////////
-ignition::math::Vector3d Conversions::ConvertIgn(const Ogre::Vector3 &_v)
-{
-  return ignition::math::Vector3d(_v.x, _v.y, _v.z);
 }
 
 //////////////////////////////////////////////////
@@ -85,7 +73,30 @@
 {
   return ignition::math::Quaterniond(_v.w, _v.x, _v.y, _v.z);
 }
-<<<<<<< HEAD
+
+//////////////////////////////////////////////////
+Ogre::Quaternion Conversions::Convert(const ignition::math::Quaterniond &_q)
+{
+  return Ogre::Quaternion(_q.W(), _q.X(), _q.Y(), _q.X());
+}
+
+//////////////////////////////////////////////////
+ignition::math::Matrix4d Conversions::ConvertIgn(const Ogre::Matrix4 &_m)
+{
+  return ignition::math::Matrix4d(_m[0][0], _m[0][1], _m[0][2], _m[0][3],
+                                  _m[1][0], _m[1][1], _m[1][2], _m[1][3],
+                                  _m[2][0], _m[2][1], _m[2][2], _m[2][3],
+                                  _m[3][0], _m[3][1], _m[3][2], _m[3][3]);
+}
+//////////////////////////////////////////////////
+Ogre::Matrix4 Conversions::Convert(const ignition::math::Matrix4d &_m)
+{
+  return Ogre::Matrix4(_m(0, 0), _m(0, 1), _m(0, 2), _m(0, 3),
+                       _m(1, 0), _m(1, 1), _m(1, 2), _m(1, 3),
+                       _m(2, 0), _m(2, 1), _m(2, 2), _m(2, 3),
+                       _m(3, 0), _m(3, 1), _m(3, 2), _m(3, 3));
+}
+
 
 //////////////////////////////////////////////////
 ReferenceFrame Conversions::Convert(const Ogre::Node::TransformSpace &_ts)
@@ -117,29 +128,4 @@
     default:
       return Ogre::Node::TS_LOCAL;
   }
-=======
-
-//////////////////////////////////////////////////
-Ogre::Quaternion Conversions::Convert(const ignition::math::Quaterniond &_q)
-{
-  return Ogre::Quaternion(_q.W(), _q.X(), _q.Y(), _q.X());
-}
-
-//////////////////////////////////////////////////
-ignition::math::Matrix4d Conversions::ConvertIgn(const Ogre::Matrix4 &_m)
-{
-  return ignition::math::Matrix4d(_m[0][0], _m[0][1], _m[0][2], _m[0][3],
-                                  _m[1][0], _m[1][1], _m[1][2], _m[1][3],
-                                  _m[2][0], _m[2][1], _m[2][2], _m[2][3],
-                                  _m[3][0], _m[3][1], _m[3][2], _m[3][3]);
-}
-
-//////////////////////////////////////////////////
-Ogre::Matrix4 Conversions::Convert(const ignition::math::Matrix4d &_m)
-{
-  return Ogre::Matrix4(_m(0, 0), _m(0, 1), _m(0, 2), _m(0, 3),
-                       _m(1, 0), _m(1, 1), _m(1, 2), _m(1, 3),
-                       _m(2, 0), _m(2, 1), _m(2, 2), _m(2, 3),
-                       _m(3, 0), _m(3, 1), _m(3, 2), _m(3, 3));
->>>>>>> 3449e534
 }