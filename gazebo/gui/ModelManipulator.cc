/*
 * Copyright (C) 2012-2015 Open Source Robotics Foundation
 *
 * Licensed under the Apache License, Version 2.0 (the "License");
 * you may not use this file except in compliance with the License.
 * You may obtain a copy of the License at
 *
 *     http://www.apache.org/licenses/LICENSE-2.0
 *
 * Unless required by applicable law or agreed to in writing, software
 * distributed under the License is distributed on an "AS IS" BASIS,
 * WITHOUT WARRANTIES OR CONDITIONS OF ANY KIND, either express or implied.
 * See the License for the specific language governing permissions and
 * limitations under the License.
 *
*/

#include "gazebo/transport/transport.hh"

#include "gazebo/rendering/RenderEvents.hh"
#include "gazebo/rendering/RenderingIface.hh"
#include "gazebo/rendering/Visual.hh"
#include "gazebo/rendering/RenderEngine.hh"
#include "gazebo/rendering/Scene.hh"
#include "gazebo/rendering/UserCamera.hh"
#include "gazebo/rendering/SelectionObj.hh"

#include "gazebo/gui/qt.h"
#include "gazebo/gui/GuiEvents.hh"
#include "gazebo/gui/MouseEventHandler.hh"
#include "gazebo/gui/GuiIface.hh"

#include "gazebo/gui/ModelManipulatorPrivate.hh"
#include "gazebo/gui/ModelManipulator.hh"

using namespace gazebo;
using namespace gui;

/////////////////////////////////////////////////
ModelManipulator::ModelManipulator()
  : dataPtr(new ModelManipulatorPrivate)
{
  this->dataPtr->initialized = false;
  this->dataPtr->selectionObj.reset();
  this->dataPtr->mouseMoveVis.reset();

  this->dataPtr->manipMode = "";
  this->dataPtr->globalManip = false;
}

/////////////////////////////////////////////////
ModelManipulator::~ModelManipulator()
{
  this->dataPtr->modelPub.reset();
  this->dataPtr->selectionObj.reset();
  delete this->dataPtr;
  this->dataPtr = NULL;
}

/////////////////////////////////////////////////
void ModelManipulator::Init()
{
  if (this->dataPtr->initialized)
    return;

  rendering::UserCameraPtr cam = gui::get_active_camera();
  if (!cam)
    return;

  if (!cam->GetScene())
    return;

  this->dataPtr->userCamera = cam;
  this->dataPtr->scene =  cam->GetScene();

  this->dataPtr->node = transport::NodePtr(new transport::Node());
  this->dataPtr->node->Init();
  this->dataPtr->modelPub =
      this->dataPtr->node->Advertise<msgs::Model>("~/model/modify");
  this->dataPtr->lightPub =
      this->dataPtr->node->Advertise<msgs::Light>("~/light");

  this->dataPtr->selectionObj.reset(new rendering::SelectionObj("__GL_MANIP__",
      this->dataPtr->scene->GetWorldVisual()));
  this->dataPtr->selectionObj->Load();

  this->dataPtr->initialized = true;
}

/////////////////////////////////////////////////
void ModelManipulator::Detach()
{
  this->dataPtr->selectionObj->SetMode(
      rendering::SelectionObj::SELECTION_NONE);
  this->dataPtr->selectionObj->Detach();
}

/////////////////////////////////////////////////
void ModelManipulator::RotateEntity(rendering::VisualPtr &_vis,
    const math::Vector3 &_axis, bool _local)
{
  math::Vector3 normal;

  if (_local)
  {
    if (_axis.x > 0)
      normal = this->dataPtr->mouseMoveVisStartPose.rot.GetXAxis();
    else if (_axis.y > 0)
      normal = this->dataPtr->mouseMoveVisStartPose.rot.GetYAxis();
    else if (_axis.z > 0)
      normal = this->dataPtr->mouseMoveVisStartPose.rot.GetZAxis();
  }
  else
    normal = _axis;

  double offset = this->dataPtr->mouseMoveVisStartPose.pos.Dot(normal);

  math::Vector3 pressPoint;
  this->dataPtr->userCamera->GetWorldPointOnPlane(
      this->dataPtr->mouseEvent.pressPos.x,
      this->dataPtr->mouseEvent.pressPos.y,
      math::Plane(normal, offset), pressPoint);

  math::Vector3 newPoint;
  this->dataPtr->userCamera->GetWorldPointOnPlane(
      this->dataPtr->mouseEvent.pos.x,
      this->dataPtr->mouseEvent.pos.y,
      math::Plane(normal, offset), newPoint);

  math::Vector3 v1 = pressPoint - this->dataPtr->mouseMoveVisStartPose.pos;
  math::Vector3 v2 = newPoint - this->dataPtr->mouseMoveVisStartPose.pos;
  v1 = v1.Normalize();
  v2 = v2.Normalize();
  double signTest = v1.Cross(v2).Dot(normal);
  double angle = atan2((v1.Cross(v2)).GetLength(), v1.Dot(v2));

  if (signTest < 0 )
    angle *= -1;

  // Using Qt control modifier instead of Gazebo's for now.
  // See GLWidget::keyPressEvent
  if (QApplication::keyboardModifiers() & Qt::ControlModifier)
    angle = rint(angle / (M_PI * 0.25)) * (M_PI * 0.25);

  math::Quaternion rot(_axis, angle);

  if (_local)
    rot = this->dataPtr->mouseMoveVisStartPose.rot * rot;
  else
    rot = rot * this->dataPtr->mouseMoveVisStartPose.rot;

  _vis->SetWorldRotation(rot);
}

/////////////////////////////////////////////////
math::Vector3 ModelManipulator::GetMousePositionOnPlane(
    rendering::CameraPtr _camera,
    const common::MouseEvent &_event)
{
  math::Vector3 origin1, dir1, p1;

  // Cast ray from the camera into the world
  _camera->GetCameraToViewportRay(_event.pos.x, _event.pos.y,
      origin1, dir1);

  // Compute the distance from the camera to plane of translation
  math::Plane plane(math::Vector3(0, 0, 1), 0);
  double dist1 = plane.Distance(origin1, dir1);

  p1 = origin1 + dir1 * dist1;

  return p1;
}
/////////////////////////////////////////////////
math::Vector3 ModelManipulator::SnapPoint(const math::Vector3 &_point,
    double _interval, double _sensitivity)
{
  if (_interval < 0)
  {
    gzerr << "Interval distance must be greater than or equal to 0"
        << std::endl;
    return math::Vector3::Zero;
  }

  if (_sensitivity < 0 || _sensitivity > 1.0)
  {
    gzerr << "Sensitivity must be between 0 and 1" << std::endl;
    return math::Vector3::Zero;
  }

  math::Vector3 point = _point;
  double snap = _interval * _sensitivity;

  double remainder = fmod(point.x, _interval);
  int sign = remainder >= 0 ? 1 : -1;
  if (fabs(remainder) < snap)
      point.x -= remainder;
  else if (fabs(remainder) > (_interval - snap))
      point.x = point.x - remainder + _interval * sign;

  remainder = fmod(point.y, _interval);
  sign = remainder >= 0 ? 1 : -1;
  if (fabs(remainder) < snap)
      point.y -= remainder;
  else if (fabs(remainder) > (_interval - snap))
      point.y = point.y - remainder + _interval * sign;

  remainder = fmod(point.z, _interval);
  sign = remainder >= 0 ? 1 : -1;
  if (fabs(remainder) < snap)
      point.z -= remainder;
  else if (fabs(remainder) > (_interval - snap))
      point.z = point.z - remainder + _interval * sign;

  return point;
}

/////////////////////////////////////////////////
math::Vector3 ModelManipulator::GetMouseMoveDistance(
    rendering::CameraPtr _camera,
    const math::Vector2i &_start, const math::Vector2i &_end,
    const math::Pose &_pose, const math::Vector3 &_axis, bool _local)
{
  math::Pose pose = _pose;

  math::Vector3 origin1, dir1, p1;
  math::Vector3 origin2, dir2, p2;

  // Cast two rays from the camera into the world
  _camera->GetCameraToViewportRay(_end.x,
      _end.y, origin1, dir1);
  _camera->GetCameraToViewportRay(_start.x,
      _start.y, origin2, dir2);

  math::Vector3 planeNorm(0, 0, 0);
  math::Vector3 projNorm(0, 0, 0);

  math::Vector3 planeNormOther(0, 0, 0);

  if (_axis.x > 0 && _axis.y > 0)
  {
    planeNorm.z = 1;
    projNorm.z = 1;
  }
  else if (_axis.z > 0)
  {
    planeNorm.y = 1;
    projNorm.x = 1;
    planeNormOther.x = 1;
  }
  else if (_axis.x > 0)
  {
    planeNorm.z = 1;
    projNorm.y = 1;
    planeNormOther.y = 1;
  }
  else if (_axis.y > 0)
  {
    planeNorm.z = 1;
    projNorm.x = 1;
    planeNormOther.x = 1;
  }

  if (_local)
  {
    planeNorm = pose.rot.RotateVector(planeNorm);
    projNorm = pose.rot.RotateVector(projNorm);
  }

  // Fine tune ray casting: cast a second ray and compare the two rays' angle
  // to plane. Use the one that is less parallel to plane for better results.
  double angle = dir1.Dot(planeNorm);
  if (_local)
    planeNormOther = pose.rot.RotateVector(planeNormOther);
  double angleOther = dir1.Dot(planeNormOther);
  if (fabs(angleOther) > fabs(angle))
  {
    projNorm = planeNorm;
    planeNorm = planeNormOther;
  }

  // Compute the distance from the camera to plane
  double d = pose.pos.Dot(planeNorm);
  math::Plane plane(planeNorm, d);
  double dist1 = plane.Distance(origin1, dir1);
  double dist2 = plane.Distance(origin2, dir2);

  // Compute two points on the plane. The first point is the current
  // mouse position, the second is the previous mouse position
  p1 = origin1 + dir1 * dist1;
  p2 = origin2 + dir2 * dist2;

  if (_local)
    p1 = p1 - (p1-p2).Dot(projNorm) * projNorm;

  math::Vector3 distance = p1 - p2;

  if (!_local)
    distance *= _axis;

  return distance;
}

/////////////////////////////////////////////////
math::Vector3 ModelManipulator::GetMouseMoveDistance(const math::Pose &_pose,
    const math::Vector3 &_axis, bool _local) const
{
  return GetMouseMoveDistance(this->dataPtr->userCamera,
      this->dataPtr->mouseStart, math::Vector2i(this->dataPtr->mouseEvent.pos.x,
      this->dataPtr->mouseEvent.pos.y), _pose, _axis, _local);
}

/////////////////////////////////////////////////
void ModelManipulator::ScaleEntity(rendering::VisualPtr &_vis,
    const math::Vector3 &_axis, bool _local)
{
  math::Box bbox = this->dataPtr->mouseVisualBbox;
  math::Pose pose = _vis->GetWorldPose();
  math::Vector3 distance =  this->GetMouseMoveDistance(pose, _axis, _local);

  math::Vector3 bboxSize = bbox.GetSize();
  math::Vector3 scale = (bboxSize + pose.rot.RotateVectorReverse(distance))
      / bboxSize;

<<<<<<< HEAD
  // a bit hacky to check for unit sphere and cylinder simple shapes in order
  // to restrict the scaling dimensions.
  // also extended scaling to work in model editor mode by checking geometry
  // type of first visual child.
  if (_vis == _vis->GetRootVisual())
  {
    if (this->dataPtr->keyEvent.key == Qt::Key_Shift ||
        _vis->GetName().find("unit_sphere") != std::string::npos)
    {
      scale = this->UpdateScale(_axis, scale, "sphere");
    }
    else if (_vis->GetName().find("unit_cylinder") != std::string::npos)
    {
      scale = this->UpdateScale(_axis, scale, "cylinder");
    }
    else if (_vis->GetName().find("unit_box") != std::string::npos ||
        (_vis != _vis->GetRootVisual() && _vis->GetChildCount() > 0))
=======
  // extended scaling to work in model editor mode by checking geometry
  // type of first visual child.
  std::string geomType;
  if (_vis == _vis->GetRootVisual())
  {
    // link-level visuals
    for (unsigned int i = 0; i < _vis->GetChildCount(); ++i)
    {
      rendering::VisualPtr childVis = _vis->GetChild(i);

      if (childVis->GetPose().pos != math::Vector3::Zero)
      {
        gzwarn << "Scaling is currently limited to simple shapes with their "
            << "origin in the centroid." << std::endl;
        return;
      }
      // visual/collision level visuals
      for (unsigned int j = 0; j < childVis->GetChildCount(); ++j)
      {
        rendering::VisualPtr grandChildVis = childVis->GetChild(j);
        std::string thisGeomType = grandChildVis->GetGeometryType();

        if (grandChildVis->GetPose().pos != math::Vector3::Zero)
        {
          gzwarn << "Scaling is currently limited to simple shapes with their "
              << "origin in the centroid." << std::endl;
          return;
        }

        if (thisGeomType == "")
          continue;

        if (geomType == "")
        {
          geomType = thisGeomType;
        }
        else if (thisGeomType != geomType)
        {
          gzwarn << "Scaling is currently limited to models consisting of a " <<
              "single simple geometry type." << std::endl;
          return;
        }
      }
    }

    if (this->dataPtr->keyEvent.key == Qt::Key_Shift || geomType == "sphere")
    {
      scale = this->UpdateScale(_axis, scale, "sphere");
    }
    else if (geomType == "cylinder")
    {
      scale = this->UpdateScale(_axis, scale, "cylinder");
    }
    else if (geomType == "box")
>>>>>>> 192d0a76
    {
      // keep new scale as it is
    }
    else
    {
      // TODO scaling for complex models are not yet functional.
      // Limit scaling to simple shapes for now.
      gzwarn << " Scaling is currently limited to simple shapes." << std::endl;
      return;
    }

    math::Vector3 newScale = this->dataPtr->mouseVisualScale * scale.GetAbs();

<<<<<<< HEAD
    if (this->dataPtr->mouseEvent.control)
=======
    if (QApplication::keyboardModifiers() & Qt::ControlModifier)
>>>>>>> 192d0a76
    {
      newScale = SnapPoint(newScale);
      // prevent setting zero scale
      newScale.x = std::max(1e-4, newScale.x);
      newScale.y = std::max(1e-4, newScale.y);
      newScale.z = std::max(1e-4, newScale.z);
    }
    _vis->SetScale(newScale);
    Events::scaleEntity(_vis->GetName(), newScale);
  }
  else
  {
    // model editor mode -> apply scaling to individual visuals
    if (this->dataPtr->mouseChildVisualScale.size() != _vis->GetChildCount())
    {
      gzerr << "Incorrect number of child visuals to be scaled. " <<
          "This should not happen" << std::endl;
      return;
    }

    for (unsigned int i = 0; i < _vis->GetChildCount(); ++i)
    {
      rendering::VisualPtr childVis = _vis->GetChild(i);
<<<<<<< HEAD
      std::string geomType = childVis->GetGeometryType();
=======
      geomType = childVis->GetGeometryType();
>>>>>>> 192d0a76
      if (childVis != this->dataPtr->selectionObj &&
          geomType != "" && geomType != "mesh")
      {
        math::Vector3 geomScale = this->UpdateScale(_axis, scale,
            childVis->GetGeometryType());
        math::Vector3 newScale = this->dataPtr->mouseChildVisualScale[i]
            * geomScale.GetAbs();

<<<<<<< HEAD
        if (this->dataPtr->mouseEvent.control)
=======
        if (QApplication::keyboardModifiers() & Qt::ControlModifier)
>>>>>>> 192d0a76
        {
          newScale = SnapPoint(newScale);
          // prevent setting zero scale
          newScale.x = std::max(1e-4, newScale.x);
          newScale.y = std::max(1e-4, newScale.y);
          newScale.z = std::max(1e-4, newScale.z);
        }
        childVis->SetScale(newScale);
        Events::scaleEntity(childVis->GetName(), newScale);
      }
    }
  }
}

/////////////////////////////////////////////////
math::Vector3 ModelManipulator::UpdateScale(const math::Vector3 &_axis,
    const math::Vector3 &_scale, const std::string &_geom)
{
  math::Vector3 scale = _scale;
  if (_geom == "sphere")
  {
    if (_axis.x > 0)
    {
      scale.y = scale.x;
      scale.z = scale.x;
    }
    else if (_axis.y > 0)
    {
      scale.x = scale.y;
      scale.z = scale.y;
    }
    else if (_axis.z > 0)
    {
      scale.x = scale.z;
      scale.y = scale.z;
    }
  }
  else if (_geom == "cylinder")
  {
    if (_axis.x > 0)
    {
      scale.y = scale.x;
    }
    else if (_axis.y > 0)
    {
      scale.x = scale.y;
    }
  }

  return scale;
}

/////////////////////////////////////////////////
void ModelManipulator::TranslateEntity(rendering::VisualPtr &_vis,
    const math::Vector3 &_axis, bool _local)
{
  math::Pose pose = _vis->GetWorldPose();
  math::Vector3 distance =  this->GetMouseMoveDistance(pose, _axis, _local);

  pose.pos = this->dataPtr->mouseMoveVisStartPose.pos + distance;

  if (QApplication::keyboardModifiers() & Qt::ControlModifier)
  {
    pose.pos = SnapPoint(pose.pos);
  }

  if (!(_axis.z > 0) && !_local)
    pose.pos.z = _vis->GetWorldPose().pos.z;

  _vis->SetWorldPose(pose);
}

/////////////////////////////////////////////////
void ModelManipulator::PublishVisualPose(rendering::VisualPtr _vis)
{
  if (_vis)
  {
    // Check to see if the visual is a model.
    if (gui::get_entity_id(_vis->GetName()))
    {
      msgs::Model msg;
      msg.set_id(gui::get_entity_id(_vis->GetName()));
      msg.set_name(_vis->GetName());

      msgs::Set(msg.mutable_pose(), _vis->GetWorldPose());
      this->dataPtr->modelPub->Publish(msg);
    }
    // Otherwise, check to see if the visual is a light
    else if (this->dataPtr->scene->GetLight(_vis->GetName()))
    {
      msgs::Light msg;
      msg.set_name(_vis->GetName());
      msgs::Set(msg.mutable_pose(), _vis->GetWorldPose());
      this->dataPtr->lightPub->Publish(msg);
    }
  }
}

/////////////////////////////////////////////////
void ModelManipulator::PublishVisualScale(rendering::VisualPtr _vis)
{
  if (_vis)
  {
    // Check to see if the visual is a model.
    if (gui::get_entity_id(_vis->GetName()))
    {
      msgs::Model msg;
      msg.set_id(gui::get_entity_id(_vis->GetName()));
      msg.set_name(_vis->GetName());

      msgs::Set(msg.mutable_scale(), _vis->GetScale());
      this->dataPtr->modelPub->Publish(msg);
      _vis->SetScale(this->dataPtr->mouseVisualScale);
    }
  }
}

/////////////////////////////////////////////////
void ModelManipulator::OnMousePressEvent(const common::MouseEvent &_event)
{
  this->dataPtr->mouseEvent = _event;
  this->dataPtr->mouseStart = _event.pressPos;
  this->SetMouseMoveVisual(rendering::VisualPtr());

  rendering::VisualPtr vis;
  rendering::VisualPtr mouseVis
      = this->dataPtr->userCamera->GetVisual(this->dataPtr->mouseEvent.pos);
  // set the new mouse vis only if there are no modifier keys pressed and the
  // entity was different from the previously selected one.
  if (!this->dataPtr->keyEvent.key && (this->dataPtr->selectionObj->GetMode() ==
       rendering::SelectionObj::SELECTION_NONE
      || (mouseVis && mouseVis != this->dataPtr->selectionObj->GetParent())))
  {
    vis = mouseVis;
  }
  else
  {
    vis = this->dataPtr->selectionObj->GetParent();
  }

  if (vis && !vis->IsPlane() &&
      this->dataPtr->mouseEvent.button == common::MouseEvent::LEFT)
  {
    rendering::VisualPtr rootVis = vis->GetRootVisual();
    if (gui::get_entity_id(rootVis->GetName()))
<<<<<<< HEAD
    {
      // select model
      vis = rootVis;
    }
    else if (vis->GetParent() != rootVis)
    {
=======
    {
      // select model
      vis = rootVis;
    }
    else if (vis->GetParent() != rootVis)
    {
>>>>>>> 192d0a76
      // select link
      vis = vis->GetParent();
    }

    this->dataPtr->mouseMoveVisStartPose = vis->GetWorldPose();

    this->SetMouseMoveVisual(vis);

    event::Events::setSelectedEntity(
        this->dataPtr->mouseMoveVis->GetName(), "move");
    QApplication::setOverrideCursor(Qt::ClosedHandCursor);

    if (this->dataPtr->mouseMoveVis && !this->dataPtr->mouseMoveVis->IsPlane())
    {
      this->dataPtr->selectionObj->Attach(this->dataPtr->mouseMoveVis);
      this->dataPtr->selectionObj->SetMode(this->dataPtr->manipMode);
    }
    else
    {
      this->dataPtr->selectionObj->SetMode(
          rendering::SelectionObj::SELECTION_NONE);
      this->dataPtr->selectionObj->Detach();
    }
  }
  else
    this->dataPtr->userCamera->HandleMouseEvent(this->dataPtr->mouseEvent);
}

/////////////////////////////////////////////////
void ModelManipulator::OnMouseMoveEvent(const common::MouseEvent &_event)
{
  this->dataPtr->mouseEvent = _event;
  if (this->dataPtr->mouseEvent.dragging)
  {
    if (this->dataPtr->mouseMoveVis &&
        this->dataPtr->mouseEvent.button == common::MouseEvent::LEFT)
    {
      math::Vector3 axis = math::Vector3::Zero;
      if (this->dataPtr->keyEvent.key == Qt::Key_X)
        axis.x = 1;
      else if (this->dataPtr->keyEvent.key == Qt::Key_Y)
        axis.y = 1;
      else if (this->dataPtr->keyEvent.key == Qt::Key_Z)
        axis.z = 1;

      if (this->dataPtr->selectionObj->GetMode() ==
          rendering::SelectionObj::TRANS)
      {
        if (axis != math::Vector3::Zero)
        {
          this->TranslateEntity(this->dataPtr->mouseMoveVis, axis, false);
        }
        else if (this->dataPtr->selectionObj->GetState()
            == rendering::SelectionObj::TRANS_X)
        {
          this->TranslateEntity(this->dataPtr->mouseMoveVis,
              math::Vector3::UnitX, !this->dataPtr->globalManip);
        }
        else if (this->dataPtr->selectionObj->GetState()
            == rendering::SelectionObj::TRANS_Y)
        {
          this->TranslateEntity(this->dataPtr->mouseMoveVis,
              math::Vector3::UnitY, !this->dataPtr->globalManip);
        }
        else if (this->dataPtr->selectionObj->GetState()
            == rendering::SelectionObj::TRANS_Z)
        {
          this->TranslateEntity(this->dataPtr->mouseMoveVis,
            math::Vector3::UnitZ, !this->dataPtr->globalManip);
        }
        else
        {
          this->TranslateEntity(
              this->dataPtr->mouseMoveVis, math::Vector3(1, 1, 0));
        }
      }
      else if (this->dataPtr->selectionObj->GetMode()
          == rendering::SelectionObj::ROT)
      {
        if (axis != math::Vector3::Zero)
        {
          this->RotateEntity(this->dataPtr->mouseMoveVis, axis, false);
        }
        else if (this->dataPtr->selectionObj->GetState()
            == rendering::SelectionObj::ROT_X
            || this->dataPtr->keyEvent.key == Qt::Key_X)
        {
          this->RotateEntity(this->dataPtr->mouseMoveVis, math::Vector3::UnitX,
              !this->dataPtr->globalManip);
        }
        else if (this->dataPtr->selectionObj->GetState()
            == rendering::SelectionObj::ROT_Y
            || this->dataPtr->keyEvent.key == Qt::Key_Y)
        {
          this->RotateEntity(this->dataPtr->mouseMoveVis, math::Vector3::UnitY,
              !this->dataPtr->globalManip);
        }
        else if (this->dataPtr->selectionObj->GetState()
            == rendering::SelectionObj::ROT_Z
            || this->dataPtr->keyEvent.key == Qt::Key_Z)
        {
          this->RotateEntity(this->dataPtr->mouseMoveVis, math::Vector3::UnitZ,
              !this->dataPtr->globalManip);
        }
      }
      else if (this->dataPtr->selectionObj->GetMode()
          == rendering::SelectionObj::SCALE)
      {
        if (axis != math::Vector3::Zero)
        {
          this->ScaleEntity(this->dataPtr->mouseMoveVis, axis, false);
        }
        else if (this->dataPtr->selectionObj->GetState()
            == rendering::SelectionObj::SCALE_X
            || this->dataPtr->keyEvent.key == Qt::Key_X)
        {
          this->ScaleEntity(this->dataPtr->mouseMoveVis,
              math::Vector3::UnitX, true);
        }
        else if (this->dataPtr->selectionObj->GetState()
            == rendering::SelectionObj::SCALE_Y
            || this->dataPtr->keyEvent.key == Qt::Key_Y)
        {
          this->ScaleEntity(this->dataPtr->mouseMoveVis,
              math::Vector3::UnitY, true);
        }
        else if (this->dataPtr->selectionObj->GetState()
            == rendering::SelectionObj::SCALE_Z
            || this->dataPtr->keyEvent.key == Qt::Key_Z)
        {
          this->ScaleEntity(this->dataPtr->mouseMoveVis,
              math::Vector3::UnitZ, true);
        }
      }
    }
    else
      this->dataPtr->userCamera->HandleMouseEvent(this->dataPtr->mouseEvent);
  }
  else
  {
    std::string manipState;
    this->dataPtr->userCamera->GetVisual(this->dataPtr->mouseEvent.pos,
        manipState);
    this->dataPtr->selectionObj->SetState(manipState);

    if (!manipState.empty())
      QApplication::setOverrideCursor(Qt::OpenHandCursor);
    else
    {
      rendering::VisualPtr vis = this->dataPtr->userCamera->GetVisual(
          this->dataPtr->mouseEvent.pos);

      if (vis && !vis->IsPlane())
        QApplication::setOverrideCursor(Qt::OpenHandCursor);
      else
        QApplication::setOverrideCursor(Qt::ArrowCursor);
      this->dataPtr->userCamera->HandleMouseEvent(this->dataPtr->mouseEvent);
    }
  }
}

//////////////////////////////////////////////////
void ModelManipulator::OnMouseReleaseEvent(const common::MouseEvent &_event)
{
  this->dataPtr->mouseEvent = _event;
  if (this->dataPtr->mouseEvent.dragging)
  {
    // If we were dragging a visual around, then publish its new pose to the
    // server
    if (this->dataPtr->mouseMoveVis)
    {
      if (this->dataPtr->manipMode == "scale")
      {
        this->dataPtr->selectionObj->UpdateSize();
        this->PublishVisualScale(this->dataPtr->mouseMoveVis);
      }
      else
        this->PublishVisualPose(this->dataPtr->mouseMoveVis);
      this->SetMouseMoveVisual(rendering::VisualPtr());
      QApplication::setOverrideCursor(Qt::OpenHandCursor);
    }
    event::Events::setSelectedEntity("", "normal");
  }
  else
  {
    if (this->dataPtr->mouseEvent.button == common::MouseEvent::LEFT)
    {
      rendering::VisualPtr vis =
        this->dataPtr->userCamera->GetVisual(this->dataPtr->mouseEvent.pos);
      if (vis && vis->IsPlane())
      {
        this->dataPtr->selectionObj->SetMode(
            rendering::SelectionObj::SELECTION_NONE);
        this->dataPtr->selectionObj->Detach();
      }
    }
  }
  this->dataPtr->userCamera->HandleMouseEvent(this->dataPtr->mouseEvent);
}

//////////////////////////////////////////////////
void ModelManipulator::SetManipulationMode(const std::string &_mode)
{
  this->dataPtr->manipMode = _mode;
  if (this->dataPtr->selectionObj->GetMode() !=
      rendering::SelectionObj::SELECTION_NONE ||  this->dataPtr->mouseMoveVis)
  {
    this->dataPtr->selectionObj->SetMode(this->dataPtr->manipMode);
    if (this->dataPtr->manipMode != "translate"
        && this->dataPtr->manipMode != "rotate"
        && this->dataPtr->manipMode != "scale")
      this->SetMouseMoveVisual(rendering::VisualPtr());
  }
}

/////////////////////////////////////////////////
void ModelManipulator::SetAttachedVisual(rendering::VisualPtr _vis)
{
  rendering::VisualPtr vis = _vis;

  if (gui::get_entity_id(vis->GetRootVisual()->GetName()))
    vis = vis->GetRootVisual();

  this->dataPtr->mouseMoveVisStartPose = vis->GetWorldPose();

  this->SetMouseMoveVisual(vis);

  if (this->dataPtr->mouseMoveVis && !this->dataPtr->mouseMoveVis->IsPlane())
    this->dataPtr->selectionObj->Attach(this->dataPtr->mouseMoveVis);
}

/////////////////////////////////////////////////
void ModelManipulator::SetMouseMoveVisual(rendering::VisualPtr _vis)
{
  this->dataPtr->mouseMoveVis = _vis;
  if (_vis)
  {
    this->dataPtr->mouseVisualScale = _vis->GetScale();
    this->dataPtr->mouseChildVisualScale.clear();
    // keep track of all child visual scale for scaling to work in
    // model editor mode.
    for (unsigned int i = 0; i < _vis->GetChildCount(); ++i)
    {
      rendering::VisualPtr childVis = _vis->GetChild(i);
      this->dataPtr->mouseChildVisualScale.push_back(childVis->GetScale());
    }
    this->dataPtr->mouseVisualBbox = _vis->GetBoundingBox();
  }
  else
    this->dataPtr->mouseVisualScale = math::Vector3::One;
}

//////////////////////////////////////////////////
void ModelManipulator::OnKeyPressEvent(const common::KeyEvent &_event)
{
  this->dataPtr->keyEvent = _event;
  // reset mouseMoveVisStartPose if in manipulation mode.
  if (this->dataPtr->manipMode == "translate"
      || this->dataPtr->manipMode == "rotate"
      || this->dataPtr->manipMode == "scale")
  {
    if (_event.key == Qt::Key_X || _event.key == Qt::Key_Y
        || _event.key == Qt::Key_Z)
    {
      this->dataPtr->mouseStart = this->dataPtr->mouseEvent.pos;
      if (this->dataPtr->mouseMoveVis)
      {
        this->dataPtr->mouseMoveVisStartPose =
            this->dataPtr->mouseMoveVis->GetWorldPose();
      }
    }
    else  if (this->dataPtr->keyEvent.key == Qt::Key_Shift)
    {
      this->dataPtr->globalManip = true;
      this->dataPtr->selectionObj->SetGlobal(this->dataPtr->globalManip);
    }
  }
}

//////////////////////////////////////////////////
void ModelManipulator::OnKeyReleaseEvent(const common::KeyEvent &_event)
{
  this->dataPtr->keyEvent = _event;
  // reset mouseMoveVisStartPose if in manipulation mode.
  if (this->dataPtr->manipMode == "translate"
      || this->dataPtr->manipMode == "rotate"
      || this->dataPtr->manipMode == "scale")
  {
    if (_event.key == Qt::Key_X || _event.key == Qt::Key_Y
        || _event.key == Qt::Key_Z)
    {
      this->dataPtr->mouseStart = this->dataPtr->mouseEvent.pos;
      if (this->dataPtr->mouseMoveVis)
      {
        this->dataPtr->mouseMoveVisStartPose =
            this->dataPtr->mouseMoveVis->GetWorldPose();
      }
    }
    else  if (this->dataPtr->keyEvent.key == Qt::Key_Shift)
    {
      this->dataPtr->globalManip = false;
      this->dataPtr->selectionObj->SetGlobal(this->dataPtr->globalManip);
    }
  }
  this->dataPtr->keyEvent.key = 0;
}

// Function migrated here from GLWidget.cc and commented out since it doesn't
// seem like it's currently used. Kept here for future references
/////////////////////////////////////////////////
/*void GLWidget::SmartMoveVisual(rendering::VisualPtr _vis)
{
  if (!this->dataPtr->mouseEvent.dragging)
    return;

  // Get the point on the plane which correspoinds to the mouse
  math::Vector3 pp;

  // Rotate the visual using the middle mouse button
  if (this->dataPtr->mouseEvent.buttons == common::MouseEvent::MIDDLE)
  {
    math::Vector3 rpy = this->dataPtr->mouseMoveVisStartPose.rot.GetAsEuler();
    math::Vector2i delta = this->dataPtr->mouseEvent.pos -
        this->dataPtr->mouseEvent.pressPos;
    double yaw = (delta.x * 0.01) + rpy.z;
    if (!this->dataPtr->mouseEvent.shift)
    {
      double snap = rint(yaw / (M_PI * .25)) * (M_PI * 0.25);

      if (fabs(yaw - snap) < GZ_DTOR(10))
        yaw = snap;
    }

    _vis->SetWorldRotation(math::Quaternion(rpy.x, rpy.y, yaw));
  }
  else if (this->dataPtr->mouseEvent.buttons == common::MouseEvent::RIGHT)
  {
    math::Vector3 rpy = this->dataPtr->mouseMoveVisStartPose.rot.GetAsEuler();
    math::Vector2i delta = this->dataPtr->mouseEvent.pos -
        this->dataPtr->mouseEvent.pressPos;
    double pitch = (delta.y * 0.01) + rpy.y;
    if (!this->dataPtr->mouseEvent.shift)
    {
      double snap = rint(pitch / (M_PI * .25)) * (M_PI * 0.25);

      if (fabs(pitch - snap) < GZ_DTOR(10))
        pitch = snap;
    }

    _vis->SetWorldRotation(math::Quaternion(rpy.x, pitch, rpy.z));
  }
  else if (this->dataPtr->mouseEvent.buttons & common::MouseEvent::LEFT &&
           this->dataPtr->mouseEvent.buttons & common::MouseEvent::RIGHT)
  {
    math::Vector3 rpy = this->dataPtr->mouseMoveVisStartPose.rot.GetAsEuler();
    math::Vector2i delta = this->dataPtr->mouseEvent.pos -
        this->dataPtr->mouseEvent.pressPos;
    double roll = (delta.x * 0.01) + rpy.x;
    if (!this->dataPtr->mouseEvent.shift)
    {
      double snap = rint(roll / (M_PI * .25)) * (M_PI * 0.25);

      if (fabs(roll - snap) < GZ_DTOR(10))
        roll = snap;
    }

    _vis->SetWorldRotation(math::Quaternion(roll, rpy.y, rpy.z));
  }
  else
  {
    this->TranslateEntity(_vis);
  }
}*/<|MERGE_RESOLUTION|>--- conflicted
+++ resolved
@@ -322,25 +322,6 @@
   math::Vector3 scale = (bboxSize + pose.rot.RotateVectorReverse(distance))
       / bboxSize;
 
-<<<<<<< HEAD
-  // a bit hacky to check for unit sphere and cylinder simple shapes in order
-  // to restrict the scaling dimensions.
-  // also extended scaling to work in model editor mode by checking geometry
-  // type of first visual child.
-  if (_vis == _vis->GetRootVisual())
-  {
-    if (this->dataPtr->keyEvent.key == Qt::Key_Shift ||
-        _vis->GetName().find("unit_sphere") != std::string::npos)
-    {
-      scale = this->UpdateScale(_axis, scale, "sphere");
-    }
-    else if (_vis->GetName().find("unit_cylinder") != std::string::npos)
-    {
-      scale = this->UpdateScale(_axis, scale, "cylinder");
-    }
-    else if (_vis->GetName().find("unit_box") != std::string::npos ||
-        (_vis != _vis->GetRootVisual() && _vis->GetChildCount() > 0))
-=======
   // extended scaling to work in model editor mode by checking geometry
   // type of first visual child.
   std::string geomType;
@@ -395,7 +376,6 @@
       scale = this->UpdateScale(_axis, scale, "cylinder");
     }
     else if (geomType == "box")
->>>>>>> 192d0a76
     {
       // keep new scale as it is
     }
@@ -409,11 +389,7 @@
 
     math::Vector3 newScale = this->dataPtr->mouseVisualScale * scale.GetAbs();
 
-<<<<<<< HEAD
-    if (this->dataPtr->mouseEvent.control)
-=======
     if (QApplication::keyboardModifiers() & Qt::ControlModifier)
->>>>>>> 192d0a76
     {
       newScale = SnapPoint(newScale);
       // prevent setting zero scale
@@ -437,11 +413,7 @@
     for (unsigned int i = 0; i < _vis->GetChildCount(); ++i)
     {
       rendering::VisualPtr childVis = _vis->GetChild(i);
-<<<<<<< HEAD
-      std::string geomType = childVis->GetGeometryType();
-=======
       geomType = childVis->GetGeometryType();
->>>>>>> 192d0a76
       if (childVis != this->dataPtr->selectionObj &&
           geomType != "" && geomType != "mesh")
       {
@@ -450,11 +422,7 @@
         math::Vector3 newScale = this->dataPtr->mouseChildVisualScale[i]
             * geomScale.GetAbs();
 
-<<<<<<< HEAD
-        if (this->dataPtr->mouseEvent.control)
-=======
         if (QApplication::keyboardModifiers() & Qt::ControlModifier)
->>>>>>> 192d0a76
         {
           newScale = SnapPoint(newScale);
           // prevent setting zero scale
@@ -600,21 +568,12 @@
   {
     rendering::VisualPtr rootVis = vis->GetRootVisual();
     if (gui::get_entity_id(rootVis->GetName()))
-<<<<<<< HEAD
     {
       // select model
       vis = rootVis;
     }
     else if (vis->GetParent() != rootVis)
     {
-=======
-    {
-      // select model
-      vis = rootVis;
-    }
-    else if (vis->GetParent() != rootVis)
-    {
->>>>>>> 192d0a76
       // select link
       vis = vis->GetParent();
     }
