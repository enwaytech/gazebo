include (${gazebo_cmake_dir}/GazeboUtils.cmake)

include_directories(${BULLET_INCLUDE_DIRS})

link_directories(${BULLET_LIBRARY_DIRS})

add_definitions(${BULLET_CFLAGS})

set (sources
  BulletPhysics.cc
  BulletLink.cc
  BulletCollision.cc
  BulletMotionState.cc
  BulletTrimeshShape.cc
  BulletJoint.cc
  BulletHingeJoint.cc
  BulletSliderJoint.cc
  BulletUniversalJoint.cc
  BulletBallJoint.cc
  BulletHinge2Joint.cc
  BulletScrewJoint.cc
  BulletRayShape.cc
  BulletMultiRayShape.cc
  BulletHeightmapShape.cc
)

set (headers
  bullet_inc.h
  bullet_math.h
  BulletBallJoint.hh
  BulletBoxShape.hh
  BulletCollision.hh
  BulletCylinderShape.hh
  BulletHeightmapShape.hh
  BulletHinge2Joint.hh
  BulletHingeJoint.hh
  BulletJoint.hh
  BulletLink.hh
  BulletMotionState.hh
  BulletMultiRayShape.hh
  BulletPhysics.hh
  BulletPlaneShape.hh
  BulletRaySensor.hh
  BulletRayShape.hh
  BulletScrewJoint.hh
  BulletSliderJoint.hh
  BulletSphereShape.hh
  BulletTrimeshShape.hh
  BulletTypes.hh
  BulletUniversalJoint.hh
)

set (gtest_sources
  BulletTypes_TEST.cc
<<<<<<< HEAD
  BulletJoint_TEST.cc
=======
  BulletPhysics_TEST.cc
>>>>>>> 07188c91
)
gz_build_tests(${gtest_sources})

gz_add_library(gazebo_physics_bullet ${sources})
#add_definitions(mDBT_USE_DOUBLE_PRECISION -DBT_EULER_DEFAULT_ZYX)
target_link_libraries(gazebo_physics_bullet ${BULLET_LIBRARIES})

gz_install_library(gazebo_physics_bullet)<|MERGE_RESOLUTION|>--- conflicted
+++ resolved
@@ -51,12 +51,9 @@
 )
 
 set (gtest_sources
+  BulletJoint_TEST.cc
   BulletTypes_TEST.cc
-<<<<<<< HEAD
-  BulletJoint_TEST.cc
-=======
   BulletPhysics_TEST.cc
->>>>>>> 07188c91
 )
 gz_build_tests(${gtest_sources})
 
