--- conflicted
+++ resolved
@@ -897,10 +897,6 @@
   boost::filesystem::path pathToFile;
 
   std::string friendlyName = this->GetName();
-<<<<<<< HEAD
-  std::string filename;
-=======
->>>>>>> 20d3bd46
 
   boost::replace_all(friendlyName, "::", "_");
 
