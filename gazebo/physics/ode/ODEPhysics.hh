--- conflicted
+++ resolved
@@ -90,13 +90,8 @@
         /// \brief Minimum step size
         MIN_STEP_SIZE,
 
-<<<<<<< HEAD
-        /// \brief Limit ratios of inertias of adjacent links
-        /// (note that the corresponding SDF tag is "use_dynamic_moi_rescaling"
-=======
         /// \brief Limit ratios of inertias of adjacent links (note that the
         /// corresponding SDF tag is "use_dynamic_moi_rescaling")
->>>>>>> 9fd9549d
         INERTIA_RATIO_REDUCTION
       };
 
