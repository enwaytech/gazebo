--- conflicted
+++ resolved
@@ -53,13 +53,6 @@
   this->connections.push_back(
       gui::editor::Events::ConnectColorSelected(
       boost::bind(&EditorView::OnColorSelected, this, _1)));
-<<<<<<< HEAD
-=======
-
-/*  this->connections.push_back(
-  gui::editor::Events::ConnectSaveModel(
-    boost::bind(&EditorView::OnSaveModel, this, _1, _2)));*/
->>>>>>> 49dedbef
 
   this->connections.push_back(
       gui::editor::Events::ConnectTextureSelected(
@@ -131,11 +124,7 @@
 
   this->mouseTooltip = new QGraphicsTextItem;
   this->mouseTooltip->setPlainText(
-<<<<<<< HEAD
       "Oops! Color and texture can only be added in the 3D view.");
-=======
-      "Oops! Color can only be added in the 3D view.");
->>>>>>> 49dedbef
   this->mouseTooltip->setVisible(false);
   this->mouseTooltip->setZValue(10);
 }
@@ -413,10 +402,7 @@
       this->DrawStairs(_event->pos());
       break;
     case COLOR:
-<<<<<<< HEAD
     case TEXTURE:
-=======
->>>>>>> 49dedbef
     {
       if (!this->mouseTooltip->scene())
         this->scene()->addItem(this->mouseTooltip);
@@ -957,7 +943,6 @@
 }
 
 /////////////////////////////////////////////////
-<<<<<<< HEAD
 void EditorView::OnTextureSelected(QString _texture)
 {
   if (_texture != QString(""))
@@ -965,8 +950,6 @@
 }
 
 /////////////////////////////////////////////////
-=======
->>>>>>> 49dedbef
 void EditorView::OnDiscardModel()
 {
   this->wallSegmentList.clear();
