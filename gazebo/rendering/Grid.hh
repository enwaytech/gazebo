--- conflicted
+++ resolved
@@ -44,21 +44,12 @@
 
     /// \addtogroup gazebo_rendering
     /// \{
-<<<<<<< HEAD
+
     ///  \class Grid
     ///  \brief Displays a grid of cells, drawn with lines
     ///
     ///  Displays a grid of cells, drawn with lines.  A grid with an
     ///  identity orientation is drawn along the XY plane.
-=======
-
-    /**
-     * \class Grid
-     * \brief Displays a grid of cells, drawn with lines
-     *
-     * Displays a grid of cells, drawn with lines.  A grid with an identity orientation is drawn along the XZ plane.
-     */
->>>>>>> 7c217d07
     class Grid
     {
       /// \brief Constructor
