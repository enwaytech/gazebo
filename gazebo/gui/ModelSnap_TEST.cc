/*
 * Copyright (C) 2012-2016 Open Source Robotics Foundation
 *
 * Licensed under the Apache License, Version 2.0 (the "License");
 * you may not use this file except in compliance with the License.
 * You may obtain a copy of the License at
 *
 *     http://www.apache.org/licenses/LICENSE-2.0
 *
 * Unless required by applicable law or agreed to in writing, software
 * distributed under the License is distributed on an "AS IS" BASIS,
 * WITHOUT WARRANTIES OR CONDITIONS OF ANY KIND, either express or implied.
 * See the License for the specific language governing permissions and
 * limitations under the License.
 *
*/

#include <ignition/math/Helpers.hh>

#include "gazebo/rendering/RayQuery.hh"
#include "gazebo/gui/Actions.hh"
#include "gazebo/gui/GLWidget.hh"
#include "gazebo/gui/GuiIface.hh"
#include "gazebo/gui/MainWindow.hh"
#include "gazebo/gui/ModelSnap.hh"
#include "gazebo/gui/ModelSnap_TEST.hh"

#include "test_config.h"

/////////////////////////////////////////////////
bool FindRedColor(gazebo::rendering::CameraPtr _cam)
{
  // Get camera data
  const unsigned char *data = _cam->ImageData();
  unsigned int width = _cam->ImageWidth();
  unsigned int height = _cam->ImageHeight();
  unsigned int depth = _cam->ImageDepth();

  // scan image and find red pixels
  for (unsigned int y = 0; y < height; ++y)
  {
    for (unsigned int x = 0; x < width*depth; x += depth)
    {
      int r = data[y*width*depth + x];
      int g = data[y*width*depth + x+1];
      int b = data[y*width*depth + x+2];

      if (r > g && r > b && r > 200 && g < 200 && b < 200)
        return true;
    }
  }
  return false;
}

/////////////////////////////////////////////////
void ModelSnap_TEST::Highlight()
{
  this->resMaxPercentChange = 5.0;
  this->shareMaxPercentChange = 2.0;

  this->Load("worlds/shapes.world", false, false, false);

  gazebo::gui::MainWindow *mainWindow = new gazebo::gui::MainWindow();
  QVERIFY(mainWindow != NULL);
  // Create the main window.
  mainWindow->Load();
  mainWindow->Init();
  mainWindow->show();

  std::string model02Name = "box";
  std::string model03Name = "sphere";

  // Get the user camera and scene
  gazebo::rendering::UserCameraPtr cam = gazebo::gui::get_active_camera();
  QVERIFY(cam != NULL);
  gazebo::rendering::ScenePtr scene = cam->GetScene();
  QVERIFY(scene != NULL);

  // set cam pose so it doesn't see the red line representing the world x axis.
  cam->SetWorldPose(ignition::math::Pose3d(
      ignition::math::Vector3d(2.18, 0.65, 1.06),
      ignition::math::Quaterniond(0, 0.14, -3.14)));

  cam->SetCaptureData(true);

  this->ProcessEventsAndDraw(mainWindow);

  QVERIFY(!FindRedColor(cam));

  gazebo::rendering::VisualPtr model02Vis = scene->GetVisual(model02Name);
  QVERIFY(model02Vis != NULL);
  gazebo::rendering::VisualPtr model03Vis = scene->GetVisual(model03Name);
  QVERIFY(model03Vis != NULL);

  auto glWidget = mainWindow->findChild<gazebo::gui::GLWidget *>("GLWidget");
  QVERIFY(glWidget != NULL);

  QVERIFY(gazebo::gui::g_snapAct != NULL);
  QVERIFY(gazebo::gui::g_arrowAct != NULL);

  gazebo::gui::ModelSnap::Instance()->Init();
  gazebo::gui::ModelSnap::Instance()->Reset();

  // start with arrow mode
  gazebo::gui::g_arrowAct->trigger();

  // trigger snap
  gazebo::gui::g_snapAct->trigger();

  // select any triangle on the sphere
  ignition::math::Vector2i spherePt =
      cam->Project(model03Vis->GetWorldPose().pos.Ign() +
      ignition::math::Vector3d(0.5, 0, 0));

  QTest::mouseRelease(glWidget, Qt::LeftButton, 0,
      QPoint(spherePt.X(), spherePt.Y()));

  this->ProcessEventsAndDraw(mainWindow);

  // verify that a triangle is highlighted by checking for red pixels.
  QVERIFY(FindRedColor(cam));

  // try the box model next
  // verify we can repeatedly pick triangles on the same model.
  for (unsigned int k = 0; k < 2; ++k)
  {
    // cancel and reset snap
    gazebo::gui::g_arrowAct->trigger();

    this->ProcessEventsAndDraw(mainWindow);

    // verify that no triangles are highlighted
    QVERIFY(!FindRedColor(cam));

    // trigger snap again
    gazebo::gui::g_snapAct->trigger();

    // select the front face of the box
    ignition::math::Vector2i boxPt =
        cam->Project(model02Vis->GetWorldPose().pos.Ign() +
        ignition::math::Vector3d(0.5, 0, 0));

    QTest::mouseRelease(glWidget, Qt::LeftButton, 0,
         QPoint(boxPt.X(), boxPt.Y()));

    this->ProcessEventsAndDraw(mainWindow);

    // verify that a triangle is highlighted
    QVERIFY(FindRedColor(cam));
  }

  gazebo::gui::ModelSnap::Instance()->Fini();

  cam->Fini();
  mainWindow->close();
  delete mainWindow;
}

/////////////////////////////////////////////////
void ModelSnap_TEST::Snap()
{
  this->resMaxPercentChange = 5.0;
  this->shareMaxPercentChange = 2.0;

  this->Load("worlds/shapes.world", false, false, false);

  gazebo::gui::MainWindow *mainWindow = new gazebo::gui::MainWindow();
  QVERIFY(mainWindow != NULL);
  // Create the main window.
  mainWindow->Load();
  mainWindow->Init();
  mainWindow->show();

  std::string model01Name = "cylinder";
  std::string model02Name = "box";
  std::string model03Name = "sphere";

  gazebo::rendering::Events::createScene("default");

  this->ProcessEventsAndDraw(mainWindow);

  // Get the user camera and scene
  gazebo::rendering::UserCameraPtr cam = gazebo::gui::get_active_camera();
  QVERIFY(cam != NULL);
  gazebo::rendering::ScenePtr scene = cam->GetScene();
  QVERIFY(scene != NULL);

  gazebo::rendering::VisualPtr model01Vis = scene->GetVisual(model01Name);
  QVERIFY(model01Vis != NULL);
  gazebo::rendering::VisualPtr model02Vis = scene->GetVisual(model02Name);
  QVERIFY(model02Vis != NULL);
  gazebo::rendering::VisualPtr model03Vis = scene->GetVisual(model03Name);
  QVERIFY(model03Vis != NULL);

  this->SetPause(true);

  // set-up the ray query
  gazebo::rendering::RayQuery rayQuery(cam);

  // select any triangle on the sphere
<<<<<<< HEAD
  gazebo::math::Vector2i srcPt = GetScreenSpaceCoords(
      model03Vis->WorldPose().Pos() + ignition::math::Vector3d(0.5, 0, 0), cam);
  gazebo::math::Vector3 intersect;
  std::vector<gazebo::math::Vector3> verticesSrc;
  rayQuery.SelectMeshTriangle(srcPt.x, srcPt.y, model03Vis, intersect,
      verticesSrc);

  // select the front face of the box
  gazebo::math::Vector2i destPt = GetScreenSpaceCoords(
      model02Vis->WorldPose().Pos() + ignition::math::Vector3d(0.5, 0, 0), cam);
  std::vector<gazebo::math::Vector3> verticesDest;
  rayQuery.SelectMeshTriangle(destPt.x, destPt.y, model02Vis, intersect,
      verticesDest);
=======
  ignition::math::Vector2i srcPt =
      cam->Project(model03Vis->GetWorldPose().pos.Ign() +
      ignition::math::Vector3d(0.5, 0, 0));
  ignition::math::Vector3d intersect;
  ignition::math::Triangle3d triangleSrc;
  rayQuery.SelectMeshTriangle(srcPt.X(), srcPt.Y(), model03Vis, intersect,
      triangleSrc);

  // select the front face of the box
  ignition::math::Vector2i destPt =
      cam->Project(model02Vis->GetWorldPose().pos.Ign() +
      ignition::math::Vector3d(0.5, 0, 0));
  ignition::math::Triangle3d triangleDest;
  rayQuery.SelectMeshTriangle(destPt.X(), destPt.Y(), model02Vis, intersect,
      triangleDest);

  this->ProcessEventsAndDraw(mainWindow);
>>>>>>> 08a89132

  // Snap the sphere to the front face of the box.
  gazebo::gui::ModelSnap::Instance()->Snap(
      triangleSrc, triangleDest, model03Vis);

  this->ProcessEventsAndDraw(mainWindow);

  double xDiff = 0;
  double yDiff = 0;
  double zDiff = 0;

  // The sphere should now be in front of the box
  // Given that they are both unit shapes, the x value sphere will roughly be
  // within the box's x + 1.0.
  // The tolerance is higher as we did not select a triangle
  // that lies exactly [0.5, 0 , 0] from the center of the sphere.
<<<<<<< HEAD
  QVERIFY(ignition::math::equal(model03Vis->WorldPose().Pos().X(),
      model02Vis->WorldPose().Pos().X() + 1.0, 1e-2));
=======
  QVERIFY(ignition::math::equal(model03Vis->GetWorldPose().pos.x,
      model02Vis->GetWorldPose().pos.x + 1.0, 1e-2));
>>>>>>> 08a89132

  // The y and z pos of the sphere should be within the y and z bounds of the
  // box.
  yDiff = model03Vis->WorldPose().Pos().Y() - model02Vis->WorldPose().Pos().Y();
  zDiff = model03Vis->WorldPose().Pos().Z() - model02Vis->WorldPose().Pos().Z();
  QVERIFY(fabs(yDiff) <= 0.5);
  QVERIFY(fabs(zDiff) <= 0.5);

  gazebo::gui::ModelSnap::Instance()->Reset();

  // select the spherical face of the cylinder
<<<<<<< HEAD
  gazebo::math::Vector2i srcPt2 = GetScreenSpaceCoords(
      model01Vis->WorldPose().Pos() +
      ignition::math::Vector3d(0.5, 0, 0.0), cam);
  verticesSrc.clear();
  rayQuery.SelectMeshTriangle(srcPt2.x, srcPt2.y, model01Vis, intersect,
      verticesSrc);

  // select the top face of the box
  gazebo::math::Vector2i destPt2 = GetScreenSpaceCoords(
      model02Vis->WorldPose().Pos() +
      ignition::math::Vector3d(0.0, 0, 0.5), cam);
  verticesDest.clear();
  rayQuery.SelectMeshTriangle(destPt2.x, destPt2.y, model02Vis, intersect,
      verticesDest);
=======
  ignition::math::Vector2i srcPt2 =
      cam->Project(model01Vis->GetWorldPose().pos.Ign() +
      ignition::math::Vector3d(0.5, 0, 0.0));
  triangleSrc.Set(ignition::math::Vector3d::Zero,
                  ignition::math::Vector3d::Zero,
                  ignition::math::Vector3d::Zero);
  rayQuery.SelectMeshTriangle(srcPt2.X(), srcPt2.Y(), model01Vis, intersect,
      triangleSrc);

  // select the top face of the box
  ignition::math::Vector2i destPt2 =
      cam->Project(model02Vis->GetWorldPose().pos.Ign() +
      ignition::math::Vector3d(0.0, 0, 0.5));
  triangleDest.Set(ignition::math::Vector3d::Zero,
                  ignition::math::Vector3d::Zero,
                  ignition::math::Vector3d::Zero);
  rayQuery.SelectMeshTriangle(destPt2.X(), destPt2.Y(), model02Vis, intersect,
      triangleDest);
>>>>>>> 08a89132

  // Snap the cylinder to the top of the box.
  gazebo::gui::ModelSnap::Instance()->Snap(
      triangleSrc, triangleDest, model01Vis);

  // The cylinder should now be on top of the box
  // Given that they are both unit shapes, the height of the cylinder will now
  // be 1.0 + 0.5 = 1.5.
<<<<<<< HEAD
  QVERIFY(ignition::math::equal(model01Vis->WorldPose().Pos().Z(), 1.5));
=======
  QVERIFY(ignition::math::equal(model01Vis->GetWorldPose().pos.z, 1.5));
>>>>>>> 08a89132

  // The x and y pos of the cyinder should be within the x and y bounds of the
  // box.
  xDiff = model01Vis->WorldPose().Pos().X() - model02Vis->WorldPose().Pos().X();
  yDiff = model01Vis->WorldPose().Pos().Y() - model02Vis->WorldPose().Pos().Y();
  QVERIFY(fabs(xDiff) <= 0.5);
  QVERIFY(fabs(yDiff) <= 0.5);

  cam->Fini();
  mainWindow->close();
  delete mainWindow;
}

// Generate a main function for the test
QTEST_MAIN(ModelSnap_TEST)<|MERGE_RESOLUTION|>--- conflicted
+++ resolved
@@ -198,23 +198,8 @@
   gazebo::rendering::RayQuery rayQuery(cam);
 
   // select any triangle on the sphere
-<<<<<<< HEAD
-  gazebo::math::Vector2i srcPt = GetScreenSpaceCoords(
-      model03Vis->WorldPose().Pos() + ignition::math::Vector3d(0.5, 0, 0), cam);
-  gazebo::math::Vector3 intersect;
-  std::vector<gazebo::math::Vector3> verticesSrc;
-  rayQuery.SelectMeshTriangle(srcPt.x, srcPt.y, model03Vis, intersect,
-      verticesSrc);
-
-  // select the front face of the box
-  gazebo::math::Vector2i destPt = GetScreenSpaceCoords(
-      model02Vis->WorldPose().Pos() + ignition::math::Vector3d(0.5, 0, 0), cam);
-  std::vector<gazebo::math::Vector3> verticesDest;
-  rayQuery.SelectMeshTriangle(destPt.x, destPt.y, model02Vis, intersect,
-      verticesDest);
-=======
   ignition::math::Vector2i srcPt =
-      cam->Project(model03Vis->GetWorldPose().pos.Ign() +
+      cam->Project(model03Vis->WorldPose().Pos() +
       ignition::math::Vector3d(0.5, 0, 0));
   ignition::math::Vector3d intersect;
   ignition::math::Triangle3d triangleSrc;
@@ -223,14 +208,13 @@
 
   // select the front face of the box
   ignition::math::Vector2i destPt =
-      cam->Project(model02Vis->GetWorldPose().pos.Ign() +
+      cam->Project(model02Vis->WorldPose().Pos() +
       ignition::math::Vector3d(0.5, 0, 0));
   ignition::math::Triangle3d triangleDest;
   rayQuery.SelectMeshTriangle(destPt.X(), destPt.Y(), model02Vis, intersect,
       triangleDest);
 
   this->ProcessEventsAndDraw(mainWindow);
->>>>>>> 08a89132
 
   // Snap the sphere to the front face of the box.
   gazebo::gui::ModelSnap::Instance()->Snap(
@@ -247,42 +231,21 @@
   // within the box's x + 1.0.
   // The tolerance is higher as we did not select a triangle
   // that lies exactly [0.5, 0 , 0] from the center of the sphere.
-<<<<<<< HEAD
   QVERIFY(ignition::math::equal(model03Vis->WorldPose().Pos().X(),
       model02Vis->WorldPose().Pos().X() + 1.0, 1e-2));
-=======
-  QVERIFY(ignition::math::equal(model03Vis->GetWorldPose().pos.x,
-      model02Vis->GetWorldPose().pos.x + 1.0, 1e-2));
->>>>>>> 08a89132
 
   // The y and z pos of the sphere should be within the y and z bounds of the
   // box.
-  yDiff = model03Vis->WorldPose().Pos().Y() - model02Vis->WorldPose().Pos().Y();
-  zDiff = model03Vis->WorldPose().Pos().Z() - model02Vis->WorldPose().Pos().Z();
+  yDiff = model03Vis->GetWorldPose().pos.y - model02Vis->GetWorldPose().pos.y;
+  zDiff = model03Vis->GetWorldPose().pos.z - model02Vis->GetWorldPose().pos.z;
   QVERIFY(fabs(yDiff) <= 0.5);
   QVERIFY(fabs(zDiff) <= 0.5);
 
   gazebo::gui::ModelSnap::Instance()->Reset();
 
   // select the spherical face of the cylinder
-<<<<<<< HEAD
-  gazebo::math::Vector2i srcPt2 = GetScreenSpaceCoords(
-      model01Vis->WorldPose().Pos() +
-      ignition::math::Vector3d(0.5, 0, 0.0), cam);
-  verticesSrc.clear();
-  rayQuery.SelectMeshTriangle(srcPt2.x, srcPt2.y, model01Vis, intersect,
-      verticesSrc);
-
-  // select the top face of the box
-  gazebo::math::Vector2i destPt2 = GetScreenSpaceCoords(
-      model02Vis->WorldPose().Pos() +
-      ignition::math::Vector3d(0.0, 0, 0.5), cam);
-  verticesDest.clear();
-  rayQuery.SelectMeshTriangle(destPt2.x, destPt2.y, model02Vis, intersect,
-      verticesDest);
-=======
   ignition::math::Vector2i srcPt2 =
-      cam->Project(model01Vis->GetWorldPose().pos.Ign() +
+      cam->Project(model01Vis->WorldPose().Pos() +
       ignition::math::Vector3d(0.5, 0, 0.0));
   triangleSrc.Set(ignition::math::Vector3d::Zero,
                   ignition::math::Vector3d::Zero,
@@ -292,14 +255,13 @@
 
   // select the top face of the box
   ignition::math::Vector2i destPt2 =
-      cam->Project(model02Vis->GetWorldPose().pos.Ign() +
+      cam->Project(model02Vis->WorldPose().Pos() +
       ignition::math::Vector3d(0.0, 0, 0.5));
   triangleDest.Set(ignition::math::Vector3d::Zero,
                   ignition::math::Vector3d::Zero,
                   ignition::math::Vector3d::Zero);
   rayQuery.SelectMeshTriangle(destPt2.X(), destPt2.Y(), model02Vis, intersect,
       triangleDest);
->>>>>>> 08a89132
 
   // Snap the cylinder to the top of the box.
   gazebo::gui::ModelSnap::Instance()->Snap(
@@ -308,16 +270,12 @@
   // The cylinder should now be on top of the box
   // Given that they are both unit shapes, the height of the cylinder will now
   // be 1.0 + 0.5 = 1.5.
-<<<<<<< HEAD
   QVERIFY(ignition::math::equal(model01Vis->WorldPose().Pos().Z(), 1.5));
-=======
-  QVERIFY(ignition::math::equal(model01Vis->GetWorldPose().pos.z, 1.5));
->>>>>>> 08a89132
 
   // The x and y pos of the cyinder should be within the x and y bounds of the
   // box.
-  xDiff = model01Vis->WorldPose().Pos().X() - model02Vis->WorldPose().Pos().X();
-  yDiff = model01Vis->WorldPose().Pos().Y() - model02Vis->WorldPose().Pos().Y();
+  xDiff = model01Vis->GetWorldPose().pos.x - model02Vis->GetWorldPose().pos.x;
+  yDiff = model01Vis->GetWorldPose().pos.y - model02Vis->GetWorldPose().pos.y;
   QVERIFY(fabs(xDiff) <= 0.5);
   QVERIFY(fabs(yDiff) <= 0.5);
 
