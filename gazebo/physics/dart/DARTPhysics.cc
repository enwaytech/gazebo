--- conflicted
+++ resolved
@@ -120,13 +120,8 @@
   for (unsigned int i = 0; i < modelCount; ++i)
   {
     dartModelIt =
-<<<<<<< HEAD
       std::dynamic_pointer_cast<DARTModel>(this->world->GetModel(i));
-    GZ_ASSERT(dartModelIt.get(), "dartModelIt pointer is NULL");
-=======
-      boost::dynamic_pointer_cast<DARTModel>(this->world->GetModel(i));
     GZ_ASSERT(dartModelIt.get(), "dartModelIt pointer is null");
->>>>>>> 16553424
 
     dartModelIt->RestoreState();
   }
