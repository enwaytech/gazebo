# Note on deprecations
A tick-tock release cycle allows easy migration to new software versions.
Obsolete Gazebo code is marked as deprecated for one major release.
Deprecated code produces compile-time warnings. These warning serve as
notification to users that their code should be upgraded. The next major
release will remove the deprecated code.

## Gazebo 8.X to 9.X

<<<<<<< HEAD
### Deprecations

1. **gazebo/rendering/GpuLaser.hh**
    + ***Deprecation:*** const float* LaserData() const
    + ***Replacement:*** Call GpuLaser::DataIter LaserDataBegin() const
        iterate until reaching GpuLaser::DataIter LaserDataEnd() const
=======
### Modifications

1. **gazebo/physics/Link.hh**
    + ***Deprecation:*** void SetLinearAccel(const ignition::math::Vector3d &_accel); 
    + ***Replacement:***  None. Doesn't do anything, acceleration should be achieved by setting force.
    + ***Deprecation:***  void SetAngularAccel(const ignition::math::Vector3d &_accel);
    + ***Replacement:***  None. Doesn't do anything, acceleration should be achieved by setting force.
1. **gazebo/physics/Model.hh**
    + ***Deprecation:*** void SetLinearAccel(const ignition::math::Vector3d &_vel);
    + ***Replacement:*** None. Calls now deprecated SetLinearAccel() on all links.
    + ***Deprecation:*** void SetAngularAccel(const ignition::math::Vector3d &_vel);
    + ***Replacement:*** None. Calls now deprecated SetAngularAccel() on all links.



### Deprecations

1. **gazebo/physics/Link.hh**
    + ***Deprecation:*** void SetLinearAccel(const ignition::math::Vector3d &_accel); 
    + ***Replacement:***  None. Doesn't do anything, acceleration should be achieved by setting force.
    + ***Deprecation:***  void SetAngularAccel(const ignition::math::Vector3d &_accel);
    + ***Replacement:***  None. Doesn't do anything, acceleration should be achieved by setting force.
1. **gazebo/physics/Model.hh**
    + ***Deprecation:*** void SetLinearAccel(const ignition::math::Vector3d &_vel);
    + ***Replacement:*** None. Calls now deprecated SetLinearAccel() on all links.
    + ***Deprecation:*** void SetAngularAccel(const ignition::math::Vector3d &_vel);
    + ***Replacement:*** None. Calls now deprecated SetAngularAccel() on all links.

>>>>>>> 5fab9b58

## Gazebo 7.X to 8.X

### Build system

1. ***Disable tests compilation by default:*** tests compilation has been
   excluded from the make all (default make) target.  cmake will generate make
   targets for all the tests in the code, individual test compilation can be
   trigger by using: make <binary_test_name> (i.e make UNIT_gz_TEST).
   For compiling the whole test suite see the new 'make tests' target.

1. ***New 'tests' target for make***: a new 'tests' target has been implemented.
   it will compile all the tests present in the code by calling 'make tests'.

1. ***Deprecate ENABLE_TESTS_COMPILATION parameter:***  the previous cmake
   parameter to control tests make target generation has been deprecated. Tests
   compilation is disabled by default.

### Additions

1. **gazebo/common/Material.hh**
    + changed default lighting value to true

1. **gazebo/common/Event.hh**
    + public: bool Connection::Id() const;
    + public: bool Event::Signaled() const;
    + public: void Event::SetSignaled(const bool);

### Modifications

1. **gazebo/gui/**
    + Dropped support for Qt4 and migrated the gui library to use Qt5.

1. **gazebo/physics/RayShape.hh**
    + Changed `math::Vector3 relativeStartPos` to `ignition::math::Vector3d relativeStartPos`
    + Changed `math::Vector3 relativeEndPos` to `ignition::math::Vector3d relativeEndPos`
    + Changed `math::Vector3 globalStartPos` to `ignition::math::Vector3d globalStartPos`
    + Changed `math::Vector3 globalEndPos` to `ignition::math::Vector3d globalEndPos`

1. **gazebo/physics/MultiRayShape.hh**
    + Changed `protected: math::Pose offset;` to `protected: ignition::math::Pose3d offset;`

1. **gazebo/physics/Contact.hh**
    + Changed `math::Vector3 positions[MAX_CONTACT_JOINTS]` to `ignition::math::Vector3d positions[MAX_CONTACT_JOINTS]`
    + Changed `math::Vector3 normals[MAX_CONTACT_JOINTS]` to `ignition::math::Vector3d normals[MAX_CONTACT_JOINTS]`

1. **gazebo/physics/Entity.hh**
    + `gazebo::math::Pose worldPose` replaced with `ignition::math::Pose3d worldPose`
    + `gazebo::math::Pose animationStartPose` replaced with `ignition::math::Pose3d animationStartPose`
    + `gazebo::math::Pose dirtyPose` replaced with `ignition::math::Pose3d dirtyPose`
    + `gazebo::math::Pose initialRelativePose` replaced with `ignition::math::Pose3d initialRelativePose`

1. **gazebo/physics/Model.hh**
    + Changed `std::vector<math::Pose> attachedModelsOffset` to `std::vector<ignition::math::Pose3d> attachedModelsOffset`.

1. **gazebo/physics/Joint.hh**
    + `gazebo::math::Vector3 anchorPos` replaced with `ignition::math::Vector3d anchorPos`
    + `gazebo::math::Pose anchorPose` replaced with `ignition::math::Pose3d anchorPose`
    + `gazebo::math::Pose parentAnchorPose` replaced with `ignition::math::Pose3d parentAnchorPose`
    + `gazebo::math::Angle lowerLimit` replaced with `double lowerLimit`
    + `gazebo::math::Angle upperLimit` replaced with `double upperLimit`
    + `gazebo::math::Angle staticAngle` replaced with `double staticAngle`

1. **gazebo/test/ServerFixture.hh**
    + ***Deprecation:*** all public methods using gazebo::math
    + ***Replacement:*** same signatures for methods just replacing gazebo::math by ignition::math

1. **physics/SurfaceParams.hh**
    + Changed the type of `FrictionPyramid::direction1` from
    `gazebo::math::Vector3` to `ignition::math::Vector3d`.

1. **gazebo/physics/Population.hh**
    + `gazebo::math::Vector3 size` replaced with `ignition::math::Vector3d size`
    + `gazebo::math::Vector3 step` replaced with `ignition::math::Vector3d step`
    + `gazebo::math::Pose pose` replaced with `ignition::math::Pose3d pose`

1. **plugins/events/Region.hh**
    + ***Deprecation:*** public: bool Contains(const math::Vector3 &_p) const
    + ***Replacement:*** public: bool Contains(const ignition::math::Vector3d &_p) const
    + changed type from `std::vector<math::Box> boxes` to `std::vector<ignition::math::Box> boxes`

1. **plugins/events/EventSource.hh**
    + changed type from `typedef boost::shared_ptr<EventSource> EventSourcePtr` to `typedef std::shared_ptr<EventSource> EventSourcePtr`

1. **plugins/BuoyancyPlugin.hh**
    + VolumeProperties: changed type from `public: math::Vector3 cov` to `public ignition::math::Vector3d cov`

1. **plugins/ArrangePlugin.hh**
    + Object: changed type from `public: math::Pose pose` to `public: ignition::math::Pose3d pose`
    + changed type from `typedef boost::shared_ptr<Object> ObjectPtr` to `std::shared_ptr<Object> ObjectPtr`
    + changed type from `typedef std::map<std::string, math::Pose> Pose_M` to `typedef std::map<std::string, ignition::math::Pose3d> Pose_M`

1. **plugins/LiftDragPlugin.hh**
    + changed type from `protected: math::Vector3 cp` to `protected: ignition::math::Vector3d cp`
    + changed type from `protected: math::Vector3 forward` to `protected: ignition::math::Vector3d forward`
    + changed type from `protected: math::Vector3 upward` to `protected: ignition::math::Vector3d upward`
    + changed type from `protected: math::Vector3 velSmooth` to `protected: ignition::math::Vector3d velSmooth`

1. **gazebo/physics/dart/**
    + Updated to support version 5 of DART physics engine.

1. **gazebo/rendering/Road2d.hh**
    + Modified to inherit from Visual class.

1. **gazebo/common/Event.hh**
    + Connection(Event*, int) constructor changed to
      Connection(Event*, const int)
    + EventTPrivate no longer inherits from EventPrivate
    + EventT::Connect(const boost::function<T> &) changed to
      EventT::Connect(const std::function<T> &)

1. **gazebo/sensors/DepthCameraSensor.hh**
    + Modified to inherit from CameraSensor class.

1. **gazebo/gui/model/ModelEditorEvents.hh**
    + ***Removed:*** ConnectSetSelectedLink
    + ***Replacement:*** ConnectSetSelectedEntity
    + ***Removed:*** DisconnectSetSelectedLink
    + ***Replacement:*** DisconnectSetSelectedEntity
    + ***Removed:*** setSelectedLink
    + ***Replacement:*** setSelectedEntity
    + ***Removed:*** event::EventT<void (std::string)> requestModelPluginRemoval;
    + ***Replacement:*** event::EventT<void (std::string, bool)> requestModelPluginRemoval;
    + ***Removed:*** event::EventT<void (std::string, std::string, std::string)> requestModelPluginInsertion;
    + ***Replacement:*** event::EventT<void (std::string, std::string, std::string, bool)> requestModelPluginInsertion;

1. **gazebo/gui/GuiEvents.hh**
    + ***Removed:*** event::EventT<void (const std::string &, const gazebo::math::Vector3 &)> Events::scaleEntity
    + ***Replacement:*** event::EventT<void (const std::string &, const ignition::math::Vector3d &)> Events::scaleEntity

1. **gazebo/common/CommonTypes.hh**
    + ***Removed:*** GAZEBO_DEPRECATED
1. **gazebo/util/system.hh**
    + ***Replacement:*** GAZEBO_DEPRECATED

1. **gazebo/common/CommonTypes.hh**
    + ***Removed:*** GAZEBO_FORCEINLINE
1. **gazebo/util/system.hh**
    + ***Replacement:*** GAZEBO_FORCEINLINE

1. **gazebo/rendering/OculusCamera.hh**
    + ***Removed:*** public: virtual bool MoveToPosition(const math::Pose &_pose, double _time)

1. **gazebo/rendering/UserCamera.hh**
    + ***Removed:*** public: virtual bool MoveToPosition(const math::Pose &_pose, double _time)

### Deprecations

1. **gazebo/physics/RayShape.hh**
    + ***Deprecation:*** void SetPoints(const math::Vector3 &_posStart, const math::Vector3 &_posEnd)
    + ***Replacement:*** void SetPoints(const ignition::math::Vector3d &_posStart, const ignition::math::Vector3d &_posEnd)
    + ***Deprecation:*** virtual void GetRelativePoints(math::Vector3 &_posA, math::Vector3 &_posB)
    + ***Replacement:*** virtual void RelativePoints(ignition::math::Vector3d &_posA, ignition::math::Vector3d &_posB)
    + ***Deprecation:*** virtual void GetGlobalPoints(math::Vector3 &_posA, math::Vector3 &_posB)
    + ***Replacement:*** virtual void GlobalPoints(ignition::math::Vector3d &_posA, ignition::math::Vector3d &_posB)

1. **gazebo/physics/MeshShape.hh**
    + ***Deprecation:*** math::Vector3 GetSize() const
    + ***Replacement:*** ignition::math::Vector3d Size() const

1. **gazebo/physics/MapShape.hh**
    + ***Deprecation:*** math::Vector3 GetScale() const
    + ***Replacement:*** ignition::math::Vector3d Scale() const

1. **gazebo/physics/BoxShape.hh**
    + ***Deprecation:*** void SetSize(const math::Vector3 &_size)
    + ***Replacement:*** void SetSize(const ignition::math::Vector3d &_size)
    + ***Deprecation:*** math::Vector3 GetSize() const
    + ***Replacement:*** ignition::math::Vector3d Size() const

1. **gazebo/rendering/MovableText.hh**
    + ***Deprecation:*** math::Box GetAABB()
    + ***Replacement:*** ignition::math::Box AABB()

1. **gazebo/physics/Road.hh**
    + ***Deprecation:*** const std::vector<math::Vector3> &GetPoints() const
    + ***Replacement:*** const std::vector<ignition::math::Vector3d> &Points() const

1. **gazebo/physics/Collision.hh**
    + ***Deprecation:*** inline virtual const math::Pose GetWorldPose() const
    + ***Replacement:*** inline virtual const ignition::math::Pose3d &WorldPose() const
    + ***Deprecation:*** virtual math::Box GetBoundingBox() const
    + ***Replacement:*** virtual ignition::math::Box BoundingBox() const
    + ***Deprecation:*** void SetScale(const math::Vector3 &_scale)
    + ***Replacement:*** void SetScale(const ignition::math::Vector3d &_scale)

1. **gazebo/physics/Model.hh**
    + ***Deprecation:*** virtual math::Box GetBoundingBox() const
    + ***Replacement:*** virtual ignition::math::Box BoundingBox() const
    + ***Deprecation:*** void SetLinearVel(const math::Vector3 &_vel)
    + ***Replacement:*** void SetLinearVel(const ignition::math::Vector3d &_vel)
    + ***Deprecation:*** void SetAngularVel(const math::Vector3 &_vel)
    + ***Replacement:*** void SetAngularVel(const ignition::math::Vector3d &_vel)
    + ***Deprecation:*** void SetLinearAccel(const math::Vector3 &_vel)
    + ***Replacement:*** void SetLinearAccel(const ignition::math::Vector3d &_vel)

    + ***Deprecation:*** void SetAngularAccel(const math::Vector3 &_vel)
    + ***Replacement:*** void SetAngularAccel(const ignition::math::Vector3d &_vel)
    + ***Deprecation:*** void AttachStaticModel(ModelPtr &_model, math::Pose _offset)
    + ***Replacement:*** void AttachStaticModel(ModelPtr &_model, ignition::math::Pose3d _offset)

    + ***Deprecation:*** void SetLinkWorldPose(const math::Pose &_pose, std::string _linkName)
    + ***Replacement:*** void SetLinkWorldPose(const ignition::math::Pose3d &_pose, std::string _linkName)

    + ***Deprecation:*** void SetLinkWorldPose(const math::Pose &_pose, const LinkPtr &_link)
    + ***Replacement:*** void SetLinkWorldPose(const ignition::math::Pose3d &_pose, const LinkPtr &_link)

1. **gazebo/physics/Joint.hh**
    + ***Deprecation:*** math::Pose GetInitialAnchorPose() const
    + ***Replacement:*** ignition::math::Pose3d InitialAnchorPose() const
    + ***Deprecation:*** math::Pose GetWorldPose() const
    + ***Replacement:*** ignition::math::Pose3d WorldPose() const
    + ***Deprecation:*** math::Pose GetAnchorErrorPose() const
    + ***Replacement:*** ignition::math::Pose3d AnchorErrorPose() const
    + ***Deprecation:*** math::Quaternion GetAxisFrame(unsigned int _index) const
    + ***Replacement:*** ignition::math::Quaterniond AxisFrame(const unsigned int _index) const
    + ***Deprecation:*** math::Quaternion GetAxisFrameOffset(unsigned int _index) const
    + ***Replacement:*** ignition::math::Quaterniond AxisFrameOffset(const unsigned int _index) const
    + ***Deprecation:*** math::Pose ComputeChildLinkPose(unsigned int _index, double _position)
    + ***Replacement:*** ignition::math::Pose3d ChildLinkPose(const unsigned int _index, const double _position)
    + ***Deprecation:*** virtual unsigned int GetAngleCount() const = 0
    + ***Replacement:*** virtual unsigned int DOF() const = 0
    + ***Deprecation:*** math::Angle GetAngle(unsigned int _index) const
    + ***Replacement:*** virtual double Position(const unsigned int _index = 0) const final
    + ***Deprecation:*** virtual math::Angle GetAngleImpl(unsigned int _index) const = 0
    + ***Replacement:*** virtual double PositionImpl(const unsigned int _index = 0) const = 0
    + ***Deprecation:*** bool SetHighStop(unsigned int _index, const math::Angle &_angle)
    + ***Replacement:*** virtual void SetUpperLimit(const unsigned int _index, const double _limit)
    + ***Deprecation:*** void SetUpperLimit(unsigned int _index, math::Angle _limit)
    + ***Replacement:*** virtual void SetUpperLimit(const unsigned int _index, const double _limit)
    + ***Deprecation:*** bool SetLowStop(unsigned int _index, const math::Angle &_angle)
    + ***Replacement:*** virtual oid SetLowerLimit(const unsigned int _index, const double _limit)
    + ***Deprecation:*** void SetLowerLimit(unsigned int _index, math::Angle _limit)
    + ***Replacement:*** virtual oid SetLowerLimit(const unsigned int _index, const double _limit)
    + ***Deprecation:*** virtual math::Angle GetHighStop(unsigned int _index) = 0
    + ***Replacement:*** virtual double UpperLimit(const unsigned int _index = 0) const
    + ***Deprecation:*** math::Angle GetUpperLimit(unsigned int _index) const
    + ***Replacement:*** virtual double UpperLimit(const unsigned int _index = 0) const
    + ***Deprecation:*** virtual math::Angle GetLowStop(unsigned int _index) = 0
    + ***Replacement:*** virtual double LowerLimit(const unsigned int _index = 0) const
    + ***Deprecation:*** math::Angle GetLowerLimit(unsigned int _index) const
    + ***Replacement:*** virtual double LowerLimit(const unsigned int _index = 0) const
    + ***Deprecation:*** void Load(LinkPtr _parent, LinkPtr _child, const math::Pose &_pose)
    + ***Replacement:*** void Load(LinkPtr _parent, LinkPtr _child, const ignition::math::Pose3d &_pose)
    + ***Deprecation:*** void SetAxis(unsigned int _index, const math::Vector3 &_axis) = 0
    + ***Replacement:*** void SetAxis(const unsigned int _index, const ignition::math::Vector3d &_axis) = 0
    + ***Deprecation:*** math::Vector3 GetLocalAxis(unsigned int _index) const
    + ***Replacement:*** ignition::math::Vector3d LocalAxis(const unsigned int _index) const
    + ***Deprecation:*** math::Vector3 GetGlobalAxis(unsigned int _index)
    + ***Replacement:*** ignition::math::Vector3d GlobalAxis(unsigned int _index) const
    + ***Deprecation:*** void SetAnchor(unsigned int _index, const math::Vector3 &_anchor) = 0
    + ***Replacement:*** void SetAnchor(const unsigned int _index, const ignition::math::Vector3d &_anchor) = 0
    + ***Deprecation:*** math::Vector3 GetAnchor(unsigned int _index) const = 0
    + ***Replacement:*** ignition::math::Vector3d Anchor(const unsigned int _index) const = 0
    + ***Deprecation:*** math::Vector3 GetLinkForce(unsigned int _index) const = 0
    + ***Replacement:*** ignition::math::Vector3d LinkForce(const unsigned int _index) const = 0
    + ***Deprecation:*** math::Vector3 GetLinkTorque(unsigned int _index) const = 0
    + ***Replacement:*** ignition::math::Vector3d LinkTorque(const unsigned int _index) const = 0
    + ***Deprecation:*** double GetInertiaRatio(const math::Vector3 &_axis) const
    + ***Replacement:*** double InertiaRatio(const ignition::math::Vector3d &_axis) const

1. **gazebo/physics/Shape.hh**
    + ***Deprecation:*** void SetScale(const math::Vector3 &_scale)
    + ***Replacement:*** void SetScale(const ignition::math::Vector3d &_scale)
    + ***Deprecation:*** math::Vector3 GetScale() const
    + ***Replacement:*** ignition::math::Vector3d Scale() const

1. **gazebo/physics/HeightmapShape.hh**
    + ***Deprecation:*** math::Vector2i GetVertexCount() const
    + ***Replacement:*** ignition::math::Vector2i VertexCount() const
    + ***Deprecation:*** math::Vector3 GetSize() const
    + ***Replacement:*** ignition::math::Vector3d Size() const
    + ***Deprecation:*** math::Vector3 GetPos() const
    + ***Replacement:*** ignition::math::Vector3d Pos() const

1. **gazebo/physics/Entity.hh**
    + ***Deprecation:*** const math::Pose GetDirtyPose() const
    + ***Replacement:*** const ignition::math::Pose3d &DirtyPose() const
    + ***Deprecation:*** inline virtual const math::Pose GetWorldPose() const
    + ***Replacement:*** inline virtual const ignition::math::Pose3d &WorldPose() const
    + ***Deprecation:*** void SetInitialRelativePose(const math::Pose &_pose)
    + ***Replacement:*** void SetInitialRelativePose(const ignition::math::Pose3d &_pose)
    + ***Deprecation:*** math::Pose GetInitialRelativePose() const
    + ***Replacement:*** ignition::math::Pose3d InitialRelativePose() const
    + ***Deprecation:*** virtual math::Box GetBoundingBox() const
    + ***Replacement:*** virtual ignition::math::Box BoundingBox() const
    + ***Deprecation:*** void SetRelativePose(const math::Pose &_pose, bool _notify = true, bool _publish = true)
    + ***Replacement:*** void SetRelativePose(const ignition::math::Pose3d &_pose, const bool _notify = true, const bool _publish = true)
    + ***Deprecation:*** void SetWorldPose(const math::Pose &_pose, bool _notify = true, bool _publish = true)
    + ***Replacement:*** void SetWorldPose(const ignition::math::Pose3d &_pose, const bool _notify = true, const bool _publish = true)
    + ***Deprecation:*** virtual math::Vector3 GetRelativeLinearVel() const
    + ***Replacement:*** virtual ignition::math::Vector3d RelativeLinearVel() const
    + ***Deprecation:*** virtual math::Vector3 GetWorldLinearVel() const
    + ***Replacement:*** virtual ignition::math::Vector3d WorldLinearVel() const
    + ***Deprecation:*** virtual math::Vector3 GetRelativeAngularVel() const
    + ***Replacement:*** virtual ignition::math::Vector3d RelativeAngularVel() const
    + ***Deprecation:*** virtual math::Vector3 GetWorldAngularVel() const
    + ***Replacement:***  virtual ignition::math::Vector3d WorldAngularVel() const
    + ***Deprecation:*** virtual math::Vector3 GetRelativeLinearAccel() const
    + ***Replacement:***  virtual ignition::math::Vector3d RelativeLinearAccel() const
    + ***Deprecation:*** virtual math::Vector3 GetWorldLinearAccel() const
    + ***Replacement:***  virtual ignition::math::Vector3d WorldLinearAccel() const
    + ***Deprecation:*** virtual math::Vector3 GetRelativeAngularAccel() const
    + ***Replacement:*** virtual ignition::math::Vector3d RelativeAngularAccel() const
    + ***Deprecation:*** virtual math::Vector3 GetWorldAngularAccel() const
    + ***Replacement:*** virtual ignition::math::Vector3d WorldAngularAccel() const
    + ***Deprecation:*** math::Box GetCollisionBoundingBox() const
    + ***Replacement:*** ignition::math::Box CollisionBoundingBox() const
    + ***Deprecation:*** math::Pose GetRelativePose() const
    + ***Replacement:*** ignition::math::Pose3d RelativePose() const
    + ***Deprecation:*** void SetWorldTwist(const math::Vector3 &_linear, const math::Vector3 &_angular, bool _updateChildren = true)
    + ***Replacement:*** void SetWorldTwist(const ignition::math::Vector3d &_linear, const ignition::math::Vector3d &_angular, const bool _updateChildren = true)

1. **gazebo/physics/PlaneShape.hh**
    + ***Deprecation:*** void SetSize(const math::Vector2d &_size)
    + ***Replacement:*** void SetSize(const ignition::math::Vector2d &_size)
    + ***Deprecation:*** math::Vector2d GetSize() const
    + ***Replacement:*** ignition::math::Vector2d Size() const
    + ***Deprecation:*** void SetNormal(const math::Vector3 &_norm)
    + ***Replacement:*** void SetNormal(const ignition::math::Vector3d &_norm)
    + ***Deprecation:*** math::Vector3 GetNormal() const
    + ***Replacement:*** ignition::math::Vector3d Normal() const
    + ***Deprecation:*** void SetAltitude(const math::Vector3 &_pos)
    + ***Replacement:*** void SetAltitude(const ignition::math::Vector3d &_pos)

1. **gazebo/physics/CollisionState.hh**
    + ***Deprecation:*** const math::Pose &GetPose() const
    + ***Replacement:*** const ignition::math::Pose3d &Pose() const

1. **gazebo/physics/JointState.hh**
    + ***Deprecation:*** math::Angle GetAngle(unsigned int _axis) const
    + ***Replacement:*** double Position(const unsigned int _axis = 0) const
    + ***Deprecation:*** const std::vector<math::Angle> GetAngles() const
    + ***Replacement:*** const std::vector<double> &Positions() const

1. **gazebo/physics/LinkState.hh**
    + ***Deprecation:*** const math::Pose &GetPose() const
    + ***Replacement:*** const ignition::math::Pose3d &Pose() const
    + ***Deprecation:*** const math::Pose GetVelocity() const
    + ***Replacement:*** const ignition::math::Pose3d &Velocity() const
    + ***Deprecation:*** const math::Pose GetAcceleration() const
    + ***Replacement:*** const ignition::math::Pose3d &Acceleration() const
    + ***Deprecation:*** const math::Pose GetWrench() const
    + ***Replacement:*** const ignition::math::Pose3d &Wrench() const

1. **gazebo/physics/ModelState.hh**
    + ***Deprecation:*** const math::Pose &GetPose() const
    + ***Replacement:*** const ignition::math::Pose3d &Pose() const

1. **gazebo/rendering/Distortion.hh**
    + ***Deprecation:*** double GetK1() const
    + ***Replacement:*** double K1() const
    + ***Deprecation:*** double GetK2() const
    + ***Replacement:*** double K2() const
    + ***Deprecation:*** double GetK3() const
    + ***Replacement:*** double K3() const
    + ***Deprecation:*** double GetP1() const
    + ***Replacement:*** double P1() const
    + ***Deprecation:*** double GetP2() const
    + ***Replacement:*** double P2() const
    + ***Deprecation:*** math::Vector2d GetCenter() const
    + ***Replacement:*** ignition::math::Vector2d Center() const
    + ***Deprecation:*** static math::Vector2d Distort(const math::Vector2d &_in, const math::Vector2d &_center, double _k1, double _k2, double _k3, double _p1, double _p2)
    + ***Replacement:*** static ignition::math::Vector2d Distort( const ignition::math::Vector2d &_in, const ignition::math::Vector2d &_center, double _k1, double _k2, double _k3, double _p1, double _p2)

1. **gazebo/rendering/COMVisual.hh**
    + ***Deprecation:*** math::Pose GetInertiaPose() const
    + ***Replacement:*** ignition::math::Pose3d InertiaPose() const

1. **gazebo/rendering/JointVisual.hh**
    + ***Deprecation:*** void Load(ConstJointPtr &_msg, const math::Pose &_worldPose)
    + ***Replacement:*** void Load(ConstJointPtr &_msg, const ignition::math::Pose3d &_worldPose)
    + ***Deprecation:*** ArrowVisualPtr CreateAxis(const math::Vector3 &_axis, bool _useParentFrame, msgs::Joint::Type _type)
    + ***Replacement:*** ArrowVisualPtr CreateAxis(const ignition::math::Vector3d &_axis, const bool _useParentFrame, const msgs::Joint::Type _type)
    + ***Deprecation:*** void UpdateAxis(ArrowVisualPtr _arrowVisual, const math::Vector3 &_axis, bool _useParentFrame, msgs::Joint::Type _type)
    + ***Replacement:*** void UpdateAxis(ArrowVisualPtr _arrowVisual, const ignition::math::Vector3d &_axis, const bool _useParentFrame, const msgs::Joint::Type _type)

1. **gazebo/rendering/OrbitViewController.hh**
    + ***Deprecation:*** virtual void Init(const math::Vector3 &_focalPoint, const double _yaw = 0, const double _pitch = 0)
    + ***Replacement:*** virtual void Init(const ignition::math::Vector3d &_focalPoint, const double _yaw = 0, const double _pitch = 0)
    + ***Deprecation:*** void SetFocalPoint(const math::Vector3 &_fp)
    + ***Replacement:*** void SetFocalPoint(const ignition::math::Vector3d &_fp)
    + ***Deprecation:*** math::Vector3 GetFocalPoint() const
    + ***Replacement:*** ignition::math::Vector3d FocalPoint() const
    + ***Deprecation:*** void TranslateLocal(const math::Vector3 &_vec)
    + ***Replacement:*** void TranslateLocal(const ignition::math::Vector3d &_vec)
    + ***Deprecation:*** void TranslateGlobal(const math::Vector3 &_vec)
    + ***Replacement:*** void TranslateGlobal(const ignition::math::Vector3d &_vec)

1. **gazebo/rendering/OrthoViewController.hh**
    + ***Deprecation:*** virtual void Init(const math::Vector3 &_focalPoint, const double _yaw = 0, const double _pitch = 0)
    + ***Replacement:*** virtual void Init(const ignition::math::Vector3d &_focalPoint, const double _yaw = 0, const double _pitch = 0)

1. **gazebo/rendering/Projector.hh**
    + ***Deprecation:*** void Load(const std::string &_name, const math::Pose &_pose = math::Pose(0, 0, 0, 0, 0, 0), const std::string &_textureName = "", double _nearClip = 0.25, double _farClip = 15.0, double _fov = IGN_PI * 0.25)
    + ***Replacement:*** void Load(const std::string &_name, const ignition::math::Pose3d &_pose = ignition::math::Pose3d::Zero, const std::string &_textureName = "", const double _nearClip = 0.25, const double _farClip = 15.0, const double _fov = IGN_PI * 0.25);
    + ***Deprecation:*** void SetPose(const math::Pose &_pose)
    + ***Replacement:*** void SetPose(const ignition::math::Pose3d &_pose)

1. **gazebo/rendering/UserCamera.hh**
    + ***Deprecation:*** void SetViewController(const std::string &_type, const math::Vector3 &_pos)
    + ***Replacement:*** void SetViewController(const std::string &_type, const ignition::math::Vector3d &_pos)
    + ***Deprecation:*** void SetFocalPoint(const math::Vector3 &_pt)
    + ***Replacement:*** void SetFocalPoint(const ignition::math::Vector3d &_pt)
    + ***Deprecation:*** VisualPtr GetVisual(const math::Vector2i &_mousePos) const
    + ***Replacement:*** VisualPtr Visual(const ignition::math::Vector2i &_mousePos) const
    + ***Deprecation:*** VisualPtr GetVisual(const math::Vector2i &_mousePos, std::string &_mod)
    + ***Replacement:*** VisualPtr Visual(const ignition::math::Vector2i &_mousePos, std::string &_mod) const
    + ***Deprecation:*** void SetDefaultPose(const math::Pose &_pose)
    + ***Replacement:*** void SetInitialPose(const ignition::math::Pose3d &_pose)
    + ***Deprecation:*** math::Pose3 DefaultPose() const
    + ***Replacement:*** ignition::math::Pose3d InitialPose() const

1. **gazebo/rendering/ViewController.hh**
    + ***Deprecation:*** virtual void Init(const math::Vector3 &_focalPoint, const double _yaw = 0, const double _pitch = 0)
    + ***Replacement:*** virtual void Init(const ignition::math::Vector3d &_focalPoint, const double _yaw = 0, const double _pitch = 0)

1. **gazebo/physics/Gripper.hh**
    + ***Deprecation:*** std::string GetName() const
    + ***Replacement:*** std::string Name() const

1. **gazebo/physics/World.hh**
    + ***Deprecation:*** bool GetRunning() const
    + ***Replacement:*** bool Running() const;
    + ***Deprecation:*** std::string GetName() const
    + ***Replacement:*** std::string Name() const
    + ***Deprecation:*** PhysicsEnginePtr GetPhysicsEngine() const
    + ***Replacement:*** PhysicsEnginePtr Physics() const
    + ***Deprecation:*** PresetManagerPtr GetPresetManager() const
    + ***Replacement:*** PresetManagerPtr PresetMgr() const
    + ***Deprecation:*** common::SphericalCoordinatesPtr GetSphericalCoordinates() const
    + ***Replacement:*** common::SphericalCoordinatesPtr SphericalCoords() const
    + ***Deprecation:*** unsigned int GetModelCount() const
    + ***Replacement:*** unsigned int ModelCount() const
    + ***Deprecation:*** ModelPtr GetModel(unsigned int _index) const
    + ***Replacement:*** ModelPtr ModelByIndex(const unsigned int _index) const
    + ***Deprecation:*** Model_V GetModels() const
    + ***Replacement:*** Model_V Models() const
    + ***Deprecation:*** common::Time GetSimTime() const
    + ***Replacement:*** common::Time SimTime() const
    + ***Deprecation:*** common::Time GetPauseTime() const
    + ***Replacement:*** common::Time PauseTime() const
    + ***Deprecation:*** common::Time GetStartTime() const
    + ***Replacement:*** common::Time StartTime() const
    + ***Deprecation:*** common::Time GetRealTime() const
    + ***Replacement:*** common::Time RealTime() const
    + ***Deprecation:*** BasePtr GetByName(const std::string &_name)
    + ***Replacement:*** BasePtr BaseByName(const std::string &_name) const
    + ***Deprecation:*** ModelPtr GetModel(const std::string &_name)
    + ***Replacement:*** ModelPtr ModelByName(const std::string &_name) const
    + ***Deprecation:*** LightPtr Light(const std::string &_name) const
    + ***Replacement:*** LightPtr LightByName(const std::string &_name) const
    + ***Deprecation:*** EntityPtr GetEntity(const std::string &_name)
    + ***Replacement:*** EntityPtr EntityByName(const std::string &_name) const
    + ***Deprecation:*** ModelPtr GetModelBelowPoint(const math::Vector3 &_pt)
    + ***Replacement:*** ModelPtr ModelBelowPoint(const ignition::math::Vector3d &_pt) const
    + ***Deprecation:*** EntityPtr GetEntityBelowPoint(const math::Vector3 &_pt)
    + ***Replacement:*** EntityPtr EntityBelowPoint(const ignition::math::Vector3d &_pt) const
    + ***Deprecation:*** std::mutex &GetSetWorldPoseMutex() const
    + ***Replacement:*** std::mutex &WorldPoseMutex() const
    + ***Deprecation:*** bool GetEnablePhysicsEngine()
    + ***Replacement:*** bool PhysicsEnabled() const
    + ***Deprecation:*** void EnablePhysicsEngine(const bool _enable)
    + ***Replacement:*** void SetPhysicsEnabled(const bool _enable)
    + ***Deprecation:*** uint32_t GetIterations() const
    + ***Replacement:*** uint32_t Iterations() const
    + ***Deprecation:*** msgs::Scene GetSceneMsg() const
    + ***Replacement:*** msgs::Scene SceneMsg() const

1. **gazebo/rendering/Visual.hh**
    + ***Deprecation:*** public: void SetScale(const math::Vector3 &_scale)
    + ***Replacement:*** public: void SetScale(const ignition::math::Vector3d &_scale)
    + ***Deprecation:*** public: void SetPosition(const math::Vector3 &_pos)
    + ***Replacement:*** public: void SetPosition(const ignition::math::Vector3d &_pos)
    + ***Deprecation:*** std::string GetName() const
    + ***Replacement:*** std::string Name() const
    + ***Deprecation:*** math::Vector3 GetScale()
    + ***Replacement:*** ignition::math::Vector3d Scale() const
    + ***Deprecation:*** void SetRotation(const math::Quaternion &_rot)
    + ***Replacement:*** void SetRotation(const ignition::math::Quaterniond &_rot)
    + ***Deprecation:*** void SetPose(const math::Pose &_pose)
    + ***Replacement:*** void SetPose(const ignition::math::Pose3d &_pose)
    + ***Deprecation:*** math::Vector3 GetPosition() const
    + ***Replacement:*** ignition::math::Vector3d Position() const
    + ***Deprecation:*** math::Quaternion GetRotation() const
    + ***Replacement:*** ignition::math::Quaterniond Rotation() const
    + ***Deprecation:*** math::Pose GetPose() const
    + ***Replacement:*** ignition::math::Pose3d Pose()
    + ***Deprecation:*** math::Pose GetWorldPose() const
    + ***Replacement:*** ignition::math::Pose3d WorldPose() const
    + ***Deprecation:*** void SetWorldPosition(const math::Vector3 &_pos)
    + ***Replacement:*** void SetWorldPosition(const ignition::math::Vector3d &_pos)
    + ***Deprecation:*** void SetWorldRotation(const math::Quaternion &_pos)
    + ***Replacement:*** void SetWorldRotation(const ignition::math::Quaterniond &_pos)
    + ***Deprecation:*** math::Box GetBoundingBox() const
    + ***Replacement:*** ignition::math::Box BoundingBox() const
    + ***Deprecation:*** void MoveToPosition(const math::Pose &_pose, double _time)
    + ***Replacement:*** void MoveToPosition(const ignition::math::Pose3d &_pose, const double _time)
    + ***Deprecation:*** void MoveToPositions(const std::vector<math::Pose> &_pts, double _time, std::function<void()> _onComplete = nullptr)
    + ***Replacement:*** void MoveToPositions(const std::vector<ignition::math::Pose3d> &_pts, const double _time, std::function<void()> _onComplete = nullptr)
    + ***Deprecation:*** void SetWorldPose(const math::Pose &_pose)
    + ***Replacement:*** void SetWorldPose(const ignition::math::Pose3d &_pose)

1. **gazebo/rendering/Camera.hh**
    + ***Deprecation:*** public: virtual void SetWorldPose(const math::Pose &_pose)
    + ***Replacement:*** public: virtual void SetWorldPose(const ignition::math::Pose3d &_pose)

1. **gazebo/rendering/WireBox.hh**
    + ***Deprecation:*** public: explicit WireBox(VisualPtr _parent, const math::Box &_box)
    + ***Replacement:*** public: explicit WireBox(VisualPtr _parent, const ignition::math::Box &_box);
    + ***Deprecation:*** public: void Init(const math::Box &_box)
    + ***Replacement:*** public: void Init(const ignition::math::Box &_box)
    + ***Deprecation:*** public: bool GetVisible() const
    + ***Replacement:*** public: bool Visible() const
    + ***Deprecation:*** public: math::Box GetBox() const
    + ***Replacement:*** public: ignition::math::Box Box()

1. **gazebo/gui/ModelManipulator.hh**
    + ***Deprecation:*** public: void RotateEntity(rendering::VisualPtr &_vis,
                                                   const math::Vector3 &_axis,
                                                   bool _local = false);
    + ***Replacement:*** public: void RotateEntity(rendering::VisualPtr &_vis,
                                                   const ignition::math::Vector3d &_axis,
                                                   const bool _local = false)
    + ***Deprecation:*** public: void TranslateEntity(rendering::VisualPtr &_vis,
                                                      const math::Vector3 &_axis,
                                                      bool _local = false)
    + ***Replacement:*** public: void TranslateEntity(rendering::VisualPtr &_vis,
                                                      const ignition::math::Vector3d &_axis,
                                                      const bool _local = false);
    + ***Deprecation:*** public: void ScaleEntity(rendering::VisualPtr &_vis,
                                                  const math::Vector3 &_axis,
                                                  bool _local = false)
    + ***Replacement:*** public: void ScaleEntity(rendering::VisualPtr &_vis,
                                                  const ignition::math::Vector3d &_axis,
                                                  const bool _local = false)
    + ***Deprecation:*** public: static math::Vector3 SnapPoint(const math::Vector3 &_point,
                                                                double _interval = 1.0,
                                                                double _sensitivity = 0.4);
    + ***Replacement:*** public: static ignition::math::Vector3d SnapPoinit(const ignition::math::Vector3d &_point,
                                                                            const double _interval = 1.0,
                                                                            const double _sensitivity = 0.4)
    + ***Deprecation:*** public: static math::Vector3 GetMousePositionOnPlane(rendering::CameraPtr _camera,
                                                                              const common::MouseEvent &_event)
    + ***Replacement:*** public: static ignition::math::Vector3d MousePositionOnPlane(rendering::CameraPtr _camera,
                                                                                      const common::MouseEvent &_event)
    + ***Deprecation:*** public: static math::Vector3 GetMouseMoveDistance(rendering::CameraPtr _camera,
                                                                           const math::Vector2i &_start,
                                                                           const math::Vector2i &_end,
                                                                           const math::Pose &_pose,
                                                                           const math::Vector3 &_axis,
                                                                           bool _local)
    + ***Replacement:*** public: static ignition::math::Vector3d MouseMoveDistance(rendering::CameraPtr _camera,
                                                                                   const ignition::math::Vector2i &_start,
                                                                                   const ignition::math::Vector2i &_end,
                                                                                   const ignition::math::Pose3d &_pose,
                                                                                   const ignition::math::Vector3d &_axis,
                                                                                   const bool _local)

1. **gazebo/gui/ModelSnap.hh**
    + ***Deprecation:*** public: void Snap(const std::vector<math::Vector3> &_triangleSrc,
                                           const std::vector<math::Vector3> &_triangleDest,
                                           rendering::VisualPtr _visualSrc)
    + ***Replacement:*** public: void Snap(const ignition::math::Triangle3d &_triangleSrc,
                                           const ignition::math::Triangle3d &_triangleDest,
                                           rendering::VisualPtr _visualSrc);
    + ***Deprecation:*** public: void GetSnapTransform(const std::vector<math::Vector3> &_triangleSrc,
                                                       const std::vector<math::Vector3> &_triangleDest,
                                                       const math::Pose &_poseSrc, math::Vector3 &_trans,
                                                       math::Quaternion &_rot)
    + ***Replacement:*** public: void SnapTransform(const ignition::math::Triangle3d &_triangleSrc,
                                                    const ignition::math::Triangle3d &_triangleDest,
                                                    const ignition::math::Pose3d &_poseSrc,
                                                    ignition::math::Vector3d &_trans,
                                                    ignition::math::Quaterniond &_rot)

1. **gazebo/rendering/RayQuery.hh**
    + ***Deprecation:*** public: bool SelectMeshTriangle(int _x, int _y,
                                                         VisualPtr _visual,
                                                         math::Vector3 &_intersect,
                                                         std::vector<math::Vector3> &_vertices)
    + ***Replacement:*** public: bool SelectMeshTriangle(const int _x, const int _y,
                                                         const VisualPtr _visual,
                                                         ignition::math::Vector3d &_intersect,
                                                         ignition::math::Triangle3d &_triangle)

1. **gazebo/rendering/Road2d.hh**
    + ***Deprecation:*** public: void Load(VisualPtr);
    + ***Replacement:*** public: void Load(msgs::Road);

1. **gazebo/common/Event.hh**
    + ***Deprecation:*** public: void Event::Disconnect(ConnectionPtr);
    + ***Deprecation:*** public: void EventT::Disconnect(ConnectionPtr);
    + ***Replacement:*** Delete the Connection object, perhaps by calling
    reset() on its smart pointer.
    + ***Deprecation:*** public: bool Event::GetSignaled() const;
    + ***Replacement:*** public: bool Event::Signaled() const;
    + ***Deprecation:*** public: bool Connection::GetId() const;
    + ***Replacement:*** public: bool Connection::Id() const;

1. **gazebo/common/Events.hh**
    + ***Deprecation:*** public: void Events::Disconnect.*(ConnectionPtr);
    + ***Replacement:*** Delete the Connection object, perhaps by calling
    reset() on its smart pointer.

1. **gazebo/gui/GuiEvents.hh**
    + ***Deprecation:*** public: void Events::Disconnect.*(ConnectionPtr);
    + ***Replacement:*** Delete the Connection object, perhaps by calling
    reset() on its smart pointer.

1. **gazebo/gui/building/BuildingEditorEvents.hh**
    + ***Deprecation:*** public: void Events::Disconnect.*(ConnectionPtr);
    + ***Replacement:*** Delete the Connection object, perhaps by calling
    reset() on its smart pointer.

1. **gazebo/gui/model/ModelEditorEvents.hh**
    + ***Deprecation:*** public: void Events::Disconnect.*(ConnectionPtr);
    + ***Replacement:*** Delete the Connection object, perhaps by calling
    reset() on its smart pointer.

1. **gazebo/physics/Inertial.hh**
    + ***Deprecation:*** public: math::Matrix3 GetMOI() const
    + ***Replacement:*** public: ignition::math::Matrix3d MOI() const
    + ***Deprecation:*** public: math::Matrix3 GetMOI(const math::Pose) const
    + ***Replacement:*** public: ignition::math::Matrix3d MOI(const ignition::math::Pose3d) const
    + ***Deprecation:*** public: void SetMOI(const math::Matrix3)
    + ***Replacement:*** public: void SetMOI(const ignition::math::Matrix3d)

    + ***Deprecation:*** double GetMass() const
    + ***Replacement:*** double Mass() const
    + ***Deprecation:*** void SetCoG(const math::Vector3 &_center)
    + ***Replacement:*** void SetCoG(const ignition::math::Vector3d &_center)
    + ***Deprecation:*** void SetCoG(const math::Pose &_c)
    + ***Replacement:*** void SetCoG(const ignition::math::Pose3d &_c)
    + ***Deprecation:*** math::Vector3 GetCoG() const
    + ***Replacement:*** const ignition::math::Vector3d &CoG() const
    + ***Deprecation:*** const math::Pose GetPose() const
    + ***Replacement:*** const ignition::math::Pose3d Pose() const
    + ***Deprecation:*** math::Vector3 GetPrincipalMoments() const
    + ***Replacement:*** ignition::math::Vector3d PrincipalMoments() const
    + ***Deprecation:*** math::Vector3 GetProductsofInertia() const
    + ***Replacement:*** ignition::math::Vector3d ProductsOfInertia() const
    + ***Deprecation:*** double GetIXX() const
    + ***Replacement:*** double IXX() const
    + ***Deprecation:*** double GetIYY() const
    + ***Replacement:*** double IYY() const
    + ***Deprecation:*** double GetIZZ() const
    + ***Replacement:*** double IZZ() const
    + ***Deprecation:*** double GetIXY() const
    + ***Replacement:*** double IXY() const
    + ***Deprecation:*** double GetIXZ() const
    + ***Replacement:*** double IXZ() const
    + ***Deprecation:*** double GetIYZ() const
    + ***Replacement:*** double IYZ() const
    + ***Deprecation:*** void Rotate(const math::Quaternion &_rot)
    + ***Replacement:*** void Rotate(const ignition::math::Quaterniond &_rot)
    + ***Deprecation:*** Inertial GetInertial(const math::Pose &_frameOffset) const
    + ***Replacement:*** Inertial operator()(const ignition::math::Pose3d &_frameOffset) const

1. **gazebo/physics/Joint.hh**
    + ***Deprecation:*** public: void Joint::DisconnectJointUpdate(ConnectionPtr);
    + ***Replacement:*** Delete the Connection object, perhaps by calling
    reset() on its smart pointer.

1. **gazebo/physics/Link.hh**
    + ***Deprecation:*** public: math::Matrix3 GetWorldInertiaMatrix() const
    + ***Replacement:*** public: ignition::math::Matrix3d WorldInertiaMatrix() const
    + ***Deprecation:*** public: void Link::DisconnectEnabled(ConnectionPtr);
    + ***Replacement:*** Delete the Connection object, perhaps by calling
    reset() on its smart pointer.
    + ***Deprecation:*** virtual math::Box GetBoundingBox() const
    + ***Replacement:*** virtual ignition::math::Box BoundingBox() const
    + ***Deprecation:*** void SetScale(const math::Vector3 &_scale)
    + ***Replacement:*** void SetScale(const ignition::math::Vector3d &_scale)
    + ***Deprecation:*** virtual void SetLinearVel(const math::Vector3 &_vel)
    + ***Replacement:*** virtual void SetLinearVel(const ignition::math::Vector3d &_vel)
    + ***Deprecation:*** virtual void SetAngularVel(const math::Vector3 &_vel)
    + ***Replacement:*** virtual void SetAngularVel(const ignition::math::Vector3d &_vel)
    + ***Deprecation:*** void SetLinearAccel(const math::Vector3 &_accel)
    + ***Replacement:*** void SetLinearAccel(const ignition::math::Vector3d &_accel)
    + ***Deprecation:*** void SetAngularAccel(const math::Vector3 &_accel)
    + ***Replacement:*** void SetAngularAccel(const ignition::math::Vector3d &_accel)
    + ***Deprecation:*** virtual void SetForce(const math::Vector3 &_force)
    + ***Replacement:*** virtual void SetForce(const ignition::math::Vector3d &_force)
    + ***Deprecation:*** virtual void SetTorque(const math::Vector3 &_torque)
    + ***Replacement:***virtual void SetTorque(const ignition::math::Vector3d &_torque)
    + ***Deprecation:*** virtual void AddForce(const math::Vector3 &_force)
    + ***Replacement:*** virtual void AddForce(const ignition::math::Vector3d &_force)
    + ***Deprecation:*** virtual void AddRelativeForce(const math::Vector3 &_force)
    + ***Replacement:*** virtual void AddRelativeForce(const ignition::math::Vector3d &_force)
    + ***Deprecation:*** virtual void AddForceAtWorldPosition(const math::Vector3 &_force, const math::Vector3 &_pos)
    + ***Replacement:*** virtual void AddForceAtWorldPosition(const ignition::math::Vector3d &_force, const ignition::math::Vector3d &_pos)
    + ***Deprecation:*** virtual void AddForceAtRelativePosition( const math::Vector3 &_force, const math::Vector3 &_relPos)
    + ***Replacement:*** virtual void AddForceAtRelativePosition(const ignition::math::Vector3d &_force, const ignition::math::Vector3d &_relPos)
    + ***Deprecation:*** virtual void AddLinkForce(const math::Vector3 &_force, const math::Vector3 &_offset = math::Vector3::Zero)
    + ***Replacement:*** virtual void AddLinkForce(const ignition::math::Vector3d &_force, const ignition::math::Vector3d &_offset = ignition::math::Vector3d::Zero)
    + ***Deprecation:*** virtual void AddTorque(const math::Vector3 &_torque)
    + ***Replacement:*** virtual void AddTorque(const ignition::math::Vector3d &_torque)
    + ***Deprecation:*** virtual void AddRelativeTorque(const math::Vector3 &_torque)
    + ***Replacement:*** virtual void AddRelativeTorque(const ignition::math::Vector3d &_torque)
    + ***Deprecation:*** math::Pose GetWorldCoGPose() const
    + ***Replacement:*** ignition::math::Pose3d WorldCoGPose() const
    + ***Deprecation:*** virtual math::Vector3 GetWorldLinearVel() const
    + ***Replacement:*** virtual ignition::math::Vector3d WorldLinearVel() const
    + ***Deprecation:*** virtual math::Vector3 GetWorldLinearVel(const math::Vector3 &_offset) const
    + ***Replacement:*** virtual ignition::math::Vector3d WorldLinearVel(const ignition::math::Vector3d &_offset) const
    + ***Deprecation:*** virtual math::Vector3 GetWorldLinearVel(const math::Vector3 &_offset, const math::Quaternion &_q) const
    + ***Replacement:***  virtual ignition::math::Vector3d WorldLinearVel(const ignition::math::Vector3d &_offset, const ignition::math::Quaterniond &_q) const
    + ***Deprecation:*** virtual math::Vector3 GetWorldCoGLinearVel() const
    + ***Replacement:*** virtual ignition::math::Vector3d WorldCoGLinearVel() const
    + ***Deprecation:*** math::Vector3 GetRelativeLinearVel() const
    + ***Replacement:*** ignition::math::Vector3d RelativeLinearVel() const
    + ***Deprecation:*** math::Vector3 GetRelativeAngularVel() const
    + ***Replacement:*** ignition::math::Vector3d RelativeAngularVel() const
    + ***Deprecation:*** math::Vector3 GetRelativeLinearAccel() const
    + ***Replacement:*** ignition::math::Vector3d RelativeLinearAccel() const
    + ***Deprecation:*** math::Vector3 GetWorldLinearAccel() const
    + ***Replacement:*** ignition::math::Vector3d WorldLinearAccel() const
    + ***Deprecation:*** math::Vector3 GetRelativeAngularAccel() const
    + ***Replacement:*** ignition::math::Vector3d RelativeAngularAccel() const
    + ***Deprecation:*** math::Vector3 GetWorldAngularMomentum() const
    + ***Replacement:*** ignition::math::Vector3d WorldAngularMomentum() const
    + ***Deprecation:*** math::Vector3 GetWorldAngularAccel() const
    + ***Replacement:*** ignition::math::Vector3d WorldAngularAccel() const
    + ***Deprecation:*** math::Vector3 GetRelativeForce()
    + ***Replacement:*** ignition::math::Vector3d RelativeForce() const
    + ***Deprecation:*** virtual math::Vector3 GetWorldForce() const
    + ***Replacement:*** virtual ignition::math::Vector3d WorldForce() const
    + ***Deprecation:*** math::Vector3 GetRelativeTorque() const
    + ***Replacement:*** ignition::math::Vector3d RelativeTorque() const
    + ***Deprecation:*** virtual math::Vector3 GetWorldTorque() const
    + ***Replacement:*** virtual ignition::math::Vector3d WorldTorque() const
    + ***Deprecation:*** math::Pose GetWorldInertialPose() const
    + ***Replacement:*** ignition::math::Pose3d WorldInertialPose() const
    + ***Deprecation:*** void AttachStaticModel(ModelPtr &_model, const math::Pose &_offset)
    + ***Replacement:*** void AttachStaticModel(ModelPtr &_model, const ignition::math::Pose3d &_offset)

1. **gazebo/physics/MultiRayShape.hh**
    + ***Deprecation:*** public: void MultiRayShape::DisconnectNewLaserScans(ConnectionPtr);
    + ***Replacement:*** Delete the Connection object, perhaps by calling
    reset() on its smart pointer.
    + ***Deprecation:*** math::Angle GetMinAngle() const
    + ***Replacement:*** ignition::math::Angle MinAngle() const
    + ***Deprecation:*** math::Angle GetMaxAngle() const
    + ***Replacement:*** ignition::math::Angle MaxAngle() const
    + ***Deprecation:*** math::Angle GetVerticalMinAngle() const
    + ***Replacement:*** ignition::math::Angle VerticalMinAngle() const
    + ***Deprecation:*** math::Angle GetVerticalMaxAngle() const
    + ***Replacement:*** ignition::math::Angle VerticalMaxAngle() const
    + ***Deprecation:*** void AddRay(const math::Vector3 &_start, const math::Vector3 &_end)
    + ***Replacement:*** void AddRay(const ignition::math::Vector3d &_start, const ignition::math::Vector3d &_end)

1. **gazebo/physics/PhysicsEngine.hh**
    + ***Deprecation:*** virtual void SetGravity(const gazebo::math::Vector3 &_gravity) = 0
    + ***Replacement:*** virtual void SetGravity(const ignition::math::Vector3d &_gravity) = 0

1. **gazebo/physics/PhysicsEngine.hh**
    + ***Deprecation:*** public: math::Vector3 GetGravity const
1. **gazebo/physics/World.hh**
    + ***Replacement:*** public: ignition::math::Vector3 Gravity const

1. **gazebo/physics/PhysicsEngine.hh**
    + ***Deprecation:*** public: ignition::math::Vector3d MagneticField const
1. **gazebo/physics/World.hh**
    + ***Replacement:*** public: ignition::math::Vector3d MagneticField const

1. **gazebo/rendering/Conversions.hh**
    + ***Deprecation:*** public: static Ogre::Quaternion Convert(const math::Quaternion &)
    + ***Replacement:*** public: static Ogre::Quaternion Convert(const ignition::math::Quaterniond &)
    + ***Deprecation:*** public: static Ogre::Vector3 Convert(const math::Vector3 &)
    + ***Replacement:*** public: static Ogre::Vector3 Convert(const ignition::math::Vector3d &)
    + ***Deprecation:*** public: static math::Quaternion Convert(const Ogre::Quaternion &)
    + ***Replacement:*** public: static ignition::math::Quaterniond ConvertIgn(const Ogre::Quaternion &)
    + ***Deprecation:*** public: static math::Vector3 Convert(const Ogre::Vector3 &)
    + ***Replacement:*** public: static ignition::math::Vector3d ConvertIgn(const Ogre::Vector3 &)

1. **gazebo/physics/simbody/SimbodyPhysics.hh**
    + ***Deprecation:*** static SimTK::Quaternion QuadToQuad(const math::Quaternion &_q)
    + ***Replacement:*** static SimTK::Quaternion QuadToQuad(const ignition::math::Quaterniond &_q)
    + ***Deprecation:*** static math::Quaternion QuadToQuad(const SimTK::Quaternion &_q)
    + ***Replacement:*** static ignition::math::Quaterniond QuadToQuadIgn(const SimTK::Quaternion &_q)
    + ***Deprecation:*** static SimTK::Vec3 Vector3ToVec3(const math::Vector3 &_v)
    + ***Replacement:*** static SimTK::Vec3 Vector3ToVec3(const ignition::math::Vector3d &_v)
    + ***Deprecation:*** static math::Vector3 Vec3ToVector3(const SimTK::Vec3 &_v) GAZEBO_DEPRECATED(8.0)
    + ***Replacement:*** static ignition::math::Vector3d Vec3ToVector3Ign(const SimTK::Vec3 &_v)
    + ***Deprecation:*** static SimTK::Transform Pose2Transform(const math::Pose &_pose)
    + ***Replacement:*** static SimTK::Transform Pose2Transform(const ignition::math::Pose3d &_pose)
    + ***Deprecation:*** static math::Pose Transform2Pose(const SimTK::Transform &_xAB)
    + ***Replacement:*** static ignition::math::Pose3d Transform2PoseIgn(const SimTK::Transform &_xAB)

1. **gazebo/physics/dart/DARTTypes.hh**
    + ***Deprecation:*** static Eigen::Vector3d ConvVec3(const math::Vector3 &_vec3)
    + ***Replacement:*** static Eigen::Vector3d ConvVec3(const ignition::math::Vector3d &_vec3)
    + ***Deprecation:*** static math::Vector3 ConvVec3(const Eigen::Vector3d &_vec3)
    + ***Replacement:*** static ignition::math::Vector3d ConvVec3Ign(const Eigen::Vector3d &_vec3)
    + ***Deprecation:*** static Eigen::Quaterniond ConvQuat(const math::Quaternion &_quat)
    + ***Replacement:*** static Eigen::Quaterniond ConvQuat(const ignition::math::Quaterniond &_quat)
    + ***Deprecation:*** static math::Quaternion ConvQuat(const Eigen::Quaterniond &_quat)
    + ***Replacement:*** static ignition::math::Quaterniond ConvQuatIgn(const Eigen::Quaterniond &_quat)
    + ***Deprecation:*** static Eigen::Isometry3d ConvPose(const math::Pose &_pose)
    + ***Replacement:*** static Eigen::Isometry3d ConvPose(const ignition::math::Pose3d &_pose)
    + ***Deprecation:*** static math::Pose ConvPose(const Eigen::Isometry3d &_T)
    + ***Replacement:*** static ignition::math::Pose3d ConvPoseIgn(const Eigen::Isometry3d &_T)

1. **gazebo/physics/dart/DARTCollision.hh**
    + ***Deprecation:*** public: dart::dynamics::Shape *GetDARTCollisionShape() const
    + ***Replacement:*** public: dart::dynamics::ShapePtr DARTCollisionShape() const
    + ***Deprecation:*** public: void SetDARTCollisionShape(dart::dynamics::Shape*,...)
    + ***Replacement:*** public: void SetDARTCollisionShape(dart::dynamics::ShapePtr,...)

1. **gazebo/physics/dart/DARTCylinderShape.hh**
    + ***Deprecation:*** public: DARTCylinderShape(CollisionPtr)
    + ***Replacement:*** public: DARTCylinderShape(DARTCollisionPtr)

1. **gazebo/physics/dart/DARTHeightmapShape.hh**
    + ***Deprecation:*** public: DARTHeightmapShape(CollisionPtr)
    + ***Replacement:*** public: DARTHeightmapShape(DARTCollisionPtr)
    + ***Deprecation:*** public: dart::simulation::World *GetDARTWorld() const
    + ***Replacement:*** public: dart::simulation::WorldPtr DARTWorld() const

1. **gazebo/physics/dart/DARTMesh.hh**
    + ***Deprecation:*** void Init(const common::SubMesh *_subMesh, DARTCollisionPtr _collision, const math::Vector3 &_scale)
    + ***Replacement:*** void Init(const common::SubMesh *_subMesh, DARTCollisionPtr _collision, const ignition::math::Vector3d &_scale)
    + ***Deprecation:*** void Init(const common::Mesh *_mesh, DARTCollisionPtr _collision, const math::Vector3 &_scale)
    + ***Replacement:*** void Init(const common::Mesh *_mesh, DARTCollisionPtr _collision, const ignition::math::Vector3d &_scale)

1. **gazebo/physics/dart/DARTMeshShape.hh**
    + ***Deprecation:*** public: DARTMeshShape(CollisionPtr)
    + ***Replacement:*** public: DARTMeshShape(DARTCollisionPtr)

1. **gazebo/physics/dart/DARTModel.hh**
    + ***Deprecation:*** public: dart::dynamics::Skeleton *GetDARTSkeleton() const
    + ***Replacement:*** public: dart::dynamics::SkeletonPtr DARTSkeleton() const
    + ***Deprecation:*** public: dart::simulation::World *GetDARTWorld() const
    + ***Replacement:*** public: dart::simulation::WorldPtr DARTWorld() const

1. **gazebo/physics/dart/DARTMultiRayShape.hh**
    + ***Deprecation:*** public: DARTMultiRayShape(CollisionPtr)
    + ***Replacement:*** public: DARTMultiRayShape(DARTCollisionPtr)

1. **gazebo/physics/dart/DARTPhysics.hh**
    + ***Deprecation:*** public: dart::simulation::World *GetDARTWorld() const
    + ***Replacement:*** public: dart::simulation::WorldPtr DARTWorld() const

1. **gazebo/physics/dart/DARTPlaneShape.hh**
    + ***Deprecation:*** public: DARTPlaneShape(CollisionPtr)
    + ***Replacement:*** public: DARTPlaneShape(DARTCollisionPtr)

1. **gazebo/physics/ode/ODEMesh.hh**
    + ***Deprecation:*** void Init(const common::SubMesh *_subMesh, ODECollisionPtr _collision, const math::Vector3 &_scale)
    + ***Replacement:*** void Init(const common::SubMesh *_subMesh, ODECollisionPtr _collision, const ignition::math::Vector3d &_scale)
    + ***Deprecation:*** void Init(const common::Mesh *_mesh, ODECollisionPtr _collision, const math::Vector3 &_scale)
    + ***Replacement:*** void Init(const common::Mesh *_mesh, ODECollisionPtr _collision, const ignition::math::Vector3d &_scale)

1. **gazebo/physics/bullet/BulletTypes.hh**
    + ***Deprecation:*** static math::Vector4 ConvertVector4(const btVector4 &_bt)
    + ***Replacement:*** static ignition::math::Vector4d ConvertVector4dIgn(const btVector4 &_bt)
    + ***Deprecation:*** static btVector4 ConvertVector4(const math::Vector4 &_vec)
    + ***Replacement:*** static btVector4 ConvertVector4dIgn(const ignition::math::Vector4d &_vec)
    + ***Deprecation:*** static math::Vector3 ConvertVector3(const btVector3 &_bt)
    + ***Replacement:*** static ignition::math::Vector3d ConvertVector3Ign
    + ***Deprecation:*** static btVector3 ConvertVector3(const math::Vector3 &_vec)
    + ***Replacement:*** static btVector3 ConvertVector3(const ignition::math::Vector3d &_vec)
    + ***Deprecation:*** static math::Pose ConvertPose(const btTransform &_bt)
    + ***Replacement:*** static ignition::math::Pose3d ConvertPoseIgn(const btTransform &_bt)
    + ***Deprecation:*** static math::Pose ConvertPose(const btTransform &_bt)
    + ***Replacement:*** static btTransform ConvertPose(const math::Pose &_pose)

1. **gazebo/physics/bullet/BulletBallJoint.hh**
    + ***Deprecation:*** void Init(const common::SubMesh *_subMesh, BulletCollisionPtr _collision, const math::Vector3 &_scale)
    + ***Replacement:*** void Init(const common::SubMesh *_subMesh, BulletCollisionPtr _collision, const ignition::math::Vector3d &_scale)
    + ***Deprecation:*** void Init(const common::Mesh *_mesh, BulletCollisionPtr _collision, const math::Vector3 &_scale)
    + ***Replacement:*** void Init(const common::Mesh *_mesh, BulletCollisionPtr _collision, const math::Vector3 &_scale)

1. **gazebo/physics/bullet/BulletBallJoint.hh**
    + ***Deprecation:*** virtual math::Vector3 GetAxis(unsigned int _index) const
    + ***Replacement:*** Use Joint::LocalAxis or Joint::GlobalAxis

1. **gazebo/physics/bullet/BulletHinge2Joint.hh**
    + ***Deprecation:*** virtual math::Vector3 GetAxis(unsigned int _index) const
    + ***Replacement:*** Use Joint::LocalAxis or Joint::GlobalAxis

1. **gazebo/physics/simbody/SimbodyBallJoint.hh**
    + ***Deprecation:*** virtual math::Vector3 GetAxis(unsigned int _index) const
    + ***Replacement:*** Use Joint::LocalAxis or Joint::GlobalAxis

1. **gazebo/physics/simbody/SimbodyHinge2Joint.hh**
    + ***Deprecation:*** virtual math::Vector3 GetAxis(unsigned int _index) const
    + ***Replacement:*** Use Joint::LocalAxis or Joint::GlobalAxis

1. **gazebo/physics/simbody/SimbodyUniversalJoint.hh**
    + ***Deprecation:*** virtual math::Vector3 GetAxis(unsigned int _index) const
    + ***Replacement:*** Use Joint::LocalAxis or Joint::GlobalAxis

1. **gazebo/physics/simbody/SimbodyLink.hh**
    + ***Deprecation:*** void SetDirtyPose(const math::Pose &_pose)
    + ***Replacement:*** void SetDirtyPose(const ignition::math::Pose3d &_pose)

1. **gazebo/physics/simbody/SimbodyMesh.hh**
    + ***Deprecation:*** void Init(const common::SubMesh *_subMesh, SimbodyCollisionPtr _collision, const math::Vector3 &_scale)
    + ***Replacement:*** void Init(const common::SubMesh *_subMesh, SimbodyCollisionPtr _collision, const ignition::math::Vector3d &_scale)
    + ***Deprecation:*** void Init(const common::Mesh *_mesh, SimbodyCollisionPtr _collision, const math::Vector3 &_scale)
    + ***Replacement:*** void Init(const common::Mesh *_mesh, SimbodyCollisionPtr _collision, const ignition::math::Vector3d &_scale)

1. **gazebo/rendering/Grid.hh**
    + ***Deprecation:*** public: Ogre::SceneNode *GetSceneNode()
    + ***Replacement:*** public: Ogre::SceneNode *SceneNode() const
    + ***Deprecation:*** public: common::Color GetColor() const
    + ***Replacement:*** public: common::Color Color() const
    + ***Deprecation:*** public: uint32_t GetCellCount() const
    + ***Replacement:*** public: uint32_t CellCount() const
    + ***Deprecation:*** public: float GetCellLength() const
    + ***Replacement:*** public: float CellLength() const
    + ***Deprecation:*** public: float GetLineWidth() const
    + ***Replacement:*** public: float LineWidth() const
    + ***Deprecation:*** public: uint32_t GetHeight() const
    + ***Replacement:*** public: uint32_t Height() const

1. **gazebo/rendering/Camera.hh**
    + ***Deprecation:*** public: void Camera::DisconnectNewImageFrame(ConnectionPtr);
    + ***Replacement:*** Delete the Connection object, perhaps by calling
    reset() on its smart pointer.

1. **gazebo/rendering/DepthCamera.hh**
    + ***Deprecation:*** public: void DepthCamera::DisconnectNewDepthFrame(ConnectionPtr);
    + ***Deprecation:*** public: void DepthCamera::DisconnectNewRGBPointCloud(ConnectionPtr);
    + ***Replacement:*** Delete the Connection object, perhaps by calling
    reset() on its smart pointer.

1. **gazebo/rendering/GpuLaser.hh**
    + ***Deprecation:*** public: void GpuLaser::DisconnectNewLaserFrame(ConnectionPtr);
    + ***Replacement:*** Delete the Connection object, perhaps by calling
    reset() on its smart pointer.

1. **gazebo/sensors/ForceTorqueSensor.hh**
    + ***Deprecation:*** public: void ForceTorqueSensor::DisconnectUpdate(ConnectionPtr);
    + ***Replacement:*** Delete the Connection object, perhaps by calling
    reset() on its smart pointer.

1. **gazebo/sensors/GpuRaySensor.hh**
    + ***Deprecation:*** public: void GpuRaySensor::DisconnectNewLaserFrame(ConnectionPtr);
    + ***Replacement:*** Delete the Connection object, perhaps by calling
    reset() on its smart pointer.

1. **gazebo/sensors/Sensor.hh**
    + ***Deprecation:*** public: void Sensor::DisconnectUpdated(ConnectionPtr);
    + ***Replacement:*** Delete the Connection object, perhaps by calling
    reset() on its smart pointer.

1. **gazebo/sensors/SonarSensor.hh**
    + ***Deprecation:*** public: void SonarSensor::DisconnectUpdate(ConnectionPtr);
    + ***Replacement:*** Delete the Connection object, perhaps by calling
    reset() on its smart pointer.

1. **gazebo/transport/Connection.hh**
    + ***Deprecation:*** public: void Connection::DisconnectShutdown(ConnectionPtr);
    + ***Replacement:*** Delete the Connection object, perhaps by calling
    reset() on its smart pointer.

1. **plugins/events/EventSource.hh**
    + ***Deprecation:*** public: void SimEventConnector::DisconnectSpawnModel(ConnectionPtr);
    + ***Replacement:*** Delete the Connection object, perhaps by calling
    reset() on its smart pointer.

1. **gazebo/math/Filter.hh**
    + ***Deprecation:*** public:   gazebo::math::BiQuad
    + ***Replacement:*** public: ignition::math::BiQuad
    + ***Deprecation:*** public:   gazebo::math::BiQuadVector3
    + ***Replacement:*** public: ignition::math::BiQuadVector3
    + ***Deprecation:*** public:   gazebo::math::Filter
    + ***Replacement:*** public: ignition::math::Filter
    + ***Deprecation:*** public:   gazebo::math::OnePole
    + ***Replacement:*** public: ignition::math::OnePole
    + ***Deprecation:*** public:   gazebo::math::OnePoleQuaternion
    + ***Replacement:*** public: ignition::math::OnePoleQuaternion
    + ***Deprecation:*** public:   gazebo::math::OnePoleVector3
    + ***Replacement:*** public: ignition::math::OnePoleVector3

1. **gazebo/math/Helpers.hh**
    + ***Deprecation:*** GZ_DBL_INF
    + ***Replacement:*** ignition::math::INF_D
    + ***Deprecation:*** GZ_DBL_MIN
    + ***Replacement:*** ignition::math::MIN_D
    + ***Deprecation:*** GZ_DBL_MAX
    + ***Replacement:*** ignition::math::MAX_D
    + ***Deprecation:*** GZ_FLT_MIN
    + ***Replacement:*** ignition::math::MIN_F
    + ***Deprecation:*** GZ_FLT_MAX
    + ***Replacement:*** ignition::math::MAX_F
    + ***Deprecation:*** GZ_INT32_MIN
    + ***Replacement:*** ignition::math::MIN_I32
    + ***Deprecation:*** GZ_INT32_MAX
    + ***Replacement:*** ignition::math::MAX_I32
    + ***Deprecation:*** GZ_UINT32_MIN
    + ***Replacement:*** ignition::math::MIN_UI32
    + ***Deprecation:*** GZ_UINT32_MAX
    + ***Replacement:*** ignition::math::MAX_UI32
    + ***Deprecation:*** static const double gazebo::math::NAN_D
    + ***Replacement:*** static const double ignition::math::NAN_D
    + ***Deprecation:*** static const int gazebo::math::NAN_I
    + ***Replacement:*** static const int ignition::math::NAN_I
    + ***Deprecation:*** public: T   gazebo::math::clamp(T, T, T)
    + ***Replacement:*** public: T ignition::math::clamp(T, T, T)
    + ***Deprecation:*** public: bool   gazebo::math::equal(T, T, T)
    + ***Replacement:*** public: bool ignition::math::equal(T, T, T)
    + ***Deprecation:*** public: double   gazebo::math::fixnan(double)
    + ***Replacement:*** public: double ignition::math::fixnan(double)
    + ***Deprecation:*** public: float   gazebo::math::fixnan(float)
    + ***Replacement:*** public: float ignition::math::fixnan(float)
    + ***Deprecation:*** public: bool   gazebo::math::isnan(double)
    + ***Replacement:*** public: bool ignition::math::isnan(double)
    + ***Deprecation:*** public: bool   gazebo::math::isnan(float)
    + ***Replacement:*** public: bool ignition::math::isnan(float)
    + ***Deprecation:*** public: bool   gazebo::math::isPowerOfTwo(unsigned int)
    + ***Replacement:*** public: bool ignition::math::isPowerOfTwo(unsigned int)
    + ***Deprecation:*** public: T   gazebo::math::max(const std::vector<T> &)
    + ***Replacement:*** public: T ignition::math::max(const std::vector<T> &)
    + ***Deprecation:*** public: T   gazebo::math::mean(const std::vector<T> &)
    + ***Replacement:*** public: T ignition::math::mean(const std::vector<T> &)
    + ***Deprecation:*** public: T   gazebo::math::min(const std::vector<T> &)
    + ***Replacement:*** public: T ignition::math::min(const std::vector<T> &)
    + ***Deprecation:*** public: double   gazebo::math::parseFloat(const std::string &)
    + ***Replacement:*** public: double ignition::math::parseFloat(const std::string &)
    + ***Deprecation:*** public: int   gazebo::math::parseInt(const std::string &)
    + ***Replacement:*** public: int ignition::math::parseInt(const std::string &)
    + ***Deprecation:*** public: T   gazebo::math::precision(const T &, const unsigned int &)
    + ***Replacement:*** public: T ignition::math::precision(const T &, const unsigned int &)
    + ***Deprecation:*** public: unsigned int   gazebo::math::roundUpPowerOfTwo(unsigned int)
    + ***Replacement:*** public: unsigned int ignition::math::roundUpPowerOfTwo(unsigned int)
    + ***Deprecation:*** public: T   gazebo::math::variance(const std::vector<T> &)
    + ***Replacement:*** public: T ignition::math::variance(const std::vector<T> &)

1. **gazebo/math/Box.hh**
    + ***Deprecation:*** public:   gazebo::math::Box
    + ***Replacement:*** public: ignition::math::Box

1. **gazebo/math/Kmeans.hh**
    + ***Deprecation:*** public:   gazebo::math::Kmeans
    + ***Replacement:*** public: ignition::math::Kmeans

1. **gazebo/math/Matrix3.hh**
    + ***Deprecation:*** public:   gazebo::math::Matrix3
    + ***Replacement:*** public: ignition::math::Matrix3

1. **gazebo/math/Matrix4.hh**
    + ***Deprecation:*** public:   gazebo::math::Matrix4
    + ***Replacement:*** public: ignition::math::Matrix4

1. **gazebo/math/Quaternion.hh**
    + ***Deprecation:*** public:   gazebo::math::Quaternion
    + ***Replacement:*** public: ignition::math::Quaterniond

1. **gazebo/math/Plane.hh**
    + ***Deprecation:*** public:   gazebo::math::Plane
    + ***Replacement:*** public: ignition::math::Plane

1. **gazebo/math/Angle.hh**
    + ***Deprecation:*** public:   gazebo::math::Angle
    + ***Replacement:*** public: ignition::math::Angle
    + ***Deprecation:*** GZ_DTOR
    + ***Replacement:*** IGN_DTOR
    + ***Deprecation:*** GZ_RTOD
    + ***Replacement:*** IGN_RTOD
    + ***Deprecation:*** GZ_NORMALIZE
    + ***Replacement:*** IGN_NORMALIZE

1. **gazebo/math/Rand.hh**
    + ***Deprecation:*** public: static double   gazebo::math::GetDblNormal(double, double)
    + ***Replacement:*** public: static double ignition::math::DblNormal(double, double)
    + ***Deprecation:*** public: static int   gazebo::math::GetIntNormal(int, int)
    + ***Replacement:*** public: static int ignition::math::IntNormal(int, int)
    + ***Deprecation:*** public: static double   gazebo::math::GetDblUniform(double, double)
    + ***Replacement:*** public: static double ignition::math::DblUniform(double, double)
    + ***Deprecation:*** public: static int   gazebo::math::GetIntUniform(int, int)
    + ***Replacement:*** public: static int ignition::math::IntUniform(int, int)
    + ***Deprecation:*** public: static       uint32_t gazebo::math::GetSeed()
    + ***Replacement:*** public: static unsigned int ignition::math::Seed()
    + ***Deprecation:*** public: static   void gazebo::math::SetSeed(uint32_t)
    + ***Replacement:*** public: static void ignition::math::Seed(unsigned int)

1. **gazebo/math/RotationSpline.hh**
    + ***Deprecation:*** public:   gazebo::math::RotationSpline
    + ***Replacement:*** public: ignition::math::RotationSpline

1. **gazebo/math/SignalStats.hh**
    + ***Deprecation:*** public:   gazebo::math::SignalStatistic
    + ***Replacement:*** public: ignition::math::SignalStatistic
    + ***Deprecation:*** public:   gazebo::math::SignalStats
    + ***Replacement:*** public: ignition::math::SignalStats

1. **gazebo/math/Spline.hh**
    + ***Deprecation:*** public:   gazebo::math::Spline
    + ***Replacement:*** public: ignition::math::Spline

1. **gazebo/math/Vector2d.hh**
    + ***Deprecation:*** public:   gazebo::math::Vector2d
    + ***Replacement:*** public: ignition::math::Vector2d

1. **gazebo/math/Vector2i.hh**
    + ***Deprecation:*** public:   gazebo::math::Vector2i
    + ***Replacement:*** public: ignition::math::Vector2i

1. **gazebo/math/Vector3Stats.hh**
    + ***Deprecation:*** public:   gazebo::math::Vector3Stats
    + ***Replacement:*** public: ignition::math::Vector3Stats

1. **gazebo/math/Vector4.hh**
    + ***Deprecation:*** public:   gazebo::math::Vector4
    + ***Replacement:*** public: ignition::math::Vector4d

### Deletions

1. **gazebo/common/Event.hh**
    + ConnectionPrivate class
    + Connection() constructor
    + EventPrivate class
    + Event(EventPrivate&) constructor

1. **gazebo/gui/EntityMaker.hh**
    + EntityMakerPrivate class
    + Entity(EntityMakerPrivate&) constructor
    + EntityMakerPrivate *dataPtr

1. **gazebo/physics/Link.hh**
    + std::vector<std::string> cgVisuals

## Gazebo 7.3.1 to 7.4

### Deprecations

1. **gazebo/sensors/ImuSensor.hh**
    + ***Deprecation:** public: void SetWorldToReferencePose(const ignition::math::Pose3d &)
    + ***Replacement:** public: void SetWorldToReferenceOrientation(const ignition::math::Quaterniond &)

## Gazebo 7.1.0 to 7.X

### Additions

1. **gazebo/physics/ode/ODEJoint.hh**
    + public: virtual void Fini();

1. **gazebo/physics/bullet/BulletJoint.hh**
    + public: virtual void Fini();

### Deprecations

1. **gazebo::common::VisualPlugin**
    The custom inner xml inside visual plugins used to be wrapped in an extra
    <sdf> tag. Now the inner xml should be accessed directly from the plugin's
    sdf. For example, for the following plugin:

          <visual ...>
            <plugin ...>
              <param>true</param>
            </plugin>
          </visual>

     <param> should be accessed with:

          auto param = _sdf->GetElement("param");

     The old behaviour is still supported on Gazebo7, that is:

          auto param = _sdf->GetElement("sdf")->GetElement("param");

     but this behaviour will be removed on Gazebo8.

    + [pull request #2394](https://bitbucket.org/osrf/gazebo/pull-request/2394)

## Gazebo 6.X to 7.X

### Additions

1. **gazebo/physics/Model.hh**
    + public: gazebo::physics::JointPtr CreateJoint(
        const std::string &_name, const std::string &_type,
        physics::LinkPtr _parent, physics::LinkPtr _child);
    + public: bool RemoveJoint(const std::string &_name);
    + public: boost::shared_ptr<Model> shared_from_this();

1. **gazebo/physics/SurfaceParams.hh**
    + public: double PoissonsRatio() const;
    + public: void SetPoissonsRatio(double _ratio);
    + public: double ElasticModulus() const;
    + public: void SetElasticModulus(double _modulus);

### Modifications

1. **gazebo/sensor/SensorTypes.hh**
    + All `typedef`'s of `shared_ptr`'s to Sensor's are changed
      from `boost::shared_ptr` to `std::shared_ptr`.
      Any downstream code that does a pointer cast
      (such as `dynamic_pointer_cast` or `static_pointer_cast`)
      will need to switch from `boost::*_pointer_cast` to `std::*_pointer_cast`.
    + [pull request #2079](https://bitbucket.org/osrf/gazebo/pull-request/2079)

1. **gazebo/sensors/Sensor.hh**
    + ***Removed:*** public: template<typename T> event::ConnectionPtr ConnectUpdated(T _subscriber);
    + ***Replacement:*** public: event::ConnectionPtr ConnectUpdated(std::function<void()> _subscriber);

1. **gazebo/rendering/GpuLaser.hh**
    + ***Removed:*** public: void SetCameraCount(double _cameraCount);
    + ***Replacement:*** public: void SetCameraCount(const unsigned int _cameraCount);
    + ***Removed:*** public: template<typename T> event::ConnectionPtr ConnectNewLaserFrame(T _subscriber);
    + ***Replacement:*** public: event::ConnectionPtr ConnectNewLaserFrame(std::function<void (const float *_frame, unsigned int _width, unsigned int _height, unsigned int _depth, const std::string &_format)> _subscriber);

1. **gazebo/rendering/DepthCamera.hh**
    + ***Removed:*** public: template<typename T> event::ConnectionPtr ConnectNewDepthFrame(T _subscriber)
    + ***Replacement:*** public: event::ConnectionPtr ConnectNewDepthFrame(std::function<void (const float *, unsigned int, unsigned int, unsigned int, const std::string &)>  _subscriber);
    + ***Removed:*** public: template<typename T> event::ConnectionPtr ConnectNewRGBPointCloud(T _subscriber)
    + ***Replacement:*** public: event::ConnectionPtr ConnectNewRGBPointCloud(std::function<void (const float *, unsigned int, unsigned int, unsigned int, const std::string &)>  _subscriber);

1. **gazebo/physics/Actor.hh**
    + Type change of `protected: math::Vector3 lastPos;` to `protected: ignition::math::Vector3d lastPos;`

1. **gazebo/physics/ContactManager.hh**
    + Remove contact filters with names that contain `::`.
      The `CreateFilter`, `HasFilter`, and `RemoveFilter` functions
      now convert `::` strings to `/` in the filter name before acting.
      These were not being deleted properly in previous versions.

1. **gazebo/rendering/RenderTypes.hh**
    + typedefs for Visual and its derived classes have been changed from boost to std pointers.
    + [pull request #1924](https://bitbucket.org/osrf/gazebo/pull-request/1924)

1. **gazebo/gui/model/ModelEditorEvents.hh**
    + ***Removed:*** public: static event::EventT<void (bool, bool, const math::Pose &, const std::string &)> modelPropertiesChanged
    + ***Replacement:*** public: static event::EventT<void (bool, bool)> modelPropertiesChanged
    + ***Note:*** Removed last two arguments, model pose and name, from the function

1. **gazebo/rendering/Camera.hh**
    + ***Removed:*** public: void SetClipDist();
    + ***Replacement:*** public: virtual void SetClipDist();
    + ***Removed:*** public: template<typename T> event::ConnectionPtr ConnectNewImageFrame(T _subscriber);
    + ***Replacement:*** public: event::ConnectionPtr ConnectNewImageFrame(std::function<void (const unsigned char *, unsigned int, unsigned int, unsigned int, const std::string &)> _subscriber);

1. **gazebo/msgs/logical_camera_sensors.proto**
    + The `near` and `far` members have been replaced with `near_clip` and `far_clip`
    + [Pull request #1942](https://bitbucket.org/osrf/gazebo/pull-request/1942)

1. **Light topic**
    + ***Removed:*** ~/light
    + ***Replacement:*** ~/factory/light - for spawning new lights
    + ***Replacement:*** ~/light/modify - for modifying existing lights
    * [Pull request #1920](https://bitbucket.org/osrf/gazebo/pull-request/1920)

1. **gazebo/rendering/Visual.hh**
    + ***Removed:*** public: void SetVisible(bool _visible, bool _cascade = true);
    + ***Replacement:*** public: virtual void SetVisible(bool _visible, bool _cascade = true);

1. **gazebo/rendering/OribitViewController.hh**
    + ***Removed:*** public: OrbitViewController(UserCameraPtr _camera);
    + ***Replacement:*** public: OrbitViewController(UserCameraPtr _camera, const std::string &_name = "OrbitViewController");

1. **gazebo/test/ServerFixture.hh**
    + ***Removed:*** protected: void RunServer(const std::string &_worldFilename);
    + ***Removed:*** protected: void RunServer(const std::string &_worldFilename,
      bool _paused, const std::string &_physics, const std::vector<std::string> &
      _systemPlugins = {});
    + ***Replacement:*** void ServerFixture::RunServer(const std::vector<:string>
      &_args)
    * [Pull request #1874](https://bitbucket.org/osrf/gazebo/pull-request/1874)

1. **gazebo/gui/building/BuildingMaker.hh**
    * Doesn't inherit from gui::EntityMaker anymore
    * [Pull request #1828](https://bitbucket.org/osrf/gazebo/pull-request/1828)

1. **gazebo/gui/EntityMaker.hh**
    + ***Removed:*** EntityMaker();
    + ***Replacement:*** EntityMaker(EntityMakerPrivate &_dataPtr);
    + ***Removed:*** public: virtual void Start(const rendering::UserCameraPtr _camera) = 0;
    + ***Replacement:*** public: virtual void Start();
    + ***Removed:*** public: virtual void Stop() = 0;
    + ***Replacement:*** public: virtual void Stop();

1. **gazebo/gui/ModelAlign.hh**
    + ***Removed:*** public: void AlignVisuals(std::vector<rendering::VisualPtr> _visuals, const std::string &_axis, const std::string &_config, const std::string &_target, bool _publish = true);
    + ***Replacement:*** public: void AlignVisuals(std::vector<rendering::VisualPtr> _visuals, const std::string &_axis, const std::string &_config, const std::string &_target, bool _publish = true, const bool _inverted = false);

1. **gazebo/gui/GuiEvents.hh**
    + ***Removed:*** public: static event::EventT<void (std::string, std::string, std::string, bool)> alignMode; std::string, std::string, bool)> alignMode;
    + ***Replacement:*** public: static event::EventT<void (std::string, std::string, std::string, bool)> alignMode; std::string, std::string, bool, bool)> alignMode;

### Deprecations

1. **gazebo/util/OpenAL.hh**
    + ***Deprecation:*** public: bool GetOnContact() const;
    + ***Replacement:*** public: bool OnContact() const;
    + ***Deprecation:*** public: std::vector<std::string> GetCollisionNames() const;
    + ***Replacement:*** public: std::vector<std::string> CollisionNames() const;

1. **gazebo/util/LogRecord.hh**
    + ***Deprecation:*** public: bool GetPaused() const;
    + ***Replacement:*** public: bool Paused() const;
    + ***Deprecation:*** public: bool GetRunning() const;
    + ***Replacement:*** public: bool Running() const;
    + ***Deprecation:*** public: const std::string &GetEncoding() const;
    + ***Replacement:*** public: const std::string &Encoding() const;
    + ***Deprecation:*** public: std::string GetFilename(const std::string &_name = "") const;
    + ***Replacement:*** public: std::string Filename(const std::string &_name = "") const;
    + ***Deprecation:*** public: unsigned int GetFileSize(const std::string &_name = "") const
    + ***Replacement:*** public: unsigned int FileSize(const std::string &_name = "") const;
    + ***Deprecation:*** public: std::string GetBasePath() const;
    + ***Replacement:*** public: std::string BasePath() const;
    + ***Deprecation:*** public: common::Time GetRunTime() const;
    + ***Replacement:*** public: common::Time RunTime() const;
    + ***Deprecation:*** public: bool GetFirstUpdate() const;
    + ***Replacement:*** public: bool FirstUpdate() const;
    + ***Deprecation:*** public: unsigned int GetBufferSize() const;
    + ***Replacement:*** public: unsigned int BufferSize() const;

1. **gazebo/rendering/Scene.hh**
    + ***Deprecation:*** public: Ogre::SceneManager *GetManager() const;
    + ***Replacement:*** public: Ogre::SceneManager *OgreSceneManager() const;
    + ***Deprecation:*** public: std::string GetName() const;
    + ***Replacement:*** public: std::string Name() const;
    + ***Deprecation:*** public: common::Color GetAmbientColor() const;
    + ***Replacement:*** public: common::Color AmbientColor() const;
    + ***Deprecation:*** public: common::Color GetBackgroundColor();
    + ***Replacement:*** public: common::Color BackgroundColor() const;
    + ***Deprecation:*** public: uint32_t GetGridCount();
    + ***Replacement:*** public: uint32_t GridCount() const;
    + ***Deprecation:*** public: uint32_t GetOculusCameraCount() const;
    + ***Replacement:*** public: uint32_t OculusCameraCount() const;
    + ***Deprecation:*** public: uint32_t GetCameraCount() const;
    + ***Replacement:*** public: uint32_t CameraCount() const;
    + ***Deprecation:*** public: uint32_t GetUserCameraCount() const;
    + ***Replacement:*** public: uint32_t UserCameraCount() const;
    + ***Deprecation:*** public: uint32_t GetLightCount() const;
    + ***Replacement:*** public: uint32_t LightCount() const;
    + ***Deprecation:*** public: VisualPtr GetVisualAt(CameraPtr _camera, const math::Vector2i &_mousePos, std::string &_mod)
    + ***Replacement:*** public: VisualPtr VisualAt(CameraPtr _camera, const ignition::math::Vector2i &_mousePos, std::string &_mod);
    + ***Deprecation:*** public: VisualPtr GetVisualAt(CameraPtr _camera, const math::Vector2i &_mousePos)
    + ***Replacement:*** public: VisualPtr VisualAt(CameraPtr _camera, const ignition::math::Vector2i &_mousePos);
    + ***Deprecation:*** public: VisualPtr GetVisualBelow(const std::string &_visualName);
    + ***Replacement:*** public: VisualPtr VisualBelow(const std::string &_visualName);
    + ***Deprecation:*** public: void GetVisualsBelowPoint(const math::Vector3 &_pt, std::vector<VisualPtr> &_visuals);
    + ***Replacement:*** public: void VisualsBelowPoint(const ignition::math::Vector3d &_pt, std::vector<VisualPtr> &_visuals);
    + ***Deprecation:*** public: double GetHeightBelowPoint(const math::Vector3 &_pt);
    + ***Replacement:*** public: double HeightBelowPoint(const ignition::math::Vector3d &_pt);
    + ***Deprecation:*** public: bool GetFirstContact(CameraPtr _camera, const math::Vector2i &_mousePos, math::Vector3 &_position)
    + ***Replacement:*** public: bool FirstContact(CameraPtr _camera, const ignition::math::Vector2i &_mousePos, ignition::math::Vector3d &_position);
    + ***Deprecation:*** public: void DrawLine(const math::Vector3 &_start, const math::Vector3 &_end, const std::string &_name)
    + ***Replacement:*** public: void DrawLine(const ignition::math::Vector3d &_start, const ignition::math::Vector3d &_end, const std::string &_name);
    + ***Deprecation:*** public: uint32_t GetId() const;
    + ***Replacement:*** public: uint32_t Id() const;
    + ***Deprecation:*** public: std::string GetIdString() const;
    + ***Replacement:*** public: std::string IdString() const;
    + ***Deprecation:*** public: bool GetShadowsEnabled() const;
    + ***Replacement:*** public: bool ShadowsEnabled() const;
    + ***Deprecation:*** public: VisualPtr GetWorldVisual() const;
    + ***Replacement:*** public: VisualPtr WorldVisual() const;
    + ***Deprecation:*** public: VisualPtr GetSelectedVisual() const;
    + ***Replacement:*** public: VisualPtr SelectedVisual() const;
    + ***Deprecation:*** public: bool GetShowClouds() const;
    + ***Replacement:*** public: bool ShowClouds() const;
    + ***Deprecation:*** public: bool GetInitialized() const;
    + ***Replacement:*** public: bool Initialized() const;
    + ***Deprecation:*** public: common::Time GetSimTime() const;
    + ***Replacement:*** public: common::Time SimTime() const;
    + ***Deprecation:*** public: uint32_t GetVisualCount() const
    + ***Replacement:*** public: uint32_t VisualCount() const;

1. **gazebo/rendering/DepthCamera.hh**
    + ***Deprecation:*** public: virtual const float *GetDepthData();
    + ***Replacement:*** public: virtual const float *DepthData() const;

1. **gazebo/rendering/Heightmap.hh**
    + ***Deprecation:*** public: double GetHeight(double _x, double _y, double _z = 1000);
    + ***Replacement:*** public: double Height(const double _x, const double _y, const double _z = 1000) const;
    + ***Deprecation:*** public: bool Flatten(CameraPtr _camera, math::Vector2i _mousePos, double _outsideRadius, double _insideRadius, double _weight = 0.1)
    + ***Replacement:*** public: bool Flatten(CameraPtr _camera, const ignition::math::Vector2i &_mousePos, const double _outsideRadius, const double _insideRadius, const double _weight = 0.1);
    + ***Deprecation:*** public: bool Smooth(CameraPtr _camera, math::Vector2i _mousePos, double _outsideRadius, double _insideRadius, double _weight = 0.1);
    + ***Replacement:*** public: bool Smooth(CameraPtr _camera, const ignition::math::Vector2i &_mousePos, const double _outsideRadius, const double _insideRadius, const double _weight = 0.1);
    + ***Deprecation:*** public: bool Raise(CameraPtr _camera, math::Vector2i _mousePos,
 double _outsideRadius, double _insideRadius, double _weight = 0.1)
    + ***Replacement:*** public: bool Raise(CameraPtr _camera, const ignition::math::Vector2i &_mousePos, const double _outsideRadius, const double _insideRadius, const double _weight = 0.1)
    + ***Deprecation:*** public: bool Lower(CameraPtr _camera, math::Vector2i _mousePos, double _outsideRadius, double _insideRadius, double _weight = 0.1)
    + ***Replacement:*** public: bool Lower(CameraPtr _camera, const ignition::math::Vector2i &_mousePos, const double _outsideRadius, const double _insideRadius, const double _weight = 0.1)
    + ***Deprecation:*** public: double GetAvgHeight(Ogre::Vector3 _pos, double _brushSize);
    + ***Replacement:*** public: double AvgHeight(const ignition::math::Vector3d &_pos, const double _brushSize) const
    + ***Deprecation:*** public: Ogre::TerrainGroup *GetOgreTerrain() const;
    + ***Replacement:*** public: Ogre::TerrainGroup *OgreTerrain() const;
    + ***Deprecation:*** public: common::Image GetImage() const;
    + ***Replacement:*** public: public: common::Image Image() const;
    + ***Deprecation:*** public: Ogre::TerrainGroup::RayResult GetMouseHit(CameraPtr _camera, math::Vector2i _mousePos);
    + ***Replacement:*** public: Ogre::TerrainGroup::RayResult MouseHit(CameraPtr _camera, const ignition::math::Vector2i &_mousePos) const;
    + ***Deprecation:*** public: unsigned int GetTerrainSubdivisionCount() const;
    + ***Replacement:*** public: unsigned int TerrainSubdivisionCount() const;

1. **gazebo/rendering/RenderEngine.hh**
    + ***Deprecation:*** public: unsigned int GetSceneCount() const;
    + ***Replacement:*** public: unsigned int SceneCount() const;
    + ***Deprecation:*** public: Ogre::OverlaySystem *GetOverlaySystem() const;
    + ***Replacement:*** public: Ogre::OverlaySystem *OverlaySystem() const;

1. **gazebo/rendering/GpuLaser.hh**
    + ***Deprecation:*** public: const float *GetLaserData();
    + ***Replacement:*** public: const float *LaserData() const;
    + ***Deprecation:*** public: double GetHorzHalfAngle() const;
    + ***Replacement:*** public: double HorzHalfAngle() const;
    + ***Deprecation:*** public: double GetVertHalfAngle() const;
    + ***Replacement:*** public: double VertHalfAngle() const;
    + ***Deprecation:*** public: double GetHorzFOV() const;
    + ***Replacement:*** public: double HorzFOV() const;
    + ***Deprecation:*** public: double GetCosHorzFOV() const;
    + ***Replacement:*** public: double CosHorzFOV() const;
    + ***Deprecation:*** public: double GetVertFOV() const;
    + ***Replacement:*** public: double VertFOV() const;
    + ***Deprecation:*** public: double GetCosVertFOV() const;
    + ***Replacement:*** public: double CosVertFOV() const;
    + ***Deprecation:*** public: double GetNearClip() const;
    + ***Replacement:*** public: double NearClip() const;
    + ***Deprecation:*** public: double GetFarClip() const;
    + ***Replacement:*** public: double FarClip() const;
    + ***Deprecation:*** public: double CameraCount() const;
    + ***Replacement:*** public: unsigned int CameraCount() const;
    + ***Deprecation:*** public: double GetRayCountRatio() const;
    + ***Replacement:*** public: double RayCountRatio() const;

1. **gazebo/rendering/DynamicLines.hh**
    + ***Deprecation:*** public: void AddPoint(const math::Vector3 &_pt,const common::Color &_color = common::Color::White)
    + ***Replacement:*** public: void AddPoint(const ignition::math::Vector3d &_pt,const common::Color &_color = common::Color::White);
    + ***Deprecation:*** public: void SetPoint(unsigned int _index, const math::Vector3 &_value)
    + ***Replacement:*** public: void SetPoint(unsigned int _index,const ignition::math::Vector3d &_value);
    + ***Deprecation:*** public: math::Vector3 GetPoint(unsigned int _index) const
    + ***Replacement:*** public: ignition::math::Vector3d Point(const unsigned int _index) const;

1. **gazebo/rendering/WindowManager.hh**
    + ***Deprecation:*** public: uint32_t GetAvgFPS(uint32_t _id);
    + ***Replacement:*** public: uint32_t AvgFPS(const uint32_t _id) const;
    + ***Deprecation:*** public: uint32_t GetTriangleCount(uint32_t _id);
    + ***Replacement:*** public: uint32_t TriangleCount(const uint32_t _id) const;
    + ***Deprecation:*** public: Ogre::RenderWindow *GetWindow(uint32_t _id);
    + ***Replacement:*** public: Ogre::RenderWindow *Window(const uint32_t _id) const;

1. **gazebo/rendering/Light.hh**
    + ***Deprecation:*** public: std::string GetName() const;
    + ***Replacement:*** public: std::string Name() const;
    + ***Deprecation:*** public: std::string GetType() const;
    + ***Replacement:*** public: std::string Type() const;
    + ***Deprecation:*** public: public: void SetPosition(const math::Vector3 &_p);
    + ***Replacement:*** public: void SetPosition(const ignition::math::Vector3d &_p);
    + ***Deprecation:*** public: math::Vector3 GetPosition();
    + ***Replacement:*** public: ignition::math::Vector3d Position() const;
    + ***Deprecation:*** public: void SetRotation(const math::Quaternion &_q);
    + ***Replacement:*** public: void SetRotation(const ignition::math::Quaterniond &_q);
    + ***Deprecation:*** public: math::Quaternion GetRotation() const;
    + ***Replacement:*** public: ignition::math::Quaterniond Rotation() const;
    + ***Deprecation:*** public: bool GetVisible() const;
    + ***Replacement:*** public: bool Visible() const;
    + ***Deprecation:*** public: common::Color GetDiffuseColor() const;
    + ***Replacement:*** public: common::Color DiffuseColor() const;
    + ***Deprecation:*** public: common::Color GetSpecularColor() const;
    + ***Replacement:*** public: common::Color SpecularColor() const;
    + ***Deprecation:*** public: void SetDirection(const math::Vector3 &_dir);
    + ***Replacement:*** public: void SetDirection(const ignition::math::Vector3d &_dir);
    + ***Deprecation:*** public: math::Vector3 GetDirection() const;
    + ***Replacement:*** public: ignition::math::Vector3d Direction() const;

1. **gazebo/util/Diagnostics.hh**
    + ***Deprecation:*** public: int GetTimerCount() const;
    + ***Replacement:*** public: int TimerCount() const;
    + ***Deprecation:*** public: common::Time GetTime(int _index) const;
    + ***Replacement:*** public: common::Time Time(const int _index) const;
    + ***Deprecation:*** public: common::Time GetTime(const std::string &_label) const;
    + ***Replacement:*** public: common::Time Time(const std::string &_label) const;
    + ***Deprecation:*** public: std::string GetLabel(int _index) const;
    + ***Replacement:*** public: std::string Label(const int _index) const;
    + ***Deprecation:*** public: boost::filesystem::path GetLogPath() const
    + ***Replacement:*** public: boost::filesystem::path LogPath() const;

1. **gazebo/sensors/CameraSensor.hh**
    + ***Deprecation:** public: virtual std::string GetTopic() const;
    + ***Replacement:** public: virtual std::string Topic() const;
    + ***Deprecation:** public: rendering::CameraPtr GetCamera() const
    + ***Replacement:** public: rendering::CameraPtr Camera() const;
    + ***Deprecation:** public: unsigned int GetImageWidth() const;
    + ***Replacement:** public: unsigned int ImageWidth() const;
    + ***Deprecation:** public: unsigned int GetImageHeight() const;
    + ***Replacement:** public: unsigned int ImageHeight() const;
    + ***Deprecation:** public: const unsigned char *GetImageData();
    + ***Replacement:** const unsigned char *ImageData() const;

1. **gazebo/util/LogPlay.hh**
    + ***Deprecation:*** public: std::string GetLogVersion() const;
    + ***Replacement:*** public: std::string LogVersion() const;
    + ***Deprecation:*** public: std::string GetGazeboVersion() const;
    + ***Replacement:*** public: std::string GazeboVersion() const;
    + ***Deprecation:*** public: uint32_t GetRandSeed() const
    + ***Replacement:*** public: uint32_t RandSeed() const;
    + ***Deprecation:*** public: common::Time GetLogStartTime() const;
    + ***Replacement:*** public: common::Time LogStartTime() const;
    + ***Deprecation:*** public: common::Time GetLogEndTime() const;
    + ***Replacement:*** public: common::Time LogEndTime() const;
    + ***Deprecation:*** public: std::string GetFilename() const;
    + ***Replacement:*** public: std::string Filename() const;
    + ***Deprecation:*** public: std::string GetFullPathFilename() const;
    + ***Replacement:*** public: std::string FullPathFilename() const;
    + ***Deprecation:*** public: uintmax_t GetFileSize() const
    + ***Replacement:*** public: uintmax_t FileSize() const;
    + ***Deprecation:*** public: unsigned int GetChunkCount() const;
    + ***Replacement:*** public: unsigned int ChunkCount() const;
    + ***Deprecation:*** public: bool GetChunk(unsigned int _index, std::string &_data);
    + ***Replacement:*** public: bool Chunk(const unsigned int _index, std::string &_data) const;
    + ***Deprecation:*** public: std::string GetEncoding() const
    + ***Replacement:*** public: std::string Encoding() const;
    + ***Deprecation:*** public: std::string GetHeader() const
    + ***Replacement:*** public: std::string Header() const;
    + ***Deprecation:*** public: uint64_t GetInitialIterations() const
    + ***Replacement:*** public: uint64_t InitialIterations() const;

1. **gazebo/sensors/ContactSensor.hh**
    + ***Deprecation:** public: msgs::Contacts GetContacts() const;
    + ***Replacement:** public: msgs::Contacts Contacts() const;
    + ***Deprecation:** public: std::map<std::string, physics::Contact> GetContacts(const std::string &_collisionName);
    + ***Replacement:** public: std::map<std::string, physics::Contact> Contacts(const std::string &_collisionName) const;

1. **gazebo/sensors/DepthCameraSensor.hh**
    + ***Deprecation:** public: rendering::DepthCameraPtr GetDepthCamera() const
    + ***Replacement:** public: rendering::DepthCameraPtr DepthCamera() const;

1. **gazebo/sensors/ForceTorqueSensor.hh**
    + ***Deprecation:** public: virtual std::string GetTopic() const
    + ***Replacement:** public: virtual std::string Topic() const;
    + ***Deprecation:** public: physics::JointPtr GetJoint() const;
    + ***Replacement:** public: physics::JointPtr Joint() const;

1. **gazebo/sensors/GpsSensor.hh**
    + ***Deprecation:** public: double GetAltitude();
    + ***Replacement:** public: double Altitude() const;

1. **gazebo/sensors/GpuRaySensor.hh**
    + ***Deprecation:** public: virtual std::string GetTopic() const;
    + ***Replacement:** public: virtual std::string Topic() const;
    + ***Deprecation:** public: rendering::GpuLaserPtr GetLaserCamera() const
    + ***Replacement:** public: rendering::GpuLaserPtr LaserCamera() const;
    + ***Deprecation:** public: double GetAngleResolution() const
    + ***Replacement:** public: double AngleResolution() const;
    + ***Deprecation:** public: double GetRangeMin() const
    + ***Replacement:** public: double RangeMin() const;
    + ***Deprecation:** public: double GetRangeMax() const
    + ***Replacement:** public: double RangeMax() const;
    + ***Deprecation:** public: double GetRangeResolution() const
    + ***Replacement:** public: double RangeResolution() const;
    + ***Deprecation:** public: int GetRayCount() const
    + ***Replacement:** public: int RayCount() const;
    + ***Deprecation:** public: int GetRangeCount() const
    + ***Replacement:** public: int RangeCount() const;
    + ***Deprecation:** public: int GetVerticalRayCount() const
    + ***Replacement:** public: int VerticalRayCount()
    + ***Deprecation:** public: int GetVerticalRangeCount() const;
    + ***Replacement:** public: int VerticalRangeCount() const;
    + ***Deprecation:** public: double GetVerticalAngleResolution() const
    + ***Replacement:** public: double VerticalAngleResolution() const;
    + ***Deprecation:** public: double GetRange(int _index)
    + ***Replacement:** public: double Range(const int _index) const;
    + ***Deprecation:** public: void GetRanges(std::vector<double> &_ranges)
    + ***Replacement:** public: void Ranges(std::vector<double> &_ranges) const
    + ***Deprecation:** public: double GetRetro(int _index) const
    + ***Replacement:** public: double Retro(const int _index) const;
    + ***Deprecation:** public: int GetFiducial(int _index) const
    + ***Replacement:** public: int Fiducial(const unsigned int _index) const;
    + ***Deprecation:** public: unsigned int GetCameraCount() const
    + ***Replacement:** public: unsigned int CameraCount() const;
    + ***Deprecation:** public: double GetRayCountRatio()
    + ***Replacement:** public: double RayCountRatio() const;
    + ***Deprecation:** public: double GetRangeCountRatio() const
    + ***Replacement:** public: double RangeCountRatio() const;
    + ***Deprecation:** public: double GetHorzFOV() const
    + ***Replacement:** public: double HorzFOV() const;
    + ***Deprecation:** public: double GetCosHorzFOV() const
    + ***Replacement:** public: double CosHorzFOV() const;
    + ***Deprecation:** public: double GetVertFOV() const
    + ***Replacement:** public: double VertFOV() const;
    + ***Deprecation:** public: double GetCosVertFOV() const
    + ***Replacement:** public: double CosVertFOV() const;
    + ***Deprecation:** public: double GetHorzHalfAngle() const
    + ***Replacement:** public: double HorzHalfAngle() const;
    + ***Deprecation:** public: double GetVertHalfAngle() const
    + ***Replacement:** public: double VertHalfAngle() const;

1. **gazebo/sensors/ImuSensor.hh**
    + ***Deprecation:** public: msgs::IMU GetImuMessage() const
    + ***Replacement:** public: msgs::IMU ImuMessage() const;

1. **gazebo/sensors/MultiCameraSensor.hh**
    + ***Deprecation:** public: virtual std::string GetTopic() const;
    + ***Replacement:** public: virtual std::string Topic() const;
    + ***Deprecation:** public: unsigned int GetCameraCount() const
    + ***Replacement:** public: unsigned int CameraCount() const;
    + ***Deprecation:** public: rendering::CameraPtr GetCamera(unsigned int _index) const
    + ***Replacement:** public: rendering::CameraPtr Camera(const unsigned int _index) const;
    + ***Deprecation:** public: unsigned int GetImageWidth(unsigned int _index) const
    + ***Replacement:** public: unsigned int ImageWidth(const unsigned int _index) const;
    + ***Deprecation:** public: unsigned int GetImageHeight(unsigned int _index) const
    + ***Replacement:** public: unsigned int ImageHeight(const unsigned int _index) const;
    + ***Deprecation:** public: const unsigned char *GetImageData(unsigned int _index)
    + ***Replacement:** public: const unsigned char *ImageData(const unsigned int _index);

1. **gazebo/sensors/RaySensor.hh**
    + ***Deprecation:** public: virtual std::string GetTopic() const;
    + ***Replacement:** public: virtual std::string Topic() const;
    + ***Deprecation:** public: double GetAngleResolution() const
    + ***Replacement:** public: double AngleResolution() const;
    + ***Deprecation:** public: double GetRangeMin() const
    + ***Replacement:** public: double RangeMin() const;
    + ***Deprecation:** public: double GetRangeMax() const
    + ***Replacement:** public: double RangeMax() const;
    + ***Deprecation:** public: double GetRangeResolution() const
    + ***Replacement:** public: double RangeResolution() const;
    + ***Deprecation:** public: int GetRayCount() const
    + ***Replacement:** public: int RayCount() const;
    + ***Deprecation:** public: int GetRangeCount() const
    + ***Replacement:** public: int RangeCount() const;
    + ***Deprecation:** public: int GetVerticalRayCount() const
    + ***Replacement:** public: int VerticalRayCount() const
    + ***Deprecation:** public: int GetVerticalRangeCount() const
    + ***Replacement:** public: int VerticalRangeCount() const;
    + ***Deprecation:** public: double GetVerticalAngleResolution() const
    + ***Replacement:** public: double VerticalAngleResolution() const;
    + ***Deprecation:** public: double GetRange(unsigned int _index)
    + ***Replacement:** public: double Range(const unsigned int _index) const;
    + ***Deprecation:** public: void GetRanges(std::vector<double> &_ranges)
    + ***Replacement:** public: void Ranges(std::vector<double> &_ranges) const;
    + ***Deprecation:** public: double GetRetro(unsigned int _index)
    + ***Replacement:** public: double Retro(const unsigned int _index) const;
    + ***Deprecation:** public: int GetFiducial(unsigned int _index)
    + ***Replacement:** public: int Fiducial(const unsigned int _index) const;
    + ***Deprecation:** public: physics::MultiRayShapePtr GetLaserShape()
    + ***Replacement:** public: physics::MultiRayShapePtr LaserShape() const;

1. **gazebo/sensors/Sensor.hh**
    + ***Deprecation:** public: std::string GetParentName() const
    + ***Replacement:** public: std::string ParentName() const;
    + ***Deprecation:** public: double GetUpdateRate()
    + ***Replacement:** public: double UpdateRate() const;
    + ***Deprecation:** public: std::string GetName() const
    + ***Replacement:** public: std::string Name() const;
    + ***Deprecation:** public: std::string GetScopedName() const
    + ***Replacement:** public: std::string ScopedName() const;
    + ***Deprecation:** public: std::string GetType() const
    + ***Replacement:** public: std::string Type() const;
    + ***Deprecation:** public: common::Time GetLastUpdateTime()
    + ***Replacement:** public: common::Time LastUpdateTime() const;
    + ***Deprecation:** public: common::Time GetLastMeasurementTime()
    + ***Replacement:** public: common::Time LastMeasurementTime() const;
    + ***Deprecation:** public: bool GetVisualize() const
    + ***Replacement:** public: bool Visualize() const;
    + ***Deprecation:** public: virtual std::string GetTopic() const
    + ***Replacement:** public: virtual std::string Topic() const;
    + ***Deprecation:** public: std::string GetWorldName() const
    + ***Replacement:** public: std::string WorldName() const;
    + ***Deprecation:** public: SensorCategory GetCategory() const
    + ***Replacement:** public: SensorCategory Category() const;
    + ***Deprecation:** public: uint32_t GetId() const
    + ***Replacement:** public: uint32_t Id() const;
    + ***Deprecation:** public: uint32_t GetParentId() const
    + ***Replacement:** public: uint32_t ParentId() const;
    + ***Deprecation:** public: NoisePtr GetNoise(const SensorNoiseType _type) const
    + ***Replacement:** public: NoisePtr Noise(const SensorNoiseType _type) const;

1. **gazebo/sensors/SonarSensor.hh**
    + ***Deprecation:** public: virtual std::string GetTopic() const;
    + ***Replacement:** public: virtual std::string Topic() const;
    + ***Deprecation:** public: double GetRangeMin() const
    + ***Replacement:** public: double RangeMin() const;
    + ***Deprecation:** public: double GetRangeMax() const
    + ***Replacement:** public: double RangeMax() const;
    + ***Deprecation:** public: double GetRadius() const
    + ***Replacement:** public: double Radius() const;
    + ***Deprecation:** public: double GetRange()
    + ***Replacement:** public: double Range();

1. **gazebo/sensors/WirelessReceiver.hh**
    + ***Deprecation:** public: double GetMinFreqFiltered() const
    + ***Replacement:** public: double MinFreqFiltered() const;
    + ***Deprecation:** public: double GetMaxFreqFiltered() const
    + ***Replacement:** public: double MaxFreqFiltered() const;
    + ***Deprecation:** public: double GetSensitivity() const
    + ***Replacement:** public: double Sensitivity() const;

1. **gazebo/sensors/WirelessTransceiver.hh**
    + ***Deprecation:** public: virtual std::string GetTopic() const;
    + ***Replacement:** public: virtual std::string Topic() const;
    + ***Deprecation:** public: double GetGain() const
    + ***Replacement:** public: double Gain() const;
    + ***Deprecation:** public: double GetPower() const
    + ***Replacement:** public: double Power() const;

1. **gazebo/sensors/WirelessTransmitter.hh**
    + ***Deprecation:** public: std::string GetESSID() const
    + ***Replacement:** public: std::string ESSID() const;
    + ***Deprecation:** public: double GetFreq() const
    + ***Replacement:** public: double Freq() const;

1. **gazebo/rendering/ApplyWrenchVisual.hh**
    + ***Deprecation:*** public: void SetCoM(const math::Vector3 &_comVector)
    + ***Replacement:*** public: void SetCoM(const ignition::math::Vector3d &_comVector);
    + ***Deprecation:*** public: void SetForcePos(const math::Vector3 &_forcePosVector)
    + ***Replacement:*** public: void SetForcePos(const ignition::math::Vector3d &_forcePosVector);
    + ***Deprecation:*** public: void SetForce(const math::Vector3 &_forceVector,const bool _rotatedByMouse);
    + ***Replacement:*** public: void SetForce(const ignition::math::Vector3d &_forceVector, const bool _rotatedByMouse);
    + ***Deprecation:*** public: void SetTorque(const math::Vector3 &_torqueVector,const bool _rotatedByMouse);
    + ***Replacement:*** public: void SetTorque(const ignition::math::Vector3d &_torqueVector, const bool _rotatedByMouse);

1. **gazebo/rendering/AxisVisual.hh**
    + ***Deprecation:*** public: void ScaleXAxis(const math::Vector3 &_scale)
    + ***Replacement:*** public: void ScaleXAxis(const ignition::math::Vector3d &_scale);
    + ***Deprecation:*** public: void ScaleYAxis(const math::Vector3 &_scale)
    + ***Replacement:*** public: void ScaleYAxis(const ignition::math::Vector3d &_scale);
    + ***Deprecation:*** public: void ScaleZAxis(const math::Vector3 &_scale)
    + ***Replacement:*** public: void ScaleZAxis(const ignition::math::Vector3d &_scale);

1. **gazebo/gui/CloneWindow.hh**
    + ***Deprecation:*** int GetPort()
    + ***Replacement:*** int Port() const

1. **gazebo/gui/ConfigWidget.hh**
    + ***Deprecation:*** public: google::protobuf::Message *GetMsg()
    + ***Replacement:*** public: google::protobuf::Message *Msg()
    + ***Deprecation:*** public: std::string GetHumanReadableKey(const std::string &_key)
    + ***Replacement:*** public: std::string HumanReadableKey(const std::string &_key) const
    + ***Deprecation:*** public: std::string GetUnitFromKey(const std::string &_key, const std::string &_jointType = "")
    + ***Replacement:*** public: std::string UnitFromKey(const std::string &_key, const std::string &_jointType = "") const
    + ***Deprecation:*** public: void GetRangeFromKey(const std::string &_key, double &_min, double &_max)
    + ***Replacement:*** public: void RangeFromKey(const std::string &_key, double &_min, double &_max) const
    + ***Deprecation:*** public: bool GetWidgetVisible(const std::string &_name)
    + ***Replacement:*** public: bool WidgetVisible(const std::string &_name) const
    + ***Deprecation:*** public: bool GetWidgetReadOnly(const std::string &_name) const
    + ***Replacement:*** public: bool WidgetReadOnly(const std::string &_name) const
    + ***Deprecation:*** public: bool SetVector3WidgetValue(const std::string &_name, const math::Vector3 &_value)
    + ***Replacement:*** public: bool SetVector3dWidgetValue(const std::string &_name, const ignition::math::Vector3d &_value)
    + ***Deprecation:*** public: bool SetPoseWidgetValue(const std::string &_name, const math::Pose &_value)
    + ***Replacement:*** public: bool SetPoseWidgetValue(const std::string &_name, const ignition::math::Pose3d &_value)
    + ***Deprecation:*** public: bool SetGeometryWidgetValue(const std::string &_name, const std::string &_value, const math::Vector3 &_dimensions, const std::string &_uri = "")
    + ***Replacement:*** public: bool SetGeometryWidgetValue(const std::string &_name, const std::string &_value, const ignition::math::Vector3d &_dimensions, const std::string &_uri = "")
    + ***Deprecation:*** public: int GetIntWidgetValue(const std::string &_name) const
    + ***Replacement:*** public: int IntWidgetValue(const std::string &_name) const
    + ***Deprecation:*** public: unsigned int GetUIntWidgetValue(const std::string &_name) const
    + ***Replacement:*** public: unsigned int UIntWidgetValue(const std::string &_name) const
    + ***Deprecation:*** public: double GetDoubleWidgetValue(const std::string &_name) const
    + ***Replacement:*** public: double DoubleWidgetValue(const std::string &_name) const
    + ***Deprecation:*** public: bool GetBoolWidgetValue(const std::string &_name) const
    + ***Replacement:*** public: bool BoolWidgetValue(const std::string &_name) const
    + ***Deprecation:*** public: std::string GetStringWidgetValue(const std::string &_name) const
    + ***Replacement:*** public: std::string StringWidgetValue(const std::string &_name) const
    + ***Deprecation:*** public: math::Vector3 GetVector3WidgetValue(const std::string &_name)
    + ***Replacement:*** public: ignition::math::Vector3d Vector3dWidgetValue(const std::string &_name) const
    + ***Deprecation:*** public: common::Color GetColorWidgetValue(const std::string &_name) const
    + ***Replacement:*** public: common::Color ColorWidgetValue(const std::string &_name) const
    + ***Deprecation:*** public: math::Pose GetPoseWidgetValue(const std::string &_name) const
    + ***Replacement:*** public: ignition::math::Pose3d PoseWidgetValue(const std::string &_name) const
    + ***Deprecation:*** public: std::string GetGeometryWidgetValue(const std::string &_name, math::Vector3 &_dimensions, std::string &_uri) const
    + ***Replacement:*** public: std::string GeometryWidgetValue(const std::string &_name, ignition::math::Vector3d &_dimensions, std::string &_uri) const
    + ***Deprecation:*** public: std::string GetEnumWidgetValue(const std::string &_name) const
    + ***Replacement:*** public: std::string EnumWidgetValue(const std::string &_name) const

1. **gazebo/gui/GLWidget.hh**
    + ***Deprecation:*** rendering::UserCameraPtr GetCamera() const
    + ***Replacement:*** rendering::UserCameraPtr Camera() const
    + ***Deprecation:*** rendering::ScenePtr GetScene() const
    + ***Replacement:*** rendering::ScenePtr Scene() const

1. **gazebo/gui/KeyEventHandler.hh**
    + ***Deprecation:*** bool GetAutoRepeat() const
    + ***Replacement:*** bool AutoRepeat() const

1. **gazebo/gui/MainWindow.hh**
    + ***Deprecation:*** gui::RenderWidget *GetRenderWidget() const
    + ***Replacement:*** gui::RenderWidget *RenderWidget() const
    + ***Deprecation:*** gui::Editor *GetEditor(const std::string &_name) const
    + ***Replacement:*** gui::Editor *Editor(const std::string &_name) const

1. **gazebo/rendering/Camera.hh**
    + ***Deprecation:*** public: DistortionPtr GetDistortion() const;
    + ***Replacement:*** public: DistortionPtr LensDistortion() const;
    + ***Deprecation:*** public: double GetRenderRate() const;
    + ***Replacement:*** public: double RenderRate() const;
    + ***Deprecation:*** public: bool GetInitialized() const;
    + ***Replacement:*** public: bool Initialized() const;
    + ***Deprecation:*** public: unsigned int GetWindowId() const;
    + ***Replacement:*** public: unsigned int WindowId() const;
    + ***Deprecation:*** public: math::Vector3 GetWorldPosition() const
    + ***Replacement:*** public: ignition::math::Vector3d WorldPosition() const;
    + ***Deprecation:*** public: math::Quaternion GetWorldRotation() const
    + ***Replacement:*** public: ignition::math::Quaterniond WorldRotation() const;
    + ***Deprecation:*** public: virtual void SetWorldPose(const math::Pose &_pose)
    + ***Replacement:*** public: virtual void SetWorldPose(const ignition::math::Pose3d &_pose);
    + ***Deprecation:***  public: math::Pose GetWorldPose() const
    + ***Replacement:*** public: ignition::math::Pose3d WorldPose() const;
    + ***Deprecation:*** public: void SetWorldPosition(const math::Vector3 &_pos);
    + ***Replacement:*** public: void SetWorldPosition(const ignition::math::Vector3d &_pos);
    + ***Deprecation:*** public: void SetWorldRotation(const math::Quaternion &_quat);
    + ***Replacement:*** public: void SetWorldRotation(const ignition::math::Quaterniond &_quat);
    + ***Deprecation:*** public: void Translate(const math::Vector3 &_direction)
    + ***Replacement:*** public: void Translate(const ignition::math::Vector3d &_direction);
    + ***Deprecation:***  public: void Roll(const math::Angle &_angle, Ogre::Node::TransformSpace _relativeTo =Ogre::Node::TS_LOCAL);
    + ***Replacement:*** public: void Roll(const ignition::math::Angle &_angle, ReferenceFrame _relativeTo = RF_LOCAL);
    + ***Deprecation:***  public: void Pitch(const math::Angle &_angle, Ogre::Node::TransformSpace _relativeTo =Ogre::Node::TS_LOCAL);
    + ***Replacement:*** public: void Pitch(const ignition::math::Angle &_angle, ReferenceFrame _relativeTo = RF_LOCAL);
    + ***Deprecation:***  public: void Yaw(const math::Angle &_angle, Ogre::Node::TransformSpace _relativeTo =Ogre::Node::TS_WORLD);
    + ***Replacement:*** public: void Yaw(const ignition::math::Angle &_angle, ReferenceFrame _relativeTo = RF_WORLD);
    + ***Deprecation:*** public: void SetHFOV(math::Angle _angle);
    + ***Replacement:*** public: void SetHFOV(const ignition::math::Angle &_angle);
    + ***Deprecation:*** public: math::Angle GetHFOV() const
    + ***Replacement:*** public: ignition::math::Angle HFOV() const;
    + ***Deprecation:*** public: math::Angle GetVFOV() const;
    + ***Replacement:*** public: ignition::math::Angle VFOV() const;
    + ***Deprecation:*** public: virtual unsigned int GetImageWidth() const;
    + ***Replacement:*** public: virtual unsigned int ImageWidth() const;
    + ***Deprecation:*** public: unsigned int GetTextureWidth() const;
    + ***Replacement:*** public: unsigned int TextureWidth() const;
    + ***Deprecation:*** public: virtual unsigned int GetImageHeight() const;
    + ***Replacement:*** public: virtual unsigned int ImageHeight() const;
    + ***Deprecation:*** public: unsigned int GetImageDepth() const;
    + ***Replacement:*** public: unsigned int ImageDepth() const;
    + ***Deprecation:*** public: std::string GetImageFormat() const;
    + ***Replacement:*** public: std::string ImageFormat() const;
    + ***Deprecation:*** public: unsigned int GetTextureHeight() const;
    + ***Replacement:*** public: unsigned int TextureHeight() const;
    + ***Deprecation:*** public: size_t GetImageByteSize() const;
    + ***Replacement:*** public: size_t ImageByteSize() const;
    + ***Deprecation:*** public: static size_t GetImageByteSize(unsigned int _width, unsigned int _height, const std::string &_format);
    + ***Replacement:*** static size_t ImageByteSize(const unsigned int _width, const unsigned int _height, const std::string &_format);
    + ***Deprecation:*** public: double GetZValue(int _x, int _y);
    + ***Replacement:*** public: double ZValue(const int _x, const int _y);
    + ***Deprecation:*** public: double GetNearClip();
    + ***Replacement:*** public: double NearClip() const;
    + ***Deprecation:*** public: double GetFarClip();
    + ***Replacement:*** public: double FarClip() const;
    + ***Deprecation:*** public: bool GetCaptureData() const;
    + ***Replacement:*** public: bool CaptureData() const;
    + ***Deprecation:*** public: Ogre::Camera *GetOgreCamera() const;
    + ***Replacement:*** public: Ogre::Camera *OgreCamera() const;
    + ***Deprecation:*** public: Ogre::Viewport *GetViewport() const;
    + ***Replacement:*** public: Ogre::Viewport *OgreViewport() const;
    + ***Deprecation:*** public: unsigned int GetViewportWidth() const;
    + ***Replacement:*** public: unsigned int ViewportWidth() const;
    + ***Deprecation:*** public: unsigned int GetViewportHeight() const;
    + ***Replacement:*** public: unsigned int ViewportHeight() const;
    + ***Deprecation:*** public: math::Vector3 GetUp();
    + ***Replacement:*** public: ignition::math::Vector3d Up() const;
    + ***Deprecation:*** public: math::Vector3 GetRight();
    + ***Replacement:*** public: ignition::math::Vector3d Right() const;
    + ***Deprecation:*** public: virtual float GetAvgFPS() const;
    + ***Replacement:*** public: virtual float AvgFPS() const;
    + ***Deprecation:*** public: virtual unsigned int GetTriangleCount() const;
    + ***Replacement:*** public: virtual unsigned int TriangleCount() const;
    + ***Deprecation:*** public: float GetAspectRatio() const;
    + ***Replacement:*** public: float AspectRatio() const;
    + ***Deprecation:*** public: Ogre::SceneNode *GetSceneNode() const;
    + ***Replacement:*** public: Ogre::SceneNode *SceneNode() const;
    + ***Deprecation:*** public: virtual const unsigned char *GetImageData(unsigned int i = 0);
    + ***Replacement:*** public: virtual const unsigned char *ImageData(unsigned int i = 0) const;
    + ***Deprecation:*** public: std::string GetName() const;
    + ***Replacement:*** public: std::string Name() const;
    + ***Deprecation:*** public: std::string GetScopedName() const;
    + ***Replacement:*** public: std::string ScopedName() const;
    + ***Deprecation:*** public: void GetCameraToViewportRay(int _screenx, int _screeny,math::Vector3 &_origin, math::Vector3 &_dir);
    + ***Replacement:*** public: void CameraToViewportRay(const int _screenx, const int _screeny,ignition::math::Vector3d &_origin,ignition::math::Vector3d &_dir) const;
    + ***Deprecation:*** public: bool GetWorldPointOnPlane(int _x, int _y,const math::Plane &_plane, math::Vector3 &_result);
    + ***Replacement:*** public: bool WorldPointOnPlane(const int _x, const int _y, const ignition::math::Planed &_plane,ignition::math::Vector3d &_result);
    + ***Deprecation:*** public: Ogre::Texture *GetRenderTexture() const;
    + ***Replacement:*** public: Ogre::Texture *RenderTexture() const;
    + ***Deprecation:*** public: math::Vector3 GetDirection();
    + ***Replacement:*** public: ignition::math::Vector3d Direction() const;
    + ***Deprecation:*** public: common::Time GetLastRenderWallTime();
    + ***Replacement:*** public: common::Time LastRenderWallTime() const;
    + ***Deprecation:*** public: virtual bool MoveToPosition(const math::Pose &_pose,double _time);
    + ***Replacement:***  public: virtual bool MoveToPosition(const ignition::math::Pose3d &_pose,double _time);
    + ***Deprecation:*** public: bool MoveToPositions(const std::vector<math::Pose> &_pts,double _time,boost::function<void()> _onComplete = NULL);
    + ***Replacement:*** public: bool MoveToPositions(const std::vector<ignition::math::Pose3d> &_pts,double _time,boost::function<void()> _onComplete = NULL);
    + ***Deprecation:*** public: std::string GetScreenshotPath() const;
    + ***Replacement:*** public: std::string ScreenshotPath() const;
    + ***Deprecation:*** public: std::string GetProjectionType() const;
    + ***Replacement:*** public: std::string ProjectionType() const;

1. **gazebo/gui/RTShaderSystem.hh**
    + ***Deprecation:*** void AttachEntity(Visual *vis)
    + ***No replacement for AttachEntity ***

1. **gazebo/gui/RTShaderSystem.hh**
    + ***Deprecation:*** void DetachEntity(Visual *_vis)
    + ***No replacement for DetachEntity ***

1. **gazebo/physics/Model.hh**
    + ***Deprecation:*** public: void SetScale(const math::Vector3 &_scale);
    + ***Replacement:*** public: void SetScale(const ignition::math::Vector3d &_scale, const bool _publish = false);

### Deletions

1. **plugins/rest_web/RestUiLogoutDialog.hh.hh**

1. **gazebo rendering libraries**
    * The following libraries have been removed: `libgazebo_skyx`, `libgazebo_selection_buffer`, `libgazebo_rendering_deferred`. Gazebo now combines all the different rendering libraries into `libgazebo_rendering.so`.
    * [Pull request #1817](https://bitbucket.org/osrf/gazebo/pull-request/1817)

1. **gazebo physics libraries**
    * The following libraries have been removed: `libgazebo_ode_physics`, `libgazebo_simbody_physics`, `libgazebo_dart_physics`, and `libgazebo_bullet_physics`. Gazebo now combines all the different physics engine libraries into `libgazebo_physics.so`.
    * [Pull request #1814](https://bitbucket.org/osrf/gazebo/pull-request/1814)

1. **gazebo/gui/BoxMaker.hh**

1. **gazebo/gui/CylinderMaker.hh**

1. **gazebo/gui/SphereMaker.hh**

1. **gazebo/gui/MeshMaker.hh**

1. **gazebo/gui/EntityMaker.hh**
    + public: typedef boost::function<void(const math::Vector3 &pos,
                  const math::Vector3 &scale)> CreateCallback;
    + public: static void SetSnapToGrid(bool _snap);
    + public: virtual bool IsActive() const = 0;
    + public: virtual void OnMousePush(const common::MouseEvent &_event);
    + public: virtual void OnMouseDrag(const common::MouseEvent &_event);
    + protected: math::Vector3 GetSnappedPoint(math::Vector3 _p);

1. **gazebo/sensors/ForceTorqueSensor.hh**
    + public: math::Vector3 GetTorque() const
    + public: math::Vector3 GetForce() const

1. **gazebo/sensors/GpsSensor.hh**
    + public: math::Angle GetLongitude()
    + public: math::Angle GetLatitude()

1. **gazebo/sensors/GpuRaySensor.hh**
    + public: math::Angle GetAngleMin() const
    + public: math::Angle GetAngleMax() const
    + public: math::Angle GetVerticalAngleMin() const
    + public: math::Angle GetVerticalAngleMax() const

1. **gazebo/sensors/ImuSensor.hh**
    + public: math::Vector3 GetAngularVelocity() const
    + public: math::Vector3 GetLinearAcceleration() const
    + public: math::Quaternion GetOrientation() const

1. **gazebo/sensors/RFIDSensor.hh**
    + private: bool CheckTagRange(const math::Pose &_pose)

1. **gazebo/sensors/RFIDTag.hh**
    + public: math::Pose GetTagPose() const

1. **gazebo/sensors/RaySensor.hh**
    + public: math::Angle GetAngleMin() const
    + public: math::Angle GetAngleMax() const
    + public: math::Angle GetVerticalAngleMin() const
    + public: math::Angle GetVerticalAngleMax() const

1. **gazebo/sensors/Sensor.hh**
    + public: virtual math::Pose GetPose() const
    + public: NoisePtr GetNoise(unsigned int _index = 0) const

1. **gazebo/sensors/WirelessTransmitter.hh**
    + public: double GetSignalStrength(const math::Pose &_receiver, const double _rxGain)

## Gazebo 5.X to 6.X

### Deprecations

1. **gazebo/common/Color.hh**
    + ***Deprecation:*** math::Vector3 GetAsHSV() const;
    + ***Replacement:*** ignition::math::Vector3d HSV() const;

1. **gazebo/common/Dem.hh**
    + ***Deprecation:*** void GetGeoReferenceOrigin(math::Angle &_latitude,math::Angle &_longitude);
    + ***Replacement:*** void GetGeoReferenceOrigin(ignition::math::Angle &_latitude,  ignition::math::Angle &_longitude) const;
    + ***Deprecation:***void FillHeightMap(int _subSampling, unsigned int _vertSize, const math::Vector3 &_size, const math::Vector3 &_scale, bool _flipY, std::vector<float> &_heights);
    + ***Replacement:***void FillHeightMap(const int _subSampling, const unsigned int _vertSize, const ignition::math::Vector3d &_size, const ignition::math::Vector3d &_scale, const bool _flipY, std::vector<float> &_heights);

1. **gazebo/common/GTSMeshUtils.hh**
    + ***Deprecation:***static bool DelaunayTriangulation(const std::vector<math::Vector2d> &_vertices, const std::vector<math::Vector2i> &_edges, SubMesh *_submesh);
    + ***Replacement:***static bool DelaunayTriangulation( const std::vector<ignition::math::Vector2d> &_vertices, const std::vector<ignition::math::Vector2i> &_edges, SubMesh *_submesh);

1. **gazebo/common/HeightmapData.hh**
    + ***Deprecation:***virtual void FillHeightMap(int _subSampling,unsigned int _vertSize, const math::Vector3 &_size,const math::Vector3 &_scale, bool _flipY, std::vector<float> &_heights);
    + ***Replacement:***void FillHeightMap(int _subSampling,unsigned int _vertSize, const ignition::math::Vector3d &_size,const ignition::math::Vector3d &_scale, bool _flipY,std::vector<float> &_heights);

1. **gazebo/common/KeyFrame.hh**
    + ***Deprecation:***void SetTranslation(const math::Vector3 &_trans);
    + ***Replacement:***void Translation(const ignition::math::Vector3d &_trans);
    + ***Deprecation:***math::Vector3 GetTranslation() const;
    + ***Replacement:***ignition::math::Vector3d Translation() const;
    + ***Deprecation:***void SetRotation(const math::Quaternion &_rot);
    + ***Replacement:***void Rotation(const ignition::math::Quaterniond &_rot);
    + ***Deprecation:***math::Quaternion GetRotation();
    + ***Replacement:***ignition::math::Quaterniond Rotation() const;

1. **gazebo/common/Mesh.hh**
    + ***Deprecation:***math::Vector3 GetMax() const;
    + ***Replacement:***ignition::math::Vector3d Max() const;
    + ***Deprecation:***math::Vector3 GetMin() const;
    + ***Replacement:***ignition::math::Vector3d Min() const;
    + ***Deprecation:***void GetAABB(math::Vector3 &_center, math::Vector3 &_min_xyz,math::Vector3 &_max_xyz) const;
    + ***Replacement:***void GetAABB(ignition::math::Vector3d &_center,ignition::math::Vector3d &_minXYZ,ignition::math::Vector3d &_maxXYZ) const;
    + ***Deprecation:***void GenSphericalTexCoord(const math::Vector3 &_center);
    + ***Replacement:***void GenSphericalTexCoord(const ignition::math::Vector3d &_center);
    + ***Deprecation:***void SetScale(const math::Vector3 &_factor);
    + ***Replacement:***void SetScale(const ignition::math::Vector3d &_factor);
    + ***Deprecation:***void Center(const math::Vector3 &_center = math::Vector3::Zero);
    + ***Replacement:***void Center(const ignition::math::Vector3d &_center =ignition::math::Vector3d::Zero);
    + ***Deprecation:***void Translate(const math::Vector3 &_vec);
    + ***Replacement:***void Translate(const ignition::math::Vector3d &_vec);
    + ***Deprecation:*** void CopyVertices(const std::vector<math::Vector3> &_verts);
    + ***Replacement:***void CopyVertices(const std::vector<ignition::math::Vector3d> &_verts);
    + ***Deprecation:***void CopyNormals(const std::vector<math::Vector3> &_norms);
    + ***Replacement:***void CopyNormals( const std::vector<ignition::math::Vector3d> &_norms);
    + ***Deprecation:***void AddVertex(const math::Vector3 &_v);
    + ***Replacement:***void AddVertex(const ignition::math::Vector3d &_v);
    + ***Deprecation:***void AddNormal(const math::Vector3 &_n);
    + ***Replacement:***void AddNormal(const ignition::math::Vector3d &_n);
    + ***Deprecation:***math::Vector3 GetVertex(unsigned int _i) const;
    + ***Replacement:***ignition::math::Vector3d Vertex(unsigned int _i) const;
    + ***Deprecation:***void SetVertex(unsigned int _i, const math::Vector3 &_v);
    + ***Replacement:***void SetVertex(unsigned int _i,const ignition::math::Vector3d &_v);
    + ***Deprecation:***math::Vector3 GetNormal(unsigned int _i) const;
    + ***Replacement:***ignition::math::Vector3d Normal(unsigned int _i) const;
    + ***Deprecation:***void SetNormal(unsigned int _i, const math::Vector3 &_n);
    + ***Replacement:***void SetNormal(unsigned int _i,const ignition::math::Vector3d &_n);
    + ***Deprecation:***math::Vector2d GetTexCoord(unsigned int _i) const;
    + ***Replacement:***ignition::math::Vector2d TexCoord(unsigned int _i) const;
    + ***Deprecation:***void SetTexCoord(unsigned int _i, const math::Vector2d &_t);
    + ***Replacement:***void SetTexCoord(unsigned int _i,const ignition::math::Vector2d &_t);
    + ***Deprecation:***math::Vector3 GetMax() const;
    + ***Replacement:***ignition::math::Vector3d Max() const;
    + ***Deprecation:***math::Vector3 GetMin() const;
    + ***Replacement:***ignition::math::Vector3d Min() const;
    + ***Deprecation:***bool HasVertex(const math::Vector3 &_v) const;
    + ***Replacement:***bool HasVertex(const ignition::math::Vector3d &_v) const;
    + ***Deprecation:***unsigned int GetVertexIndex(const math::Vector3 &_v) const;
    + ***Replacement:***unsigned int GetVertexIndex( const ignition::math::Vector3d &_v) const;
    + ***Deprecation:***void GenSphericalTexCoord(const math::Vector3 &_center);
    + ***Replacement:***void GenSphericalTexCoord(const ignition::math::Vector3d &_center);
    + ***Deprecation:***void Center(const math::Vector3 &_center = math::Vector3::Zero);
    + ***Replacement:***void Center(const ignition::math::Vector3d &_center =ignition::math::Vector3d::Zero);
    + ***Deprecation:***void Translate(const math::Vector3 &_vec) ;
    + ***Replacement:***void Translate(const ignition::math::Vector3d &_vec);
    + ***Deprecation:***void SetScale(const math::Vector3 &_factor);
    + ***Replacement:***void SetScale(const ignition::math::Vector3d &_factor);

1. **gazebo/common/MeshCSG.hh**
    + ***Deprecation:***Mesh *CreateBoolean(const Mesh *_m1, const Mesh *_m2,const int _operation, const math::Pose &_offset = math::Pose::Zero);
    + ***Replacement:***Mesh *CreateBoolean(const Mesh *_m1, const Mesh *_m2,const int _operation,const ignition::math::Pose3d &_offset = ignition::math::Pose3d::Zero);

1. **gazebo/common/MeshManager.hh**
    + ***Deprecation:***void GetMeshAABB(const Mesh *_mesh,math::Vector3 &_center,math::Vector3 &_minXYZ,math::Vector3 &_maxXYZ);
    + ***Replacement:***void GetMeshAABB(const Mesh *_mesh,ignition::math::Vector3d &_center,ignition::math::Vector3d &_min_xyz,ignition::math::Vector3d &_max_xyz);
    + ***Deprecation:***void GenSphericalTexCoord(const Mesh *_mesh,math::Vector3 _center);
    + ***Replacement:*** void GenSphericalTexCoord(const Mesh *_mesh,const ignition::math::Vector3d &_center);
    + ***Deprecation:***void CreateBox(const std::string &_name, const math::Vector3 &_sides,const math::Vector2d &_uvCoords);
    + ***Replacement:***void CreateBox(const std::string &_name,const ignition::math::Vector3d &_sides,const ignition::math::Vector2d &_uvCoords);
    + ***Deprecation:***void CreateExtrudedPolyline(const std::string &_name, const std::vector<std::vector<math::Vector2d> > &_vertices,double _height);
    + ***Replacement:*** void CreateExtrudedPolyline(const std::string &_name,const std::vector<std::vector<ignition::math::Vector2d> > &_vertices, double _height);
    + ***Deprecation:***void CreatePlane(const std::string &_name,const math::Plane &_plane,const math::Vector2d &_segments,const math::Vector2d &_uvTile);
    + ***Replacement:***void CreatePlane(const std::string &_name,const ignition::math::Planed &_plane,const ignition::math::Vector2d &_segments, const ignition::math::Vector2d &_uvTile);
    + ***Deprecation:***void CreatePlane(const std::string &_name,const math::Vector3 &_normal,double _d,const math::Vector2d &_size,const math::Vector2d &_segments,const math::Vector2d &_uvTile);
    + ***Replacement:***void CreatePlane(const std::string &_name,const ignition::math::Vector3d &_normal,const double _d,const ignition::math::Vector2d &_size,const ignition::math::Vector2d &_segments, const ignition::math::Vector2d &_uvTile);
    + ***Deprecation:***void CreateBoolean(const std::string &_name, const Mesh *_m1,const Mesh *_m2, const int _operation,const math::Pose &_offset = math::Pose::Zero);
    + ***Replacement:***void CreateBoolean(const std::string &_name, const Mesh *_m1,const Mesh *_m2, const int _operation,const ignition::math::Pose3d &_offset = ignition::math::Pose3d::Zero);

1. **gazebo/common/SVGLoader.hh**
    + ***Deprecation:***static void PathsToClosedPolylines(const std::vector<common::SVGPath> &_paths, double _tol,std::vector< std::vector<math::Vector2d> > &_closedPolys,std::vector< std::vector<math::Vector2d> > &_openPolys);
    + ***Replacement:***static void PathsToClosedPolylines(const std::vector<common::SVGPath> &_paths,double _tol,std::vector< std::vector<ignition::math::Vector2d> > &_closedPolys,std::vector< std::vector<ignition::math::Vector2d> > &_openPolys);

1. **gazebo/common/Skeleton.hh**
    + ***Deprecation:***void SetBindShapeTransform(math::Matrix4 _trans);
    + ***Replacement:***void SetBindShapeTransform(const ignition::math::Matrix4d &_trans);
    + ***Deprecation:***math::Matrix4 GetBindShapeTransform();
    + ***Replacement:***ignition::math::Matrix4d BindShapeTransform();
    + ***Deprecation:***void SetTransform(math::Matrix4 _trans,bool _updateChildren = true);
    + ***Replacement:***void SetTransform(const ignition::math::Matrix4d &_trans,bool _updateChildren = true);
    + ***Deprecation:***void SetModelTransform(math::Matrix4 _trans,bool _updateChildren = true);
    + ***Replacement:***void SetModelTransform(const ignition::math::Matrix4d &_trans,bool _updateChildren = true);
    + ***Deprecation:***void SetInitialTransform(math::Matrix4 _tras);
    + ***Replacement:***void SetInitialTransform(const ignition::math::Matrix4d &_tras);
    + ***Deprecation:***math::Matrix4 GetTransform();
    + ***Replacement:***ignition::math::Matrix4d Transform();
    + ***Deprecation:***void SetInverseBindTransform(math::Matrix4 _invBM);
    + ***Replacement:***void SetInverseBindTransform(const ignition::math::Matrix4d &_invBM);
    + ***Deprecation:***math::Matrix4 GetInverseBindTransform();
    + ***Replacement:***ignition::math::Matrix4d InverseBindTransform();
    + ***Deprecation:***math::Matrix4 GetModelTransform();
    + ***Replacement:***ignition::math::Matrix4d ModelTransform() const;
    + ***Deprecation:***NodeTransform(math::Matrix4 _mat, std::string _sid = "_default_",TransformType _type = MATRIX);
    + ***Replacement:***NodeTransform(const ignition::math::Matrix4d &_mat,const std::string &_sid = "_default_",TransformType _type = MATRIX);
    + ***Deprecation:***void Set(math::Matrix4 _mat);
    + ***Replacement:***void Set(const ignition::math::Matrix4d &_mat);
    + ***Deprecation:***math::Matrix4 Get();
    + ***Replacement:***ignition::math::Matrix4d GetTransform() const;
    + ***Deprecation:***void SetSourceValues(math::Matrix4 _mat);
    + ***Replacement:***void SetSourceValues(const ignition::math::Matrix4d &_mat);
    + ***Deprecation:***void SetSourceValues(math::Vector3 _vec);
    + ***Replacement:*** void SetSourceValues(const ignition::math::Vector3d &_vec);
    + ***Deprecation:***void SetSourceValues(math::Vector3 _axis, double _angle);
    + ***Replacement:***void SetSourceValues(const ignition::math::Vector3d &_axis,const double _angle);
    + ***Deprecation:***math::Matrix4 operator* (math::Matrix4 _m);
    + ***Replacement:***ignition::math::Matrix4d operator*(const ignition::math::Matrix4d &_m);

1. **gazebo/common/SkeletonAnimation.hh**
    + ***Deprecation:***void AddKeyFrame(const double _time, const math::Matrix4 &_trans);
    + ***Replacement:***void AddKeyFrame(const double _time,const ignition::math::Matrix4d &_trans);
    + ***Deprecation:***void AddKeyFrame(const double _time,const math::Pose &_pose);
    + ***Replacement:***void AddKeyFrame(const double _time,const ignition::math::Pose3d &_pose);
    + ***Deprecation:***void GetKeyFrame(const unsigned int _i, double &_time,math::Matrix4 &_trans);
    + ***Replacement:***void GetKeyFrame(const unsigned int _i, double &_time,ignition::math::Matrix4d &_trans) const;
    + ***Deprecation:***std::pair<double, math::Matrix4> GetKeyFrame(const unsigned int _i);
    + ***Replacement:***std::pair<double, ignition::math::Matrix4d> KeyFrame(const unsigned int _i) const;
    + ***Deprecation:***math::Matrix4 GetFrameAt(double _time, bool _loop = true) const;
    + ***Replacement:***ignition::math::Matrix4d FrameAt(double _time, bool _loop = true) const;
    + ***Deprecation:***void AddKeyFrame(const std::string &_node, const double _time, const math::Matrix4 &_mat);
    + ***Replacement:***void AddKeyFrame(const std::string &_node, const double _time,const ignition::math::Matrix4d &_mat);
    + ***Deprecation:***void AddKeyFrame(const std::string &_node, const double _time,const math::Pose &_pose);
    + ***Replacement:***void AddKeyFrame(const std::string &_node, const double _time,const ignition::math::Pose3d &_pose);
    + ***Deprecation:*** math::Matrix4 GetNodePoseAt(const std::string &_node,const double _time, const bool _loop = true);
    + ***Replacement:***ignition::math::Matrix4d NodePoseAt(const std::string &_node,const double _time, const bool _loop = true);
    + ***Deprecation:***std::map<std::string, math::Matrix4> GetPoseAt(const double _time, const bool _loop = true) const;
    + ***Replacement:***std::map<std::string, ignition::math::Matrix4d> PoseAt(const double _time, const bool _loop = true) const;
    + ***Deprecation:***std::map<std::string, math::Matrix4> GetPoseAtX(const double _x, const std::string &_node, const bool _loop = true) const;
    + ***Replacement:***std::map<std::string, ignition::math::Matrix4d> PoseAtX(const double _x, const std::string &_node, const bool _loop = true) const;

1. **gazebo/common/SphericalCoordinates.hh**
    + ***Deprecation:***SphericalCoordinates(const SurfaceType _type,const math::Angle &_latitude,const math::Angle &_longitude,double _elevation,const math::Angle &_heading);
    + ***Replacement:***SphericalCoordinates(const SurfaceType _type,const ignition::math::Angle &_latitude,const ignition::math::Angle &_longitude,double _elevation,const ignition::math::Angle &_heading);
    + ***Deprecation:***math::Vector3 SphericalFromLocal(const math::Vector3 &_xyz) const;
    + ***Replacement:***ignition::math::Vector3d SphericalFromLocal(const ignition::math::Vector3d &_xyz) const;
    + ***Deprecation:***math::Vector3 GlobalFromLocal(const math::Vector3 &_xyz) const;
    + ***Replacement:***ignition::math::Vector3d GlobalFromLocal(const ignition::math::Vector3d &_xyz) const;
    + ***Deprecation:***static double Distance(const math::Angle &_latA,const math::Angle &_lonA,const math::Angle &_latB,const math::Angle &_lonB);
    + ***Replacement:***static double Distance(const ignition::math::Angle &_latA,const ignition::math::Angle &_lonA,const ignition::math::Angle &_latB,const ignition::math::Angle &_lonB);
    + ***Deprecation:*** math::Angle GetLatitudeReference() const;
    + ***Replacement:***ignition::math::Angle LatitudeReference() const;
    + ***Deprecation:***math::Angle GetLongitudeReference() const;
    + ***Replacement:***ignition::math::Angle LongitudeReference() const;
    + ***Deprecation:***math::Angle GetHeadingOffset() const;
    + ***Replacement:***ignition::math::Angle HeadingOffset() const;
    + ***Deprecation:***void SetLatitudeReference(const math::Angle &_angle);
    + ***Replacement:***void SetLatitudeReference(const ignition::math::Angle &_angle);
    + ***Deprecation:***void SetLongitudeReference(const math::Angle &_angle);
    + ***Replacement:***void SetLongitudeReference(const ignition::math::Angle &_angle);
    + ***Deprecation:***void SetHeadingOffset(const math::Angle &_angle);
    + ***Replacement:***void SetHeadingOffset(const ignition::math::Angle &_angle);

### Modifications

1. **gazebo/common/MouseEvent.hh**
    * Replaced all member variables with functions that use Ignition Math.
    * [Pull request #1777](https://bitbucket.org/osrf/gazebo/pull-request/1777)

1. **gazebo/msgs/world_stats.proto**
    + ***Removed:*** optional bool log_playback = 8;
    + ***Replacement:*** optional LogPlaybackStatistics log_playback_stats = 8;

1. **gazebo/physics/JointState.hh**
    + ***Removed:*** public: JointState(JointPtr _joint, const common::Time
    &_realTime, const common::Time &_simTime)
    + ***Replacement:*** public: JointState(JointPtr _joint, const common::Time
    &_realTime, const common::Time &_simTime, const uint64_t _iterations)

1. **gazebo/physics/LinkState.hh**
    + ***Removed:*** public: LinkState(const LinkPtr _link, const common::Time
    &_realTime, const common::Time &_simTime)
    + ***Replacement:*** public: LinkState(const LinkPtr _link,
    const common::Time &_realTime, const common::Time &_simTime, const uint64_t
    _iterations)
    + ***Removed:*** public: void Load(const LinkPtr _link, const common::Time
    &_realTime, const common::Time &_simTime)
    + ***Replacement:*** public: void Load(const LinkPtr _link, const
    common::Time &_realTime, const common::Time &_simTime, const uint64_t
    _iterations)

1. **gazebo/physics/ModelState.hh**
    + ***Removed:*** public: ModelState(const ModelPtr _model, const
    common::Time &_realTime, const common::Time &_simTime)
    + ***Replacement:*** public: ModelState(const ModelPtr _model, const
    common::Time &_realTime, const common::Time &_simTime, const uint64_t
    _iterations)
    + ***Removed:*** public: void Load(const ModelPtr _model, const common::Time
    &_realTime, const common::Time &_simTime)
    + ***Replacement:*** public: void Load(const ModelPtr _model, const
    common::Time &_realTime, const common::Time &_simTime, const uint64_t
    _iterations)

1. **gazebo/physics/State.hh**
    + ***Removed:*** public: State(const std::string &_name, const
    common::Time &_realTime, const common::Time &_simTime)
    + ***Replacement:*** public: State(const std::string &_name,
    const common::Time &_realTime, const common::Time &_simTime, const uint64_t
    _iterations)

1. **gazebo/physics/ModelState.hh**
    + ***Removed:*** public: void Load(const ModelPtr _model, const common::Time
    &_realTime, const common::Time &_simTime)
    + ***Replacement:*** public: void Load(const ModelPtr _model, const
    common::Time &_realTime, const common::Time &_simTime, const uint64_t
    _iterations)

1. ignition-math is now a dependency. Many classes and functions are modified to use ignition-math, please see the pull request listing below for individual changes.
    + [http://ignitionrobotics.org/libraries/math](http://ignitionrobotics.org/libraries/math)
    + [Gazebo migration](https://bitbucket.org/osrf/gazebo/src/583edbeb90759d43d994cc57c0797119dd6d2794/ign-math-migration.md)
    * [Pull request #1756](https://bitbucket.org/osrf/gazebo/pull-request/1756)
    * [Pull request #1766](https://bitbucket.org/osrf/gazebo/pull-request/1766)
    * [Pull request #1774](https://bitbucket.org/osrf/gazebo/pull-request/1774)
    * [Pull request #1771](https://bitbucket.org/osrf/gazebo/pull-request/1771)
    * [Pull request #1776](https://bitbucket.org/osrf/gazebo/pull-request/1776)
    * [Pull request #1777](https://bitbucket.org/osrf/gazebo/pull-request/1777)
    * [Pull request #1772](https://bitbucket.org/osrf/gazebo/pull-request/1772)
    * [Pull request #1773](https://bitbucket.org/osrf/gazebo/pull-request/1773)
    * [Pull request #1778](https://bitbucket.org/osrf/gazebo/pull-request/1778)

1. Gazebo client's should now use `gazebo/gazebo_client.hh` and `libgazebo_client.so` instead of `gazebo/gazebo.hh` and `libgazebo.so`. This separates running a Gazebo server from a Gazebo client.
    + ***Removed:*** bool gazebo::setupClient(int _argc = 0, char **_argv = 0);
    + ***Replacement:*** bool gazebo::client::setup(int _argc = 0, char **_argv = 0);

1. **gazebo/rendering/GpuLaser.hh**
    + ***Removed:*** protected: double near
    + ***Replacement:*** protected: double nearClip

1. **gazebo/rendering/GpuLaser.hh**
    + ***Removed:*** protected: double far
    + ***Replacement:*** protected: double farClip

1. **gazebo/rendering/Visual.hh**
    + ***Removed:*** public: void Fini();
    + ***Replacement:*** public: virtual void Fini();

1. **gazebo/common/MeshManager.hh**
    + ***Removed:*** void CreateExtrudedPolyline(const std::string &_name, const std::vector<math::Vector2d> &_vertices, const double &_height, const math::Vector2d &_uvCoords)
    + ***Replacement:*** void CreateExtrudedPolyline(const std::string &_name, const const std::vector<std::vector<math::Vector2d> > &_vertices, const double &_height, const math::Vector2d &_uvCoords)

1. **gazebo/common/GTSMeshUtils.hh**
    + ***Removed:*** public: static bool CreateExtrudedPolyline(const std::vector<math::Vector2d> &_vertices, const double &_height, SubMesh *_submesh)
    + ***Replacement:*** public: static bool DelaunayTriangulation(const std::vector<std::vector<math::Vector2d> > &_path, SubMesh *_submesh)

1. **gazebo/physics/PolylineShape.hh**
    + ***Removed:*** public: std::vector<math::Vector2d> GetVertices() const
    + ***Replacement:*** public: std::vector<std::vector<math::Vector2d> > GetVertices() const

1. **gazebo/physics/SurfaceParams.hh**
    + ***Removed:*** public: FrictionPyramid frictionPyramid
    + ***Replacement:*** public: FrictionPyramidPtr GetFrictionPyramid() const

### Deletions

1. **gazebo/gui/RenderWidget.hh**
    + The ShowEditor(bool _show)

### Additions

1. **gazebo/msgs/log_playback_control.proto**
    + New message to control the playback from a log file.

1. **gazebo/util/LogPlay.hh**
    + public: bool Rewind()

1. **gazebo/physics/LinkState.hh**
    + public: virtual void SetIterations(const uint64_t _iterations)

1. **gazebo/physics/ModelState.hh**
    + public: virtual void SetIterations(const uint64_t _iterations)

1. **gazebo/physics/State.hh**
    + public: uint64_t GetIterations() const
    + public: virtual void SetIterations(const uint64_t _iterations)

1. **gazebo/physics/WorldState.hh**
    + public: virtual void SetIterations(const uint64_t _iterations)

1. **gazebo/util/LogPlay.hh**
    + public: uint64_t GetInitialIterations() const
    + public: bool HasIterations() const

## Gazebo 4.X to 5.X

### C++11 compiler required

Gazebo 5.x uses features from the new c++11 standard. This requires to have a compatible c++11 compiler. Note that some platforms (like Ubuntu Precise) do not include one by default.

### Modifications

1. Privatized World::dirtyPoses
    + World::dirtyPoses used to be a public attribute. This is now a private attribute, and specific "friends" have been added to the World file.

1. Privatized Scene::skyx
    + Scene::skyx used to be a public attribute. This is now a private attribute, and a GetSkyX() funcion has been added to access the sky object.

1. **gazebo/rendering/Visual.hh**
    + The GetBoundingBox() function now returns a local bounding box without scale applied.

1. **gazebo/math/Box.hh**
    + The constructor that takes two math::Vector3 values now treats these as two corners, and computes the minimum and maximum values automatically. This change is API and ABI compatible.

1. **Informational logs:** The log files will be created inside
  ~/.gazebo/server-<GAZEBO_MASTER_PORT> and
  ~/.gazebo/client-<GAZEBO_MASTER_PORT>. The motivation for this
  change is to avoid name collisions when cloning a simulation. If the
  environment variable GAZEBO_MASTER_URI is not present or invalid,
  <GAZEBO_MASTER_PORT> will be replaced by "default".

1. **gazebo/common/Plugin.hh**
    + ***Removed:*** protected: std::string Plugin::handle
    + ***Replacement:*** protected: std::string Plugin::handleName

1. **gazebo/gui/KeyEventHandler.hh**
    + ***Removed:*** public: void HandlePress(const common::KeyEvent &_event);
    + ***Replacement:*** public: bool HandlePress(const common::KeyEvent &_event);

1. **gazebo/gui/KeyEventHandler.hh**
    + ***Removed:*** public: void HandleRelease(const common::KeyEvent &_event);
    + ***Replacement:*** public: bool HandleRelease(const common::KeyEvent &_event);

1. **gazebo/rendering/UserCamera.hh**
    + ***Removed:*** private: void OnJoy(ConstJoystickPtr &_msg)
    + ***Replacement:*** private: void OnJoyTwist(ConstJoystickPtr &_msg)

1. **gazebo/rendering/Camera.hh**
    + ***Deprecation:*** public: void RotatePitch(math::Angle _angle);
    + ***Replacement:*** public: void Pitch(const math::Angle &_angle,
                                        Ogre::Node::TransformSpace _relativeTo = Ogre::Node::TS_LOCAL);
    + ***Deprecation:*** public: void RotateYaw(math::Angle _angle);
    + ***Replacement:*** public: void Yaw(const math::Angle &_angle,
                                        Ogre::Node::TransformSpace _relativeTo = Ogre::Node::TS_LOCAL);

1. **gazebo/rendering/AxisVisual.hh**
    + ***Removed:*** public: void ShowRotation(unsigned int _axis)
    + ***Replacement:*** public: void ShowAxisRotation(unsigned int _axis, bool _show)

1. **gazebo/rendering/ArrowVisual.hh**
    + ***Removed:*** public: void ShowRotation()
    + ***Replacement:*** public: void ShowRotation(bool _show)

### Deletions

1. **gazebo/physics/Collision.hh**
    + unsigned int GetShapeType()

1. **gazebo/physics/World.hh**
    + EntityPtr GetSelectedEntity() const

1. **gazebo/physics/bullet/BulletJoint.hh**
    + void SetAttribute(Attribute, unsigned int, double)

1. **gazebo/physics/simbody/SimbodyJoint.hh**
    + void SetAttribute(Attribute, unsigned int, double)


## Gazebo 3.1 to 4.0

### New Deprecations

1. **gazebo/physics/Collision.hh**
    + ***Deprecation*** unsigned int GetShapeType()
    + ***Replacement*** unsigned int GetShapeType() const

1. **gazebo/physics/Joint.hh**
    + ***Deprecation*** virtual double GetMaxForce(unsigned int)
    + ***Deprecation*** virtual void SetMaxForce(unsigned int, double)
    + ***Deprecation*** virtual void SetAngle(unsigned int, math::Angle)
    + ***Replacement*** virtual void SetPosition(unsigned int, double)

### Modifications
1. **gazebo/physics/Model.hh**
    + ***Removed:*** Link_V GetLinks() const `ABI Change`
    + ***Replacement:***  const Link_V &GetLinks() const

1. **gzprop command line tool**
    + The `gzprop` command line tool outputs a zip file instead of a tarball.

### Additions

1. **gazebo/msgs/msgs.hh**
    + sdf::ElementPtr LightToSDF(const msgs::Light &_msg, sdf::ElementPtr _sdf = sdf::ElementPtr())

1. **gazebo/rendering/Light.hh**
    + math::Quaternion GetRotation() const
    + void SetRotation(const math::Quaternion &_q)
    + LightPtr Clone(const std::string &_name, ScenePtr _scene)

1. **gazebo/rendering/Scene.hh**
    + void AddLight(LightPtr _light)
    + void RemoveLight(LightPtr _light)

1. **gazebo/gui/GuiEvents.hh**
    + template<typename T> static event::ConnectionPtr ConnectLightUpdate(T _subscriber)
    + static void DisconnectLightUpdate(event::ConnectionPtr _subscriber)

1. **gazebo/gui/ModelMaker.hh**
    + bool InitFromModel(const std::string & _modelName)

1. **gazebo/gui/LightMaker.hh**
    + bool InitFromLight(const std::string & _lightName)

1. **gazebo/common/Mesh.hh**
    + int GetMaterialIndex(const Material *_mat) const

1. **gazebo/math/Filter.hh**
    + ***New classes:*** Filter, OnePole, OnePoleQuaternion, OnePoleVector3, BiQuad, and BiQuadVector3

1. **gazebo/physics/Joint.hh**
      + bool FindAllConnectedLinks(const LinkPtr &_originalParentLink,
          Link_V &_connectedLinks);
      + math::Pose ComputeChildLinkPose( unsigned int _index,
          double _position);

1. **gazebo/physics/Link.hh**
      + void Move(const math::Pose &_worldRefernceFrameSrc,
                        const math::Pose &_worldRefernceFrameDst);
      + bool FindAllConnectedLinksHelper(
          const LinkPtr &_originalParentLink,
          Link_V &_connectedLinks, bool _fistLink = false);
      + bool ContainsLink(const Link_V &_vector, const LinkPtr &_value);
      + msgs::Visual GetVisualMessage(const std::string &_name)

### Modifications
1. **gazebo/physics/Model.hh**
    + ***Removed:*** Link_V GetLinks() const `ABI Change`
    + ***Replacement:***  const Link_V &GetLinks() const

1. **gazebo/physics/Base.cc**
    + ***Removed*** std::string GetScopedName() const
    + ***Replaced*** std::string GetScopedName(bool _prependWorldName=false) const

## Gazebo 3.0 to 3.1

### Additions

1. **gazebo/physics/World.hh**
      + void RemoveModel(const std::string &_name);
      + void RemoveModel(ModelPtr _model);

1. **gazebo/physics/JointController.hh**
    + void SetPositionPID(const std::string &_jointName, const common::PID &_pid);
    + void SetVelocityPID(const std::string &_jointName, const common::PID &_pid);

## Gazebo 2.0 to 3.0

### New Deprecations

1. **gazebo/physics/Joint.hh**
    + ***Deprecation*** virtual void ApplyDamping()
    + ***Replacement*** virtual void ApplyStiffnessDamping()
    ---
    + ***Deprecation*** double GetDampingCoefficient() const
    + ***Replacement*** double GetDamping(int _index)

1. **gazebo/physics/ode/ODEJoint.hh**
    + ***Deprecation*** void CFMDamping()
    + ***Replacement*** void ApplyImplicitStiffnessDamping()

1. **gazebo/physics/ScrewJoint.hh**
    + ***Deprecation*** virtual void SetThreadPitch(unsigned int _index, double _threadPitch) = 0
    + ***Replacement*** virtual void SetThreadPitch(double _threadPitch) = 0
    ---
    + ***Deprecation*** virtual void GetThreadPitch(unsigned int _index) = 0
    + ***Replacement*** virtual void GetThreadPitch() = 0

1. **gazebo/physics/bullet/BulletScrewJoint.hh**
    + ***Deprecation*** protected: virtual void Load(sdf::ElementPtr _sdf)
    + ***Replacement*** public: virtual void Load(sdf::ElementPtr _sdf)

1. **gazebo/physics/PhysicsEngine.hh**
    + ***Deprecation*** virtual void SetSORPGSPreconIters(unsigned int _iters)
    + ***Replacement*** virtual bool SetParam(const std::string &_key, const boost::any &_value)
    ---
    + ***Deprecation*** virtual void SetSORPGSIters(unsigned int _iters)
    + ***Replacement*** virtual bool SetParam(const std::string &_key, const boost::any &_value)
    ---
    + ***Deprecation*** virtual void SetSORPGSW(double _w)
    + ***Replacement*** virtual bool SetParam(const std::string &_key, const boost::any &_value)
    ---
    + ***Deprecation*** virtual int GetSORPGSPreconIters()
    + ***Replacement*** virtual boost::any GetParam(const std::string &_key) const
    ---
    + ***Deprecation*** virtual int GetSORPGSIters()
    + ***Replacement*** virtual boost::any GetParam(const std::string &_key) const
    ---
    + ***Deprecation*** virtual double GetSORPGSW()
    + ***Replacement*** virtual boost::any GetParam(const std::string &_key) const

1. **gazebo/physics/bullet/BulletPhysics.hh**
    + ***Deprecation*** virtual bool SetParam(BulletParam _param, const boost::any &_value)
    + ***Replacement*** virtual bool SetParam(const std::string &_key, const boost::any &_value)
    ---
    + ***Deprecation*** virtual boost::any GetParam(BulletParam _param) const
    + ***Replacement*** virtual boost::any GetParam(const std::string &_key) const

1. **gazebo/physics/ode/ODEPhysics.hh**
    + ***Deprecation*** virtual bool SetParam(ODEParam _param, const boost::any &_value)
    + ***Replacement*** virtual bool SetParam(const std::string &_key, const boost::any &_value)
    ---
    + ***Deprecation*** virtual boost::any GetParam(ODEParam _param) const
    + ***Replacement*** virtual boost::any GetParam(const std::string &_key) const

1. **gazebo/physics/dart/DARTPhysics.hh**
    + ***Deprecation*** virtual boost::any GetParam(DARTParam _param) const
    + ***Replacement*** virtual boost::any GetParam(const std::string &_key) const

1. **gazebo/physics/Joint.hh**
    + ***Deprecation*** virtual double GetAttribute(const std::string &_key, unsigned int _index) = 0
    + ***Replacement*** virtual double GetParam(const std::string &_key, unsigned int _index) = 0;

1. **gazebo/physics/bullet/BulletJoint.hh**
    + ***Deprecation*** virtual double GetAttribute(const std::string &_key, unsigned int _index)
    + ***Replacement*** virtual double GetParam(const std::string &_key, unsigned int _index)

1. **gazebo/physics/bullet/BulletScrewJoint.hh**
    + ***Deprecation*** virtual double GetAttribute(const std::string &_key, unsigned int _index)
    + ***Replacement*** virtual double GetParam(const std::string &_key, unsigned int _index)

1. **gazebo/physics/dart/DARTJoint.hh**
    + ***Deprecation*** virtual double GetParam(const std::string &_key, unsigned int _index)
    + ***Replacement*** virtual double GetAttribute(const std::string &_key, unsigned int _index)

1. **gazebo/physics/ode/ODEJoint.hh**
    + ***Deprecation*** virtual double GetParam(const std::string &_key, unsigned int _index)
    + ***Replacement*** virtual double GetAttribute(const std::string &_key, unsigned int _index)

1. **gazebo/physics/ode/ODEScrewJoint.hh**
    + ***Deprecation*** virtual double GetParam(const std::string &_key, unsigned int _index)
    + ***Replacement*** virtual double GetAttribute(const std::string &_key, unsigned int _index)

1. **gazebo/physics/ode/ODEUniversalJoint.hh**
    + ***Deprecation*** virtual double GetParam(const std::string &_key, unsigned int _index)
    + ***Replacement*** virtual double GetAttribute(const std::string &_key, unsigned int _index)

1. **gazebo/physics/simbody/SimbodyJoint.hh**
    + ***Deprecation*** virtual double GetParam(const std::string &_key, unsigned int _index)
    + ***Replacement*** virtual double GetAttribute(const std::string &_key, unsigned int _index)

1. **gazebo/physics/simbody/SimbodyScrewJoint.hh**
    + ***Deprecation*** virtual double GetParam(const std::string &_key, unsigned int _index)
    + ***Replacement*** virtual double GetAttribute(const std::string &_key, unsigned int _index)

1. **gazebo/physics/Joint.hh**
    + ***Deprecation*** virtual void SetAttribute(const std::string &_key, unsigned int _index, const boost::any &_value) = 0
    + ***Replacement*** virtual bool SetParam(const std::string &_key, unsigned int _index, const boost::any &_value) = 0

1. **gazebo/physics/bullet/BulletJoint.hh**
    + ***Deprecation*** virtual void SetAttribute(const std::string &_key, unsigned int _index, const boost::any &_value)
    + ***Replacement*** virtual bool SetParam(const std::string &_key, unsigned int _index, const boost::any &_value)

1. **gazebo/physics/dart/DARTJoint.hh**
    + ***Deprecation*** virtual void SetAttribute(const std::string &_key, unsigned int _index, const boost::any &_value)
    + ***Replacement*** virtual bool SetParam(const std::string &_key, unsigned int _index, const boost::any &_value)

1. **gazebo/physics/ode/ODEJoint.hh**
    + ***Deprecation*** virtual void SetAttribute(const std::string &_key, unsigned int _index, const boost::any &_value)
    + ***Replacement*** virtual bool SetParam(const std::string &_key, unsigned int _index, const boost::any &_value)

1. **gazebo/physics/ode/ODEScrewJoint.hh**
    + ***Deprecation*** virtual void SetAttribute(const std::string &_key, unsigned int _index, const boost::any &_value)
    + ***Replacement*** virtual bool SetParam(const std::string &_key, unsigned int _index, const boost::any &_value)

1. **gazebo/physics/ode/ODEUniversalJoint.hh**
    + ***Deprecation*** virtual void SetAttribute(const std::string &_key, unsigned int _index, const boost::any &_value)
    + ***Replacement*** virtual bool SetParam(const std::string &_key, unsigned int _index, const boost::any &_value)

1. **gazebo/physics/simbody/SimbodyJoint.hh**
    + ***Deprecation*** virtual void SetAttribute(const std::string &_key, unsigned int _index, const boost::any &_value)
    + ***Replacement*** virtual bool SetParam(const std::string &_key, unsigned int _index, const boost::any &_value)

1. **gazebo/physics/simbody/SimbodyScrewJoint.hh**
    + ***Deprecation*** virtual void SetAttribute(const std::string &_key, unsigned int _index, const boost::any &_value)
    + ***Replacement*** virtual bool SetParam(const std::string &_key, unsigned int _index, const boost::any &_value)

### Modifications
1. **gazebo/physics/Entity.hh**
    + ***Removed:*** inline const math::Pose &GetWorldPose() const `ABI change`
    + ***Replacement:*** inline virutal const math::Pose &GetWorldPose() const
1. **gazebo/physics/Box.hh**
    + ***Removed:*** bool operator==(const Box &_b) `ABI Change`
    + ***Replacement:***  bool operator==(const Box &_b) const

1. **gazebo/gui/GuiIface.hh**
    + ***Removed:*** void load() `ABI change`
    + ***Replacement:*** bool load()
    + ***Note:*** Changed return type from void to bool.
1. **Functions in joint classes use unsigned int, instead of int**
    + All functions in Joint classes (gazebo/physics/\*Joint\*) and subclasses (gazebo/physics/[ode,bullet,simbody,dart]/\*Joint\*) now use unsigned integers instead of integers when referring to a specific joint axis.
    + Add const to Joint::GetInitialAnchorPose(), Joint::GetStopDissipation(), Joint::GetStopStiffness()
1. **gazebo/sensors/Noise.hh** `ABI change`
    + ***Removed:*** void Noise::Load(sdf::ElementPtr _sdf)
    + ***Replacement:*** virtual void Noise::Load(sdf::ElementPtr _sdf)
    + ***Removed:*** void Noise::~Noise()
    + ***Replacement:*** virtual void Noise::~Noise()
    + ***Removed:*** void Noise::Apply() const
    + ***Replacement:*** void Noise::Apply()
    + ***Note:*** Make Noise a base class and refactored out GaussianNoiseModel to its own class.
1. **gazebo/transport/ConnectionManager.hh**
    + ***Removed:*** bool ConnectionManager::Init(const std::string &_masterHost, unsigned int _masterPort) `ABI change`
    + ***Replacement:*** bool ConnectionManager::Init(const std::string &_masterHost, unsigned int _masterPort, uint32_t _timeoutIterations = 30)
    + ***Note:*** No changes to downstream code required. A third parameter has been added that specifies the number of timeout iterations. This parameter has a default value of 30.
1. **gazebo/transport/TransportIface.hh**
    + ***Removed:*** bool init(const std::string &_masterHost = "", unsigned int _masterPort = 0) `ABI change`
    + ***Replacement:*** bool init(const std::string &_masterHost = "", unsigned int _masterPort = 0, uint32_t _timeoutIterations = 30)
    + ***Note:*** No changes to downstream code required. A third parameter has been added that specifies the number of timeout iterations. This parameter has a default value of 30.
1. **gazebo/transport/Publication.hh**
    + ***Removed:*** void Publish(MessagePtr _msg, boost::function<void(uint32_t)> _cb, uint32_t _id) `ABI change`
    + ***Replacement:*** int Publish(MessagePtr _msg, boost::function<void(uint32_t)> _cb, uint32_t _id)
    + ***Note:*** Only the return type changed.

1. **gazebo/common/ModelDatabase.hh** `API change`
    + ***Removed:*** void ModelDatabase::GetModels(boost::function<void (const std::map<std::string, std::string> &)> _func)
    + ***Replacement:*** event::ConnectionPtr ModelDatabase::GetModels(boost::function<void (const std::map<std::string, std::string> &)> _func)
    + ***Note:*** The replacement function requires that the returned connection shared pointer remain valid in order to receive the GetModels callback. Reset the shared pointer to stop receiving GetModels callback.

1. **gazebo/physics/Collision.hh** `API change`
    + ***Modified:*** SurfaceParamsPtr Collision::surface
    + ***Note:*** Changed from `private` to `protected`

1. **gazebo/physics/MultiRayShape.hh** `API change`
    + ***Removed:*** double MultiRayShape::GetRange(int _index)
    + ***Replacement:*** double MultiRayShape::GetRange(unsigned int _index)
    + ***Removed:*** double MultiRayShape::GetRetro(int _index)
    + ***Replacement:*** double MultiRayShape::GetRetro(unsigned int _index)
    + ***Removed:*** double MultiRayShape::GetFiducial(int _index)
    + ***Replacement:*** double MultiRayShape::GetFiducial(unsigned int _index)
    + ***Note:*** Changed argument type from int to unsigned int.

1. **gazebo/physics/SurfaceParams.hh**
    + ***Removed:*** void FillMsg(msgs::Surface &_msg)
    + ***Replacement:*** virtual void FillMsg(msgs::Surface &_msg)

1. **gazebo/sensors/RaySensor.hh** `API change`
    + ***Removed:*** double RaySensor::GetRange(int _index)
    + ***Replacement:*** double RaySensor::GetRange(unsigned int _index)
    + ***Removed:*** double RaySensor::GetRetro(int _index)
    + ***Replacement:*** double RaySensor::GetRetro(unsigned int _index)
    + ***Removed:*** double RaySensor::GetFiducial(int _index)
    + ***Replacement:*** double RaySensor::GetFiducial(unsigned int _index)
    + ***Note:*** Changed argument type from int to unsigned int.

1. **gazebo/physics/PhysicsEngine.hh**
    + ***Removed*** virtual void SetParam(const std::string &_key, const boost::any &_value)
    + ***Replacement*** virtual bool SetParam(const std::string &_key, const boost::any &_value)

1. **gazebo/physics/ode/ODEPhysics.hh**
    + ***Removed*** virtual void SetParam(const std::string &_key, const boost::any &_value)
    + ***Replacement*** virtual bool SetParam(const std::string &_key, const boost::any &_value)

1. **gazebo/physics/bullet/BulletPhysics.hh**
    + ***Removed*** virtual void SetParam(const std::string &_key, const boost::any &_value)
    + ***Replacement*** virtual bool SetParam(const std::string &_key, const boost::any &_value)

1. **gazebo/physics/BallJoint.hh**
    + ***Removed*** virtual void SetHighStop(unsigned int /*_index*/, const math::Angle &/*_angle*/)
    + ***Replacement*** virtual bool SetHighStop(unsigned int /*_index*/, const math::Angle &/*_angle*/)
    ---
    + ***Removed*** virtual void SetLowStop(unsigned int /*_index*/, const math::Angle &/*_angle*/)
    + ***Replacement*** virtual bool SetLowStop(unsigned int /*_index*/, const math::Angle &/*_angle*/)

1. **gazebo/physics/Joint.hh**
    + ***Removed*** virtual void SetHighStop(unsigned int _index, const math::Angle &_angle)
    + ***Replacement*** virtual bool SetHighStop(unsigned int _index, const math::Angle &_angle)
    ---
    + ***Removed*** virtual void SetLowStop(unsigned int _index, const math::Angle &_angle)
    + ***Replacement*** virtual bool SetLowStop(unsigned int _index, const math::Angle &_angle)

1. **gazebo/physics/bullet/BulletBallJoint.hh**
    + ***Removed*** virtual void SetHighStop(unsigned int _index, const math::Angle &_angle)
    + ***Replacement*** virtual bool SetHighStop(unsigned int _index, const math::Angle &_angle)
    ---
    + ***Removed*** virtual void SetLowStop(unsigned int _index, const math::Angle &_angle)
    + ***Replacement*** virtual bool SetLowStop(unsigned int _index, const math::Angle &_angle)

1. **gazebo/physics/bullet/BulletHinge2Joint.hh**
    + ***Removed*** virtual void SetHighStop(unsigned int _index, const math::Angle &_angle)
    + ***Replacement*** virtual bool SetHighStop(unsigned int _index, const math::Angle &_angle)
    ---
    + ***Removed*** virtual void SetLowStop(unsigned int _index, const math::Angle &_angle)
    + ***Replacement*** virtual bool SetLowStop(unsigned int _index, const math::Angle &_angle)

1. **gazebo/physics/bullet/BulletHingeJoint.hh**
    + ***Removed*** virtual void SetHighStop(unsigned int _index, const math::Angle &_angle)
    + ***Replacement*** virtual bool SetHighStop(unsigned int _index, const math::Angle &_angle)
    ---
    + ***Removed*** virtual void SetLowStop(unsigned int _index, const math::Angle &_angle)
    + ***Replacement*** virtual bool SetLowStop(unsigned int _index, const math::Angle &_angle)

1. **gazebo/physics/bullet/BulletScrewJoint.hh**
    + ***Removed*** virtual void SetHighStop(unsigned int _index, const math::Angle &_angle)
    + ***Replacement*** virtual bool SetHighStop(unsigned int _index, const math::Angle &_angle)
    ---
    + ***Removed*** virtual void SetLowStop(unsigned int _index, const math::Angle &_angle)
    + ***Replacement*** virtual bool SetLowStop(unsigned int _index, const math::Angle &_angle)

1. **gazebo/physics/bullet/BulletSliderJoint.hh**
    + ***Removed*** virtual void SetHighStop(unsigned int _index, const math::Angle &_angle)
    + ***Replacement*** virtual bool SetHighStop(unsigned int _index, const math::Angle &_angle)
    ---
    + ***Removed*** virtual void SetLowStop(unsigned int _index, const math::Angle &_angle)
    + ***Replacement*** virtual bool SetLowStop(unsigned int _index, const math::Angle &_angle)

1. **gazebo/physics/bullet/BulletUniversalJoint.hh**
    + ***Removed*** virtual void SetHighStop(unsigned int _index, const math::Angle &_angle)
    + ***Replacement*** virtual bool SetHighStop(unsigned int _index, const math::Angle &_angle)
    ---
    + ***Removed*** virtual void SetLowStop(unsigned int _index, const math::Angle &_angle)
    + ***Replacement*** virtual bool SetLowStop(unsigned int _index, const math::Angle &_angle)

1. **gazebo/physics/dart/DARTJoint.hh**
    + ***Removed*** virtual void SetHighStop(unsigned int _index, const math::Angle &_angle)
    + ***Replacement*** virtual bool SetHighStop(unsigned int _index, const math::Angle &_angle)
    ---
    + ***Removed*** virtual void SetLowStop(unsigned int _index, const math::Angle &_angle)
    + ***Replacement*** virtual bool SetLowStop(unsigned int _index, const math::Angle &_angle)

1. **gazebo/physics/ode/ODEJoint.hh**
    + ***Removed*** virtual void SetHighStop(unsigned int _index, const math::Angle &_angle)
    + ***Replacement*** virtual bool SetHighStop(unsigned int _index, const math::Angle &_angle)
    ---
    + ***Removed*** virtual void SetLowStop(unsigned int _index, const math::Angle &_angle)
    + ***Replacement*** virtual bool SetLowStop(unsigned int _index, const math::Angle &_angle)

1. **gazebo/physics/ode/ODEUniversalJoint.hh**
    + ***Removed*** virtual void SetHighStop(unsigned int _index, const math::Angle &_angle)
    + ***Replacement*** virtual bool SetHighStop(unsigned int _index, const math::Angle &_angle)
    ---
    + ***Removed*** virtual void SetLowStop(unsigned int _index, const math::Angle &_angle)
    + ***Replacement*** virtual bool SetLowStop(unsigned int _index, const math::Angle &_angle)

1. **gazebo/physics/simbody/SimbodyJoint.hh**
    + ***Removed*** virtual void SetHighStop(unsigned int _index, const math::Angle &_angle)
    + ***Replacement*** virtual bool SetHighStop(unsigned int _index, const math::Angle &_angle)
    ---
    + ***Removed*** virtual void SetLowStop(unsigned int _index, const math::Angle &_angle)
    + ***Replacement*** virtual bool SetLowStop(unsigned int _index, const math::Angle &_angle)

1. **gazebo/physics/simbody/SimbodyScrewJoint.hh**
    + ***Removed*** virtual void SetHighStop(unsigned int _index, const math::Angle &_angle)
    + ***Replacement*** virtual bool SetHighStop(unsigned int _index, const math::Angle &_angle)
    ---
    + ***Removed*** virtual void SetLowStop(unsigned int _index, const math::Angle &_angle)
    + ***Replacement*** virtual bool SetLowStop(unsigned int _index, const math::Angle &_angle)

### Additions

1. **gazebo/physics/Joint.hh**
      + bool FindAllConnectedLinks(const LinkPtr &_originalParentLink,
          Link_V &_connectedLinks);
      + math::Pose ComputeChildLinkPose( unsigned int _index,
          double _position);

1. **gazebo/physics/Link.hh**
      + void MoveFrame(const math::Pose &_worldReferenceFrameSrc,
                       const math::Pose &_worldReferenceFrameDst);
      + bool FindAllConnectedLinksHelper(
          const LinkPtr &_originalParentLink,
          Link_V &_connectedLinks, bool _fistLink = false);
      + bool ContainsLink(const Link_V &_vector, const LinkPtr &_value);

1. **gazebo/physics/Collision.hh**
    + void SetWorldPoseDirty()
    + virtual const math::Pose &GetWorldPose() const
1. **gazebo/physics/JointController.hh**
      + common::Time GetLastUpdateTime() const
      + std::map<std::string, JointPtr> GetJoints() const
      + bool SetPositionTarget(const std::string &_jointName, double _target)
      + bool SetVelocityTarget(const std::string &_jointName, double _target)
      + std::map<std::string, common::PID> GetPositionPIDs() const
      + std::map<std::string, common::PID> GetVelocityPIDs() const
      + std::map<std::string, double> GetForces() const
      + std::map<std::string, double> GetPositions() const
      + std::map<std::string, double> GetVelocities() const


1. **gazebo/common/PID.hh**
      + double GetPGain() const
      + double GetIGain() const
      + double GetDGain() const
      + double GetIMax() const
      + double GetIMin() const
      + double GetCmdMax() const
      + double GetCmdMin() const


1. **gazebo/transport/TransportIface.hh**
    +  transport::ConnectionPtr connectToMaster()

1. **gazebo/physics/World.hh**
    +  msgs::Scene GetSceneMsg() const
1. **gazebo/physics/ContactManager.hh**
    + unsigned int GetFilterCount()
    + bool HasFilter(const std::string &_name)
    + void RemoveFilter(const std::string &_name)

1. **gazebo/physics/Joint.hh**
    + virtual void Fini()
    + math::Pose GetAnchorErrorPose() const
    + math::Quaternion GetAxisFrame(unsigned int _index) const
    + double GetWorldEnergyPotentialSpring(unsigned int _index) const
    + math::Pose GetParentWorldPose() const
    + double GetSpringReferencePosition(unsigned int) const
    + math::Pose GetWorldPose() const
    + virtual void SetEffortLimit(unsigned _index, double _stiffness)
    + virtual void SetStiffness(unsigned int _index, double _stiffness) = 0
    + virtual void SetStiffnessDamping(unsigned int _index, double _stiffness, double _damping, double _reference = 0) = 0
    + bool axisParentModelFrame[MAX_JOINT_AXIS]
    + protected: math::Pose parentAnchorPose
    + public: double GetInertiaRatio(const math::Vector3 &_axis) const

1. **gazebo/physics/Link.hh**
    + double GetWorldEnergy() const
    + double GetWorldEnergyKinetic() const
    + double GetWorldEnergyPotential() const
    + bool initialized

1. **gazebo/physics/Model.hh**
    + double GetWorldEnergy() const
    + double GetWorldEnergyKinetic() const
    + double GetWorldEnergyPotential() const

1. **gazebo/physics/SurfaceParams.hh**
    + FrictionPyramid()
    + ~FrictionPyramid()
    + double GetMuPrimary()
    + double GetMuSecondary()
    + void SetMuPrimary(double _mu)
    + void SetMuSecondary(double _mu)
    + math::Vector3 direction1
    + ***Note:*** Replaces mu, m2, fdir1 variables

1. **gazebo/physics/bullet/BulletSurfaceParams.hh**
    + BulletSurfaceParams()
    + virtual ~BulletSurfaceParams()
    + virtual void Load(sdf::ElementPtr _sdf)
    + virtual void FillMsg(msgs::Surface &_msg)
    + virtual void ProcessMsg(msgs::Surface &_msg)
    + FrictionPyramid frictionPyramid

1. **gazebo/physics/ode/ODESurfaceParams.hh**
    + virtual void FillMsg(msgs::Surface &_msg)
    + virtual void ProcessMsg(msgs::Surface &_msg)
    + double bounce
    + double bounce
    + double bounceThreshold
    + double kp
    + double kd
    + double cfm
    + double erp
    + double maxVel
    + double minDepth
    + FrictionPyramid frictionPyramid
    + double slip1
    + double slip2

1. **gazebo/rendering/Light.hh**
    + bool GetVisible() const
    + virtual void LoadFromMsg(const msgs::Light &_msg)

1. **gazebo/sensors/ForceTorqueSensor.hh**
    + physics::JointPtr GetJoint() const

1. **gazebo/sensors/Noise.hh**
    + virtual double ApplyImpl(double _in)
    + virtual void Fini()
    + virtual void SetCustomNoiseCallback(boost::function<double (double)> _cb)

1. **gazebo/sensors/Sensor.hh**
    + NoisePtr GetNoise(unsigned int _index = 0) const

1. **gazebo/sensors/GaussianNoiseModel.hh**

1. **gazebo/physics/ode/ODEUniversalJoint.hh**
    + virtual void SetHighStop(unsigned int _index, const math::Angle &_angle)
    + virtual void SetLowStop(unsigned int _index, const math::Angle &_angle)
    + virtual void SetAttribute(const std::string &_key, unsigned int _index, const boost::any &_value)
    + virtual double GetAttribute(const std::string &_key, unsigned int _index)

1. **gazebo/physics/simbody/SimbodyScrewJoint.hh**
    + virtual void SetThreadPitch(double _threadPitch)
    + virtual void GetThreadPitch()

1. **gazebo/physics/ode/ODEScrewJoint.hh**
    + virtual void SetThreadPitch(double _threadPitch)
    + virtual void GetThreadPitch()

1. **gazebo/physics/ScrewJoint.hh**
    + virtual math::Vector3 GetAnchor(unsigned int _index) const
    + virtual void SetAnchor(unsigned int _index, const math::Vector3 &_anchor)

1. **gazebo/physics/bullet/BulletJoint.hh**
    + virtual math::Angle GetHighStop(unsigned int _index)
    + virtual math::Angle GetLowStop(unsigned int _index)

1. **gazebo/physics/simbody/SimbodyPhysics.hh**
    + virtual boost::any GetParam(const std::string &_key) const
    + virtual bool SetParam(const std::string &_key, const boost::any &_value)

1. **gazebo/physics/dart/DARTPhysics.hh**
    + virtual boost::any GetParam(const std::string &_key) const
    + virtual bool SetParam(const std::string &_key, const boost::any &_value)

1. **gazebo/physics/Joint.hh**
    + math::Quaternion GetAxisFrameOffset(unsigned int _index) const

### Deletions

1. **Removed libtool**
    + Libtool used to be an option for loading plugins. Now, only libdl is supported.

1. **gazebo/physics/Base.hh**
    + Base_V::iterator childrenEnd

1. **gazebo/sensors/Noise.hh**
    + double Noise::GetMean() const
    + double Noise::GetStdDev() const
    + double Noise::GetBias() const
    + ***Note:*** Moved gaussian noise functions to a new GaussianNoiseModel class

1. **gazebo/physics/SurfaceParams.hh**
    + double bounce
    + double bounce
    + double bounceThreshold
    + double kp
    + double kd
    + double cfm
    + double erp
    + double maxVel
    + double minDepth
    + double mu1
    + double mu2
    + double slip1
    + double slip2
    + math::Vector3 fdir1
    + ***Note:*** These parameters were moved to FrictionPyramid,
      ODESurfaceParams, and BulletSurfaceParams.


## Gazebo 1.9 to 2.0

### New Deprecations

1. **gazebo/gazebo.hh**
    + ***Deprecation*** void fini()
    + ***Deprecation*** void stop()
    + ***Replacement*** bool shutdown()
    + ***Note*** Replace fini and stop with shutdown
    ---
    + ***Deprecation*** bool load()
    + ***Deprecation*** bool init()
    + ***Deprecation*** bool run()
    + ***Replacement*** bool setupClient()
        + Use this function to setup gazebo for use as a client
    + ***Replacement*** bool setupServer()
        + Use this function to setup gazebo for use as a server
    + ***Note*** Replace load+init+run with setupClient/setupServer
    ---
    + ***Deprecation*** std::string find_file(const std::string &_file)
    + ***Replacement*** std::string common::find_file(const std::string &_file)
    ---
    + ***Deprecation*** void add_plugin(const std::string &_filename)
    + ***Replacement*** void addPlugin(const std::string &_filename)
    ---
    + ***Deprecation*** void print_version()
    + ***Replacement*** void printVersion()
1. **gazebo/physics/World.hh**
    + ***Deprecation*** void World::StepWorld(int _steps)
    + ***Replacement*** void World::Step(unsigned int _steps)
1. **gazebo/sensors/SensorsIface.hh**
    + ***Deprecation*** std::string sensors::create_sensor(sdf::ElementPtr _elem, const std::string &_worldName,const std::string &_parentName)
    + ***Replacement*** std::string sensors::create_sensor(sdf::ElementPtr _elem, const std::string &_worldName, const std::string &_parentName, uint32_t _parentId)
1. **gazebo/sensors/Sensor.hh**
    + ***Deprecation*** void Sensor::SetParent(const std::string &_name)
    + ***Replacement*** void Sensor::SetParent(const std::string &_name, uint32_t _id)
1. **gazebo/sensors/SensorManager.hh**
    + ***Deprecation*** std::string CreateSensor(sdf::ElementPtr _elem, const std::string &_worldName,  const std::string &_parentName)
    + ***Replacement*** std::string CreateSensor(sdf::ElementPtr _elem, const std::string &_worldName, const std::string &_parentName, uint32_t _parentId)
1. **gazebo/sensors/Collision.hh**
    + ***Deprecation*** void Collision::SetContactsEnabled(bool _enable)
    + ***Replacement*** Use [ContactManager](http://gazebosim.org/api/2.0.0/classgazebo_1_1physics_1_1ContactManager.html).
    ---
    + ***Deprecation*** bool Colliion::GetContactsEnabled() const
    + ***Replacement*** Use [ContactManager](http://gazebosim.org/api/2.0.0/classgazebo_1_1physics_1_1ContactManager.html).
    ---
    + ***Deprecation*** void AddContact(const Contact &_contact)
    + ***Replacement*** Use [ContactManager](http://gazebosim.org/api/2.0.0/classgazebo_1_1physics_1_1ContactManager.html).

### Modifications

1. File rename: `gazebo/common/Common.hh` to `gazebo/common/CommonIface.hh`
1. File rename: `gazebo/physics/Physics.hh` to `gazebo/physics/PhysicsIface.hh`
1. File rename: `gazebo/rendering/Rendering.hh` to `gazebo/rendering/RenderingIface.hh`
1. File rename: `gazebo/sensors/Sensors.hh` to `gazebo/sensors/SensorsIface.hh`
1. File rename: `gazebo/transport/Transport.hh` to `gazebo/transport/TransportIface.hh`
1. File rename: `gazebo/gui/Gui.hh` to `gazebo/gui/GuiIface.hh`
1. File rename: `<model>/manifest.xml` to `<model>/model.config`
1. File rename: `<model_database>/manifest.xml` to `<model_database>/database.config`
1. **gazebo/msgs/physics.proto**
    + ***Removed*** optional double dt
    + ***Replacement*** optional double min_step_size
    ---
    + ***Removed*** optional double update_rate
    + ***Replacement*** optional double real_time_update_rate
1. **gazebo/physics/ModelState.hh**
    + ***Removed*** LinkState ModelState::GetLinkState(int _index) `API change`
    + ***Replacement*** LinkState ModelState::GetLinkState(const std::string &_linkName) const
1. **gazebo/physics/PhyscisEngine.hh**
    + ***Removed*** void PhysicsEngine::SetUpdateRate(double _value) `API change`
    + ***Replacement*** void PhyscisEngine::SetRealTimeUpdateRate(double _rate)
    ---
    + ***Removed*** double PhysicsEngine::GetUpdateRate() `API change`
    + ***Replacement*** double PhysicsEngine::GetRealTimeUpdateRate() const
    ---
    + ***Removed*** void PhysicsEngine::SetStepTime(double _value) `API change`
    + ***Replacement*** void PhysicsEngine::SetMaxStepSize(double _stepSize)
    ---
    + ***Removed*** double PhysicsEngine::GetStepTime() `API change`
    + ***Replacement*** double PhysicsEngine::GetMaxStepSize() const
1. **gazebo/physics/Joint.hh**
    + ***Removed:*** Joint::Load(LinkPtr _parent, LinkPtr _child, const math::Vector3 &_pos) `API chance`
    + ***Replacement:*** Joint::Load(LinkPtr _parent, LinkPtr _child, const math::Pose &_pose)
    ---
    + ***Removed:*** public: double GetInertiaRatio(unsigned int _index) const
    + ***Replacement:*** public: double GetInertiaRatio(const unsigned int _index) const
1. **gazebo/common/Events.hh**
    + ***Removed:*** Events::ConnectWorldUpdateStart(T _subscriber) `API change`
    + ***Replacement*** ConnectionPtr Events::ConnectWorldUpdateBegin(T _subscriber)
    ---
    + ***Removed:*** Events::DisconnectWorldUpdateStart(T _subscriber) `API change`
    + ***Replacement*** ConnectionPtr Events::DiconnectWorldUpdateBegin(T _subscriber)
1. **gazebo/physics/Link.hh**
    + ***Removed*** void Link::RemoveChildJoint(JointPtr _joint) `API change`
    + ***Replacement*** void Link::RemoveChildJoint(const std::string &_jointName)
    ---
    + ***Removed*** void Link::RemoveParentJoint(const std::string &_jointName) `API change`
    + ***Replacement*** void Link::RemoveParentJoint(const std::string &_jointName)
1. **gazebo/physics/MeshShape.hh**
    + ***Removed*** std::string MeshShape::GetFilename() const `API change`
    + ***Replacement*** std::string MeshShape::GetURI() const
    ---
    + ***Removed*** void MeshShape::SetFilename() const `API change`
    + ***Replacement*** std::string MeshShape::SetMesh(const std::string &_uri, const std::string &_submesh = "", bool _center = false) const
1. **gazebo/common/Time.hh**
    + ***Removed*** static Time::NSleep(Time _time) `API change`
    + ***Replacement*** static Time NSleep(unsigned int _ns)

### Deletions

1. **gazebo/physics/Collision.hh**
    + template<typename T> event::ConnectionPtr ConnectContact(T _subscriber)
    + template<typename T> event::ConnectionPtr DisconnectContact(T _subscriber)
    + ***Note:*** The ContactManager::CreateFilter functions can be used to
      create a gazebo topic with contact messages filtered by the name(s)
      of collision shapes. The topic can then be subscribed with a callback
      to replicate this removed functionality. See
      [gazebo pull request #713](https://bitbucket.org/osrf/gazebo/pull-request/713)
      for an example migration.<|MERGE_RESOLUTION|>--- conflicted
+++ resolved
@@ -7,14 +7,6 @@
 
 ## Gazebo 8.X to 9.X
 
-<<<<<<< HEAD
-### Deprecations
-
-1. **gazebo/rendering/GpuLaser.hh**
-    + ***Deprecation:*** const float* LaserData() const
-    + ***Replacement:*** Call GpuLaser::DataIter LaserDataBegin() const
-        iterate until reaching GpuLaser::DataIter LaserDataEnd() const
-=======
 ### Modifications
 
 1. **gazebo/physics/Link.hh**
@@ -43,7 +35,10 @@
     + ***Deprecation:*** void SetAngularAccel(const ignition::math::Vector3d &_vel);
     + ***Replacement:*** None. Calls now deprecated SetAngularAccel() on all links.
 
->>>>>>> 5fab9b58
+1. **gazebo/rendering/GpuLaser.hh**
+    + ***Deprecation:*** const float* LaserData() const
+    + ***Replacement:*** Call GpuLaser::DataIter LaserDataBegin() const
+        iterate until reaching GpuLaser::DataIter LaserDataEnd() const
 
 ## Gazebo 7.X to 8.X
 
