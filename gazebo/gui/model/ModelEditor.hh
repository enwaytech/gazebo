/*
 * Copyright (C) 2014-2015 Open Source Robotics Foundation
 *
 * Licensed under the Apache License, Version 2.0 (the "License");
 * you may not use this file except in compliance with the License.
 * You may obtain a copy of the License at
 *
 *     http://www.apache.org/licenses/LICENSE-2.0
 *
 * Unless required by applicable law or agreed to in writing, software
 * distributed under the License is distributed on an "AS IS" BASIS,
 * WITHOUT WARRANTIES OR CONDITIONS OF ANY KIND, either express or implied.
 * See the License for the specific language governing permissions and
 * limitations under the License.
 *
*/
#ifndef _GAZEBO_MODEL_EDITOR_HH_
#define _GAZEBO_MODEL_EDITOR_HH_

#include <string>

#include <sdf/sdf.hh>

#include "gazebo/gui/qt.h"
#include "gazebo/gui/Editor.hh"
#include "gazebo/util/system.hh"

namespace gazebo
{
  namespace gui
  {
    class SchematicViewWidget;
    class TopToolbar;
    class ModelEditorPrivate;

    /// \class ModelEditor ModelEditor.hh gui/gui.hh
    /// \brief Interface to the terrain editor.
    class GZ_GUI_VISIBLE ModelEditor : public Editor
    {
      Q_OBJECT

      /// \brief Constuctor.
      /// \param[in] _mainWindow Pointer to the mainwindow.
      public: ModelEditor(MainWindow *_mainWindow);

      /// \brief Destuctor.
      public: virtual ~ModelEditor();

      /// \brief Add an item to palette.
      /// \param[in] _Item item to add.
      /// \param[in] _category Category to add the item too.
      public: void AddItemToPalette(QWidget *_item,
          const std::string &_category = "");

<<<<<<< HEAD
      /// \brief Spawn an entity in the editor
      /// \param[in] _sdf SDF describing the entity.
      public: void SpawnEntity(sdf::ElementPtr _sdf);

      /// \brief Remove an entity from the editor
      /// \param[in] _name Name of the entity.
      public: void RemoveEntity(const std::string &_name);

      /// \brief Get an entity in the model
      /// \param[in] _name Name of entity.
      /// \return _sdf SDF describing the entity.
      public: sdf::ElementPtr GetEntitySDF(const std::string &_name);

      /// \brief Add a plugin element to the model.
      /// \param[in] _name Name of plugin element.
      /// \param[in] _filename Filename for the plugin.
      /// \param[in] _element SDF describing plugin.
      public: void AppendPluginElement(const std::string &_name,
          const std::string &_filename, sdf::ElementPtr _element);

      /// \brief Remove a plugin element from the model.
      /// \param[in] _name Name of plugin element.
      public: void RemovePluginElement(const std::string &_name,
          const std::string &_filename, sdf::ElementPtr _element);
=======
      /// \brief Add an entity to the editor
      /// \param[in] _sdf SDF describing the entity.
      public: void AddEntity(sdf::ElementPtr _sdf);
>>>>>>> dc3f3287

      /// \brief Qt callback when the model editor's save action is
      /// triggered.
      private slots: void Save();

      /// \brief Qt callback when the model editor's save as action is
      /// triggered.
      private slots: void SaveAs();

      /// \brief Qt callback when the model editor's new action is
      /// triggered.
      private slots: void New();

      /// \brief Qt callback when the model editor's exit action is
      /// triggered.
      private slots: void Exit();

      /// \brief QT callback when entering model edit mode
      /// \param[in] _checked True if the menu item is checked
      private slots: void OnEdit(bool _checked);

      /// \brief QT callback when the joint button is clicked.
      private slots: void OnAddSelectedJoint();

      /// \brief QT callback when a joint menu is selected
      /// \param[in] _type Type of joint.
      private slots: void OnAddJoint(const QString &_type);

      /// \brief Qt callback when a joint is added.
      private slots: void OnJointAdded();

      /// \brief Callback when an action in the toolbar has been triggered.
      /// \param[in] _action Triggered action.
      private slots: void OnAction(QAction *_action);

      /// \brief Show the schematic view widget
      /// \param[in] _show True to show the widget, false to hide it.
      private slots: void OnSchematicView(bool _show);

      /// \brief Callback when the model has been completed.
      private: void OnFinish();

      /// \brief Toggle main window's toolbar to display model editor icons.
      private: void ToggleToolbar();

      /// \brief Toggle the Insert tab on and off in model editor mode.
      /// This takes the main window Insert tab and adds it to the editor
      /// Note that ToggleToolbar restores the Insert tab in the main window
      private: void ToggleInsertWidget();

      /// \brief Create menus
      private: void CreateMenus();

      /// \brief Event callback used for inserting models into the editor
      /// \param[in] _type Type of entity to be inserted
      /// \param[in] _data Event data (e.g. name of model).
      private: void OnCreateEntity(const std::string &_type,
                                   const std::string &_data);

      /// \internal
      /// \brief Pointer to private data.
      private: ModelEditorPrivate *dataPtr;
    };
  }
}
#endif<|MERGE_RESOLUTION|>--- conflicted
+++ resolved
@@ -52,7 +52,6 @@
       public: void AddItemToPalette(QWidget *_item,
           const std::string &_category = "");
 
-<<<<<<< HEAD
       /// \brief Spawn an entity in the editor
       /// \param[in] _sdf SDF describing the entity.
       public: void SpawnEntity(sdf::ElementPtr _sdf);
@@ -77,11 +76,10 @@
       /// \param[in] _name Name of plugin element.
       public: void RemovePluginElement(const std::string &_name,
           const std::string &_filename, sdf::ElementPtr _element);
-=======
+
       /// \brief Add an entity to the editor
       /// \param[in] _sdf SDF describing the entity.
       public: void AddEntity(sdf::ElementPtr _sdf);
->>>>>>> dc3f3287
 
       /// \brief Qt callback when the model editor's save action is
       /// triggered.
