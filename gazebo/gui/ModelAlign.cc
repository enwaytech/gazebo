--- conflicted
+++ resolved
@@ -297,11 +297,6 @@
   if (_publish)
   {
     msgs::UserCmd userCmdMsg;
-<<<<<<< HEAD
-    userCmdMsg.set_id("Align to [" + this->dataPtr->targetVis->GetName() + "]" +
-        gazebo::common::Time::GetWallTimeAsISOString());
-=======
->>>>>>> 0726043d
     userCmdMsg.set_description(
         "Align to [" + this->dataPtr->targetVis->GetName() + "]");
     userCmdMsg.set_type(msgs::UserCmd::MOVING);
