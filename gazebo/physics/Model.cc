/*
 * Copyright (C) 2012-2016 Open Source Robotics Foundation
 *
 * Licensed under the Apache License, Version 2.0 (the "License");
 * you may not use this file except in compliance with the License.
 * You may obtain a copy of the License at
 *
 *     http://www.apache.org/licenses/LICENSE-2.0
 *
 * Unless required by applicable law or agreed to in writing, software
 * distributed under the License is distributed on an "AS IS" BASIS,
 * WITHOUT WARRANTIES OR CONDITIONS OF ANY KIND, either express or implied.
 * See the License for the specific language governing permissions and
 * limitations under the License.
 *
*/

#ifdef _WIN32
  // Ensure that Winsock2.h is included before Windows.h, which can get
  // pulled in by anybody (e.g., Boost).
  #include <Winsock2.h>
#endif

#include <tbb/parallel_for.h>
#include <tbb/blocked_range.h>
#include <float.h>

#include <boost/bind.hpp>
#include <boost/function.hpp>
#include <boost/thread/recursive_mutex.hpp>
#include <sstream>

#include "gazebo/util/OpenAL.hh"
#include "gazebo/common/KeyFrame.hh"
#include "gazebo/common/Animation.hh"
#include "gazebo/common/Plugin.hh"
#include "gazebo/common/Events.hh"
#include "gazebo/common/Exception.hh"
#include "gazebo/common/Console.hh"
#include "gazebo/common/CommonTypes.hh"

#include "gazebo/physics/Gripper.hh"
#include "gazebo/physics/Joint.hh"
#include "gazebo/physics/JointController.hh"
#include "gazebo/physics/Link.hh"
#include "gazebo/physics/World.hh"
#include "gazebo/physics/PhysicsEngine.hh"
#include "gazebo/physics/Model.hh"
#include "gazebo/physics/Contact.hh"

#include "gazebo/transport/Node.hh"

using namespace gazebo;
using namespace physics;

//////////////////////////////////////////////////
Model::Model(BasePtr _parent)
  : Entity(_parent)
{
  this->AddType(MODEL);
}

//////////////////////////////////////////////////
Model::~Model()
{
}

//////////////////////////////////////////////////
void Model::Load(sdf::ElementPtr _sdf)
{
  Entity::Load(_sdf);

  this->jointPub = this->node->Advertise<msgs::Joint>("~/joint");

  this->SetStatic(this->sdf->Get<bool>("static"));
  if (this->sdf->HasElement("static"))
  {
    this->sdf->GetElement("static")->GetValue()->SetUpdateFunc(
        boost::bind(&Entity::IsStatic, this));
  }

  if (this->sdf->HasElement("self_collide"))
  {
    this->SetSelfCollide(this->sdf->Get<bool>("self_collide"));
  }

  if (this->sdf->HasElement("enable_wind"))
  {
    this->SetWindMode(this->sdf->Get<bool>("enable_wind"));
  }

  if (this->sdf->HasElement("allow_auto_disable"))
    this->SetAutoDisable(this->sdf->Get<bool>("allow_auto_disable"));

  this->LoadLinks();

  this->LoadModels();

  // Load the joints if the world is already loaded. Otherwise, the World
  // has some special logic to load models that takes into account state
  // information.
  if (this->world->IsLoaded())
    this->LoadJoints();
}

//////////////////////////////////////////////////
void Model::LoadLinks()
{
  /// \TODO: check for duplicate model, and raise an error
  /// BasePtr dup = Base::GetByName(this->GetScopedName());

  // Load the bodies
  if (this->sdf->HasElement("link"))
  {
    sdf::ElementPtr linkElem = this->sdf->GetElement("link");
    while (linkElem)
    {
      // Create a new link
      LinkPtr link = this->GetWorld()->GetPhysicsEngine()->CreateLink(
          boost::static_pointer_cast<Model>(shared_from_this()));

      /// \TODO: canonical link is hardcoded to the first link.
      ///        warn users for now, need  to add parsing of
      ///        the canonical tag in sdf

      // find canonical link - there should only be one within a tree of models
      if (!this->canonicalLink)
      {
        // Get the canonical link from parent, if not found then set the
        // current link as the canonoical link.
        LinkPtr cLink;
        BasePtr entity = this->GetParent();
        while (entity && entity->HasType(MODEL))
        {
          ModelPtr model = boost::static_pointer_cast<Model>(entity);
          LinkPtr tmpLink = model->GetLink();
          if (tmpLink)
          {
            cLink = tmpLink;
            break;
          }
          entity = entity->GetParent();
        }

        if (cLink)
        {
          this->canonicalLink = cLink;
        }
        else
        {
          // first link found, set as canonical link
          link->SetCanonicalLink(true);
          this->canonicalLink = link;

          // notify parent models of this canonical link
          entity = this->GetParent();
          while (entity && entity->HasType(MODEL))
          {
            ModelPtr model = boost::static_pointer_cast<Model>(entity);
            model->canonicalLink = this->canonicalLink;
            entity = entity->GetParent();
          }
        }
      }

      // Load the link using the config node. This also loads all of the
      // bodies collisionetries
      link->Load(linkElem);
      linkElem = linkElem->GetNextElement("link");
      this->links.push_back(link);
    }
  }
}

//////////////////////////////////////////////////
void Model::LoadModels()
{
  // Load the models
  if (this->sdf->HasElement("model"))
  {
    sdf::ElementPtr modelElem = this->sdf->GetElement("model");
    while (modelElem)
    {
      // Create a new model
      ModelPtr model = this->GetWorld()->GetPhysicsEngine()->CreateModel(
          boost::static_pointer_cast<Model>(shared_from_this()));
      model->SetWorld(this->GetWorld());
      model->Load(modelElem);
      this->models.push_back(model);
      modelElem = modelElem->GetNextElement("model");
    }

    for (auto &model : this->models)
      model->SetEnabled(true);
  }
}

//////////////////////////////////////////////////
void Model::LoadJoints()
{
  // Load the joints
  if (this->sdf->HasElement("joint"))
  {
    sdf::ElementPtr jointElem = this->sdf->GetElement("joint");
    while (jointElem)
    {
      try
      {
        this->LoadJoint(jointElem);
      }
      catch(...)
      {
        gzerr << "LoadJoint Failed\n";
      }
      jointElem = jointElem->GetNextElement("joint");
    }
  }

  if (this->sdf->HasElement("gripper"))
  {
    sdf::ElementPtr gripperElem = this->sdf->GetElement("gripper");
    while (gripperElem)
    {
      this->LoadGripper(gripperElem);
      gripperElem = gripperElem->GetNextElement("gripper");
    }
  }

  // Load nested model joints if the world is not already loaded. Otherwise,
  // LoadJoints will be called from Model::Load.
  if (!this->world->IsLoaded())
  {
    for (auto model : this->models)
      model->LoadJoints();
  }
}

//////////////////////////////////////////////////
void Model::Init()
{
  // Record the model's initial pose (for reseting)
  math::Pose initPose = this->sdf->Get<math::Pose>("pose");
  this->SetInitialRelativePose(initPose);
  this->SetRelativePose(initPose);

  // Initialize the bodies before the joints
  for (Base_V::iterator iter = this->children.begin();
       iter != this->children.end(); ++iter)
  {
    if ((*iter)->HasType(Base::LINK))
    {
      LinkPtr link = boost::static_pointer_cast<Link>(*iter);
      if (link)
        link->Init();
      else
        gzerr << "Child [" << (*iter)->GetName()
              << "] has type Base::LINK, but cannot be dynamically casted\n";
    }
    else if ((*iter)->HasType(Base::MODEL))
      boost::static_pointer_cast<Model>(*iter)->Init();
  }

  // Initialize the joints last.
  for (Joint_V::iterator iter = this->joints.begin();
       iter != this->joints.end(); ++iter)
  {
    try
    {
      (*iter)->Init();
    }
    catch(...)
    {
      gzerr << "Init joint failed" << std::endl;
      return;
    }
    // The following message used to be filled and sent in Model::LoadJoint
    // It is moved here, after Joint::Init, so that the joint properties
    // can be included in the message.
    msgs::Joint msg;
    (*iter)->FillMsg(msg);
    this->jointPub->Publish(msg);
  }

  for (std::vector<GripperPtr>::iterator iter = this->grippers.begin();
       iter != this->grippers.end(); ++iter)
  {
    (*iter)->Init();
  }
}

//////////////////////////////////////////////////
void Model::Update()
{
  if (this->IsStatic())
    return;

  boost::recursive_mutex::scoped_lock lock(this->updateMutex);

  for (Joint_V::iterator jiter = this->joints.begin();
       jiter != this->joints.end(); ++jiter)
    (*jiter)->Update();

  if (this->jointController)
    this->jointController->Update();

  if (!this->jointAnimations.empty())
  {
    common::NumericKeyFrame kf(0);
    std::map<std::string, double> jointPositions;
    std::map<std::string, common::NumericAnimationPtr>::iterator iter;
    iter = this->jointAnimations.begin();
    while (iter != this->jointAnimations.end())
    {
      iter->second->GetInterpolatedKeyFrame(kf);

      iter->second->AddTime(
          (this->world->GetSimTime() - this->prevAnimationTime).Double());

      if (iter->second->GetTime() < iter->second->GetLength())
      {
        iter->second->GetInterpolatedKeyFrame(kf);
        jointPositions[iter->first] = kf.GetValue();
        ++iter;
      }
      else
      {
        this->jointAnimations.erase(iter++);
      }
    }
    if (!jointPositions.empty())
    {
      this->jointController->SetJointPositions(jointPositions);
    }
    else
    {
      if (this->onJointAnimationComplete)
        this->onJointAnimationComplete();
    }
    this->prevAnimationTime = this->world->GetSimTime();
  }

  for (auto &model : this->models)
    model->Update();
}

//////////////////////////////////////////////////
void Model::SetJointPosition(
  const std::string &_jointName, double _position, int _index)
{
  if (this->jointController)
    this->jointController->SetJointPosition(_jointName, _position, _index);
}

//////////////////////////////////////////////////
void Model::SetJointPositions(
    const std::map<std::string, double> &_jointPositions)
{
  if (this->jointController)
    this->jointController->SetJointPositions(_jointPositions);
}

//////////////////////////////////////////////////
void Model::RemoveChild(EntityPtr _child)
{
  Joint_V::iterator jiter;

  if (_child->HasType(LINK))
  {
    bool done = false;

    while (!done)
    {
      done = true;

      for (jiter = this->joints.begin(); jiter != this->joints.end(); ++jiter)
      {
        if (!(*jiter))
          continue;

        LinkPtr jlink0 = (*jiter)->GetJointLink(0);
        LinkPtr jlink1 = (*jiter)->GetJointLink(1);

        if (!jlink0 || !jlink1 || jlink0->GetName() == _child->GetName() ||
            jlink1->GetName() == _child->GetName() ||
            jlink0->GetName() == jlink1->GetName())
        {
          this->joints.erase(jiter);
          done = false;
          break;
        }
      }
    }

    this->RemoveLink(_child->GetScopedName());
  }

  Entity::RemoveChild(_child->GetId());

  for (Link_V::iterator liter = this->links.begin();
       liter != this->links.end(); ++liter)
  {
    (*liter)->SetEnabled(true);
  }
}

//////////////////////////////////////////////////
boost::shared_ptr<Model> Model::shared_from_this()
{
  return boost::static_pointer_cast<Model>(Entity::shared_from_this());
}

//////////////////////////////////////////////////
void Model::Fini()
{
  Entity::Fini();

  this->plugins.clear();
  this->attachedModels.clear();
  this->joints.clear();
  this->links.clear();
  this->canonicalLink.reset();
  this->models.clear();
}

//////////////////////////////////////////////////
void Model::UpdateParameters(sdf::ElementPtr _sdf)
{
  Entity::UpdateParameters(_sdf);

  if (_sdf->HasElement("link"))
  {
    sdf::ElementPtr linkElem = _sdf->GetElement("link");
    while (linkElem)
    {
      LinkPtr link = boost::dynamic_pointer_cast<Link>(
          this->GetChild(linkElem->Get<std::string>("name")));
      link->UpdateParameters(linkElem);
      linkElem = linkElem->GetNextElement("link");
    }
  }
  /*

  if (_sdf->HasElement("joint"))
  {
    sdf::ElementPtr jointElem = _sdf->GetElement("joint");
    while (jointElem)
    {
      JointPtr joint = boost::dynamic_pointer_cast<Joint>(this->GetChild(jointElem->Get<std::string>("name")));
      joint->UpdateParameters(jointElem);
      jointElem = jointElem->GetNextElement("joint");
    }
  }
  */
}

//////////////////////////////////////////////////
const sdf::ElementPtr Model::GetSDF()
{
  return Entity::GetSDF();
}

//////////////////////////////////////////////////
const sdf::ElementPtr Model::UnscaledSDF()
{
  GZ_ASSERT(this->sdf != NULL, "Model sdf member is NULL");
  this->sdf->Update();

  sdf::ElementPtr unscaledSdf(this->sdf);

  // Go through all collisions and visuals and divide size by scale
  // See Link::UpdateVisualGeomSDF
  if (!this->sdf->HasElement("link"))
    return unscaledSdf;

  auto linkElem = this->sdf->GetElement("link");
  while (linkElem)
  {
    // Visuals
    if (linkElem->HasElement("visual"))
    {
      auto visualElem = linkElem->GetElement("visual");
      while (visualElem)
      {
        auto geomElem = visualElem->GetElement("geometry");

        if (geomElem->HasElement("box"))
        {
          auto size = geomElem->GetElement("box")->
              Get<ignition::math::Vector3d>("size");
          geomElem->GetElement("box")->GetElement("size")->Set(
              size / this->scale);
        }
        else if (geomElem->HasElement("sphere"))
        {
          double radius = geomElem->GetElement("sphere")->Get<double>("radius");
          geomElem->GetElement("sphere")->GetElement("radius")->Set(
              radius/this->scale.Max());
        }
        else if (geomElem->HasElement("cylinder"))
        {
          double radius =
              geomElem->GetElement("cylinder")->Get<double>("radius");
          double length =
              geomElem->GetElement("cylinder")->Get<double>("length");
          double radiusScale = std::max(this->scale.X(), this->scale.Y());

          geomElem->GetElement("cylinder")->GetElement("radius")->Set(
              radius/radiusScale);
          geomElem->GetElement("cylinder")->GetElement("length")->Set(
              length/this->scale.Z());
        }
        else if (geomElem->HasElement("mesh"))
        {
          geomElem->GetElement("mesh")->GetElement("scale")->Set(
              ignition::math::Vector3d::One);
        }

        visualElem = visualElem->GetNextElement("visual");
      }
    }

    // Collisions
    if (linkElem->HasElement("collision"))
    {
      auto collisionElem = linkElem->GetElement("collision");
      while (collisionElem)
      {
        auto geomElem = collisionElem->GetElement("geometry");

        if (geomElem->HasElement("box"))
        {
          auto size = geomElem->GetElement("box")->
              Get<ignition::math::Vector3d>("size");
          geomElem->GetElement("box")->GetElement("size")->Set(
              size / this->scale);
        }
        else if (geomElem->HasElement("sphere"))
        {
          double radius = geomElem->GetElement("sphere")->Get<double>("radius");
          geomElem->GetElement("sphere")->GetElement("radius")->Set(
              radius/this->scale.Max());
        }
        else if (geomElem->HasElement("cylinder"))
        {
          double radius =
              geomElem->GetElement("cylinder")->Get<double>("radius");
          double length =
              geomElem->GetElement("cylinder")->Get<double>("length");
          double radiusScale = std::max(this->scale.X(), this->scale.Y());

          geomElem->GetElement("cylinder")->GetElement("radius")->Set(
              radius/radiusScale);
          geomElem->GetElement("cylinder")->GetElement("length")->Set(
              length/this->scale.Z());
        }
        else if (geomElem->HasElement("mesh"))
        {
          geomElem->GetElement("mesh")->GetElement("scale")->Set(
              ignition::math::Vector3d::One);
        }

        collisionElem = collisionElem->GetNextElement("collision");
      }
    }

    linkElem = linkElem->GetNextElement("link");
  }

  return unscaledSdf;
}

//////////////////////////////////////////////////
void Model::Reset()
{
  Entity::Reset();

  this->ResetPhysicsStates();

  for (Joint_V::iterator jiter = this->joints.begin();
       jiter != this->joints.end(); ++jiter)
  {
    (*jiter)->Reset();
  }

  // Reset plugins after links and joints,
  // so that plugins can restore initial conditions
  for (std::vector<ModelPluginPtr>::iterator iter = this->plugins.begin();
       iter != this->plugins.end(); ++iter)
  {
    (*iter)->Reset();
  }
}

//////////////////////////////////////////////////
void Model::ResetPhysicsStates()
{
  // reset link velocities when resetting model
  for (Link_V::iterator liter = this->links.begin();
       liter != this->links.end(); ++liter)
  {
    (*liter)->ResetPhysicsStates();
  }

  // reset nested model physics states
  for (auto &m : this->models)
    m->ResetPhysicsStates();
}

//////////////////////////////////////////////////
void Model::SetLinearVel(const math::Vector3 &_vel)
{
  for (Link_V::iterator iter = this->links.begin();
       iter != this->links.end(); ++iter)
  {
    if (*iter)
    {
      (*iter)->SetEnabled(true);
      (*iter)->SetLinearVel(_vel);
    }
  }
}

//////////////////////////////////////////////////
void Model::SetAngularVel(const math::Vector3 &_vel)
{
  for (Link_V::iterator iter = this->links.begin();
       iter != this->links.end(); ++iter)
  {
    if (*iter)
    {
      (*iter)->SetEnabled(true);
      (*iter)->SetAngularVel(_vel);
    }
  }
}

//////////////////////////////////////////////////
void Model::SetLinearAccel(const math::Vector3 &_accel)
{
  for (Link_V::iterator iter = this->links.begin();
       iter != this->links.end(); ++iter)
  {
    if (*iter)
    {
      (*iter)->SetEnabled(true);
      (*iter)->SetLinearAccel(_accel);
    }
  }
}

//////////////////////////////////////////////////
void Model::SetAngularAccel(const math::Vector3 &_accel)
{
  for (Link_V::iterator iter = this->links.begin();
       iter != this->links.end(); ++iter)
  {
    if (*iter)
    {
      (*iter)->SetEnabled(true);
      (*iter)->SetAngularAccel(_accel);
    }
  }
}

//////////////////////////////////////////////////
math::Vector3 Model::GetRelativeLinearVel() const
{
  if (this->GetLink("canonical"))
    return this->GetLink("canonical")->GetRelativeLinearVel();
  else
    return math::Vector3(0, 0, 0);
}

//////////////////////////////////////////////////
math::Vector3 Model::GetWorldLinearVel() const
{
  if (this->GetLink("canonical"))
    return this->GetLink("canonical")->GetWorldLinearVel();
  else
    return math::Vector3(0, 0, 0);
}

//////////////////////////////////////////////////
math::Vector3 Model::GetRelativeAngularVel() const
{
  if (this->GetLink("canonical"))
    return this->GetLink("canonical")->GetRelativeAngularVel();
  else
    return math::Vector3(0, 0, 0);
}

//////////////////////////////////////////////////
math::Vector3 Model::GetWorldAngularVel() const
{
  if (this->GetLink("canonical"))
    return this->GetLink("canonical")->GetWorldAngularVel();
  else
    return math::Vector3(0, 0, 0);
}


//////////////////////////////////////////////////
math::Vector3 Model::GetRelativeLinearAccel() const
{
  if (this->GetLink("canonical"))
    return this->GetLink("canonical")->GetRelativeLinearAccel();
  else
    return math::Vector3(0, 0, 0);
}

//////////////////////////////////////////////////
math::Vector3 Model::GetWorldLinearAccel() const
{
  if (this->GetLink("canonical"))
    return this->GetLink("canonical")->GetWorldLinearAccel();
  else
    return math::Vector3(0, 0, 0);
}

//////////////////////////////////////////////////
math::Vector3 Model::GetRelativeAngularAccel() const
{
  if (this->GetLink("canonical"))
    return this->GetLink("canonical")->GetRelativeAngularAccel();
  else
    return math::Vector3(0, 0, 0);
}

//////////////////////////////////////////////////
math::Vector3 Model::GetWorldAngularAccel() const
{
  if (this->GetLink("canonical"))
    return this->GetLink("canonical")->GetWorldAngularAccel();
  else
    return math::Vector3(0, 0, 0);
}

//////////////////////////////////////////////////
math::Box Model::GetBoundingBox() const
{
  math::Box box;

  box.min.Set(FLT_MAX, FLT_MAX, FLT_MAX);
  box.max.Set(-FLT_MAX, -FLT_MAX, -FLT_MAX);

  for (Link_V::const_iterator iter = this->links.begin();
       iter != this->links.end(); ++iter)
  {
    if (*iter)
    {
      math::Box linkBox;
      linkBox = (*iter)->GetBoundingBox();
      box += linkBox;
    }
  }

  return box;
}

//////////////////////////////////////////////////
unsigned int Model::GetJointCount() const
{
  return this->joints.size();
}

//////////////////////////////////////////////////
const Joint_V &Model::GetJoints() const
{
  return this->joints;
}

//////////////////////////////////////////////////
JointPtr Model::GetJoint(const std::string &_name)
{
  JointPtr result;
  Joint_V::iterator iter;

  for (iter = this->joints.begin(); iter != this->joints.end(); ++iter)
  {
    if ((*iter)->GetScopedName() == _name || (*iter)->GetName() == _name)
    {
      result = (*iter);
      break;
    }
  }

  return result;
}

//////////////////////////////////////////////////
const Model_V &Model::NestedModels() const
{
  return this->models;
}

//////////////////////////////////////////////////
ModelPtr Model::NestedModel(const std::string &_name) const
{
  ModelPtr result;

  for (auto &m : this->models)
  {
    if ((m->GetScopedName() == _name) || (m->GetName() == _name))
    {
      result = m;
      break;
    }
  }

  return result;
}

//////////////////////////////////////////////////
LinkPtr Model::GetLinkById(unsigned int _id) const
{
  return boost::dynamic_pointer_cast<Link>(this->GetById(_id));
}

//////////////////////////////////////////////////
const Link_V &Model::GetLinks() const
{
  return this->links;
}

//////////////////////////////////////////////////
LinkPtr Model::GetLink(const std::string &_name) const
{
  Link_V::const_iterator iter;
  LinkPtr result;

  if (_name == "canonical")
  {
    result = this->canonicalLink;
  }
  else
  {
    for (iter = this->links.begin(); iter != this->links.end(); ++iter)
    {
      if (((*iter)->GetScopedName() == _name) || ((*iter)->GetName() == _name))
      {
        result = *iter;
        break;
      }
    }
  }

  return result;
}

//////////////////////////////////////////////////
void Model::LoadJoint(sdf::ElementPtr _sdf)
{
  JointPtr joint;

  std::string stype = _sdf->Get<std::string>("type");

  joint = this->GetWorld()->GetPhysicsEngine()->CreateJoint(stype,
     boost::static_pointer_cast<Model>(shared_from_this()));
  if (!joint)
  {
    gzerr << "Unable to create joint of type[" << stype << "]\n";
    // gzthrow("Unable to create joint of type[" + stype + "]\n");
    return;
  }

  joint->SetModel(boost::static_pointer_cast<Model>(shared_from_this()));

  // Load the joint
  joint->Load(_sdf);

  if (this->GetJoint(joint->GetScopedName()) != NULL)
  {
    gzerr << "can't have two joint with the same name\n";
    gzthrow("can't have two joints with the same name ["+
      joint->GetScopedName() + "]\n");
  }

  this->joints.push_back(joint);

  if (!this->jointController)
    this->jointController.reset(new JointController(
        boost::dynamic_pointer_cast<Model>(shared_from_this())));
  this->jointController->AddJoint(joint);
}

//////////////////////////////////////////////////
void Model::LoadGripper(sdf::ElementPtr _sdf)
{
  GripperPtr gripper(new Gripper(
      boost::static_pointer_cast<Model>(shared_from_this())));
  gripper->Load(_sdf);
  this->grippers.push_back(gripper);
}

//////////////////////////////////////////////////
void Model::LoadPlugins()
{
  // Check to see if we need to load any model plugins
  if (this->GetPluginCount() > 0)
  {
    int iterations = 0;

    // Wait for the sensors to be initialized before loading
    // plugins, if there are any sensors
    while (this->GetSensorCount() > 0 && !this->world->SensorsInitialized() &&
           iterations < 50)
    {
      common::Time::MSleep(100);
      iterations++;
    }

    // Load the plugins if the sensors have been loaded, or if there
    // are no sensors attached to the model.
    if (iterations < 50)
    {
      // Load the plugins
      sdf::ElementPtr pluginElem = this->sdf->GetElement("plugin");
      while (pluginElem)
      {
        this->LoadPlugin(pluginElem);
        pluginElem = pluginElem->GetNextElement("plugin");
      }
    }
    else
    {
      gzerr << "Sensors failed to initialize when loading model["
        << this->GetName() << "] via the factory mechanism."
        << "Plugins for the model will not be loaded.\n";
    }
  }

  for (auto &model : this->models)
    model->LoadPlugins();
}

//////////////////////////////////////////////////
unsigned int Model::GetPluginCount() const
{
  unsigned int result = 0;

  // Count all the plugins specified in SDF
  if (this->sdf->HasElement("plugin"))
  {
    sdf::ElementPtr pluginElem = this->sdf->GetElement("plugin");
    while (pluginElem)
    {
      result++;
      pluginElem = pluginElem->GetNextElement("plugin");
    }
  }

  return result;
}

//////////////////////////////////////////////////
unsigned int Model::GetSensorCount() const
{
  unsigned int result = 0;

  // Count all the sensors on all the links
  for (Link_V::const_iterator iter = this->links.begin();
       iter != this->links.end(); ++iter)
  {
    result += (*iter)->GetSensorCount();
  }

  return result;
}

//////////////////////////////////////////////////
void Model::LoadPlugin(sdf::ElementPtr _sdf)
{
  std::string pluginName = _sdf->Get<std::string>("name");
  std::string filename = _sdf->Get<std::string>("filename");

  gazebo::ModelPluginPtr plugin;

  try
  {
    plugin = gazebo::ModelPlugin::Create(filename, pluginName);
  }
  catch(...)
  {
    gzerr << "Exception occured in the constructor of plugin with name["
      << pluginName << "] and filename[" << filename << "]. "
      << "This plugin will not run.\n";

    // Log the message. gzerr has problems with this in 1.9. Remove the
    // gzlog command in gazebo2.
    gzlog << "Exception occured in the constructor of plugin with name["
      << pluginName << "] and filename[" << filename << "]. "
      << "This plugin will not run." << std::endl;
    return;
  }

  if (plugin)
  {
    if (plugin->GetType() != MODEL_PLUGIN)
    {
      gzerr << "Model[" << this->GetName() << "] is attempting to load "
            << "a plugin, but detected an incorrect plugin type. "
            << "Plugin filename[" << filename << "] name["
            << pluginName << "]\n";
      return;
    }

    ModelPtr myself = boost::static_pointer_cast<Model>(shared_from_this());

    try
    {
      plugin->Load(myself, _sdf);
    }
    catch(...)
    {
      gzerr << "Exception occured in the Load function of plugin with name["
        << pluginName << "] and filename[" << filename << "]. "
        << "This plugin will not run.\n";

      // Log the message. gzerr has problems with this in 1.9. Remove the
      // gzlog command in gazebo2.
      gzlog << "Exception occured in the Load function of plugin with name["
        << pluginName << "] and filename[" << filename << "]. "
        << "This plugin will not run." << std::endl;
      return;
    }

    try
    {
      plugin->Init();
    }
    catch(...)
    {
      gzerr << "Exception occured in the Init function of plugin with name["
        << pluginName << "] and filename[" << filename << "]. "
        << "This plugin will not run\n";

      // Log the message. gzerr has problems with this in 1.9. Remove the
      // gzlog command in gazebo2.
      gzlog << "Exception occured in the Init function of plugin with name["
        << pluginName << "] and filename[" << filename << "]. "
        << "This plugin will not run." << std::endl;
      return;
    }

    this->plugins.push_back(plugin);
  }
}

//////////////////////////////////////////////////
void Model::SetGravityMode(const bool &_v)
{
  for (Link_V::iterator liter = this->links.begin();
      liter != this->links.end(); ++liter)
  {
    if (*liter)
    {
      (*liter)->SetGravityMode(_v);
    }
  }
}

//////////////////////////////////////////////////
void Model::SetCollideMode(const std::string &_m)
{
  for (Link_V::iterator liter = this->links.begin();
      liter != this->links.end(); ++liter)
  {
    if (*liter)
    {
      (*liter)->SetCollideMode(_m);
    }
  }
}

//////////////////////////////////////////////////
void Model::SetLaserRetro(const float _retro)
{
  for (Link_V::iterator liter = this->links.begin();
      liter != this->links.end(); ++liter)
  {
    if (*liter)
    {
      (*liter)->SetLaserRetro(_retro);
    }
  }
}

//////////////////////////////////////////////////
void Model::FillMsg(msgs::Model &_msg)
{
  ignition::math::Pose3d relPose = this->GetRelativePose().Ign();

  _msg.set_name(this->GetScopedName());
  _msg.set_is_static(this->IsStatic());
  _msg.set_self_collide(this->GetSelfCollide());
  _msg.set_enable_wind(this->WindMode());
  msgs::Set(_msg.mutable_pose(), relPose);
  _msg.set_id(this->GetId());
  msgs::Set(_msg.mutable_scale(), this->scale);

  msgs::Set(this->visualMsg->mutable_pose(), relPose);
  _msg.add_visual()->CopyFrom(*this->visualMsg);

  for (const auto &link : this->links)
  {
    link->FillMsg(*_msg.add_link());
  }

  for (const auto &joint : this->joints)
  {
    joint->FillMsg(*_msg.add_joint());
  }
  for (const auto &model : this->models)
  {
    model->FillMsg(*_msg.add_model());
  }
}

//////////////////////////////////////////////////
void Model::ProcessMsg(const msgs::Model &_msg)
{
  if (_msg.has_id() && _msg.id() != this->GetId())
  {
    gzerr << "Incorrect ID[" << _msg.id() << " != " << this->GetId() << "]\n";
    return;
  }
  else if ((_msg.has_id() && _msg.id() != this->GetId()) &&
            _msg.name() != this->GetScopedName())
  {
    gzerr << "Incorrect name[" << _msg.name() << " != " << this->GetName()
      << "]\n";
    return;
  }

  this->SetName(this->world->StripWorldName(_msg.name()));
  if (_msg.has_pose())
    this->SetWorldPose(msgs::ConvertIgn(_msg.pose()));
  for (int i = 0; i < _msg.link_size(); i++)
  {
    LinkPtr link = this->GetLinkById(_msg.link(i).id());
    if (link)
      link->ProcessMsg(_msg.link(i));
  }

  if (_msg.has_is_static())
    this->SetStatic(_msg.is_static());

  if (_msg.has_scale())
    this->SetScale(msgs::ConvertIgn(_msg.scale()));

  if (_msg.has_enable_wind())
    this->SetWindMode(_msg.enable_wind());
}

//////////////////////////////////////////////////
void Model::SetJointAnimation(
    const std::map<std::string, common::NumericAnimationPtr> &_anims,
    boost::function<void()> _onComplete)
{
  boost::recursive_mutex::scoped_lock lock(this->updateMutex);
  std::map<std::string, common::NumericAnimationPtr>::const_iterator iter;
  for (iter = _anims.begin(); iter != _anims.end(); ++iter)
  {
    this->jointAnimations[iter->first] = iter->second;
  }
  this->onJointAnimationComplete = _onComplete;
  this->prevAnimationTime = this->world->GetSimTime();
}

//////////////////////////////////////////////////
void Model::StopAnimation()
{
  boost::recursive_mutex::scoped_lock lock(this->updateMutex);
  Entity::StopAnimation();
  this->onJointAnimationComplete.clear();
  this->jointAnimations.clear();
}

//////////////////////////////////////////////////
void Model::AttachStaticModel(ModelPtr &_model, math::Pose _offset)
{
  if (!_model->IsStatic())
  {
    gzerr << "AttachStaticModel requires a static model\n";
    return;
  }

  this->attachedModels.push_back(_model);
  this->attachedModelsOffset.push_back(_offset);
}

//////////////////////////////////////////////////
void Model::DetachStaticModel(const std::string &_modelName)
{
  for (unsigned int i = 0; i < this->attachedModels.size(); i++)
  {
    if (this->attachedModels[i]->GetName() == _modelName)
    {
      this->attachedModels.erase(this->attachedModels.begin()+i);
      this->attachedModelsOffset.erase(this->attachedModelsOffset.begin()+i);
      break;
    }
  }
}

//////////////////////////////////////////////////
void Model::OnPoseChange()
{
  math::Pose p;
  for (unsigned int i = 0; i < this->attachedModels.size(); i++)
  {
    p = this->GetWorldPose();
    p += this->attachedModelsOffset[i];
    this->attachedModels[i]->SetWorldPose(p, true);
  }
}

//////////////////////////////////////////////////
void Model::SetState(const ModelState &_state)
{
  this->SetWorldPose(_state.GetPose(), true);
  this->SetScale(_state.Scale(), true);

  LinkState_M linkStates = _state.GetLinkStates();
  for (LinkState_M::iterator iter = linkStates.begin();
       iter != linkStates.end(); ++iter)
  {
    LinkPtr link = this->GetLink(iter->first);
    if (link)
      link->SetState(iter->second);
    else
      gzerr << "Unable to find link[" << iter->first << "]\n";
  }

  for (const auto &ms : _state.NestedModelStates())
  {
    ModelPtr model = this->NestedModel(ms.first);
    if (model)
      model->SetState(ms.second);
    else
      gzerr << "Unable to find model[" << ms.first << "]\n";
  }

  // For now we don't use the joint state values to set the state of
  // simulation.
  // for (unsigned int i = 0; i < _state.GetJointStateCount(); ++i)
  // {
  //   JointState jointState = _state.GetJointState(i);
  //   this->SetJointPosition(this->GetName() + "::" + jointState.GetName(),
  //                          jointState.GetAngle(0).Radian());
  // }
}

/////////////////////////////////////////////////
void Model::SetScale(const math::Vector3 &_scale)
{
  this->SetScale(_scale.Ign());
}

/////////////////////////////////////////////////
void Model::SetScale(const ignition::math::Vector3d &_scale,
      const bool _publish)
{
  if (this->scale == _scale)
    return;

  this->scale = _scale;

  Base_V::iterator iter;
  for (iter = this->children.begin(); iter != this->children.end(); ++iter)
  {
    if (*iter && (*iter)->HasType(LINK))
    {
      boost::static_pointer_cast<Link>(*iter)->SetScale(_scale);
    }
  }

  if (_publish)
    this->PublishScale();
}

/////////////////////////////////////////////////
ignition::math::Vector3d Model::Scale() const
{
  return this->scale;
}

//////////////////////////////////////////////////
void Model::PublishScale()
{
  GZ_ASSERT(this->GetParentModel() != NULL,
      "A model without a parent model should not happen");

  this->world->PublishModelScale(this->GetParentModel());
}

/////////////////////////////////////////////////
void Model::SetEnabled(bool _enabled)
{
  for (Link_V::iterator liter = this->links.begin();
      liter != this->links.end(); ++liter)
  {
    if (*liter)
      (*liter)->SetEnabled(_enabled);
  }
}

/////////////////////////////////////////////////
void Model::SetLinkWorldPose(const math::Pose &_pose, std::string _linkName)
{
  // look for link matching link name
  LinkPtr link = this->GetLink(_linkName);
  if (link)
    this->SetLinkWorldPose(_pose, link);
  else
    gzerr << "Setting Model Pose by specifying Link failed:"
          << " Link[" << _linkName << "] not found.\n";
}

/////////////////////////////////////////////////
void Model::SetLinkWorldPose(const math::Pose &_pose, const LinkPtr &_link)
{
  math::Pose linkPose = _link->GetWorldPose();
  math::Pose currentModelPose = this->GetWorldPose();
  math::Pose linkRelPose = currentModelPose - linkPose;
  math::Pose targetModelPose =  linkRelPose * _pose;
  this->SetWorldPose(targetModelPose);
}

/////////////////////////////////////////////////
void Model::SetAutoDisable(bool _auto)
{
  if (!this->joints.empty())
    return;

  for (Link_V::iterator liter = this->links.begin();
      liter != this->links.end(); ++liter)
  {
    if (*liter)
    {
      (*liter)->SetAutoDisable(_auto);
    }
  }
}

/////////////////////////////////////////////////
bool Model::GetAutoDisable() const
{
  return this->sdf->Get<bool>("allow_auto_disable");
}

/////////////////////////////////////////////////
void Model::SetSelfCollide(bool _self_collide)
{
  this->sdf->GetElement("self_collide")->Set(_self_collide);
}

/////////////////////////////////////////////////
bool Model::GetSelfCollide() const
{
  return this->sdf->Get<bool>("self_collide");
}

/////////////////////////////////////////////////
void Model::RemoveLink(const std::string &_name)
{
  for (Link_V::iterator iter = this->links.begin();
       iter != this->links.end(); ++iter)
  {
    if ((*iter)->GetName() == _name || (*iter)->GetScopedName() == _name)
    {
      this->links.erase(iter);
      break;
    }
  }
}
/////////////////////////////////////////////////
JointControllerPtr Model::GetJointController()
{
  return this->jointController;
}

/////////////////////////////////////////////////
GripperPtr Model::GetGripper(size_t _index) const
{
  if (_index < this->grippers.size())
    return this->grippers[_index];
  else
    return GripperPtr();
}

/////////////////////////////////////////////////
size_t Model::GetGripperCount() const
{
  return this->grippers.size();
}

/////////////////////////////////////////////////
double Model::GetWorldEnergyPotential() const
{
  double e = 0;
  for (Link_V::const_iterator iter = this->links.begin();
    iter != this->links.end(); ++iter)
  {
    e += (*iter)->GetWorldEnergyPotential();
  }
  for (Joint_V::const_iterator iter = this->joints.begin();
    iter != this->joints.end(); ++iter)
  {
    for (unsigned int j = 0; j < (*iter)->GetAngleCount(); ++j)
    {
      e += (*iter)->GetWorldEnergyPotentialSpring(j);
    }
  }
  return e;
}

/////////////////////////////////////////////////
double Model::GetWorldEnergyKinetic() const
{
  double e = 0;
  for (Link_V::const_iterator iter = this->links.begin();
    iter != this->links.end(); ++iter)
  {
    e += (*iter)->GetWorldEnergyKinetic();
  }
  return e;
}

/////////////////////////////////////////////////
double Model::GetWorldEnergy() const
{
  return this->GetWorldEnergyPotential() + this->GetWorldEnergyKinetic();
}

/////////////////////////////////////////////////
gazebo::physics::JointPtr Model::CreateJoint(
  const std::string &_name, const std::string &_type,
  physics::LinkPtr _parent, physics::LinkPtr _child)
{
  gazebo::physics::JointPtr joint;
  if (this->GetJoint(_name))
  {
    gzwarn << "Model [" << this->GetName()
           << "] already has a joint named [" << _name
           << "], skipping creating joint.\n";
    return joint;
  }
  joint =
    this->world->GetPhysicsEngine()->CreateJoint(_type, shared_from_this());
  joint->SetName(_name);
  joint->Attach(_parent, _child);
  // need to call Joint::Load to clone Joint::sdfJoint into Joint::sdf
  joint->Load(_parent, _child, gazebo::math::Pose());
  this->joints.push_back(joint);
  return joint;
}

/////////////////////////////////////////////////
bool Model::RemoveJoint(const std::string &_name)
{
  bool paused = this->world->IsPaused();
  gazebo::physics::JointPtr joint = this->GetJoint(_name);
  if (joint)
  {
    this->world->SetPaused(true);
    joint->Detach();

    this->joints.erase(
      std::remove(this->joints.begin(), this->joints.end(), joint),
      this->joints.end());
    this->world->SetPaused(paused);
    return true;
  }
  else
  {
    gzwarn << "Joint [" << _name
           << "] does not exist in model [" << this->GetName()
           << "], not removed.\n";
    return false;
  }
}

/////////////////////////////////////////////////
<<<<<<< HEAD
void Model::SetWindMode(const bool _enable)
{
  this->sdf->GetElement("enable_wind")->Set(_enable);
  for (auto &link : this->links)
    link->SetWindMode(_enable);
}

/////////////////////////////////////////////////
bool Model::WindMode() const
{
  return this->sdf->Get<bool>("enable_wind");
}
=======
LinkPtr Model::CreateLink(const std::string &_name)
{
  LinkPtr link;
  if (this->GetLink(_name))
  {
    gzwarn << "Model [" << this->GetName()
      << "] already has a link named [" << _name
      << "], skipping creating link.\n";
    return link;
  }

  link = this->world->GetPhysicsEngine()->CreateLink(shared_from_this());

  link->SetName(_name);
  this->links.push_back(link);

  return link;
}
>>>>>>> 20cb5e31
<|MERGE_RESOLUTION|>--- conflicted
+++ resolved
@@ -1482,7 +1482,6 @@
 }
 
 /////////////////////////////////////////////////
-<<<<<<< HEAD
 void Model::SetWindMode(const bool _enable)
 {
   this->sdf->GetElement("enable_wind")->Set(_enable);
@@ -1495,7 +1494,8 @@
 {
   return this->sdf->Get<bool>("enable_wind");
 }
-=======
+
+/////////////////////////////////////////////////
 LinkPtr Model::CreateLink(const std::string &_name)
 {
   LinkPtr link;
@@ -1513,5 +1513,4 @@
   this->links.push_back(link);
 
   return link;
-}
->>>>>>> 20cb5e31
+}