/*
 * Copyright (C) 2012-2015 Open Source Robotics Foundation
 *
 * Licensed under the Apache License, Version 2.0 (the "License");
 * you may not use this file except in compliance with the License.
 * You may obtain a copy of the License at
 *
 *     http://www.apache.org/licenses/LICENSE-2.0
 *
 * Unless required by applicable law or agreed to in writing, software
 * distributed under the License is distributed on an "AS IS" BASIS,
 * WITHOUT WARRANTIES OR CONDITIONS OF ANY KIND, either express or implied.
 * See the License for the specific language governing permissions and
 * limitations under the License.
 *
*/

#include "gazebo/physics/physics.hh"
#include "gazebo/sensors/sensors.hh"
#include "gazebo/common/common.hh"
#include "gazebo/common/Timer.hh"
#include "gazebo/rendering/Camera.hh"
#include "gazebo/rendering/Conversions.hh"
#include "gazebo/sensors/MultiCameraSensor.hh"

#include "gazebo/test/ServerFixture.hh"
#include "scans_cmp.h"

using namespace gazebo;
class MultiCameraSensor : public ServerFixture
{
};

unsigned char* img0Left = NULL;
unsigned char* imgt = NULL;
unsigned char* img1Left = NULL;
unsigned char* img2Left = NULL;
unsigned char* img0Right = NULL;
unsigned char* img1Right = NULL;
unsigned char* img2Right = NULL;
int imageCount0Left = 0;
int imageCountt = 0;
int imageCount1Left = 0;
int imageCount2Left = 0;
int imageCount0Right = 0;
int imageCount1Right = 0;
int imageCount2Right = 0;

/////////////////////////////////////////////////
void OnNewFrameTest(int* _imageCounter, unsigned char* _imageDest,
                  const unsigned char *_image,
                  unsigned int _width, unsigned int _height,
                  unsigned int _depth,
                  const std::string &/*_format*/)
{
  memcpy(_imageDest, _image, _width * _height * _depth);
  *_imageCounter += 1;
}

/////////////////////////////////////////////////
TEST_F(MultiCameraSensor, CameraRotationTest)
{
  Load("worlds/camera_rotation_test.world");

  // Make sure the render engine is available.
  if (rendering::RenderEngine::Instance()->GetRenderPathType() ==
      rendering::RenderEngine::NONE)
  {
    gzerr << "No rendering engine, unable to run camera test\n";
    return;
  }

  // get two cameras, one with rotation and one without.
  std::string cameraUnrotated = "multicamera_sensor_unrotated";
  std::string cameraTranslated = "camera_sensor_translated";
  std::string cameraRotated1 = "multicamera_sensor_rotated1";
  std::string cameraRotated2 = "multicamera_sensor_rotated2";

  sensors::SensorPtr sensor = sensors::get_sensor(cameraUnrotated);
  sensors::MultiCameraSensorPtr camSensorUnrotated =
    std::dynamic_pointer_cast<sensors::MultiCameraSensor>(sensor);

  sensor = sensors::get_sensor(cameraTranslated);
  sensors::CameraSensorPtr camSensorTranslated =
    std::dynamic_pointer_cast<sensors::CameraSensor>(sensor);

  sensor = sensors::get_sensor(cameraRotated1);
  sensors::MultiCameraSensorPtr camSensorRotated1 =
    std::dynamic_pointer_cast<sensors::MultiCameraSensor>(sensor);

  sensor = sensors::get_sensor(cameraRotated2);
  sensors::MultiCameraSensorPtr camSensorRotated2 =
    std::dynamic_pointer_cast<sensors::MultiCameraSensor>(sensor);

  unsigned int width  = 1024;
  unsigned int height = 544;
  unsigned int depth = 3;

  // initialize global variables
  imageCount0Left  = 0;
  imageCountt  = 0;
  imageCount1Left  = 0;
  imageCount2Left  = 0;
  imageCount0Right = 0;
  imageCount1Right = 0;
  imageCount2Right = 0;
  img0Left = new unsigned char[width * height * depth];
  imgt = new unsigned char[width * height * depth];
  img1Left = new unsigned char[width * height * depth];
  img2Left = new unsigned char[width * height * depth];
  img0Right = new unsigned char[width * height * depth];
  img1Right = new unsigned char[width * height * depth];
  img2Right = new unsigned char[width * height * depth];

  {
    // connect to camera image updates
    event::ConnectionPtr c0Left =
      camSensorUnrotated->Camera(0)->ConnectNewImageFrame(
          std::bind(&::OnNewFrameTest, &imageCount0Left, img0Left,
            std::placeholders::_1, std::placeholders::_2, std::placeholders::_3,
            std::placeholders::_4, std::placeholders::_5));
    event::ConnectionPtr ct =
      camSensorTranslated->Camera()->ConnectNewImageFrame(
          std::bind(&::OnNewFrameTest, &imageCountt, imgt,
            std::placeholders::_1, std::placeholders::_2, std::placeholders::_3,
            std::placeholders::_4, std::placeholders::_5));
    event::ConnectionPtr c1Left =
      camSensorRotated1->Camera(0)->ConnectNewImageFrame(
          std::bind(&::OnNewFrameTest, &imageCount1Left, img1Left,
            std::placeholders::_1, std::placeholders::_2, std::placeholders::_3,
            std::placeholders::_4, std::placeholders::_5));
    event::ConnectionPtr c2Left =
      camSensorRotated2->Camera(0)->ConnectNewImageFrame(
          std::bind(&::OnNewFrameTest, &imageCount2Left, img2Left,
            std::placeholders::_1, std::placeholders::_2, std::placeholders::_3,
            std::placeholders::_4, std::placeholders::_5));

    event::ConnectionPtr c0Right =
      camSensorUnrotated->Camera(1)->ConnectNewImageFrame(
          std::bind(&::OnNewFrameTest, &imageCount0Right, img0Right,
            std::placeholders::_1, std::placeholders::_2, std::placeholders::_3,
            std::placeholders::_4, std::placeholders::_5));
    event::ConnectionPtr c1Right =
      camSensorRotated1->Camera(1)->ConnectNewImageFrame(
          std::bind(&::OnNewFrameTest, &imageCount1Right, img1Right,
            std::placeholders::_1, std::placeholders::_2, std::placeholders::_3,
            std::placeholders::_4, std::placeholders::_5));
    event::ConnectionPtr c2Right =
      camSensorRotated2->Camera(1)->ConnectNewImageFrame(
          std::bind(&::OnNewFrameTest, &imageCount2Right, img2Right,
            std::placeholders::_1, std::placeholders::_2, std::placeholders::_3,
            std::placeholders::_4, std::placeholders::_5));

    // activate camera
    camSensorUnrotated->SetActive(true);
    camSensorTranslated->SetActive(true);
    camSensorRotated1->SetActive(true);
    camSensorRotated2->SetActive(true);

    // Get at least 10 images from each camera
    int waitCount = 0;
    while (imageCount0Left < 10 || imageCountt < 10 ||
           imageCount1Left < 10 || imageCount2Left < 10 ||
           imageCount0Right < 10 ||
           imageCount1Right < 10 || imageCount2Right < 10)
    {
      // wait at most 10 seconds sim time.
      if (++waitCount >= 1000)
        gzerr << "Err [" << imageCount0Left
              << "/10, " << imageCountt
              << "/10, " << imageCount1Left
              << "/10, " << imageCount2Left
              << "/10, " << imageCount0Right
              << "/10, " << imageCount1Right
              << "/10, " << imageCount2Right
              << "/10] images received from cameras\n";
      EXPECT_LT(waitCount, 1000);

      common::Time::MSleep(10);
    }

    // compare unrotated left against translated left, both should be
    // seeing the green block, if not, pose translation in <camera> tag
    // is broken.
    // Note, right camera of translated camera (imgtRight) should also
    // see green block.
    {
      unsigned int diffMax = 0, diffSum = 0;
      double diffAvg = 0.0;

      // compare left images
      this->ImageCompare(img0Left, imgt, width, height, depth,
                         diffMax, diffSum, diffAvg);

      // We expect that there will be some non-zero difference between the two
      // images.
      EXPECT_EQ(diffSum, 0u);

      // We expect that the average difference will be well within 3-sigma.
      EXPECT_NEAR(diffAvg/255., 0.0, 1e-16);
    }

    // compare unrotated left against translated left, both should be
    // seeing the green block, if not, pose translation in <camera> tag
    // is broken.
    // Note, right camera of translated camera (imgtRight) should also
    // see green block.
    {
      unsigned int diffMax = 0, diffSum = 0;
      double diffAvg = -1.0;

      // compare right of translated camera to
      // right of unrotated/untranslated camera images
      // the result should differ as former sees green block and latter
      // sees red block.
      this->ImageCompare(img0Right, imgt, width, height, depth,
                         diffMax, diffSum, diffAvg);

      // use below to construct test for rotated2 left camera offset
      // math::Quaternion a(1.2, 1.3, 1.4);
      // gzerr << "test: " << a.RotateVector(math::Vector3(0, 1, 0)) << "\n";

      // We expect that there will be some non-zero difference between the two
      // images.
      EXPECT_GT(diffSum, 100u);

      // We expect that the average difference will be well within 3-sigma.
      EXPECT_GT(fabs(diffAvg)/255., 0.0549);
    }

    // compare unrotated against rotated1
    {
      unsigned int diffMax = 0, diffSum = 0;
      double diffAvg = 0.0;

      // compare left images
      this->ImageCompare(img0Left, img1Left, width, height, depth,
                         diffMax, diffSum, diffAvg);

      // We expect that there will be some non-zero difference between the two
      // images.
      EXPECT_EQ(diffSum, 0u);

      // We expect that the average difference will be well within 3-sigma.
      EXPECT_NEAR(diffAvg/255., 0.0, 1e-16);
    }

    // compare unrotated against rotated1
    {
      unsigned int diffMax = 0, diffSum = 0;
      double diffAvg = 0.0;
      // compare right images
      this->ImageCompare(img0Right, img1Right, width, height, depth,
                         diffMax, diffSum, diffAvg);

      // We expect that there will be some non-zero difference between the two
      // images.
      EXPECT_EQ(diffSum, 0u);

      // We expect that the average difference will be well within 3-sigma.
      EXPECT_NEAR(diffAvg/255., 0.0, 1e-16);
    }

    // compare unrotated against rotated2
    {
      unsigned int diffMax = 0, diffSum = 0;
      double diffAvg = 0.0;

      // compare left images
      this->ImageCompare(img0Left, img2Left, width, height, depth,
                         diffMax, diffSum, diffAvg);

      // We expect that there will be some non-zero difference between the two
      // images.
      EXPECT_EQ(diffSum, 0u);

      // We expect that the average difference will be well within 3-sigma.
      EXPECT_NEAR(diffAvg/255., 0.0, 1e-16);
    }

    // compare unrotated against rotated2
    {
      unsigned int diffMax = 0, diffSum = 0;
      double diffAvg = 0.0;

      // compare right images
      this->ImageCompare(img0Right, img2Right, width, height, depth,
                         diffMax, diffSum, diffAvg);

      // We expect that there will be some non-zero difference between the two
      // images.
      EXPECT_EQ(diffSum, 0u);

      // We expect that the average difference will be well within 3-sigma.
      EXPECT_NEAR(diffAvg/255., 0.0, 1e-16);
    }

    // activate camera
    camSensorUnrotated->SetActive(false);
    camSensorTranslated->SetActive(false);
    camSensorRotated1->SetActive(false);
    camSensorRotated2->SetActive(false);

    // disconnect callbacks
    camSensorUnrotated->Camera(0)->DisconnectNewImageFrame(c0Left);
    camSensorTranslated->Camera()->DisconnectNewImageFrame(ct);
    camSensorRotated1->Camera(0)->DisconnectNewImageFrame(c1Left);
    camSensorRotated2->Camera(0)->DisconnectNewImageFrame(c2Left);
    camSensorUnrotated->Camera(1)->DisconnectNewImageFrame(c0Right);
    camSensorRotated1->Camera(1)->DisconnectNewImageFrame(c1Right);
    camSensorRotated2->Camera(1)->DisconnectNewImageFrame(c2Right);
  }

  // cleanup
  delete[] img0Left;
  delete[] imgt;
  delete[] img1Left;
  delete[] img2Left;
  delete[] img0Right;
  delete[] img1Right;
  delete[] img2Right;
}

/////////////////////////////////////////////////
TEST_F(MultiCameraSensor, CameraRotationWorldPoseTest)
{
  // this test checks Camera::GetWorldRotation and other
  // world pose functions.
  // motivated by issue #1087

  Load("worlds/camera_rotation_test.world");

  physics::WorldPtr world = physics::get_world("default");
  ASSERT_TRUE(world != NULL);

  // Make sure the render engine is available.
  if (rendering::RenderEngine::Instance()->GetRenderPathType() ==
      rendering::RenderEngine::NONE)
  {
    gzerr << "No rendering engine, unable to run camera test\n";
    return;
  }

  // get two cameras, one with rotation and one without.
  std::string modelUnrotated = "cam_x_rot_test_unrotated_cameras_1";
  std::string multicameraUnrotated = "multicamera_sensor_unrotated";

  std::string modelTranslated = "cam_x_rot_test_translated_camera_1";
  std::string cameraTranslated = "camera_sensor_translated";

  std::string modelRotated1 = "cam_x_rot_test_rotated_cameras_1";
  std::string multicameraRotated1 = "multicamera_sensor_rotated1";

  std::string modelRotated2 = "cam_x_rot_test_rotated_cameras_2";
  std::string multicameraRotated2 = "multicamera_sensor_rotated2";

  physics::ModelPtr model1 = world->GetModel(modelUnrotated);
  sensors::SensorPtr sensor1 = sensors::get_sensor(multicameraUnrotated);
  sensors::MultiCameraSensorPtr multicamera1 =
    std::dynamic_pointer_cast<sensors::MultiCameraSensor>(sensor1);

  physics::ModelPtr model2 = world->GetModel(modelTranslated);
  sensors::SensorPtr sensor2 = sensors::get_sensor(cameraTranslated);
  sensors::CameraSensorPtr camera2 =
    std::dynamic_pointer_cast<sensors::CameraSensor>(sensor2);

  physics::ModelPtr model3 = world->GetModel(modelRotated1);
  sensors::SensorPtr sensor3 = sensors::get_sensor(multicameraRotated1);
  sensors::MultiCameraSensorPtr multicamera3 =
    std::dynamic_pointer_cast<sensors::MultiCameraSensor>(sensor3);

  physics::ModelPtr model4 = world->GetModel(modelRotated2);
  sensors::SensorPtr sensor4 = sensors::get_sensor(multicameraRotated2);
  sensors::MultiCameraSensorPtr multicamera4 =
    std::dynamic_pointer_cast<sensors::MultiCameraSensor>(sensor4);

  ASSERT_TRUE(model1 != NULL);
  ASSERT_TRUE(model2 != NULL);
  ASSERT_TRUE(model3 != NULL);
  ASSERT_TRUE(model4 != NULL);
  ASSERT_TRUE(multicamera1 != NULL);
  ASSERT_TRUE(camera2 != NULL);
  ASSERT_TRUE(multicamera3 != NULL);
  ASSERT_TRUE(multicamera4 != NULL);

  // check poses in world frame
  // each multicamera have 2 cameras

  // model 1
  // multicamera1 sensor has zero pose offset from the model
  EXPECT_EQ(model1->GetWorldPose().Ign(),
    multicamera1->Pose() + model1->GetWorldPose().Ign());
  EXPECT_EQ(model1->GetWorldPose().Ign(),
    sensor1->Pose() + model1->GetWorldPose().Ign());

  // multicamera1 sensor's camera 0 has a pose offset from the sensor
  EXPECT_NE(multicamera1->Pose() + model1->GetWorldPose().Ign(),
<<<<<<< HEAD
      multicamera1->Camera(0)->GetWorldPose().Ign());
=======
      multicamera1->GetCamera(0)->WorldPose());
>>>>>>> 2dc3acb9

  // Get multicamera1's local pose. There is current no GetPose() in Camera,
  // so grab it from it's ogre scene node
  Ogre::SceneNode *cameraNode = multicamera1->Camera(0)->GetSceneNode();
  ignition::math::Pose3d cameraPose(
      rendering::Conversions::Convert(cameraNode->getPosition()).Ign(),
      rendering::Conversions::Convert(cameraNode->getOrientation()).Ign());

  // Wait for the AttachToVisual request msg to be processed so that the camera
  // is attached to the parent visual.
  int sleep = 0;
  int maxSleep = 100;
<<<<<<< HEAD
  while (cameraPose == multicamera1->Camera(0)->GetWorldPose().Ign()
=======
  while (cameraPose == multicamera1->GetCamera(0)->WorldPose()
>>>>>>> 2dc3acb9
      && sleep < maxSleep)
  {
    common::Time::MSleep(100);
    sleep++;
  }

  // verify multicamera sensor's camera world pose
  EXPECT_EQ(cameraPose + multicamera1->Pose() + model1->GetWorldPose().Ign(),
<<<<<<< HEAD
    multicamera1->Camera(0)->GetWorldPose().Ign());
  EXPECT_EQ(model1->GetWorldPose().rot.Ign() * multicamera1->Pose().Rot()
      * cameraPose.Rot(),
      multicamera1->Camera(0)->GetWorldRotation().Ign());

  // multicamera1 sensor's camera 1 has zero pose offset from the sensor
  EXPECT_EQ(multicamera1->Pose() + model1->GetWorldPose().Ign(),
      multicamera1->Camera(1)->GetWorldPose().Ign());
=======
    multicamera1->GetCamera(0)->WorldPose());
  EXPECT_EQ(model1->GetWorldPose().rot.Ign() * multicamera1->Pose().Rot()
      * cameraPose.Rot(),
      multicamera1->GetCamera(0)->WorldRotation());

  // multicamera1 sensor's camera 1 has zero pose offset from the sensor
  EXPECT_EQ(multicamera1->Pose() + model1->GetWorldPose().Ign(),
      multicamera1->GetCamera(1)->WorldPose());
>>>>>>> 2dc3acb9

  gzdbg << "model1 [" << model1->GetWorldPose() << "]\n"
        << "sensor1 ["
        << sensor1->Pose() + model1->GetWorldPose().Ign() << "]\n"
        << "multicamera1 ["
        << multicamera1->Pose() + model1->GetWorldPose().Ign()
        << "]\n"
        << "camera left WorldPose ["
<<<<<<< HEAD
        << multicamera1->Camera(0)->GetWorldPose() << "]\n"
        << "camera right WorldPose ["
        << multicamera1->Camera(1)->GetWorldPose() << "]\n";
=======
        << multicamera1->GetCamera(0)->WorldPose() << "]\n"
        << "camera right WorldPose ["
        << multicamera1->GetCamera(1)->WorldPose() << "]\n";
>>>>>>> 2dc3acb9

  // model 2
  // camera2 sensor has zero pose offset from the model
  EXPECT_EQ(model2->GetWorldPose().Ign(),
    camera2->Pose() + model2->GetWorldPose().Ign());
  EXPECT_EQ(model2->GetWorldPose().Ign(),
    sensor2->Pose() + model2->GetWorldPose().Ign());

  // camera2 sensor's camera has zero pose offset from the sensor
<<<<<<< HEAD
  EXPECT_EQ(model2->GetWorldPose(), camera2->Camera()->GetWorldPose());
=======
  EXPECT_EQ(model2->GetWorldPose().Ign(), camera2->GetCamera()->WorldPose());
>>>>>>> 2dc3acb9

  gzdbg << "model2 [" << model2->GetWorldPose() << "]\n"
        << "sensor2 ["
        << sensor2->Pose() + model2->GetWorldPose().Ign() << "]\n"
        << "camera2 ["
        << camera2->Pose() + model2->GetWorldPose().Ign() << "]\n"
<<<<<<< HEAD
        << "camera WorldPose [" << camera2->Camera()->GetWorldPose()
=======
        << "camera WorldPose [" << camera2->GetCamera()->WorldPose()
>>>>>>> 2dc3acb9
        << "]\n";

  // model 3
  // multicamera3 sensor has zero pose offset from the model
  EXPECT_EQ(model3->GetWorldPose().Ign(),
      multicamera3->Pose() + model3->GetWorldPose().Ign());
  EXPECT_EQ(model3->GetWorldPose().Ign(),
      sensor3->Pose() + model3->GetWorldPose().Ign());

  // multicamera3 sensor's camera 0 has a pose offset from the sensor
  EXPECT_NE(multicamera3->Pose() + model3->GetWorldPose().Ign(),
<<<<<<< HEAD
      multicamera3->Camera(0)->GetWorldPose().Ign());
=======
      multicamera3->GetCamera(0)->WorldPose());
>>>>>>> 2dc3acb9
  // Get multicamera3 sensor's camera 0 local pose
  cameraNode = multicamera3->Camera(0)->GetSceneNode();
  cameraPose = ignition::math::Pose3d(
      rendering::Conversions::Convert(cameraNode->getPosition()).Ign(),
      rendering::Conversions::Convert(cameraNode->getOrientation()).Ign());

  // Wait for the AttachToVisual request msg to be processed so that the camera
  // is attached to the parent visual.
  sleep = 0;
  maxSleep = 100;
<<<<<<< HEAD
  while (cameraPose == multicamera3->Camera(0)->GetWorldPose().Ign()
=======
  while (cameraPose == multicamera3->GetCamera(0)->WorldPose()
>>>>>>> 2dc3acb9
      && sleep < maxSleep)
  {
    common::Time::MSleep(100);
    sleep++;
  }

  // verify multicamera sensor's camera 0 world pose
  EXPECT_EQ(cameraPose + multicamera3->Pose() +
      model3->GetWorldPose().Ign(),
<<<<<<< HEAD
      multicamera3->Camera(0)->GetWorldPose().Ign());
  EXPECT_EQ(model3->GetWorldPose().rot.Ign() * multicamera3->Pose().Rot()
      * cameraPose.Rot(),
      multicamera3->Camera(0)->GetWorldRotation().Ign());

  // multicamera3 sensor's camera 1 has zero pose offset from the sensor
  EXPECT_EQ(multicamera3->Pose() + model3->GetWorldPose().Ign(),
      multicamera3->Camera(1)->GetWorldPose().Ign());
  EXPECT_EQ(model3->GetWorldPose(), multicamera3->Camera(1)->GetWorldPose());
=======
      multicamera3->GetCamera(0)->WorldPose());
  EXPECT_EQ(model3->GetWorldPose().rot.Ign() * multicamera3->Pose().Rot()
      * cameraPose.Rot(),
      multicamera3->GetCamera(0)->WorldRotation());

  // multicamera3 sensor's camera 1 has zero pose offset from the sensor
  EXPECT_EQ(multicamera3->Pose() + model3->GetWorldPose().Ign(),
      multicamera3->GetCamera(1)->WorldPose());
  EXPECT_EQ(model3->GetWorldPose().Ign(),
      multicamera3->GetCamera(1)->WorldPose());
>>>>>>> 2dc3acb9

  gzdbg << "model3 [" << model3->GetWorldPose() << "]\n"
        << "sensor3 ["
        << sensor3->Pose() + model3->GetWorldPose().Ign() << "]\n"
        << "multicamera3 ["
        << multicamera3->Pose() + model3->GetWorldPose().Ign()
        << "]\n"
        << "camera left  WorldPose ["
<<<<<<< HEAD
        << multicamera3->Camera(0)->GetWorldPose() << "]\n"
        << "camera right WorldPose ["
        << multicamera3->Camera(1)->GetWorldPose() << "]\n";
=======
        << multicamera3->GetCamera(0)->WorldPose() << "]\n"
        << "camera right WorldPose ["
        << multicamera3->GetCamera(1)->WorldPose() << "]\n";
>>>>>>> 2dc3acb9

  // model 4
  // multicamera4 sensor has zero pose offset from the model
  EXPECT_EQ(model4->GetWorldPose().Ign(),
    multicamera4->Pose() + model4->GetWorldPose().Ign());
  EXPECT_EQ(model4->GetWorldPose().Ign(),
    sensor4->Pose() + model4->GetWorldPose().Ign());

  // multicamera4 sensor's camera 0 has a pose offset from the sensor
<<<<<<< HEAD
  EXPECT_NE(model4->GetWorldPose(), multicamera4->Camera(0)->GetWorldPose());
=======
  EXPECT_NE(model4->GetWorldPose().Ign(),
      multicamera4->GetCamera(0)->WorldPose());
>>>>>>> 2dc3acb9
  // Get multicamera4's camera 0 local pose
  cameraNode = multicamera4->Camera(0)->GetSceneNode();
  cameraPose = ignition::math::Pose3d(
      rendering::Conversions::Convert(cameraNode->getPosition()).Ign(),
      rendering::Conversions::Convert(cameraNode->getOrientation()).Ign());

  // Wait for the AttachToVisual request msg to be processed so that the camera
  // is attached to the parent visual.
  sleep = 0;
  maxSleep = 100;
<<<<<<< HEAD
  while (cameraPose == multicamera4->Camera(0)->GetWorldPose().Ign()
=======
  while (cameraPose == multicamera4->GetCamera(0)->WorldPose()
>>>>>>> 2dc3acb9
      && sleep < maxSleep)
  {
    common::Time::MSleep(100);
    sleep++;
  }

  // verify multicamera sensor's camera 0 world pose
  EXPECT_EQ(cameraPose + multicamera4->Pose() + model4->GetWorldPose().Ign(),
<<<<<<< HEAD
    multicamera4->Camera(0)->GetWorldPose().Ign());
  EXPECT_EQ(model4->GetWorldPose().rot * multicamera4->Pose().Rot()
      * cameraPose.Rot(),
      multicamera4->Camera(0)->GetWorldRotation().Ign());

  // multicamera4 sensor's camera 1 has a pose offset from the sensor
  EXPECT_NE(model4->GetWorldPose(), multicamera4->Camera(1)->GetWorldPose());
=======
    multicamera4->GetCamera(0)->WorldPose());
  EXPECT_EQ(model4->GetWorldPose().rot * multicamera4->Pose().Rot()
      * cameraPose.Rot(), multicamera4->GetCamera(0)->WorldRotation());

  // multicamera4 sensor's camera 1 has a pose offset from the sensor
  EXPECT_NE(model4->GetWorldPose().Ign(),
      multicamera4->GetCamera(1)->WorldPose());
>>>>>>> 2dc3acb9
  // Get multicamera4 sensor's camera 1 local pose
  cameraNode = multicamera4->Camera(1)->GetSceneNode();
  cameraPose = ignition::math::Pose3d(
      rendering::Conversions::Convert(cameraNode->getPosition()).Ign(),
      rendering::Conversions::Convert(cameraNode->getOrientation()).Ign());

  // Wait for the AttachToVisual request msg to be processed so that the camera
  // is attached to the parent visual.
  sleep = 0;
  maxSleep = 100;
<<<<<<< HEAD
  while (cameraPose == multicamera4->Camera(1)->GetWorldPose().Ign()
=======
  while (cameraPose == multicamera4->GetCamera(1)->WorldPose()
>>>>>>> 2dc3acb9
      && sleep < maxSleep)
  {
    common::Time::MSleep(100);
    sleep++;
  }

  // verify multicamera4 sensor's camera 1 world pose
  EXPECT_EQ(cameraPose + multicamera4->Pose() + model4->GetWorldPose().Ign(),
<<<<<<< HEAD
    multicamera4->Camera(1)->GetWorldPose().Ign());
  EXPECT_EQ(model4->GetWorldPose().rot.Ign() * multicamera4->Pose().Rot()
      * cameraPose.Rot(), multicamera4->Camera(1)->GetWorldRotation().Ign());
=======
    multicamera4->GetCamera(1)->WorldPose());
  EXPECT_EQ(model4->GetWorldPose().rot.Ign() * multicamera4->Pose().Rot()
      * cameraPose.Rot(), multicamera4->GetCamera(1)->WorldRotation());
>>>>>>> 2dc3acb9

  gzdbg << "model4 [" << model4->GetWorldPose() << "]\n"
        << "sensor4 ["
        << sensor4->Pose() + model4->GetWorldPose().Ign() << "]\n"
        << "multicamera4 ["
        << multicamera4->Pose() + model4->GetWorldPose().Ign()
        << "]\n"
<<<<<<< HEAD
        << "camera1 WorldPose [" << multicamera4->Camera(0)->GetWorldPose()
        << "]\n"
        << "camera2 WorldPose [" << multicamera4->Camera(1)->GetWorldPose()
=======
        << "camera1 WorldPose [" << multicamera4->GetCamera(0)->WorldPose()
        << "]\n"
        << "camera2 WorldPose [" << multicamera4->GetCamera(1)->WorldPose()
>>>>>>> 2dc3acb9
        << "]\n";
}

/////////////////////////////////////////////////
int main(int argc, char **argv)
{
  ::testing::InitGoogleTest(&argc, argv);
  return RUN_ALL_TESTS();
}<|MERGE_RESOLUTION|>--- conflicted
+++ resolved
@@ -395,11 +395,7 @@
 
   // multicamera1 sensor's camera 0 has a pose offset from the sensor
   EXPECT_NE(multicamera1->Pose() + model1->GetWorldPose().Ign(),
-<<<<<<< HEAD
-      multicamera1->Camera(0)->GetWorldPose().Ign());
-=======
       multicamera1->GetCamera(0)->WorldPose());
->>>>>>> 2dc3acb9
 
   // Get multicamera1's local pose. There is current no GetPose() in Camera,
   // so grab it from it's ogre scene node
@@ -412,11 +408,7 @@
   // is attached to the parent visual.
   int sleep = 0;
   int maxSleep = 100;
-<<<<<<< HEAD
-  while (cameraPose == multicamera1->Camera(0)->GetWorldPose().Ign()
-=======
-  while (cameraPose == multicamera1->GetCamera(0)->WorldPose()
->>>>>>> 2dc3acb9
+  while (cameraPose == multicamera1->Camera(0)->WorldPose()
       && sleep < maxSleep)
   {
     common::Time::MSleep(100);
@@ -425,25 +417,14 @@
 
   // verify multicamera sensor's camera world pose
   EXPECT_EQ(cameraPose + multicamera1->Pose() + model1->GetWorldPose().Ign(),
-<<<<<<< HEAD
-    multicamera1->Camera(0)->GetWorldPose().Ign());
+    multicamera1->Camera(0)->WorldPose());
   EXPECT_EQ(model1->GetWorldPose().rot.Ign() * multicamera1->Pose().Rot()
       * cameraPose.Rot(),
-      multicamera1->Camera(0)->GetWorldRotation().Ign());
+      multicamera1->Camera(0)->WorldRotation());
 
   // multicamera1 sensor's camera 1 has zero pose offset from the sensor
   EXPECT_EQ(multicamera1->Pose() + model1->GetWorldPose().Ign(),
-      multicamera1->Camera(1)->GetWorldPose().Ign());
-=======
-    multicamera1->GetCamera(0)->WorldPose());
-  EXPECT_EQ(model1->GetWorldPose().rot.Ign() * multicamera1->Pose().Rot()
-      * cameraPose.Rot(),
-      multicamera1->GetCamera(0)->WorldRotation());
-
-  // multicamera1 sensor's camera 1 has zero pose offset from the sensor
-  EXPECT_EQ(multicamera1->Pose() + model1->GetWorldPose().Ign(),
-      multicamera1->GetCamera(1)->WorldPose());
->>>>>>> 2dc3acb9
+      multicamera1->Camera(1)->WorldPose());
 
   gzdbg << "model1 [" << model1->GetWorldPose() << "]\n"
         << "sensor1 ["
@@ -452,15 +433,9 @@
         << multicamera1->Pose() + model1->GetWorldPose().Ign()
         << "]\n"
         << "camera left WorldPose ["
-<<<<<<< HEAD
-        << multicamera1->Camera(0)->GetWorldPose() << "]\n"
+        << multicamera1->Camera(0)->WorldPose() << "]\n"
         << "camera right WorldPose ["
-        << multicamera1->Camera(1)->GetWorldPose() << "]\n";
-=======
-        << multicamera1->GetCamera(0)->WorldPose() << "]\n"
-        << "camera right WorldPose ["
-        << multicamera1->GetCamera(1)->WorldPose() << "]\n";
->>>>>>> 2dc3acb9
+        << multicamera1->Camera(1)->WorldPose() << "]\n";
 
   // model 2
   // camera2 sensor has zero pose offset from the model
@@ -470,22 +445,14 @@
     sensor2->Pose() + model2->GetWorldPose().Ign());
 
   // camera2 sensor's camera has zero pose offset from the sensor
-<<<<<<< HEAD
-  EXPECT_EQ(model2->GetWorldPose(), camera2->Camera()->GetWorldPose());
-=======
-  EXPECT_EQ(model2->GetWorldPose().Ign(), camera2->GetCamera()->WorldPose());
->>>>>>> 2dc3acb9
+  EXPECT_EQ(model2->GetWorldPose().Ign(), camera2->Camera()->WorldPose());
 
   gzdbg << "model2 [" << model2->GetWorldPose() << "]\n"
         << "sensor2 ["
         << sensor2->Pose() + model2->GetWorldPose().Ign() << "]\n"
         << "camera2 ["
         << camera2->Pose() + model2->GetWorldPose().Ign() << "]\n"
-<<<<<<< HEAD
-        << "camera WorldPose [" << camera2->Camera()->GetWorldPose()
-=======
-        << "camera WorldPose [" << camera2->GetCamera()->WorldPose()
->>>>>>> 2dc3acb9
+        << "camera WorldPose [" << camera2->Camera()->WorldPose()
         << "]\n";
 
   // model 3
@@ -497,11 +464,7 @@
 
   // multicamera3 sensor's camera 0 has a pose offset from the sensor
   EXPECT_NE(multicamera3->Pose() + model3->GetWorldPose().Ign(),
-<<<<<<< HEAD
-      multicamera3->Camera(0)->GetWorldPose().Ign());
-=======
-      multicamera3->GetCamera(0)->WorldPose());
->>>>>>> 2dc3acb9
+      multicamera3->Camera(0)->WorldPose());
   // Get multicamera3 sensor's camera 0 local pose
   cameraNode = multicamera3->Camera(0)->GetSceneNode();
   cameraPose = ignition::math::Pose3d(
@@ -512,11 +475,7 @@
   // is attached to the parent visual.
   sleep = 0;
   maxSleep = 100;
-<<<<<<< HEAD
-  while (cameraPose == multicamera3->Camera(0)->GetWorldPose().Ign()
-=======
-  while (cameraPose == multicamera3->GetCamera(0)->WorldPose()
->>>>>>> 2dc3acb9
+  while (cameraPose == multicamera3->Camera(0)->WorldPose()
       && sleep < maxSleep)
   {
     common::Time::MSleep(100);
@@ -526,28 +485,16 @@
   // verify multicamera sensor's camera 0 world pose
   EXPECT_EQ(cameraPose + multicamera3->Pose() +
       model3->GetWorldPose().Ign(),
-<<<<<<< HEAD
-      multicamera3->Camera(0)->GetWorldPose().Ign());
+      multicamera3->Camera(0)->WorldPose());
   EXPECT_EQ(model3->GetWorldPose().rot.Ign() * multicamera3->Pose().Rot()
       * cameraPose.Rot(),
-      multicamera3->Camera(0)->GetWorldRotation().Ign());
+      multicamera3->Camera(0)->WorldRotation());
 
   // multicamera3 sensor's camera 1 has zero pose offset from the sensor
   EXPECT_EQ(multicamera3->Pose() + model3->GetWorldPose().Ign(),
-      multicamera3->Camera(1)->GetWorldPose().Ign());
-  EXPECT_EQ(model3->GetWorldPose(), multicamera3->Camera(1)->GetWorldPose());
-=======
-      multicamera3->GetCamera(0)->WorldPose());
-  EXPECT_EQ(model3->GetWorldPose().rot.Ign() * multicamera3->Pose().Rot()
-      * cameraPose.Rot(),
-      multicamera3->GetCamera(0)->WorldRotation());
-
-  // multicamera3 sensor's camera 1 has zero pose offset from the sensor
-  EXPECT_EQ(multicamera3->Pose() + model3->GetWorldPose().Ign(),
-      multicamera3->GetCamera(1)->WorldPose());
+      multicamera3->Camera(1)->WorldPose());
   EXPECT_EQ(model3->GetWorldPose().Ign(),
-      multicamera3->GetCamera(1)->WorldPose());
->>>>>>> 2dc3acb9
+      multicamera3->Camera(1)->WorldPose());
 
   gzdbg << "model3 [" << model3->GetWorldPose() << "]\n"
         << "sensor3 ["
@@ -556,15 +503,9 @@
         << multicamera3->Pose() + model3->GetWorldPose().Ign()
         << "]\n"
         << "camera left  WorldPose ["
-<<<<<<< HEAD
-        << multicamera3->Camera(0)->GetWorldPose() << "]\n"
+        << multicamera3->Camera(0)->WorldPose() << "]\n"
         << "camera right WorldPose ["
-        << multicamera3->Camera(1)->GetWorldPose() << "]\n";
-=======
-        << multicamera3->GetCamera(0)->WorldPose() << "]\n"
-        << "camera right WorldPose ["
-        << multicamera3->GetCamera(1)->WorldPose() << "]\n";
->>>>>>> 2dc3acb9
+        << multicamera3->Camera(1)->WorldPose() << "]\n";
 
   // model 4
   // multicamera4 sensor has zero pose offset from the model
@@ -574,12 +515,8 @@
     sensor4->Pose() + model4->GetWorldPose().Ign());
 
   // multicamera4 sensor's camera 0 has a pose offset from the sensor
-<<<<<<< HEAD
-  EXPECT_NE(model4->GetWorldPose(), multicamera4->Camera(0)->GetWorldPose());
-=======
   EXPECT_NE(model4->GetWorldPose().Ign(),
-      multicamera4->GetCamera(0)->WorldPose());
->>>>>>> 2dc3acb9
+      multicamera4->Camera(0)->WorldPose());
   // Get multicamera4's camera 0 local pose
   cameraNode = multicamera4->Camera(0)->GetSceneNode();
   cameraPose = ignition::math::Pose3d(
@@ -590,11 +527,7 @@
   // is attached to the parent visual.
   sleep = 0;
   maxSleep = 100;
-<<<<<<< HEAD
-  while (cameraPose == multicamera4->Camera(0)->GetWorldPose().Ign()
-=======
-  while (cameraPose == multicamera4->GetCamera(0)->WorldPose()
->>>>>>> 2dc3acb9
+  while (cameraPose == multicamera4->Camera(0)->WorldPose()
       && sleep < maxSleep)
   {
     common::Time::MSleep(100);
@@ -603,23 +536,13 @@
 
   // verify multicamera sensor's camera 0 world pose
   EXPECT_EQ(cameraPose + multicamera4->Pose() + model4->GetWorldPose().Ign(),
-<<<<<<< HEAD
-    multicamera4->Camera(0)->GetWorldPose().Ign());
+    multicamera4->Camera(0)->WorldPose());
   EXPECT_EQ(model4->GetWorldPose().rot * multicamera4->Pose().Rot()
-      * cameraPose.Rot(),
-      multicamera4->Camera(0)->GetWorldRotation().Ign());
-
-  // multicamera4 sensor's camera 1 has a pose offset from the sensor
-  EXPECT_NE(model4->GetWorldPose(), multicamera4->Camera(1)->GetWorldPose());
-=======
-    multicamera4->GetCamera(0)->WorldPose());
-  EXPECT_EQ(model4->GetWorldPose().rot * multicamera4->Pose().Rot()
-      * cameraPose.Rot(), multicamera4->GetCamera(0)->WorldRotation());
+      * cameraPose.Rot(), multicamera4->Camera(0)->WorldRotation());
 
   // multicamera4 sensor's camera 1 has a pose offset from the sensor
   EXPECT_NE(model4->GetWorldPose().Ign(),
-      multicamera4->GetCamera(1)->WorldPose());
->>>>>>> 2dc3acb9
+      multicamera4->Camera(1)->WorldPose());
   // Get multicamera4 sensor's camera 1 local pose
   cameraNode = multicamera4->Camera(1)->GetSceneNode();
   cameraPose = ignition::math::Pose3d(
@@ -630,11 +553,7 @@
   // is attached to the parent visual.
   sleep = 0;
   maxSleep = 100;
-<<<<<<< HEAD
-  while (cameraPose == multicamera4->Camera(1)->GetWorldPose().Ign()
-=======
-  while (cameraPose == multicamera4->GetCamera(1)->WorldPose()
->>>>>>> 2dc3acb9
+  while (cameraPose == multicamera4->Camera(1)->WorldPose()
       && sleep < maxSleep)
   {
     common::Time::MSleep(100);
@@ -643,15 +562,9 @@
 
   // verify multicamera4 sensor's camera 1 world pose
   EXPECT_EQ(cameraPose + multicamera4->Pose() + model4->GetWorldPose().Ign(),
-<<<<<<< HEAD
-    multicamera4->Camera(1)->GetWorldPose().Ign());
+    multicamera4->Camera(1)->WorldPose());
   EXPECT_EQ(model4->GetWorldPose().rot.Ign() * multicamera4->Pose().Rot()
-      * cameraPose.Rot(), multicamera4->Camera(1)->GetWorldRotation().Ign());
-=======
-    multicamera4->GetCamera(1)->WorldPose());
-  EXPECT_EQ(model4->GetWorldPose().rot.Ign() * multicamera4->Pose().Rot()
-      * cameraPose.Rot(), multicamera4->GetCamera(1)->WorldRotation());
->>>>>>> 2dc3acb9
+      * cameraPose.Rot(), multicamera4->Camera(1)->WorldRotation());
 
   gzdbg << "model4 [" << model4->GetWorldPose() << "]\n"
         << "sensor4 ["
@@ -659,15 +572,9 @@
         << "multicamera4 ["
         << multicamera4->Pose() + model4->GetWorldPose().Ign()
         << "]\n"
-<<<<<<< HEAD
-        << "camera1 WorldPose [" << multicamera4->Camera(0)->GetWorldPose()
+        << "camera1 WorldPose [" << multicamera4->Camera(0)->WorldPose()
         << "]\n"
-        << "camera2 WorldPose [" << multicamera4->Camera(1)->GetWorldPose()
-=======
-        << "camera1 WorldPose [" << multicamera4->GetCamera(0)->WorldPose()
-        << "]\n"
-        << "camera2 WorldPose [" << multicamera4->GetCamera(1)->WorldPose()
->>>>>>> 2dc3acb9
+        << "camera2 WorldPose [" << multicamera4->Camera(1)->WorldPose()
         << "]\n";
 }
 
