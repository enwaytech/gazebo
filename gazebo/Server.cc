/*
 * Copyright (C) 2012 Open Source Robotics Foundation
 *
 * Licensed under the Apache License, Version 2.0 (the "License");
 * you may not use this file except in compliance with the License.
 * You may obtain a copy of the License at
 *
 *     http://www.apache.org/licenses/LICENSE-2.0
 *
 * Unless required by applicable law or agreed to in writing, software
 * distributed under the License is distributed on an "AS IS" BASIS,
 * WITHOUT WARRANTIES OR CONDITIONS OF ANY KIND, either express or implied.
 * See the License for the specific language governing permissions and
 * limitations under the License.
 *
*/

#ifdef _WIN32
  // Ensure that Winsock2.h is included before Windows.h, which can get
  // pulled in by anybody (e.g., Boost).
  #include <Winsock2.h>
  // snprintf is available since VS 2015
  #if defined(_MSC_VER) && (_MSC_VER < 1900)
    #define snprintf _snprintf
  #endif
#endif

#include <stdio.h>
#include <signal.h>
#include <mutex>
#include <boost/algorithm/string.hpp>
#include <boost/filesystem.hpp>
#include <boost/lexical_cast.hpp>
#include <boost/program_options.hpp>

#include <sdf/sdf.hh>

#include <ignition/math/Rand.hh>

#include "gazebo/gazebo.hh"
#include "gazebo/transport/transport.hh"

#include "gazebo/util/LogRecord.hh"
#include "gazebo/util/LogPlay.hh"
#include "gazebo/common/ModelDatabase.hh"
#include "gazebo/common/Exception.hh"
#include "gazebo/common/Plugin.hh"
#include "gazebo/common/CommonIface.hh"
#include "gazebo/common/Console.hh"
#include "gazebo/common/Events.hh"

#include "gazebo/msgs/msgs.hh"

#include "gazebo/sensors/SensorsIface.hh"

#include "gazebo/physics/PhysicsFactory.hh"
#include "gazebo/physics/PhysicsIface.hh"
#include "gazebo/physics/PresetManager.hh"
#include "gazebo/physics/World.hh"
#include "gazebo/physics/Base.hh"

#include "gazebo/Master.hh"
#include "gazebo/Server.hh"

namespace po = boost::program_options;
using namespace gazebo;

namespace gazebo
{
  struct ServerPrivate
  {
    /// \brief Boolean used to stop the server.
    static bool stop;

    /// \brief Communication node.
    transport::NodePtr node;

    /// \brief Subscribe to server control messages.
    transport::SubscriberPtr serverSub;

    /// \brief Publisher for world modifications.
    transport::PublisherPtr worldModPub;

    /// \brief Mutex to protect controlMsgs.
    std::mutex receiveMutex;

    /// \brief List of received control messages.
    std::list<msgs::ServerControl> controlMsgs;

    /// \brief Command line params that are passed to various Gazebo objects.
    gazebo::common::StrStr_M params;

    /// \brief Boost program options variable map.
    boost::program_options::variables_map vm;

    /// \brief True when initialized.
    bool initialized;

    /// \brief Save argc for access by system plugins.
    int systemPluginsArgc;

    /// \brief Save argv for access by system plugins.
    char **systemPluginsArgv;
  };
}

bool ServerPrivate::stop = true;

/////////////////////////////////////////////////
Server::Server()
  : dataPtr(new ServerPrivate())
{
  this->dataPtr->initialized = false;
  this->dataPtr->systemPluginsArgc = 0;
  this->dataPtr->systemPluginsArgv = NULL;
}

/////////////////////////////////////////////////
Server::~Server()
{
  fflush(stdout);
}

/////////////////////////////////////////////////
void Server::PrintUsage()
{
  std::cerr << "gzserver -- Run the Gazebo server.\n\n";
  std::cerr << "`gzserver` [options] <world_file>\n\n";
  std::cerr << "Gazebo server runs simulation and handles commandline "
    << "options, starts a Master, runs World update and sensor generation "
    << "loops.\n\n";
}

/////////////////////////////////////////////////
bool Server::ParseArgs(int _argc, char **_argv)
{
  // Save a copy of argc and argv for consumption by system plugins
  this->dataPtr->systemPluginsArgc = _argc;
  this->dataPtr->systemPluginsArgv = new char*[_argc];
  for (int i = 0; i < _argc; ++i)
  {
    int argvLen = strlen(_argv[i]) + 1;
    this->dataPtr->systemPluginsArgv[i] = new char[argvLen];
    snprintf(this->dataPtr->systemPluginsArgv[i], argvLen, "%s", _argv[i]);
  }

  po::options_description visibleDesc("Options");
  visibleDesc.add_options()
    ("version,v", "Output version information.")
    ("verbose", "Increase the messages written to the terminal.")
    ("help,h", "Produce this help message.")
    ("pause,u", "Start the server in a paused state.")
    ("physics,e", po::value<std::string>(),
     "Specify a physics engine (ode|bullet|dart|simbody).")
    ("play,p", po::value<std::string>(), "Play a log file.")
    ("record,r", "Record state data.")
    ("record_encoding", po::value<std::string>()->default_value("zlib"),
     "Compression encoding format for log data (zlib|bz2|txt).")
    ("record_path", po::value<std::string>()->default_value(""),
     "Absolute path in which to store state data")
    ("record_period", po::value<double>()->default_value(-1),
     "Recording period (seconds).")
    ("record_filter", po::value<std::string>()->default_value(""),
     "Recording filter (supports wildcard and regular expression).")
<<<<<<< HEAD
    ("record_with_model", "Recording with model meshes and materials.")
=======
    ("record_resources", "Recording with model meshes and materials.")
>>>>>>> 627e296d
    ("seed",  po::value<double>(), "Start with a given random number seed.")
    ("iters",  po::value<unsigned int>(), "Number of iterations to simulate.")
    ("minimal_comms", "Reduce the TCP/IP traffic output by gzserver")
    ("server-plugin,s", po::value<std::vector<std::string> >(),
     "Load a plugin.")
    ("profile,o", po::value<std::string>(),
     "Physics preset profile name from the options in the world file.");

  po::options_description hiddenDesc("Hidden options");
  hiddenDesc.add_options()
    // This is a bit of a hack. The server assumes the last item on the
    // command (if present) is a world file. A problem arises with:
    //     gazebo -g <some_gui_plugin.so>
    // Without this hidden option, the server would try to load
    // <some_gui_plugin.so> as a world file.
    ("gui-plugin,g", po::value<std::vector<std::string> >(),
     "Gui plugin ignored.")
    ("gui-client-plugin", po::value<std::vector<std::string> >(),
     "Gui plugin ignored.")
    ("world_file", po::value<std::string>(), "SDF world to load.")
    ("pass_through", po::value<std::vector<std::string> >(),
     "not used, passed through to system plugins.");

  po::options_description desc("Options");
  desc.add(visibleDesc).add(hiddenDesc);

  po::positional_options_description positionalDesc;
  positionalDesc.add("world_file", 1).add("pass_through", -1);

  try
  {
    po::store(po::command_line_parser(_argc, _argv).options(desc).positional(
          positionalDesc).allow_unregistered().run(), this->dataPtr->vm);

    po::notify(this->dataPtr->vm);
  }
  catch(boost::exception &_e)
  {
    std::cerr << "Error. Invalid arguments\n";
    // NOTE: boost::diagnostic_information(_e) breaks lucid
    // std::cerr << boost::diagnostic_information(_e) << "\n";
    return false;
  }

  if (this->dataPtr->vm.count("version"))
  {
    std::cout << GAZEBO_VERSION_HEADER << std::endl;
    return false;
  }

  if (this->dataPtr->vm.count("help"))
  {
    this->PrintUsage();
    std::cerr << visibleDesc << "\n";
    return false;
  }

  if (this->dataPtr->vm.count("verbose"))
  {
    gazebo::printVersion();
    gazebo::common::Console::SetQuiet(false);
  }

  if (this->dataPtr->vm.count("minimal_comms"))
    gazebo::transport::setMinimalComms(true);
  else
    gazebo::transport::setMinimalComms(false);

  // Set the random number seed if present on the command line.
  if (this->dataPtr->vm.count("seed"))
  {
    try
    {
      ignition::math::Rand::Seed(this->dataPtr->vm["seed"].as<double>());
    }
    catch(boost::bad_any_cast &_e)
    {
      gzerr << "Unable to set random number seed. Must supply a number.\n";
    }
  }

  /// Load all the plugins specified on the command line
  if (this->dataPtr->vm.count("server-plugin"))
  {
    std::vector<std::string> pp =
      this->dataPtr->vm["server-plugin"].as<std::vector<std::string> >();

    for (std::vector<std::string>::iterator iter = pp.begin();
         iter != pp.end(); ++iter)
    {
      gazebo::addPlugin(*iter);
    }
  }

  // Set the parameter to record a log file
  if (this->dataPtr->vm.count("record"))
  {
    this->dataPtr->params["record"] =
      this->dataPtr->vm["record_path"].as<std::string>();
    this->dataPtr->params["record_encoding"] =
      this->dataPtr->vm["record_encoding"].as<std::string>();
<<<<<<< HEAD
    if (this->dataPtr->vm.count("record_with_model"))
      this->dataPtr->params["record_with_model"] = "true";
=======
    if (this->dataPtr->vm.count("record_resources"))
      this->dataPtr->params["record_resources"] = "true";
>>>>>>> 627e296d
  }

  if (this->dataPtr->vm.count("iters"))
  {
    try
    {
      this->dataPtr->params["iterations"] = boost::lexical_cast<std::string>(
          this->dataPtr->vm["iters"].as<unsigned int>());
    }
    catch(...)
    {
      this->dataPtr->params["iterations"] = "0";
      gzerr << "Unable to set iterations of [" <<
        this->dataPtr->vm["iters"].as<unsigned int>() << "]\n";
    }
  }

  if (!this->PreLoad())
  {
    gzerr << "Unable to load gazebo\n";
    return false;
  }

  // The following "if" block must be processed directly before
  // this->dataPtr->ProcessPrarams.
  //
  // Set the parameter to playback a log file. The log file contains the
  // world description, so don't try to read the world file from the
  // command line.
  if (this->dataPtr->vm.count("play"))
  {
    // Load the log file
    util::LogPlay::Instance()->Open(
        this->dataPtr->vm["play"].as<std::string>());

    gzmsg << "\nLog playback:\n"
      << "  Log Version: "
      << util::LogPlay::Instance()->LogVersion() << "\n"
      << "  Gazebo Version: "
      << util::LogPlay::Instance()->GazeboVersion() << "\n"
      << "  Random Seed: "
      << util::LogPlay::Instance()->RandSeed() << "\n"
      << "  Log Start Time: "
      << util::LogPlay::Instance()->LogStartTime() << "\n"
      << "  Log End Time: "
      << util::LogPlay::Instance()->LogEndTime() << "\n";

    // Get the SDF world description from the log file
    std::string sdfString;
    util::LogPlay::Instance()->Step(sdfString);

    // Load the server
    if (!this->LoadString(sdfString))
      return false;
  }
  else
  {
    // Get the world file name from the command line, or use "empty.world"
    // if no world file is specified.
    std::string configFilename = "worlds/empty.world";
    if (this->dataPtr->vm.count("world_file"))
      configFilename = this->dataPtr->vm["world_file"].as<std::string>();

    // Get the physics engine name specified from the command line, or use ""
    // if no physics engine is specified.
    std::string physics;
    if (this->dataPtr->vm.count("physics"))
      physics = this->dataPtr->vm["physics"].as<std::string>();

    // Load the server
    if (!this->LoadFile(configFilename, physics))
    {
      gzwarn << "Falling back on worlds/empty.world\n";
      if (!this->LoadFile("worlds/empty.world", physics))
        return false;
    }

    if (this->dataPtr->vm.count("profile"))
    {
      std::string profileName = this->dataPtr->vm["profile"].as<std::string>();
      if (physics::get_world()->PresetMgr()->HasProfile(profileName))
      {
        physics::get_world()->PresetMgr()->CurrentProfile(profileName);
        gzmsg << "Setting physics profile to [" << profileName << "]."
              << std::endl;
      }
      else
      {
        gzerr << "Specified profile [" << profileName << "] was not found."
              << std::endl;
      }
    }
  }

  this->ProcessParams();

  return true;
}

/////////////////////////////////////////////////
bool Server::GetInitialized() const
{
  return !this->dataPtr->stop && this->dataPtr->initialized;
}

/////////////////////////////////////////////////
bool Server::LoadFile(const std::string &_filename,
                      const std::string &_physics)
{
  // Quick test for a valid file
  FILE *test = fopen(common::find_file(_filename).c_str(), "r");
  if (!test)
  {
    gzerr << "Could not open file[" << _filename << "]\n";
    return false;
  }
  fclose(test);

  // Load the world file
  sdf::SDFPtr sdf(new sdf::SDF);
  if (!sdf::init(sdf))
  {
    gzerr << "Unable to initialize sdf\n";
    return false;
  }

  if (!sdf::readFile(common::find_file(_filename), sdf))
  {
    gzerr << "Unable to read sdf file[" << _filename << "]\n";
    return false;
  }

  return this->LoadImpl(sdf->Root(), _physics);
}

/////////////////////////////////////////////////
bool Server::LoadString(const std::string &_sdfString)
{
  // Load the world file
  sdf::SDFPtr sdf(new sdf::SDF);
  if (!sdf::init(sdf))
  {
    gzerr << "Unable to initialize sdf\n";
    return false;
  }

  if (!sdf::readString(_sdfString, sdf))
  {
    gzerr << "Unable to read SDF string[" << _sdfString << "]\n";
    return false;
  }

  return this->LoadImpl(sdf->Root());
}

/////////////////////////////////////////////////
bool Server::PreLoad()
{
  // setup gazebo
  return gazebo::setupServer(this->dataPtr->systemPluginsArgc,
                             this->dataPtr->systemPluginsArgv);
}

/////////////////////////////////////////////////
bool Server::LoadImpl(sdf::ElementPtr _elem,
                      const std::string &_physics)
{
  // If a physics engine is specified,
  if (_physics.length())
  {
    // Check if physics engine name is valid
    // This must be done after physics::load();
    if (!physics::PhysicsFactory::IsRegistered(_physics))
    {
      gzerr << "Unregistered physics engine [" << _physics
            << "], the default will be used instead.\n";
    }
    // Try inserting physics engine name if one is given
    else if (_elem->HasElement("world") &&
             _elem->GetElement("world")->HasElement("physics"))
    {
      _elem->GetElement("world")->GetElement("physics")
           ->GetAttribute("type")->Set(_physics);
    }
    else
    {
      gzerr << "Cannot set physics engine: <world> does not have <physics>\n";
    }
  }

  sdf::ElementPtr worldElem = _elem->GetElement("world");
  if (worldElem)
  {
    physics::WorldPtr world = physics::create_world();

    // Create the world
    try
    {
      physics::load_world(world, worldElem);
    }
    catch(common::Exception &e)
    {
      gzthrow("Failed to load the World\n"  << e);
    }
  }

  this->dataPtr->node = transport::NodePtr(new transport::Node());
  this->dataPtr->node->Init("/gazebo");
  this->dataPtr->serverSub =
    this->dataPtr->node->Subscribe("/gazebo/server/control",
                                   &Server::OnControl, this);

  this->dataPtr->worldModPub =
    this->dataPtr->node->Advertise<msgs::WorldModify>("/gazebo/world/modify");

  common::Time waitTime(1, 0);
  int waitCount = 0;
  int maxWaitCount = 10;

  // Wait for namespaces.
  while (!gazebo::transport::waitForNamespaces(waitTime) &&
      (waitCount++) < maxWaitCount)
  {
    gzwarn << "Waited " << waitTime.Double() << "seconds for namespaces.\n";
  }

  if (waitCount >= maxWaitCount)
  {
    gzerr << "Waited " << (waitTime * waitCount).Double()
      << " seconds for namespaces. Giving up.\n";
  }

  physics::init_worlds();
  this->dataPtr->stop = false;

  return true;
}

/////////////////////////////////////////////////
void Server::SigInt(int)
{
  ServerPrivate::stop = true;

  // Signal to plugins/etc that a shutdown event has occured
  event::Events::sigInt();
}

/////////////////////////////////////////////////
void Server::Stop()
{
  this->dataPtr->stop = true;
}

/////////////////////////////////////////////////
void Server::Fini()
{
  this->Stop();
  gazebo::shutdown();
}

/////////////////////////////////////////////////
void Server::Run()
{
#ifndef _WIN32
  // Now that we're about to run, install a signal handler to allow for
  // graceful shutdown on Ctrl-C.
  struct sigaction sigact;
  sigact.sa_flags = 0;
  sigact.sa_handler = Server::SigInt;
  if (sigemptyset(&sigact.sa_mask) != 0)
    std::cerr << "sigemptyset failed while setting up for SIGINT" << std::endl;
  if (sigaction(SIGINT, &sigact, NULL))
    std::cerr << "sigaction(2) failed while setting up for SIGINT" << std::endl;
  if (sigaction(SIGTERM, &sigact, NULL))
  {
    std::cerr << "sigaction(15) failed while setting up for SIGTERM"
              << std::endl;
  }
#endif

  if (this->dataPtr->stop)
    return;

  // Make sure the sensors are updated once before running the world.
  // This makes sure plugins get loaded properly.
  sensors::run_once(true);

  // Run the sensor threads
  sensors::run_threads();

  unsigned int iterations = 0;
  common::StrStr_M::iterator piter = this->dataPtr->params.find("iterations");
  if (piter != this->dataPtr->params.end())
  {
    try
    {
      iterations = boost::lexical_cast<unsigned int>(piter->second);
    }
    catch(...)
    {
      iterations = 0;
      gzerr << "Unable to cast iterations[" << piter->second << "] "
        << "to unsigned integer\n";
    }
  }

  // Run each world. Each world starts a new thread
  physics::run_worlds(iterations);

  this->dataPtr->initialized = true;

  // Stay on this loop until Gazebo needs to be shut down
  // The server and sensor manager outlive worlds
  while (!this->dataPtr->stop)
  {
    this->ProcessControlMsgs();

    if (physics::worlds_running())
      sensors::run_once();
    else if (sensors::running())
      sensors::stop();

    common::Time::MSleep(1);
  }

  // Shutdown gazebo
  gazebo::shutdown();
}

/////////////////////////////////////////////////
void Server::ProcessParams()
{
  bool p = this->dataPtr->vm.count("pause") > 0;
  physics::pause_worlds(p);
  common::StrStr_M::const_iterator iter;
  for (iter = this->dataPtr->params.begin();
       iter != this->dataPtr->params.end();
       ++iter)
  {
    if (iter->first == "record")
    {
      util::LogRecordParams params;

      params.encoding = this->dataPtr->params["record_encoding"];
      params.path = iter->second;
      params.period = this->dataPtr->vm["record_period"].as<double>();
      params.filter = this->dataPtr->vm["record_filter"].as<std::string>();
<<<<<<< HEAD
      params.recordWithModel = this->dataPtr->params.count("record_with_model") > 0;
=======
      // TODO Remove call to SetRecordResources function and update to use
      // params.record_resources instead.
      util::LogRecord::Instance()->SetRecordResources(
          this->dataPtr->params.count("record_resources") > 0);
>>>>>>> 627e296d
      util::LogRecord::Instance()->Start(params);
    }
  }
}

/////////////////////////////////////////////////
void Server::SetParams(const common::StrStr_M &_params)
{
  common::StrStr_M::const_iterator iter;
  for (iter = _params.begin(); iter != _params.end(); ++iter)
    this->dataPtr->params[iter->first] = iter->second;
}

/////////////////////////////////////////////////
void Server::OnControl(ConstServerControlPtr &_msg)
{
  std::unique_lock<std::mutex> lock(this->dataPtr->receiveMutex);
  this->dataPtr->controlMsgs.push_back(*_msg);
}

/////////////////////////////////////////////////
void Server::ProcessControlMsgs()
{
  std::list<msgs::ServerControl>::iterator iter;
  for (iter = this->dataPtr->controlMsgs.begin();
       iter != this->dataPtr->controlMsgs.end(); ++iter)
  {
    if ((*iter).has_clone() && (*iter).clone())
    {
      bool success = true;
      std::string host;
      std::string port;
      physics::WorldPtr world;

      // Get the world's name to be cloned.
      std::string worldName = "";
      if ((*iter).has_save_world_name())
        worldName = (*iter).save_world_name();

      // Get the world pointer.
      try
      {
        world = physics::get_world(worldName);
      }
      catch(const common::Exception &)
      {
        gzwarn << "Unable to clone a server. Unknown world ["
               << (*iter).save_world_name() << "]" << std::endl;
        success = false;
      }

      // Check if the message contains a port for the new server.
      if ((*iter).has_new_port())
        port = boost::lexical_cast<std::string>((*iter).new_port());
      else
      {
        gzwarn << "Unable to clone a server. Port is missing" << std::endl;
        success = false;
      }

      if (success)
      {
        // world should not be NULL at this point.
        GZ_ASSERT(world, "NULL world pointer");

        // Save the world's state in a temporary file (clone.<PORT>.world).
        boost::filesystem::path tmpDir =
            boost::filesystem::temp_directory_path();
        boost::filesystem::path worldFilename = "clone." + port + ".world";
        boost::filesystem::path worldPath = tmpDir / worldFilename;
        world->Save(worldPath.string());

        // Get the hostname from the current server's master.
        unsigned int unused;
        transport::get_master_uri(host, unused);

        // Command to be executed for cloning the server. The new server will
        // load the world file /tmp/clone.<PORT>.world
        std::string cmd = "GAZEBO_MASTER_URI=http://" + host + ":" + port +
            " gzserver " + worldPath.string() + " &";

        // Spawn a new gzserver process and load the saved world.
        if (std::system(cmd.c_str()) == 0)
        {
          gzlog << "Cloning world [" << worldName << "]. "
                << "Connect to the server by typing:\n\tGAZEBO_MASTER_URI="
                << "http://" << host << ":" << port << " gzclient" << std::endl;
        }
        else
        {
          gzerr << "Unable to clone a simulation running the following command:"
                << std::endl << "\t[" << cmd << "]" << std::endl;
          success = false;
        }
      }

      // Notify the result.
      msgs::WorldModify worldMsg;
      worldMsg.set_world_name(worldName);
      worldMsg.set_cloned(success);
      if (success)
        worldMsg.set_cloned_uri("http://" + host + ":" + port);
      this->dataPtr->worldModPub->Publish(worldMsg);
    }
    else if ((*iter).has_save_world_name())
    {
      // Get the world pointer.
      physics::WorldPtr world;
      try
      {
        world = physics::get_world((*iter).save_world_name());
      }
      catch(const common::Exception &)
      {
        gzerr << "Unable to save world. Unknown world ["
               << (*iter).save_world_name() << "]" << std::endl;
      }

      if (world && (*iter).has_save_filename())
        world->Save((*iter).save_filename());
      else
        gzerr << "No filename specified.\n";
    }
    else if ((*iter).has_new_world() && (*iter).new_world())
    {
      this->OpenWorld("worlds/empty.world");
    }
    else if ((*iter).has_open_filename())
    {
      this->OpenWorld((*iter).open_filename());
    }
    else if ((*iter).has_stop() && (*iter).stop())
    {
      this->Stop();
    }
  }
  this->dataPtr->controlMsgs.clear();
}

/////////////////////////////////////////////////
bool Server::OpenWorld(const std::string & /*_filename*/)
{
  gzerr << "Open World is not implemented\n";
  return false;
/*
  sdf::SDFPtr sdf(new sdf::SDF);
  if (!sdf::init(sdf))
  {
    gzerr << "Unable to initialize sdf\n";
    return false;
  }

  if (!sdf::readFile(_filename, sdf))
  {
    gzerr << "Unable to read sdf file[" << _filename << "]\n";
    return false;
  }

  msgs::WorldModify worldMsg;
  worldMsg.set_world_name("default");
  worldMsg.set_remove(true);
  this->worldModPub->Publish(worldMsg);

  physics::stop_worlds();

  physics::remove_worlds();

  sensors::remove_sensors();

  gazebo::transport::clear_buffers();

  sdf::ElementPtr worldElem = sdf->Root()->GetElement("world");

  physics::WorldPtr world = physics::create_world();

  physics::load_world(world, worldElem);

  physics::init_world(world);

  physics::run_world(world);

  worldMsg.set_world_name("default");
  worldMsg.set_remove(false);
  worldMsg.set_create(true);
  this->worldModPub->Publish(worldMsg);
  return true;
  */
}<|MERGE_RESOLUTION|>--- conflicted
+++ resolved
@@ -162,11 +162,7 @@
      "Recording period (seconds).")
     ("record_filter", po::value<std::string>()->default_value(""),
      "Recording filter (supports wildcard and regular expression).")
-<<<<<<< HEAD
-    ("record_with_model", "Recording with model meshes and materials.")
-=======
     ("record_resources", "Recording with model meshes and materials.")
->>>>>>> 627e296d
     ("seed",  po::value<double>(), "Start with a given random number seed.")
     ("iters",  po::value<unsigned int>(), "Number of iterations to simulate.")
     ("minimal_comms", "Reduce the TCP/IP traffic output by gzserver")
@@ -268,13 +264,8 @@
       this->dataPtr->vm["record_path"].as<std::string>();
     this->dataPtr->params["record_encoding"] =
       this->dataPtr->vm["record_encoding"].as<std::string>();
-<<<<<<< HEAD
-    if (this->dataPtr->vm.count("record_with_model"))
-      this->dataPtr->params["record_with_model"] = "true";
-=======
     if (this->dataPtr->vm.count("record_resources"))
       this->dataPtr->params["record_resources"] = "true";
->>>>>>> 627e296d
   }
 
   if (this->dataPtr->vm.count("iters"))
@@ -622,14 +613,7 @@
       params.path = iter->second;
       params.period = this->dataPtr->vm["record_period"].as<double>();
       params.filter = this->dataPtr->vm["record_filter"].as<std::string>();
-<<<<<<< HEAD
-      params.recordWithModel = this->dataPtr->params.count("record_with_model") > 0;
-=======
-      // TODO Remove call to SetRecordResources function and update to use
-      // params.record_resources instead.
-      util::LogRecord::Instance()->SetRecordResources(
-          this->dataPtr->params.count("record_resources") > 0);
->>>>>>> 627e296d
+      params.record_resources = this->dataPtr->params.count("record_resources") > 0;
       util::LogRecord::Instance()->Start(params);
     }
   }
