--- conflicted
+++ resolved
@@ -166,25 +166,8 @@
   linksLayout->addWidget(this->childLinkWidget, 1, 0);
   linksLayout->addWidget(swapButton, 0, 1, 2, 1);
 
-<<<<<<< HEAD
-  // Add the widgets to the main layout
-  QVBoxLayout *configWidgetLayout = qobject_cast<QVBoxLayout *>(
-      this->configWidget->layout());
-  if (configWidgetLayout)
-  {
-    QGroupBox *widget = qobject_cast<QGroupBox *>(
-        configWidgetLayout->itemAt(0)->widget());
-    if (widget)
-    {
-      QVBoxLayout *widgetLayout = qobject_cast<QVBoxLayout *>(widget->layout());
-      if (widgetLayout)
-        widgetLayout->insertLayout(0, linksLayout);
-    }
-  }
-=======
   // Insert on the top of config widget's layout
   this->configWidget->InsertLayout(linksLayout, 0);
->>>>>>> c32b4244
 
   // Connect all enum value changes, which includes type, parent and child
   QObject::connect(this->configWidget,
@@ -193,7 +176,6 @@
 
   // Set initial joint type
   this->OnJointTypeChanged(tr(msgs::Joint_Type_Name(jointMsg.type()).c_str()));
-<<<<<<< HEAD
 
   // Scroll area
   QScrollArea *scrollArea = new QScrollArea;
@@ -215,20 +197,6 @@
   removeButton->setCheckable(false);
   connect(removeButton, SIGNAL(clicked()), this, SLOT(OnRemove()));
 
-=======
-
-  // Scroll area
-  QScrollArea *scrollArea = new QScrollArea;
-  scrollArea->setWidget(this->configWidget);
-  scrollArea->setWidgetResizable(true);
-
-  // General layout
-  QVBoxLayout *generalLayout = new QVBoxLayout;
-  generalLayout->setContentsMargins(0, 0, 0, 0);
-  generalLayout->addWidget(scrollArea);
-
-  // Buttons
->>>>>>> c32b4244
   QPushButton *cancelButton = new QPushButton(tr("Cancel"));
   connect(cancelButton, SIGNAL(clicked()), this, SLOT(OnCancel()));
 
@@ -242,11 +210,8 @@
   connect(this->okButton, SIGNAL(clicked()), this, SLOT(OnOK()));
 
   QHBoxLayout *buttonsLayout = new QHBoxLayout;
-<<<<<<< HEAD
   buttonsLayout->addWidget(removeButton);
   buttonsLayout->addStretch(5);
-=======
->>>>>>> c32b4244
   buttonsLayout->addWidget(cancelButton);
   buttonsLayout->addWidget(this->applyButton);
   buttonsLayout->addWidget(this->okButton);
@@ -432,11 +397,7 @@
   this->configWidget->ClearEnumWidget("parentCombo");
   this->configWidget->ClearEnumWidget("childCombo");
 
-<<<<<<< HEAD
-  for (auto link : this->jointMaker->LinkList())
-=======
   for (const auto &link : this->jointMaker->LinkList())
->>>>>>> c32b4244
   {
     this->configWidget->AddItemEnumWidget("parentCombo", link.second);
     this->configWidget->AddItemEnumWidget("childCombo", link.second);
@@ -464,7 +425,6 @@
 }
 
 /////////////////////////////////////////////////
-<<<<<<< HEAD
 void JointInspector::SetJointId(const std::string &_id)
 {
   this->jointId = _id;
@@ -479,8 +439,6 @@
 }
 
 /////////////////////////////////////////////////
-=======
->>>>>>> c32b4244
 void JointInspector::OnCancel()
 {
   this->close();
