--- conflicted
+++ resolved
@@ -1,12 +1,10 @@
 ## Gazebo 6.0
 
-<<<<<<< HEAD
 1. Added magnetometer sensor. A contribution from Andrew Symington.
     * [Pull request #1788](https://bitbucket.org/osrf/gazebo/pull-request/1788)
-=======
+
 1. Added altimeter sensor. A contribution from Andrew Symington.
     * [Pull request #1792](https://bitbucket.org/osrf/gazebo/pull-request/1792)
->>>>>>> 14867ebb
 
 1. Implement more control options for log playback:
   1. Rewind: The simulation starts from the beginning.
@@ -359,10 +357,6 @@
 ## Gazebo 5.0
 
 ### Gazebo 5.x.x
-
-1. Added lines to laser sensor visualization 
-    * [Pull request #1742](https://bitbucket.org/osrf/gazebo/pull-request/1742)
-    * [Issue #935](https://bitbucket.org/osrf/gazebo/issue/935)
 
 1. Fix BulletSliderJoint friction for bullet 2.83
     * [Pull request #1686](https://bitbucket.org/osrf/gazebo/pull-request/1686)
