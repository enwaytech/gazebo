/*
 * Copyright (C) 2014-2015 Open Source Robotics Foundation
 *
 * Licensed under the Apache License, Version 2.0 (the "License");
 * you may not use this file except in compliance with the License.
 * You may obtain a copy of the License at
 *
 *     http://www.apache.org/licenses/LICENSE-2.0
 *
 * Unless required by applicable law or agreed to in writing, software
 * distributed under the License is distributed on an "AS IS" BASIS,
 * WITHOUT WARRANTIES OR CONDITIONS OF ANY KIND, either express or implied.
 * See the License for the specific language governing permissions and
 * limitations under the License.
 *
*/
#include <string.h>

#include "gazebo/msgs/msgs.hh"
#include "gazebo/physics/physics.hh"
#include "test/ServerFixture.hh"
#include "helper_physics_generator.hh"

using namespace gazebo;

const double g_tolerance = 1e-4;

class PhysicsLinkTest : public ServerFixture,
                        public testing::WithParamInterface<const char*>
{
  /// \brief Test GetWorldEnergy* functions.
  /// \param[in] _physicsEngine Type of physics engine to use.
  public: void GetWorldEnergy(const std::string &_physicsEngine);

  /// \brief Test Link::GetWorldInertia* functions.
  /// \param[in] _physicsEngine Physics engine to use.
  public: void LinkGetWorldInertia(const std::string &_physicsEngine);

  /// \brief Test velocity setting functions.
  /// \param[in] _physicsEngine Type of physics engine to use.
  public: void SetVelocity(const std::string &_physicsEngine);
};

/////////////////////////////////////////////////
void PhysicsLinkTest::GetWorldEnergy(const std::string &_physicsEngine)
{
  Load("worlds/empty.world", true, _physicsEngine);
  physics::WorldPtr world = physics::get_world("default");
  ASSERT_TRUE(world != NULL);

  // check the physics engine
  physics::PhysicsEnginePtr physics = world->GetPhysicsEngine();
  ASSERT_TRUE(physics != NULL);
  EXPECT_EQ(physics->GetType(), _physicsEngine);
  double dt = physics->GetMaxStepSize();
  EXPECT_GT(dt, 0);

  // Get gravity magnitude
  double g = physics->GetGravity().GetLength();

  // Spawn a box
  double z0 = 10.0;
  math::Vector3 size(1, 1, 1);
  math::Vector3 pos0(0, 0, z0 + size.z / 2);
  SpawnBox("box", size, pos0, math::Vector3::Zero, false);
  physics::ModelPtr model = world->GetModel("box");
  ASSERT_TRUE(model != NULL);
  physics::LinkPtr link = model->GetLink();
  ASSERT_TRUE(link != NULL);

  // Get initial energy
  double energy0 = link->GetWorldEnergy();
  EXPECT_NEAR(link->GetWorldEnergyKinetic(), 0, g_tolerance);

  double totalTime = sqrt(2*z0/g)*0.95;
  unsigned int stepSize = 10;
  unsigned int steps = floor(totalTime / (dt*stepSize));
  for (unsigned int i = 0; i < steps; ++i)
  {
    world->Step(stepSize);
    double energy = link->GetWorldEnergy();
    EXPECT_NEAR(energy / energy0, 1.0, g_tolerance * 10);
  }
}

/////////////////////////////////////////////////
// LinkGetWorldInertia:
// Spawn boxes and verify Link::GetWorldInertia* functions
void PhysicsLinkTest::LinkGetWorldInertia(const std::string &_physicsEngine)
{
  // Load a blank world (no ground plane)
  Load("worlds/blank.world", true, _physicsEngine);
<<<<<<< HEAD
  physics::WorldPtr world = physics::get_world("default");
  ASSERT_TRUE(world != NULL);

  // Verify physics engine type
  physics::PhysicsEnginePtr physics = world->GetPhysicsEngine();
=======
  auto world = physics::get_world("default");
  ASSERT_TRUE(world != NULL);

  // Verify physics engine type
  auto physics = world->GetPhysicsEngine();
>>>>>>> 6a4cb4dc
  ASSERT_TRUE(physics != NULL);
  EXPECT_EQ(physics->GetType(), _physicsEngine);

  // disable gravity
  physics->SetGravity(math::Vector3::Zero);

  // Box size
<<<<<<< HEAD
  double dx = 1.0;
  double dy = 4.0;
  double dz = 9.0;
  double mass = 10.0;
  double angle = M_PI / 3.0;
=======
  const double dx = 1.0;
  const double dy = 4.0;
  const double dz = 9.0;
  const double mass = 10.0;
  const double angle = M_PI / 3.0;
>>>>>>> 6a4cb4dc

  const unsigned int testCases = 4;
  for (unsigned int i = 0; i < testCases; ++i)
  {
    // Use msgs::AddBoxLink
    msgs::Model msgModel;
    math::Pose modelPose, linkPose, inertialPose;

    msgModel.set_name(this->GetUniqueString("model"));
    msgs::AddBoxLink(msgModel, mass, math::Vector3(dx, dy, dz));
    modelPose.pos.x = i * dz;
    modelPose.pos.z = dz;

    // i=0: rotated model pose
    //  expect inertial pose to match model pose
    if (i == 0)
    {
      modelPose.rot.SetFromEuler(0.0, 0.0, angle);
    }
    // i=1: rotated link pose
    //  expect inertial pose to match link pose
    else if (i == 1)
    {
      linkPose.rot.SetFromEuler(0.0, 0.0, angle);
    }
    // i=2: rotated inertial pose
    //  expect inertial pose to differ from link pose
    else if (i == 2)
    {
      inertialPose.rot.SetFromEuler(0.0, 0.0, angle);
    }
    // i=3: offset inertial pose
    //  expect inertial pose to differ from link pose
    else if (i == 3)
    {
      inertialPose.pos.Set(1, 1, 1);
    }

    {
<<<<<<< HEAD
      msgs::Link *msgLink = msgModel.mutable_link(0);
      msgs::Inertial *msgInertial = msgLink->mutable_inertial();
=======
      auto msgLink = msgModel.mutable_link(0);
      auto msgInertial = msgLink->mutable_inertial();
>>>>>>> 6a4cb4dc

      msgs::Set(msgModel.mutable_pose(), modelPose);
      msgs::Set(msgLink->mutable_pose(), linkPose);
      msgs::Set(msgInertial->mutable_pose(), inertialPose);
    }

<<<<<<< HEAD
    physics::ModelPtr model = this->SpawnModel(msgModel);
    ASSERT_TRUE(model != NULL);

    physics::LinkPtr link = model->GetLink();
=======
    auto model = this->SpawnModel(msgModel);
    ASSERT_TRUE(model != NULL);

    auto link = model->GetLink();
>>>>>>> 6a4cb4dc
    ASSERT_TRUE(link != NULL);

    EXPECT_EQ(model->GetWorldPose(), modelPose);
    EXPECT_EQ(link->GetWorldPose(), linkPose + modelPose);
    EXPECT_EQ(link->GetWorldInertialPose(),
              inertialPose + linkPose + modelPose);

    // i=0: rotated model pose
    //  expect inertial pose to match model pose
    if (i == 0)
    {
      EXPECT_EQ(model->GetWorldPose(),
                link->GetWorldInertialPose());
    }
    // i=1: rotated link pose
    //  expect inertial pose to match link pose
    else if (i == 1)
    {
      EXPECT_EQ(link->GetWorldPose(),
                link->GetWorldInertialPose());
    }
    // i=2: offset and rotated inertial pose
    //  expect inertial pose to differ from link pose
    else if (i == 2)
    {
      EXPECT_EQ(link->GetWorldPose().pos,
                link->GetWorldInertialPose().pos);
    }
    // i=3: offset inertial pose
    //  expect inertial pose to differ from link pose
    else if (i == 3)
    {
      EXPECT_EQ(link->GetWorldPose().pos + inertialPose.pos,
                link->GetWorldInertialPose().pos);
    }

    // Expect rotated inertia matrix
    math::Matrix3 inertia = link->GetWorldInertiaMatrix();
    if (i == 3)
    {
      EXPECT_NEAR(inertia[0][0], 80.8333, 1e-4);
      EXPECT_NEAR(inertia[1][1], 68.3333, 1e-4);
      EXPECT_NEAR(inertia[2][2], 14.1667, 1e-4);
      for (int row = 0; row < 3; ++row)
        for (int col = 0; col < 3; ++col)
          if (row != col)
            EXPECT_NEAR(inertia[row][col], 0.0, g_tolerance);
    }
    else
    {
      EXPECT_NEAR(inertia[0][0], 71.4583, 1e-4);
      EXPECT_NEAR(inertia[1][1], 77.7083, 1e-4);
      EXPECT_NEAR(inertia[2][2], 14.1667, 1e-4);
      EXPECT_NEAR(inertia[0][1],  5.4126, 1e-4);
      EXPECT_NEAR(inertia[1][0],  5.4126, 1e-4);
      EXPECT_NEAR(inertia[0][2], 0, g_tolerance);
      EXPECT_NEAR(inertia[2][0], 0, g_tolerance);
      EXPECT_NEAR(inertia[1][2], 0, g_tolerance);
      EXPECT_NEAR(inertia[2][1], 0, g_tolerance);
    }

    // For 0-2, apply torque and expect equivalent response
    if (i <= 2)
    {
      for (int step = 0; step < 50; ++step)
      {
        link->SetTorque(math::Vector3(100, 0, 0));
        world->Step(1);
      }
      if (_physicsEngine.compare("dart") == 0)
      {
        gzerr << "Dart fails this portion of the test (#1090)" << std::endl;
      }
      else
      {
        math::Vector3 vel = link->GetWorldAngularVel();
        EXPECT_NEAR(vel.x,  0.0703, g_tolerance);
        EXPECT_NEAR(vel.y, -0.0049, g_tolerance);
        EXPECT_NEAR(vel.z,  0.0000, g_tolerance);
      }
    }
  }
}

/////////////////////////////////////////////////
void PhysicsLinkTest::SetVelocity(const std::string &_physicsEngine)
{
  Load("worlds/empty.world", true, _physicsEngine);
  physics::WorldPtr world = physics::get_world("default");
  ASSERT_TRUE(world != NULL);

  // check the physics engine
  physics::PhysicsEnginePtr physics = world->GetPhysicsEngine();
  ASSERT_TRUE(physics != NULL);
  EXPECT_EQ(physics->GetType(), _physicsEngine);
  double dt = physics->GetMaxStepSize();
  EXPECT_GT(dt, 0);

  // disable gravity
  physics->SetGravity(math::Vector3::Zero);

  // Spawn a box
  math::Vector3 size(1, 1, 1);
  math::Vector3 pos0(0, 0, 1);
  SpawnBox("box", size, pos0, math::Vector3::Zero, false);
  physics::ModelPtr model = world->GetModel("box");
  ASSERT_TRUE(model != NULL);
  physics::LinkPtr link = model->GetLink();
  ASSERT_TRUE(link != NULL);

  // Set upward velocity and check
  math::Vector3 vel(0, 0, 1);
  link->SetLinearVel(vel);
  world->Step(1);
  EXPECT_EQ(vel, link->GetWorldLinearVel());
  EXPECT_EQ(math::Vector3::Zero, link->GetWorldAngularVel());

  // Step forward and check velocity again
  world->Step(44);
  double time = world->GetSimTime().Double();
  EXPECT_EQ(vel, link->GetWorldLinearVel());
  EXPECT_EQ(math::Vector3::Zero, link->GetWorldAngularVel());

  // check position
  math::Vector3 pos = link->GetWorldPose().pos;
  EXPECT_EQ(pos0 + time*vel, pos);

  // Set velocity to zero
  link->SetLinearVel(math::Vector3::Zero);
  world->Step(1);
  EXPECT_EQ(math::Vector3::Zero, link->GetWorldLinearVel());
  EXPECT_EQ(math::Vector3::Zero, link->GetWorldAngularVel());
  EXPECT_EQ(pos0 + time*vel, pos);

  // Start translating and rotating
  vel.Set(1, 1, 0);
  math::Vector3 vel2(0, 2.0, 0);
  link->SetLinearVel(vel);
  link->SetAngularVel(vel2);

  // Step once
  world->Step(1);
  EXPECT_EQ(vel, link->GetWorldLinearVel());
  EXPECT_EQ(vel2, link->GetWorldAngularVel());

  // test linear velocity at specific point in space
  math::Vector3 offset(0, 0, -0.5);
  math::Vector3 vel3 = link->GetWorldLinearVel(offset, math::Quaternion());
  EXPECT_NEAR(vel3.x, 0.0, g_tolerance);
  EXPECT_NEAR(vel3.y, 1.0, g_tolerance);
  EXPECT_NEAR(vel3.z, 0.0, g_tolerance);

  // check rotation
  math::Vector3 rpy = link->GetWorldPose().rot.GetAsEuler();
  EXPECT_NEAR(rpy.x, 0.0, g_tolerance);
  EXPECT_NEAR(rpy.y, vel2.y*dt, g_tolerance);
  EXPECT_NEAR(rpy.z, 0.0, g_tolerance);
}

/////////////////////////////////////////////////
TEST_P(PhysicsLinkTest, GetWorldEnergy)
{
  GetWorldEnergy(GetParam());
}

/////////////////////////////////////////////////
TEST_P(PhysicsLinkTest, LinkGetWorldInertia)
{
  LinkGetWorldInertia(GetParam());
}

/////////////////////////////////////////////////
TEST_P(PhysicsLinkTest, SetVelocity)
{
  SetVelocity(GetParam());
}

INSTANTIATE_TEST_CASE_P(PhysicsEngines, PhysicsLinkTest,
                        PHYSICS_ENGINE_VALUES);

/////////////////////////////////////////////////
int main(int argc, char **argv)
{
  ::testing::InitGoogleTest(&argc, argv);
  return RUN_ALL_TESTS();
}<|MERGE_RESOLUTION|>--- conflicted
+++ resolved
@@ -90,19 +90,11 @@
 {
   // Load a blank world (no ground plane)
   Load("worlds/blank.world", true, _physicsEngine);
-<<<<<<< HEAD
-  physics::WorldPtr world = physics::get_world("default");
-  ASSERT_TRUE(world != NULL);
-
-  // Verify physics engine type
-  physics::PhysicsEnginePtr physics = world->GetPhysicsEngine();
-=======
   auto world = physics::get_world("default");
   ASSERT_TRUE(world != NULL);
 
   // Verify physics engine type
   auto physics = world->GetPhysicsEngine();
->>>>>>> 6a4cb4dc
   ASSERT_TRUE(physics != NULL);
   EXPECT_EQ(physics->GetType(), _physicsEngine);
 
@@ -110,19 +102,11 @@
   physics->SetGravity(math::Vector3::Zero);
 
   // Box size
-<<<<<<< HEAD
-  double dx = 1.0;
-  double dy = 4.0;
-  double dz = 9.0;
-  double mass = 10.0;
-  double angle = M_PI / 3.0;
-=======
   const double dx = 1.0;
   const double dy = 4.0;
   const double dz = 9.0;
   const double mass = 10.0;
   const double angle = M_PI / 3.0;
->>>>>>> 6a4cb4dc
 
   const unsigned int testCases = 4;
   for (unsigned int i = 0; i < testCases; ++i)
@@ -162,30 +146,18 @@
     }
 
     {
-<<<<<<< HEAD
-      msgs::Link *msgLink = msgModel.mutable_link(0);
-      msgs::Inertial *msgInertial = msgLink->mutable_inertial();
-=======
       auto msgLink = msgModel.mutable_link(0);
       auto msgInertial = msgLink->mutable_inertial();
->>>>>>> 6a4cb4dc
 
       msgs::Set(msgModel.mutable_pose(), modelPose);
       msgs::Set(msgLink->mutable_pose(), linkPose);
       msgs::Set(msgInertial->mutable_pose(), inertialPose);
     }
 
-<<<<<<< HEAD
-    physics::ModelPtr model = this->SpawnModel(msgModel);
-    ASSERT_TRUE(model != NULL);
-
-    physics::LinkPtr link = model->GetLink();
-=======
     auto model = this->SpawnModel(msgModel);
     ASSERT_TRUE(model != NULL);
 
     auto link = model->GetLink();
->>>>>>> 6a4cb4dc
     ASSERT_TRUE(link != NULL);
 
     EXPECT_EQ(model->GetWorldPose(), modelPose);
