--- conflicted
+++ resolved
@@ -129,8 +129,6 @@
       // Documentation inherited.
       public: virtual JointWrench GetForceTorque(unsigned int _index);
 
-<<<<<<< HEAD
-=======
       // Documentation inherited.
       public: virtual void SetForce(int _index, double _force);
 
@@ -155,15 +153,10 @@
       /// keep track of external forces only.
       protected: virtual void SetForceImpl(int _index, double _force) = 0;
 
->>>>>>> 0d58d96e
       /// \brief: Setup joint feedback datatructure.
       /// This is called after Joint::constraint is setup in Init.
       protected: void SetupJointFeedback();
 
-<<<<<<< HEAD
-      // Documentation inherited.
-      public: virtual void Init();
-=======
       /// \brief Save external forces applied to this Joint.
       /// Force is additive (multiple calls
       /// to SetForceImpl to the same joint in the same time
@@ -173,7 +166,6 @@
       /// internal force, e.g. damping forces.  This way, Joint::appliedForce
       /// keep track of external forces only.
       private: void SaveForce(int _index, double _force);
->>>>>>> 0d58d96e
 
       /// \brief Feedback data for this joint
       private: btJointFeedback *feedback;
@@ -181,8 +173,6 @@
       /// \brief internal variable to keep track if ConnectJointUpdate
       /// has been called on a damping method
       private: bool dampingInitialized;
-<<<<<<< HEAD
-=======
 
       /// \brief Save force applied by user
       /// This plus the joint feedback (joint contstraint forces) is the
@@ -194,7 +184,6 @@
       /// \brief Save time at which force is applied by user
       /// This will let us know if it's time to clean up forceApplied.
       private: common::Time forceAppliedTime;
->>>>>>> 0d58d96e
     };
     /// \}
   }
