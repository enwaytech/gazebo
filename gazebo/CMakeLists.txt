include_directories(SYSTEM
  ${OPENGL_INCLUDE_DIR}
  ${OGRE_INCLUDE_DIRS}
  ${Boost_INCLUDE_DIRS}
  ${PROTOBUF_INCLUDE_DIR}
)

include_directories(
  ${PROJECT_SOURCE_DIR}/gazebo
  ${PROJECT_BINARY_DIR}/gazebo
)

link_directories(
  ${ogre_library_dirs}
  ${Boost_LIBRARY_DIRS}
  ${PROJECT_BINARY_DIR}/test
)

<<<<<<< HEAD
# TODO Properly search for X11 include
if(APPLE)
  include_directories(
    /opt/X11/include
  )
endif()

# TODO Properly search for X11 lib
if(APPLE)
  link_directories(
    /opt/X11/lib
  )
endif()

=======
>>>>>>> d9fedbc9
if(HAVE_URDFDOM_HEADERS)
  link_directories(
    ${urdfdom_LIBRARY_DIRS}
    ${urdfdom_headers_LIBRARY_DIRS})
endif(HAVE_URDFDOM_HEADERS)

if(HAVE_CONSOLE_BRIDGE)
  link_directories(
    ${console_bridge_LIBRARY_DIRS})
endif(HAVE_CONSOLE_BRIDGE)

add_subdirectory(msgs)
add_subdirectory(math)
add_subdirectory(sdf)
add_subdirectory(transport)
add_subdirectory(common)
add_subdirectory(rendering)
add_subdirectory(gui)
add_subdirectory(physics)
add_subdirectory(sensors)
add_subdirectory(util)

add_dependencies(gazebo_physics gazebo_msgs)
add_dependencies(gazebo_physics_ode gazebo_msgs)
add_dependencies(gazebo_gui gazebo_msgs)
add_dependencies(gazebo_rendering gazebo_msgs)
add_dependencies(gazebo_sensors gazebo_rendering)
if(HAVE_BULLET)
  add_dependencies(gazebo_physics_bullet gazebo_msgs)
endif()
if (HAVE_Simbody)
  add_dependencies(gazebo_physics_simbody gazebo_msgs)
endif()

gz_add_executable(gzmaster master_main.cc Master.cc gazebo.cc)
gz_add_executable(gzserver server_main.cc Server.cc Master.cc gazebo.cc)
gz_add_executable(gazebo gazebo_main.cc Server.cc Master.cc gazebo.cc)


target_link_libraries(gzmaster gazebo_common
                               gazebo_transport
                               gazebo_sdf_interface
                               gazebo_msgs
                               pthread
)


target_link_libraries(gzserver gazebo_common
                               gazebo_util
                               gazebo_sdf_interface
                               gazebo_transport
                               gazebo_physics
                               gazebo_sensors
                               gazebo_rendering
                               gazebo_msgs
                               pthread
)

target_link_libraries(gazebo gazebo_common
                             gazebo_util
                             gazebo_sdf_interface
                             gazebo_transport
                             gazebo_physics
                             gazebo_sensors
                             gazebo_rendering
                             gazebo_msgs
                             gazebo_gui
                             pthread
)

if ("${CMAKE_BUILD_TYPE}" STREQUAL "CHECK")
  target_link_libraries(gzserver gcov)
endif()


gz_install_executable(gzmaster)
gz_install_executable(gzserver)
gz_install_executable(gazebo)

gz_add_library(libgazebo Server.cc Master.cc gazebo.cc)
set_target_properties(libgazebo PROPERTIES OUTPUT_NAME "gazebo")

target_link_libraries(libgazebo gazebo_common
                                gazebo_util
                                gazebo_transport
                                gazebo_physics
                                gazebo_sensors
                                gazebo_rendering
                                gazebo_sdf_interface
                                gazebo_msgs
                                gazebo_math
                                pthread)

add_dependencies(libgazebo gazebo_msgs)
gz_install_library(libgazebo)

set(headers Server.hh Master.hh gazebo.hh gazebo_core.hh)
gz_install_includes("" ${headers})<|MERGE_RESOLUTION|>--- conflicted
+++ resolved
@@ -16,23 +16,6 @@
   ${PROJECT_BINARY_DIR}/test
 )
 
-<<<<<<< HEAD
-# TODO Properly search for X11 include
-if(APPLE)
-  include_directories(
-    /opt/X11/include
-  )
-endif()
-
-# TODO Properly search for X11 lib
-if(APPLE)
-  link_directories(
-    /opt/X11/lib
-  )
-endif()
-
-=======
->>>>>>> d9fedbc9
 if(HAVE_URDFDOM_HEADERS)
   link_directories(
     ${urdfdom_LIBRARY_DIRS}
