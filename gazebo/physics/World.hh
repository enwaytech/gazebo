/*
 * Copyright 2012 Open Source Robotics Foundation
 *
 * Licensed under the Apache License, Version 2.0 (the "License");
 * you may not use this file except in compliance with the License.
 * You may obtain a copy of the License at
 *
 *     http://www.apache.org/licenses/LICENSE-2.0
 *
 * Unless required by applicable law or agreed to in writing, software
 * distributed under the License is distributed on an "AS IS" BASIS,
 * WITHOUT WARRANTIES OR CONDITIONS OF ANY KIND, either express or implied.
 * See the License for the specific language governing permissions and
 * limitations under the License.
 *
*/
/* Desc: The world; all models are collected here
 * Author: Andrew Howard and Nate Koenig
 * Date: 3 Apr 2007
 */

#ifndef _WORLD_HH_
#define _WORLD_HH_

#include <vector>
#include <list>
#include <deque>
#include <string>
#include <boost/enable_shared_from_this.hpp>
#include <boost/shared_ptr.hpp>

#include "gazebo/transport/TransportTypes.hh"

#include "gazebo/msgs/msgs.hh"

#include "gazebo/common/CommonTypes.hh"
#include "gazebo/common/Event.hh"

#include "gazebo/physics/Base.hh"
#include "gazebo/physics/PhysicsTypes.hh"
#include "gazebo/physics/WorldState.hh"
#include "gazebo/sdf/sdf.hh"

namespace boost
{
  class thread;
  class mutex;
  class recursive_mutex;
}

namespace gazebo
{
  namespace physics
  {
    /// \addtogroup gazebo_physics
    /// \{

    /// \class World World.hh physics/physics.hh
    /// \brief The world provides access to all other object within a simulated
    /// environment.
    ///
    /// The World is the container for all models and their components
    /// (links, joints, sensors, plugins, etc), and WorldPlugin instances.
    /// Many core function are also handled in the World, including physics
    /// update, model updates, and message processing.
    class World : public boost::enable_shared_from_this<World>
    {
      /// \brief Constructor.
      ///
      /// Constructor for the World. Must specify a unique name.
      /// \param[in] _name Name of the world.
      public: explicit World(const std::string &_name = "");

      /// \brief Destructor.
      public: ~World();

      /// \brief Load the world using SDF parameters.
      ///
      /// Load a world from and SDF pointer.
      /// \param[in] _sdf SDF parameters.
      public: void Load(sdf::ElementPtr _sdf);

      /// \brief Save a world to a file.
      ///
      /// Save the current world and its state to a file.
      /// \param[in] _filename Name of the file to save into.
      public: void Save(const std::string &_filename);

      /// \brief Initialize the world.
      ///
      /// This is called after Load.
      public: void Init();

      /// \brief Run the world in a thread.
      ///
      /// Run the update loop.
      public: void Run();

      /// \brief Stop the world.
      ///
      /// Stop the update loop.
      public: void Stop();

      /// \brief Finalize the world.
      ///
      /// Call this function to tear-down the world.
      public: void Fini();

      /// \brief Remove all entities from the world.
      public: void Clear();

      /// \brief Get the name of the world.
      /// \return The name of the world.
      public: std::string GetName() const;

      /// \brief Return the physics engine.
      ///
      /// Get a pointer to the physics engine used by the world.
      /// \return Pointer to the physics engine.
      public: PhysicsEnginePtr GetPhysicsEngine() const;

      /// \brief Get the number of models.
      /// \return The number of models in the World.
      public: unsigned int GetModelCount() const;

      /// \brief Get a model based on an index.
      ///
      /// Get a Model using an index, where index must be greater than zero
      /// and less than World::GetModelCount()
      /// \param[in] _index The index of the model [0..GetModelCount)
      /// \return A pointer to the Model. NULL if _index is invalid.
      public: ModelPtr GetModel(unsigned int _index) const;

      /// \brief Get a list of all the models.
      /// \return A list of all the Models in the world.
      public: Model_V GetModels() const;

      /// \brief Reset with options.
      ///
      /// The _type parameter specifies which type of eneities to reset. See
      /// Base::EntityType.
      /// \param[in] _type The type of reset.
      public: void ResetEntities(Base::EntityType _type = Base::BASE);

      /// \brief Reset simulation time back to zero.
      public: void ResetTime();

      /// \brief Reset time and model poses, configurations in simulation.
      public: void Reset();

      /// \brief Get the selected Entity.
      ///
      /// The selected entity is set via the GUI.
      /// \return A point to the Entity, NULL if nothing is selected.
      public: EntityPtr GetSelectedEntity() const;

      /// \brief Print Entity tree.
      ///
      /// Prints alls the entities to stdout.
      public: void PrintEntityTree();

      /// \brief Get the world simulation time, note if you want the PC
      /// wall clock call common::Time::GetWallTime.
      /// \return The current simulation time
      public: common::Time GetSimTime() const;

      /// \brief Set the sim time.
      /// \param[in] _t The new simulation time
      public: void SetSimTime(const common::Time &_t);

      /// \brief Get the amount of time simulation has been paused.
      /// \return The pause time.
      public: common::Time GetPauseTime() const;

      /// \brief Get the wall time simulation was started..
      /// \return The start time.
      public: common::Time GetStartTime() const;

      /// \brief Get the real time (elapsed time).
      /// \return The real time.
      public: common::Time GetRealTime() const;

      /// \brief Returns the state of the simulation true if paused.
      /// \return True if paused.
      public: bool IsPaused() const;

      /// \brief Set whether the simulation is paused.
      /// \param[in] _p True pauses the simulation. False runs the simulation.
      public: void SetPaused(bool _p);

      /// \brief Get an element by name.
      ///
      /// Searches the list of entities, and return a pointer to the model
      /// with a matching _name.
      /// \param[in] _name The name of the Model to find.
      /// \return A pointer to the entity, or NULL if no entity was found.
      public: BasePtr GetByName(const std::string &_name);

      /// \brief Get a model by name.
      ///
      /// This function is the same as GetByName, but limits the search to
      /// only models.
      /// \param[in] _name The name of the Model to find.
      /// \return A pointer to the Model, or NULL if no model was found.
      public: ModelPtr GetModel(const std::string &_name);

      /// \brief Get a pointer to an Entity based on a name.
      ///
      /// This function is the same as GetByName, but limits the search to
      /// only Entities.
      /// \param[in] _name The name of the Entity to find.
      /// \return A pointer to the Entity, or NULL if no Entity was found.
      public: EntityPtr GetEntity(const std::string &_name);

      /// \brief Get the nearest model below a point.
      ///
      /// This function makes use of World::GetEntityBelowPoint.
      /// \param[in] _pt The 3D point to search below.
      /// \return A pointer to nearest Model, NULL if none is found.
      public: ModelPtr GetModelBelowPoint(const math::Vector3 &_pt);

      /// \brief Get the nearest entity below a point.
      ///
      /// Projects a Ray down (-Z axis) starting at the given point. The
      /// first entity hit by the Ray is returned.
      /// \param[in] _pt The 3D point to search below
      /// \return A pointer to nearest Entity, NULL if none is found.
      public: EntityPtr GetEntityBelowPoint(const math::Vector3 &_pt);

      /// \brief Set the current world state.
      /// \param _state The state to set the World to.
      public: void SetState(const WorldState &_state);

      /// \brief Insert a model from an SDF file.
      ///
      /// Spawns a model into the world base on and SDF file.
      /// \param[in] _sdfFilename The name of the SDF file (including path).
      public: void InsertModelFile(const std::string &_sdfFilename);

      /// \brief Insert a model from an SDF string.
      ///
      /// Spawns a model into the world base on and SDF string.
      /// \param[in] _sdfString A string containing valid SDF markup.
      public: void InsertModelString(const std::string &_sdfString);

      /// \brief Insert a model using SDF.
      ///
      /// Spawns a model into the world base on and SDF object.
      /// \param[in] _sdf A reference to an SDF object.
      public: void InsertModelSDF(const sdf::SDF &_sdf);

      /// \brief Return a version of the name with "<world_name>::" removed
      /// \param[in] _name Usually the name of an entity.
      /// \return The stripped world name.
      public: std::string StripWorldName(const std::string &_name) const;

      /// \brief Enable all links in all the models.
      ///
      /// Enable is a physics concept. Enabling means that the physics
      /// engine should update an entity.
      public: void EnableAllModels();

      /// \brief Disable all links in all the models.
      ///
      /// Disable is a physics concept. Disabling means that the physics
      /// engine should not update an entity.
      public: void DisableAllModels();

      /// \brief Step callback.
      /// \param[in] _steps The number of steps the World should take.
      public: void StepWorld(int _steps);

      /// \brief Load a plugin
      /// \param[in] _filename The filename of the plugin.
      /// \param[in] _name A unique name for the plugin.
      /// \param[in] _sdf The SDF to pass into the plugin.
      public: void LoadPlugin(const std::string &_filename,
                              const std::string &_name,
                              sdf::ElementPtr _sdf);

      /// \brief Remove a running plugin.
      /// \param[in] _name The unique name of the plugin to remove.
      public: void RemovePlugin(const std::string &_name);

      /// \brief Get the set world pose mutex.
      /// \return Pointer to the mutex.
      public: boost::mutex *GetSetWorldPoseMutex() const
        {return this->setWorldPoseMutex;}

      /// \brief check if physics engine is enabled/disabled.
      /// \param True if the physics engine is enabled.
      public: bool GetEnablePhysicsEngine()
              {return this->enablePhysicsEngine;}

      /// \brief enable/disable physics engine during World::Update.
      /// \param[in] _enable True to enable the physics engine.
      public: void EnablePhysicsEngine(bool _enable)
              {this->enablePhysicsEngine = _enable;}

      /// \brief Update the state SDF value from the current state.
      public: void UpdateStateSDF();

      /// \brief Return true if the world has been loaded.
      /// \return True if World::Load has completed.
      public: bool IsLoaded() const;

      /// \brief Enqueue a pose message for publication.
      /// These messages will be transmitted at the end of every iteration.
      /// \param[in] _msg The message to enqueue.
      public: void EnqueueMsg(msgs::Pose *_msg);

<<<<<<< HEAD
      /// \brief Get real time update rate
      /// \return Update rate
      public: double GetRealTimeUpdateRate() const;

      /// \brief Get max step size.
      /// \return Max step size.
      public: double GetMaxStepSize() const;

      /// \brief Set real time update rate
      /// \param[in] _rate Update rate
      public: void SetRealTimeUpdateRate(double _rate);

      /// \brief Set max step size.
      /// \param[in] _stepSize Max step size.
      public: void SetMaxStepSize(double _stepSize);

=======
      /// \cond
      /// This is an internal function.
>>>>>>> d3202bda
      /// \brief Get a model by id.
      ///
      /// Each Entity has a unique ID, this function finds a Model with
      /// a passed in _id.
      /// \param[in] _id The id of the Model
      /// \return A pointer to the model, or NULL if no Model was found.
      private: ModelPtr GetModelById(unsigned int _id);
      /// \endcond

      /// \brief Load all plugins.
      ///
      /// Load all plugins specified in the SDF for the model.
      private: void LoadPlugins();

      /// \brief Create and load all entities.
      /// \param[in] _sdf SDF element.
      /// \param[in] _parent Parent of the model to load.
      private: void LoadEntities(sdf::ElementPtr _sdf, BasePtr _parent);

      /// \brief Load a model.
      /// \param[in] _sdf SDF element containing the Model description.
      /// \param[in] _parent Parent of the model.
      /// \return Pointer to the newly created Model.
      private: ModelPtr LoadModel(sdf::ElementPtr _sdf, BasePtr _parent);

      /// \brief Load an actor.
      /// \param[in] _sdf SDF element containing the Actor description.
      /// \param[in] _parent Parent of the Actor.
      /// \return Pointer to the newly created Actor.
      private: ActorPtr LoadActor(sdf::ElementPtr _sdf, BasePtr _parent);

      /// \brief Load a road.
      /// \param[in] _sdf SDF element containing the Road description.
      /// \param[in] _parent Parent of the Road.
      /// \return Pointer to the newly created Road.
      private: RoadPtr LoadRoad(sdf::ElementPtr _sdf, BasePtr _parent);

      /// \brief Function to run physics. Used by physicsThread.
      private: void RunLoop();

      /// \brief Step the world once.
      private: void Step();

      /// \brief Step the world once by reading from a log file.
      private: void LogStep();

      /// \brief Update the world.
      private: void Update();

      /// \brief Pause callback.
      /// \param[in] _p True if paused.
      private: void OnPause(bool _p);

      /// \brief Step callback.
      private: void OnStep();

      /// \brief Called when a world control message is received.
      /// \param[in] _data The world control message.
      private: void OnControl(ConstWorldControlPtr &_data);

      /// \brief Called when a request message is received.
      /// \param[in] _msg The request message.
      private: void OnRequest(ConstRequestPtr &_msg);

      /// \brief Set the selected entity.
      /// \param[in] _name Name of the entity to select.
      private: void SetSelectedEntityCB(const std::string &_name);

      /// \brief Construct a scene message from the known world state
      /// \param[out] _scene Scene message to build.
      /// \param[in] _entity Pointer to entity from which to build the scene
      /// message.
      private: void BuildSceneMsg(msgs::Scene &_scene, BasePtr _entity);

      /// \brief Logs joint information.
      /// \param[in] _msg Incoming joint message.
      private: void JointLog(ConstJointPtr &_msg);

      /// \brief Called when a factory message is received.
      /// \param[in] _data The factory message.
      private: void OnFactoryMsg(ConstFactoryPtr &_data);

      /// \brief Called when a model message is received.
      /// \param[in] _msg The model message.
      private: void OnModelMsg(ConstModelPtr &_msg);

      /// \brief TBB version of model updating.
      private: void ModelUpdateTBB();

      /// \brief Single loop verison of model updating.
      private: void ModelUpdateSingleLoop();

      /// \brief Helper function to load a plugin from SDF.
      /// \param[in] _sdf SDF plugin description.
      private: void LoadPlugin(sdf::ElementPtr _sdf);

      /// \brief Fills a model message with data from a model
      /// \param[out] _msg Model message to fill.
      /// \param[in] _model Pointer to the model to get the data from.
      private: void FillModelMsg(msgs::Model &_msg, ModelPtr _model);

      /// \brief Process all recieved entity messages.
      /// Must only be called from the World::ProcessMessages function.
      private: void ProcessEntityMsgs();

      /// \brief Process all recieved request messages.
      /// Must only be called from the World::ProcessMessages function.
      private: void ProcessRequestMsgs();

      /// \brief Process all recieved factory messages.
      /// Must only be called from the World::ProcessMessages function.
      private: void ProcessFactoryMsgs();

      /// \brief Process all recieved model messages.
      /// Must only be called from the World::ProcessMessages function.
      private: void ProcessModelMsgs();

      /// \brief Log callback. This is where we write out state info.
      private: bool OnLog(std::ostringstream &_stream);

      /// \brief Process all incoming messages.
      private: void ProcessMessages();

      /// \brief Publish the world stats message.
      private: void PublishWorldStats();

      /// \brief For keeping track of time step throttling.
      private: common::Time prevStepWallTime;

      /// \brief Pointer the physics engine.
      private: PhysicsEnginePtr physicsEngine;

      /// \brief The root of all entities in the world.
      private: BasePtr rootElement;

      /// \brief thread in which the world is updated.
      private: boost::thread *thread;

      /// \brief True to stop the world from running.
      private: bool stop;

      /// \brief The entity currently selected by the user.
      private: EntityPtr selectedEntity;

      /// \brief Incoming message buffer.
      private: std::vector<google::protobuf::Message> messages;

      /// \brief Name of the world.
      private: std::string name;

      /// \brief Current simulation time.
      private: common::Time simTime;

      /// \brief Amount of time simulation has been paused.
      private: common::Time pauseTime;

      /// \brief Clock time when simulation was started.
      private: common::Time startTime;

      /// \brief True if simulation is paused.
      private: bool pause;

      /// \brief Number of steps in increment by.
      private: int stepInc;

      /// \brief All the event connections.
      private: event::Connection_V connections;

      /// \brief Transportation node.
      private: transport::NodePtr node;

      /// \brief Publisher for selection messages.
      private: transport::PublisherPtr selectionPub;

      /// \brief Publisher for world statistics messages.
      private: transport::PublisherPtr statPub;

      /// \brief Publisher for request response messages.
      private: transport::PublisherPtr responsePub;

      /// \brief Publisher for model messages.
      private: transport::PublisherPtr modelPub;

      /// \brief Publisher for gui messages.
      private: transport::PublisherPtr guiPub;

      /// \brief Publisher for light messages.
      private: transport::PublisherPtr lightPub;

      /// \brief Publisher for pose messages.
      private: transport::PublisherPtr posePub;

      /// \brief Subscriber to world control messages.
      private: transport::SubscriberPtr controlSub;

      /// \brief Subscriber to factory messages.
      private: transport::SubscriberPtr factorySub;

      /// \brief Subscriber to joint messages.
      private: transport::SubscriberPtr jointSub;

      /// \brief Subscriber to model messages.
      private: transport::SubscriberPtr modelSub;

      /// \brief Subscriber to request messages.
      private: transport::SubscriberPtr requestSub;

      /// \brief Outgoing world statistics message.
      private: msgs::WorldStatistics worldStatsMsg;

      /// \brief Outgoing scene message.
      private: msgs::Scene sceneMsg;

      /// \brief Function pointer to the model update function.
      private: void (World::*modelUpdateFunc)();

      /// \brief Period used to send out world statistics.
      private: common::Time statPeriod;

      /// \brief Last time a world statistics message was sent.
      private: common::Time prevStatTime;

      /// \brief Time at which pause started.
      private: common::Time pauseStartTime;

      /// \brief Used to compute a more accurate real time value.
      private: common::Time realTimeOffset;

      /// \brief Mutext to protect incoming message buffers.
      private: boost::recursive_mutex *receiveMutex;

      /// \brief Mutex to protext loading of models.
      private: boost::mutex *loadModelMutex;

      /// \TODO: Add an accessor for this, and make it private
      /// Used in Entity.cc.
      /// Entity::Reset to call Entity::SetWorldPose and Entity::SetRelativePose
      /// Entity::SetWorldPose to call Entity::setWorldPoseFunc
      private: boost::mutex *setWorldPoseMutex;

      /// \brief Used by World classs in following calls:
      /// World::Step for then entire function
      /// World::StepWorld for changing World::stepInc,
      /// and waits on setpInc on World::stepIhc as it's decremented.
      /// World::Reset while World::ResetTime, entities, World::physicsEngine
      /// World::SetPaused to assign world::pause
      private: boost::recursive_mutex *worldUpdateMutex;

      /// \brief THe world's SDF values.
      private: sdf::ElementPtr sdf;

      /// \brief All the plugins.
      private: std::vector<WorldPluginPtr> plugins;

      /// \brief List of entities to delete.
      private: std::list<std::string> deleteEntity;

      /// \brief when physics engine makes an update and changes a link pose,
      /// this flag is set to trigger Entity::SetWorldPose on the
      /// physics::Link in World::Update.
      public: std::list<Entity*> dirtyPoses;

      /// \brief Request message buffer.
      private: std::list<msgs::Request> requestMsgs;

      /// \brief Factory message buffer.
      private: std::list<msgs::Factory> factoryMsgs;

      /// \brief Model message buffer.
      private: std::list<msgs::Model> modelMsgs;

      /// \brief True to reset the world on next update.
      private: bool needsReset;

      /// \brief True to reset everything.
      private: bool resetAll;

      /// \brief True to reset only the time.
      private: bool resetTimeOnly;

      /// \brief True to reset only model poses.
      private: bool resetModelOnly;

      /// \brief True if the world has been initialized.
      private: bool initialized;

      /// \brief True if the world has been loaded.
      private: bool loaded;

      /// \brief True to enable the physics engine.
      private: bool enablePhysicsEngine;

      /// \brief Ray used to test for collisions when placing entities.
      private: RayShapePtr testRay;

      /// \brief True if the plugins have been loaded.
      private: bool pluginsLoaded;

      /// \brief sleep timing error offset due to clock wake up latency
      private: common::Time sleepOffset;

      /// \brief Last time incoming messages were processed.
      private: common::Time prevProcessMsgsTime;

      /// \brief Period over which messages should be processed.
      private: common::Time processMsgsPeriod;

      /// \brief Buffer of states.
      private: std::deque<WorldState> states;
      private: WorldState prevStates[2];
      private: int stateToggle;

      private: sdf::ElementPtr logPlayStateSDF;
      private: WorldState logPlayState;

      /// \brief Store a factory SDF object to improve speed at which
      /// objects are inserted via the factory.
      private: sdf::SDFPtr factorySDF;

      /// \brief The list of pose messages to output.
      private: msgs::Pose_V poseMsgs;

      /// \brief Real time update rate.
      private: double realTimeUpdateRate;

      /// \brief Max step size;
      private: double maxStepSize;
    };
    /// \}
  }
}
#endif<|MERGE_RESOLUTION|>--- conflicted
+++ resolved
@@ -309,7 +309,6 @@
       /// \param[in] _msg The message to enqueue.
       public: void EnqueueMsg(msgs::Pose *_msg);
 
-<<<<<<< HEAD
       /// \brief Get real time update rate
       /// \return Update rate
       public: double GetRealTimeUpdateRate() const;
@@ -326,10 +325,8 @@
       /// \param[in] _stepSize Max step size.
       public: void SetMaxStepSize(double _stepSize);
 
-=======
       /// \cond
       /// This is an internal function.
->>>>>>> d3202bda
       /// \brief Get a model by id.
       ///
       /// Each Entity has a unique ID, this function finds a Model with
