/*
 * Copyright 2012 Open Source Robotics Foundation
 *
 * Licensed under the Apache License, Version 2.0 (the "License");
 * you may not use this file except in compliance with the License.
 * You may obtain a copy of the License at
 *
 * http://www.apache.org/licenses/LICENSE-2.0
 *
 * Unless required by applicable law or agreed to in writing, software
 * distributed under the License is distributed on an "AS IS" BASIS,
 * WITHOUT WARRANTIES OR CONDITIONS OF ANY KIND, either express or implied.
 * See the License for the specific language governing permissions and
 * limitations under the License.
 *
 */
#include <iomanip>
#include <boost/filesystem.hpp>
#include <boost/iostreams/filter/bzip2.hpp>
#include <boost/iostreams/filtering_stream.hpp>
#include <boost/iostreams/copy.hpp>
#include <boost/date_time.hpp>

#include "gazebo/math/Rand.hh"

#include "gazebo/transport/transport.hh"

#include "gazebo/common/Assert.hh"
#include "gazebo/common/Events.hh"
#include "gazebo/common/Time.hh"
#include "gazebo/common/Console.hh"
#include "gazebo/common/Exception.hh"
#include "gazebo/util/LogRecord.hh"

#include "gazebo/gazebo_config.h"

using namespace gazebo;
using namespace util;

/// Convert binary values to base64 characters
typedef boost::archive::iterators::base64_from_binary<
        // retrieve 6 bit integers from a sequence of 8 bit bytes
        boost::archive::iterators::transform_width<const char *, 6, 8> >
        Base64Text;

//////////////////////////////////////////////////
LogRecord::LogRecord()
{
  this->pauseState = false;
  this->running = false;
  this->paused = false;
  this->initialized = false;
  this->stopThread = false;
  this->firstUpdate = true;

  // Get the user's home directory
  // \todo getenv is not portable, and there is no generic cross-platform
  // method. Must check OS and choose a method
  char *homePath = getenv("HOME");
  GZ_ASSERT(homePath, "HOME environment variable is missing");

  if (!homePath)
    this->logBasePath = boost::filesystem::path("/tmp/gazebo");
  else
    this->logBasePath = boost::filesystem::path(homePath);

  this->logBasePath /= "/.gazebo/log/";

  this->logsEnd = this->logs.end();

  this->connections.push_back(
     event::Events::ConnectPause(
       boost::bind(&LogRecord::OnPause, this, _1)));
}

//////////////////////////////////////////////////
LogRecord::~LogRecord()
{
  // Stop the write thread.
  this->Fini();
}

//////////////////////////////////////////////////
bool LogRecord::Init(const std::string &_subdir)
{
  if (_subdir.empty())
  {
    gzerr << "LogRecord initialization directory is empty." << std::endl;
    return false;
  }

  this->logSubDir = _subdir;

  this->ClearLogs();

  this->initialized = true;
  this->running = false;
  this->paused = false;
  this->stopThread = false;
  this->firstUpdate = true;

  return true;
}

//////////////////////////////////////////////////
bool LogRecord::Start(const std::string &_encoding, const std::string &_path)
{
  boost::mutex::scoped_lock lock(this->controlMutex);

  // Make sure ::Init has been called.
  if (!this->initialized)
  {
    gzerr << "LogRecord has not been initialized." << std::endl;
    return false;
  }

  // Check to see if the logger is already started.
  if (this->running)
  {
    /// \TODO replace this with gzlog
    gzerr << "LogRecord has already been started" << std::endl;
    return false;
  }

  // Get the current time as an ISO string.
  std::string logTimeDir = common::Time::GetWallTimeAsISOString();

  // Override the default path settings if the _path parameter is set.
  if (!_path.empty())
  {
    this->logBasePath = boost::filesystem::path(_path);
    this->logCompletePath = this->logBasePath;
  }
  else
    this->logCompletePath = this->logBasePath / logTimeDir / this->logSubDir;

  // Create the log directory if necessary
  if (!boost::filesystem::exists(this->logCompletePath))
    boost::filesystem::create_directories(logCompletePath);

  if (_encoding != "bz2" && _encoding != "txt")
    gzthrow("Invalid log encoding[" + _encoding +
            "]. Must be one of [bz2, txt]");

  this->encoding = _encoding;

  {
    boost::mutex::scoped_lock logLock(this->writeMutex);
    this->logsEnd = this->logs.end();

    // Start all the logs
    for (Log_M::iterator iter = this->logs.begin();
         iter != this->logsEnd; ++iter)
      iter->second->Start(logCompletePath);
  }

  this->running = true;
  this->paused = false;
  this->firstUpdate = true;
  this->stopThread = false;

  this->startTime = this->currTime = common::Time();

  // Create a thread to cleanup recording.
  this->cleanupThread = boost::thread(boost::bind(&LogRecord::Cleanup, this));

  // Start the update thread if it has not already been started
  if (!this->updateThread)
    this->updateThread = new boost::thread(
        boost::bind(&LogRecord::RunUpdate, this));

  // Start the writing thread if it has not already been started
  if (!this->writeThread)
    this->writeThread = new boost::thread(
        boost::bind(&LogRecord::RunWrite, this));

  return true;
}

//////////////////////////////////////////////////
const std::string &LogRecord::GetEncoding() const
{
  return this->encoding;
}

//////////////////////////////////////////////////
void LogRecord::Fini()
{
  do
  {
    boost::mutex::scoped_lock lock(this->controlMutex);
    this->cleanupCondition.notify_all();
  } while (!this->cleanupThread.timed_join(
        boost::posix_time::milliseconds(1000)));

  boost::mutex::scoped_lock lock(this->controlMutex);
  this->connections.clear();

  // Remove all the logs.
  this->ClearLogs();

  this->logControlSub.reset();
  this->logStatusPub.reset();
  this->node.reset();
}

//////////////////////////////////////////////////
void LogRecord::Stop()
{
  boost::mutex::scoped_lock lock(this->controlMutex);

  this->running = false;
  this->cleanupCondition.notify_all();
}

//////////////////////////////////////////////////
void LogRecord::ClearLogs()
{
  boost::mutex::scoped_lock logLock(this->writeMutex);

  // Delete all the log objects
  for (Log_M::iterator iter = this->logs.begin();
      iter != this->logs.end(); ++iter)
  {
    delete iter->second;
  }

  this->logs.clear();
  this->logsEnd = this->logs.end();
}

//////////////////////////////////////////////////
void LogRecord::SetPaused(bool _paused)
{
  this->paused = _paused;
}

//////////////////////////////////////////////////
bool LogRecord::GetPaused() const
{
  return this->paused;
}

//////////////////////////////////////////////////
bool LogRecord::GetRunning() const
{
  return this->running;
}

//////////////////////////////////////////////////
void LogRecord::Add(const std::string &_name, const std::string &_filename,
                    boost::function<bool (std::ostringstream &,
                      uint64_t &)> _logCallback)
{
  boost::mutex::scoped_lock logLock(this->writeMutex);

  // Check to see if the log has already been added.
  if (this->logs.find(_name) != this->logs.end())
  {
    GZ_ASSERT(this->logs.find(_name)->second != NULL, "Unable to find log");

    if (this->logs.find(_name)->second->GetRelativeFilename() != _filename)
    {
      gzthrow(std::string("Attempting to add a duplicate log object named[")
          + _name + "] with a filename of [" + _filename + "]\n");
    }
    else
    {
      return;
    }
  }

  LogRecord::Log *newLog;

  // Create a new log object
  try
  {
    newLog = new LogRecord::Log(this, _filename, _logCallback);
  }
  catch(...)
  {
    gzthrow("Unable to create log. File permissions are probably bad.");
  }

  if (this->running)
    newLog->Start(this->logCompletePath);

  // Add the log to our map
  this->logs[_name] = newLog;

  // Update the pointer to the end of the log objects list.
  this->logsEnd = this->logs.end();

  if (!this->node)
  {
    this->node = transport::NodePtr(new transport::Node());
    this->node->Init();

    this->logControlSub = this->node->Subscribe("~/log/record/control",
        &LogRecord::OnLogControl, this);
    this->logStatusPub = this->node->Advertise<msgs::LogRecordStatus>(
        "~/log/record/status");
  }
}

//////////////////////////////////////////////////
bool LogRecord::Remove(const std::string &_name)
{
  boost::mutex::scoped_lock logLock(this->writeMutex);

  bool result = false;

  Log_M::iterator iter = this->logs.find(_name);
  if (iter != this->logs.end())
  {
    delete iter->second;
    this->logs.erase(iter);

    // Update the pointer to the end of the log objects list.
    this->logsEnd = this->logs.end();

    result = true;
  }

  return result;
}

//////////////////////////////////////////////////
std::string LogRecord::GetFilename(const std::string &_name) const
{
  boost::mutex::scoped_lock logLock(this->writeMutex);

  std::string result;

  Log_M::const_iterator iter = this->logs.find(_name);
  if (iter != this->logs.end())
  {
    GZ_ASSERT(iter->second, "Invalid log");
    result = iter->second->GetCompleteFilename();
  }
  else
    result = this->logs.begin()->second->GetCompleteFilename();

  return result;
}

//////////////////////////////////////////////////
unsigned int LogRecord::GetFileSize(const std::string &_name) const
{
  unsigned int result = 0;

  // Get the filename of the specified log object;
  std::string filename = this->GetFilename(_name);

  // Get the size of the log file on disk.
  if (!filename.empty())
  {
    // Get the size of the file
    if (!filename.empty() && boost::filesystem::exists(filename))
      result = boost::filesystem::file_size(filename);
  }

  // Add in the contents of the write buffer. This is the data that will be
  // written to disk soon.
  {
    boost::mutex::scoped_lock lock(this->writeMutex);
    Log_M::const_iterator iter = this->logs.find(_name);

    if (iter != this->logs.end())
    {
      GZ_ASSERT(iter->second, "Log object is NULL");
      result += iter->second->GetBufferSize();
    }
  }

  return result;
}

//////////////////////////////////////////////////
void LogRecord::SetBasePath(const std::string &_path)
{
  // Make sure the  directory exists
  if (!boost::filesystem::exists(_path))
    boost::filesystem::create_directories(_path);

  // Make sure we have a directory
  if (!boost::filesystem::is_directory(_path))
  {
    gzerr << "Path " << _path << " is not a directory. Please only specify a "
           << "directory for data logging.\n";
    return;
  }

  // Make sure the path is writable.
  // Note: This is not cross-platform compatible.
  if (access(_path.c_str(), W_OK) != 0)
  {
    gzerr << "You do no have permission to write into " << _path << "\n";
    return;
  }

  this->logBasePath = _path;
}

//////////////////////////////////////////////////
std::string LogRecord::GetBasePath() const
{
  return this->logBasePath.string();
}

//////////////////////////////////////////////////
bool LogRecord::GetFirstUpdate() const
{
  return this->firstUpdate;
}

//////////////////////////////////////////////////
void LogRecord::Notify()
{
  this->updateCondition.notify_all();
}

//////////////////////////////////////////////////
void LogRecord::RunUpdate()
{
  boost::mutex::scoped_lock updateLock(this->updateMutex);

  // This loop will write data to disk.
  while (!this->stopThread)
  {
    // Don't completely lock, just to be safe.
    this->updateCondition.wait(updateLock);

    if (!this->stopThread)
      this->Update();
  }
}

//////////////////////////////////////////////////
void LogRecord::Update()
{
  if (!this->paused)
  {
    unsigned int size = 0;

    {
      boost::mutex::scoped_lock lock(this->writeMutex);

      // Collect all the new log data. This will not write data to disk.
      for (this->updateIter = this->logs.begin();
           this->updateIter != this->logsEnd; ++this->updateIter)
      {
        size += this->updateIter->second->Update();
      }
    }

    if (this->firstUpdate)
    {
      this->firstUpdate = false;
      this->startTime = common::Time::GetWallTime();
    }

    // Signal that new data is available.
    if (size > 0)
      this->dataAvailableCondition.notify_one();

    this->currTime = common::Time::GetWallTime();

    // Output the new log status
    this->PublishLogStatus();
  }
}

//////////////////////////////////////////////////
void LogRecord::RunWrite()
{
  // Wait for new data.
  boost::mutex::scoped_lock lock(this->runWriteMutex);

  // This loop will write data to disk.
  while (!this->stopThread)
  {
<<<<<<< HEAD
=======
    this->dataAvailableCondition.wait(lock);

>>>>>>> 80cea179
    this->Write(false);
  }
}

//////////////////////////////////////////////////
void LogRecord::Write(bool /*_force*/)
{
  boost::mutex::scoped_lock lock(this->writeMutex);
<<<<<<< HEAD

  if (!_force)
  {
    // Wait for new data.
    this->dataAvailableCondition.timed_wait(lock,
        boost::posix_time::milliseconds(1000));
  }
=======
>>>>>>> 80cea179

  // Write all the collected log data.
  for (this->updateIter = this->logs.begin();
      this->updateIter != this->logsEnd; ++this->updateIter)
  {
    this->updateIter->second->Write();
  }
}

//////////////////////////////////////////////////
common::Time LogRecord::GetRunTime() const
{
  return this->currTime - this->startTime;
}

//////////////////////////////////////////////////
LogRecord::Log::Log(LogRecord *_parent, const std::string &_relativeFilename,
    boost::function<bool (std::ostringstream &, uint64_t &)> _logCB)
{
  this->parent = _parent;
  this->logCB = _logCB;

  this->relativeFilename = _relativeFilename;
}

//////////////////////////////////////////////////
LogRecord::Log::~Log()
{
  this->Stop();
}

//////////////////////////////////////////////////
unsigned int LogRecord::Log::Update()
{
  std::ostringstream stream;
  uint64_t segments;

  // Get log data via the callback.
  if (this->logCB(stream, segments) && !stream.str().empty())
  {
    const std::string encoding = this->parent->GetEncoding();

    this->buffer.append("<chunk encoding='");
    this->buffer.append(encoding);
    this->buffer.append("' segments='");
    this->buffer.append(boost::lexical_cast<std::string>(segments));
    this->buffer.append("'>\n");

    this->buffer.append("<![CDATA[");
    {
      // Compress the data.
      if (encoding == "bz2")
      {
        std::string str;

        // Compress to bzip2
        {
          boost::iostreams::filtering_ostream out;
          out.push(boost::iostreams::bzip2_compressor());
          out.push(std::back_inserter(str));
          out << stream.str();
          out.flush();
        }

        // Encode in base64.
        std::copy(Base64Text(str.c_str()),
                  Base64Text(str.c_str() + str.size()),
                  std::back_inserter(this->buffer));
      }
      else if (encoding == "txt")
        this->buffer.append(stream.str());
      else
        gzerr << "Unknown log file encoding[" << encoding << "]\n";
    }
    this->buffer.append("]]>\n");

    this->buffer.append("</chunk>\n");
  }

  return this->buffer.size();
}

//////////////////////////////////////////////////
void LogRecord::Log::ClearBuffer()
{
  this->buffer.clear();
}

//////////////////////////////////////////////////
unsigned int LogRecord::Log::GetBufferSize()
{
  return this->buffer.size();
}

//////////////////////////////////////////////////
std::string LogRecord::Log::GetRelativeFilename() const
{
  return this->relativeFilename;
}

//////////////////////////////////////////////////
std::string LogRecord::Log::GetCompleteFilename() const
{
  return this->completePath.string();
}

//////////////////////////////////////////////////
void LogRecord::Log::Stop()
{
  if (this->logFile.is_open())
  {
    this->Write();

    std::string xmlEnd = "</gazebo_log>";
    this->logFile.write(xmlEnd.c_str(), xmlEnd.size());

    this->logFile.close();
  }

  this->completePath.clear();
}

//////////////////////////////////////////////////
void LogRecord::Log::Start(const boost::filesystem::path &_path)
{
  // Make the full path for the log file
  this->completePath = _path / this->relativeFilename;

  // Make sure the file does not exist
  if (boost::filesystem::exists(this->completePath))
    gzwarn << "Filename[" + this->completePath.string() + "], already exists."
      << " The log file will be overwritten.\n";

  std::ostringstream stream;
  stream << "<?xml version='1.0'?>\n"
         << "<gazebo_log>\n"
         << "<header>\n"
         << "<log_version>" << GZ_LOG_VERSION << "</log_version>\n"
         << "<gazebo_version>" << GAZEBO_VERSION_FULL << "</gazebo_version>\n"
         << "<rand_seed>" << math::Rand::GetSeed() << "</rand_seed>\n"
         << "</header>\n";

  this->buffer.append(stream.str());
}

//////////////////////////////////////////////////
void LogRecord::Log::Write()
{
  // Make sure the file is open for writing
  if (!this->logFile.is_open())
  {
    // Try to open it...
    this->logFile.open(this->completePath.string().c_str(),
                       std::fstream::out | std::ios::binary);

    // Throw an error if we couldn't open the file for writing.
    if (!this->logFile.is_open())
      gzthrow("Unable to open file for logging:" +
              this->completePath.string() + "]");
  }

  // Check to see if the log file still exists on disk. This will catch the
  // case when someone deletes a log file while recording.
  if (!boost::filesystem::exists(this->completePath.string().c_str()))
  {
    gzerr << "Log file[" << this->completePath << "] no longer exists. "
          << "Unable to write log data.\n";

    // We have to clear the buffer, or else it may grow indefinitely.
    this->buffer.clear();
    return;
  }

  // Write out the contents of the buffer.
  this->logFile.write(this->buffer.c_str(), this->buffer.size());
  this->logFile.flush();

  // Clear the buffer.
  this->buffer.clear();
}

//////////////////////////////////////////////////
void LogRecord::OnLogControl(ConstLogRecordControlPtr &_data)
{
  if (_data->has_base_path() && !_data->base_path().empty())
    this->SetBasePath(_data->base_path());

  if (_data->has_start() && _data->start())
  {
    this->Start("bz2");
  }
  else if (_data->has_stop() && _data->stop())
  {
    this->Stop();
  }
  else if (_data->has_paused())
  {
    this->SetPaused(_data->paused());
  }

  // Output the new log status
  this->PublishLogStatus();
}

//////////////////////////////////////////////////
void LogRecord::PublishLogStatus()
{
  if (this->logs.empty())
    return;

  /// \todo right now this function will only report on the first log.

  msgs::LogRecordStatus msg;
  unsigned int size = 0;

  // Set the time of the status message
  msgs::Set(msg.mutable_sim_time(), this->GetRunTime());

  // Set the log recording base path name
  msg.mutable_log_file()->set_base_path(this->GetBasePath());

  // Get the full name of the log file
  msg.mutable_log_file()->set_full_path(this->GetFilename());

  // Set the URI of th log file
  msg.mutable_log_file()->set_uri(transport::Connection::GetLocalHostname());

  // Get the size of the log file
  size = this->GetFileSize();

  if (size < 1000)
    msg.mutable_log_file()->set_size_units(
        msgs::LogRecordStatus::LogFile::BYTES);
  else if (size < 1e6)
  {
    msg.mutable_log_file()->set_size(size / 1.0e3);
    msg.mutable_log_file()->set_size_units(
        msgs::LogRecordStatus::LogFile::K_BYTES);
  }
  else if (size < 1e9)
  {
    msg.mutable_log_file()->set_size(size / 1.0e6);
    msg.mutable_log_file()->set_size_units(
        msgs::LogRecordStatus::LogFile::M_BYTES);
  }
  else
  {
    msg.mutable_log_file()->set_size(size / 1.0e9);
    msg.mutable_log_file()->set_size_units(
        msgs::LogRecordStatus::LogFile::G_BYTES);
  }

  this->logStatusPub->Publish(msg);
}

//////////////////////////////////////////////////
void LogRecord::Cleanup()
{
  boost::mutex::scoped_lock lock(this->controlMutex);

  // Wait for the cleanup signal
  this->cleanupCondition.wait(lock);

  bool currentPauseState = this->pauseState;
  event::Events::pause(true);

  this->stopThread = true;

  // Reset the flags
  this->paused = false;
  this->running = false;
  this->stopThread = true;

  // Kick the update thread
  {
    boost::mutex::scoped_lock updateLock(this->updateMutex);
    this->updateCondition.notify_all();
  }

  // Wait for the write thread, if it exists
  if (this->updateThread)
    this->updateThread->join();

  // Kick the write thread
  {
    boost::mutex::scoped_lock lock2(this->runWriteMutex);
    this->dataAvailableCondition.notify_all();
  }

  // Wait for the write thread, if it exists
  if (this->writeThread)
    this->writeThread->join();

  delete this->updateThread;
  this->updateThread = NULL;

  delete this->writeThread;
  this->writeThread = NULL;

  // Update and write one last time to make sure we log all data.
  this->Update();

  this->Write(true);

  // Stop all the logs
  for (Log_M::iterator iter = this->logs.begin();
      iter != this->logsEnd; ++iter)
  {
    iter->second->Stop();
  }

  // Reset the times
  this->startTime = this->currTime = common::Time();

  // Output the new log status
  this->PublishLogStatus();

  event::Events::pause(currentPauseState);
}

//////////////////////////////////////////////////
void LogRecord::OnPause(bool _pause)
{
  this->pauseState = _pause;
}<|MERGE_RESOLUTION|>--- conflicted
+++ resolved
@@ -480,11 +480,8 @@
   // This loop will write data to disk.
   while (!this->stopThread)
   {
-<<<<<<< HEAD
-=======
     this->dataAvailableCondition.wait(lock);
 
->>>>>>> 80cea179
     this->Write(false);
   }
 }
@@ -493,18 +490,8 @@
 void LogRecord::Write(bool /*_force*/)
 {
   boost::mutex::scoped_lock lock(this->writeMutex);
-<<<<<<< HEAD
-
-  if (!_force)
-  {
-    // Wait for new data.
-    this->dataAvailableCondition.timed_wait(lock,
-        boost::posix_time::milliseconds(1000));
-  }
-=======
->>>>>>> 80cea179
-
-  // Write all the collected log data.
+
+  // Collect all the new log data.
   for (this->updateIter = this->logs.begin();
       this->updateIter != this->logsEnd; ++this->updateIter)
   {
