--- conflicted
+++ resolved
@@ -8,12 +8,8 @@
     DARTBallJoint.cc
     DARTBoxShape.cc
     DARTCollision.cc
-<<<<<<< HEAD
+    DARTCylinderShape.cc
     DARTFixedJoint.cc
-=======
-    DARTCylinderShape.cc
-    DARTLink.cc
->>>>>>> fff6e658
     DARTHeightmapShape.cc
     DARTHingeJoint.cc
     DARTHinge2Joint.cc
