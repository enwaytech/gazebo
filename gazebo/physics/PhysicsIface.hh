--- conflicted
+++ resolved
@@ -55,16 +55,11 @@
     /// \brief Load world from sdf::Element pointer.
     /// \param[in] _world Pointer to a world.
     /// \param[in] _sdf SDF values to load from.
-<<<<<<< HEAD
     /// \param[in] _physicsPlugin Shared library filename that is a
     /// physics plugin.
-    GAZEBO_VISIBLE
+    GZ_PHYSICS_VISIBLE
     void load_world(WorldPtr _world, sdf::ElementPtr _sdf,
         const std::string &_physicsPlugin = "");
-=======
-    GZ_PHYSICS_VISIBLE
-    void load_world(WorldPtr _world, sdf::ElementPtr _sdf);
->>>>>>> f6c4a26c
 
     /// \brief Init world given a pointer to it.
     /// \param[in] _world World to initialize.
