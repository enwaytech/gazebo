<?xml version="1.0" ?>
<sdf version="1.5">
  <world name="default">
    <physics type="ode">
      <gravity>0 0 -9.8</gravity>
    </physics>
    <include>
      <uri>model://sun</uri>
    </include>

    <include>
      <uri>model://ground_plane</uri>
    </include>

    <model name="model_00">
      <pose>0 0 0.5 0 0 0</pose>
      <link name="link_00">
        <pose>0.25 0 0 0 0 0</pose>
        <collision name="collision_00">
          <geometry>
            <sphere>
              <radius>0.5</radius>
            </sphere>
          </geometry>
        </collision>
        <visual name="visual_00">
          <geometry>
            <sphere>
              <radius>0.5</radius>
            </sphere>
          </geometry>
          <material>
            <script>
              <uri>file://media/materials/scripts/gazebo.material</uri>
              <name>Gazebo/Grey</name>
            </script>
          </material>
        </visual>
      </link>

      <model name="model_01">
        <pose>1.25 0 0.0 0 0 0</pose>
        <link name="link_01">
          <pose>0.25 0 0.0 0 0 0</pose>
          <collision name="collision_01">
            <geometry>
              <box>
                <size>1 1 1</size>
              </box>
            </geometry>
          </collision>
          <visual name="visual_01">
            <geometry>
              <box>
                <size>1 1 1</size>
              </box>
            </geometry>
            <material>
              <script>
                <uri>file://media/materials/scripts/gazebo.material</uri>
                <name>Gazebo/Red</name>
              </script>
            </material>
          </visual>
        </link>
        <model name="model_02">
          <pose>1.25 0 0.0 0 0 0</pose>
          <link name="link_02">
            <pose>0.25 0 0.0 0 0 0</pose>
            <collision name="collision_02">
              <geometry>
                <cylinder>
                  <radius>0.5</radius>
                  <length>1</length>
                </cylinder>
              </geometry>
            </collision>
            <visual name="visual_02">
              <geometry>
                <cylinder>
                  <radius>0.5</radius>
                  <length>1</length>
                </cylinder>
              </geometry>
              <material>
                <script>
                  <uri>file://media/materials/scripts/gazebo.material</uri>
                  <name>Gazebo/Green</name>
                </script>
              </material>
            </visual>
          </link>
          <model name="model_03">
            <pose>1.25 0 0.0 0 0 0</pose>
            <link name="link_03">
              <pose>0.25 0 0.0 0 0 0</pose>
              <collision name="collision_03">
                <geometry>
                  <box>
                    <size>1 1 1</size>
                  </box>
                </geometry>
              </collision>
              <visual name="visual_03">
                <geometry>
                  <box>
                    <size>1 1 1</size>
                  </box>
                </geometry>
                <material>
                  <script>
                    <uri>file://media/materials/scripts/gazebo.material</uri>
                    <name>Gazebo/Blue</name>
                  </script>
                </material>
              </visual>
            </link>
<<<<<<< HEAD
            <plugin filename="libRegionEventBoxPlugin.so" name="region_event_box">
              <event>
                <name>model_in_region_event_box</name>
                <type>inclusion</type>
                <active>true</active>
              </event>
            </plugin>
=======
            <link name="imu_link">
              <inertial>
                <pose>0 0 0 0 0 0</pose>
                <mass>0.15</mass>
                <inertia>
                  <ixx>0.00001</ixx>
                  <ixy>0</ixy>
                  <ixz>0</ixz>
                  <iyy>0.00002</iyy>
                  <iyz>0</iyz>
                  <izz>0.00002</izz>
                </inertia>
              </inertial>
              <sensor name="imu_sensor" type="imu">
                <pose>0 0 0 3.141593 0 0</pose>
                <always_on>0</always_on>
                <update_rate>1000.0</update_rate>
              </sensor>
            </link>
            <joint name="imu_joint" type="revolute">
              <child>model_01::model_02::model_03::imu_link</child>
              <parent>model_01::model_02::model_03::link_03</parent>
              <axis>
                <xyz>0 0 1</xyz>
              </axis>
            </joint>
>>>>>>> 71de602d
          </model>
        </model>
      </model>

      <joint name="joint_00" type="revolute">
        <parent>link_00</parent>
        <child>model_01::link_01</child>
        <pose>0.0 0.0 0.0 0.0 0.0 0.0</pose>
        <axis>
          <xyz>1.0 0.0 0.0</xyz>
        </axis>
      </joint>

      <joint name="joint_01" type="revolute">
        <parent>model_01::link_01</parent>
        <child>model_01::model_02::link_02</child>
        <pose>0.0 0.0 0.0 0.0 0.0 0.0</pose>
        <axis>
          <xyz>1.0 0.0 0.0</xyz>
        </axis>
      </joint>

      <joint name="joint_02" type="revolute">
        <parent>model_01::model_02::link_02</parent>
        <child>model_01::model_02::model_03::link_03</child>
        <pose>0.0 0.0 0.0 0.0 0.0 0.0</pose>
        <axis>
          <xyz>1.0 0.0 0.0</xyz>
        </axis>
      </joint>
    </model>

  </world>
</sdf><|MERGE_RESOLUTION|>--- conflicted
+++ resolved
@@ -115,15 +115,6 @@
                 </material>
               </visual>
             </link>
-<<<<<<< HEAD
-            <plugin filename="libRegionEventBoxPlugin.so" name="region_event_box">
-              <event>
-                <name>model_in_region_event_box</name>
-                <type>inclusion</type>
-                <active>true</active>
-              </event>
-            </plugin>
-=======
             <link name="imu_link">
               <inertial>
                 <pose>0 0 0 0 0 0</pose>
@@ -150,7 +141,13 @@
                 <xyz>0 0 1</xyz>
               </axis>
             </joint>
->>>>>>> 71de602d
+            <plugin filename="libRegionEventBoxPlugin.so" name="region_event_box">
+              <event>
+                <name>model_in_region_event_box</name>
+                <type>inclusion</type>
+                <active>true</active>
+              </event>
+            </plugin>
           </model>
         </model>
       </model>
