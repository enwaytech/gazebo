# Note on deprecations
A tick-tock release cycle allows easy migration to new software versions.
Obsolete Gazebo code is marked as deprecated for one major release.
Deprecated code produces compile-time warnings. These warning serve as
notification to users that their code should be upgraded. The next major
release will remove the deprecated code.

## Gazebo 6.X to 7.X

### Modifications

<<<<<<< HEAD
1. **gazebo/gui/model/ModelEditorEvents.hh**
    + ***Removed:*** public: static event::EventT<void (bool, bool, const math::Pose &, const std::string &)> modelPropertiesChanged
    + ***Replacement:*** public: static event::EventT<void (bool, bool)> modelPropertiesChanged
    + ***Note:*** Removed last two arguments, model pose and name, from the function
=======
1. **gazebo/msgs/logical_camera_sensors.proto**
    + The `near` and `far` members have been replaced with `near_clip` and `far_clip`
    + [Pull request #1942](https://bitbucket.org/osrf/gazebo/pull-request/1942)
>>>>>>> 657bdb9c

1. **gazebo/rendering/Visual.hh**
    + ***Removed:*** public: void SetVisible(bool _visible, bool _cascade = true);
    + ***Replacement:*** public: virtual void SetVisible(bool _visible, bool _cascade = true);

1. **gazebo/rendering/OribitViewController.hh**
    + ***Removed:*** public: OrbitViewController(UserCameraPtr _camera);
    + ***Replacement:*** public: OrbitViewController(UserCameraPtr _camera, const std::string &_name = "OrbitViewController");

1. **gazebo/test/ServerFixture.hh**
    + ***Removed:*** protected: void RunServer(const std::string &_worldFilename);
    + ***Removed:*** protected: void RunServer(const std::string &_worldFilename,
      bool _paused, const std::string &_physics, const std::vector<std::string> &
      _systemPlugins = {});
    + ***Replacement:*** void ServerFixture::RunServer(const std::vector<:string>
      &_args)
    * [Pull request #1874](https://bitbucket.org/osrf/gazebo/pull-request/1874)

1. **gazebo/gui/building/BuildingMaker.hh**
    * Doesn't inherit from gui::EntityMaker anymore
    * [Pull request #1828](https://bitbucket.org/osrf/gazebo/pull-request/1828)

1. **gazebo/gui/EntityMaker.hh**
    + ***Removed:*** EntityMaker();
    + ***Replacement:*** EntityMaker(EntityMakerPrivate &_dataPtr);
    + ***Removed:*** public: virtual void Start(const rendering::UserCameraPtr _camera) = 0;
    + ***Replacement:*** public: virtual void Start();
    + ***Removed:*** public: virtual void Stop() = 0;
    + ***Replacement:*** public: virtual void Stop();

### Deprecations

1. **gazebo/gui/RTShaderSystem.hh**
    + ***Deprecation:*** void AttachEntity(Visual *vis)
    + ***No replacement for AttachEntity ***

1. **gazebo/gui/RTShaderSystem.hh**
    + ***Deprecation:*** void DetachEntity(Visual *_vis)
    + ***No replacement for DetachEntity ***

### Deletions

1. **gazebo rendering libraries**
    * The following libraries have been removed: `libgazebo_skyx`, `libgazebo_selection_buffer`, `libgazebo_rendering_deferred`. Gazebo now combines all the different rendering libraries into `libgazebo_rendering.so`.
    * [Pull request #1817](https://bitbucket.org/osrf/gazebo/pull-request/1817)

1. **gazebo physics libraries**
    * The following libraries have been removed: `libgazebo_ode_physics`, `libgazebo_simbody_physics`, `libgazebo_dart_physics`, and `libgazebo_bullet_physics`. Gazebo now combines all the different physics engine libraries into `libgazebo_physics.so`.
    * [Pull request #1814](https://bitbucket.org/osrf/gazebo/pull-request/1814)

1. **gazebo/gui/BoxMaker.hh**

1. **gazebo/gui/CylinderMaker.hh**

1. **gazebo/gui/SphereMaker.hh**

1. **gazebo/gui/MeshMaker.hh**

1. **gazebo/gui/EntityMaker.hh**
    + public: typedef boost::function<void(const math::Vector3 &pos,
                  const math::Vector3 &scale)> CreateCallback;
    + public: static void SetSnapToGrid(bool _snap);
    + public: virtual bool IsActive() const = 0;
    + public: virtual void OnMousePush(const common::MouseEvent &_event);
    + public: virtual void OnMouseDrag(const common::MouseEvent &_event);
    + protected: math::Vector3 GetSnappedPoint(math::Vector3 _p);


## Gazebo 5.X to 6.X

### Deprecations

1. **gazebo/common/Color.hh**
    + ***Deprecation:*** math::Vector3 GetAsHSV() const;
    + ***Replacement:*** ignition::math::Vector3d HSV() const;

1. **gazebo/common/Dem.hh**
    + ***Deprecation:*** void GetGeoReferenceOrigin(math::Angle &_latitude,math::Angle &_longitude);
    + ***Replacement:*** void GetGeoReferenceOrigin(ignition::math::Angle &_latitude,  ignition::math::Angle &_longitude) const;
    + ***Deprecation:***void FillHeightMap(int _subSampling, unsigned int _vertSize, const math::Vector3 &_size, const math::Vector3 &_scale, bool _flipY, std::vector<float> &_heights);
    + ***Replacement:***void FillHeightMap(const int _subSampling, const unsigned int _vertSize, const ignition::math::Vector3d &_size, const ignition::math::Vector3d &_scale, const bool _flipY, std::vector<float> &_heights);

1. **gazebo/common/GTSMeshUtils.hh**
    + ***Deprecation:***static bool DelaunayTriangulation(const std::vector<math::Vector2d> &_vertices, const std::vector<math::Vector2i> &_edges, SubMesh *_submesh);
    + ***Replacement:***static bool DelaunayTriangulation( const std::vector<ignition::math::Vector2d> &_vertices, const std::vector<ignition::math::Vector2i> &_edges, SubMesh *_submesh);

1. **gazebo/common/HeightmapData.hh**
    + ***Deprecation:***virtual void FillHeightMap(int _subSampling,unsigned int _vertSize, const math::Vector3 &_size,const math::Vector3 &_scale, bool _flipY, std::vector<float> &_heights);
    + ***Replacement:***void FillHeightMap(int _subSampling,unsigned int _vertSize, const ignition::math::Vector3d &_size,const ignition::math::Vector3d &_scale, bool _flipY,std::vector<float> &_heights);

1. **gazebo/common/KeyFrame.hh**
    + ***Deprecation:***void SetTranslation(const math::Vector3 &_trans);
    + ***Replacement:***void Translation(const ignition::math::Vector3d &_trans);
    + ***Deprecation:***math::Vector3 GetTranslation() const;
    + ***Replacement:***ignition::math::Vector3d Translation() const;
    + ***Deprecation:***void SetRotation(const math::Quaternion &_rot);
    + ***Replacement:***void Rotation(const ignition::math::Quaterniond &_rot);
    + ***Deprecation:***math::Quaternion GetRotation();
    + ***Replacement:***ignition::math::Quaterniond Rotation() const;

1. **gazebo/common/Mesh.hh**
    + ***Deprecation:***math::Vector3 GetMax() const;
    + ***Replacement:***ignition::math::Vector3d Max() const;
    + ***Deprecation:***math::Vector3 GetMin() const;
    + ***Replacement:***ignition::math::Vector3d Min() const;
    + ***Deprecation:***void GetAABB(math::Vector3 &_center, math::Vector3 &_min_xyz,math::Vector3 &_max_xyz) const;
    + ***Replacement:***void GetAABB(ignition::math::Vector3d &_center,ignition::math::Vector3d &_minXYZ,ignition::math::Vector3d &_maxXYZ) const;
    + ***Deprecation:***void GenSphericalTexCoord(const math::Vector3 &_center);
    + ***Replacement:***void GenSphericalTexCoord(const ignition::math::Vector3d &_center);
    + ***Deprecation:***void SetScale(const math::Vector3 &_factor);
    + ***Replacement:***void SetScale(const ignition::math::Vector3d &_factor);
    + ***Deprecation:***void Center(const math::Vector3 &_center = math::Vector3::Zero);
    + ***Replacement:***void Center(const ignition::math::Vector3d &_center =ignition::math::Vector3d::Zero);
    + ***Deprecation:***void Translate(const math::Vector3 &_vec);
    + ***Replacement:***void Translate(const ignition::math::Vector3d &_vec);
    + ***Deprecation:*** void CopyVertices(const std::vector<math::Vector3> &_verts);
    + ***Replacement:***void CopyVertices(const std::vector<ignition::math::Vector3d> &_verts);
    + ***Deprecation:***void CopyNormals(const std::vector<math::Vector3> &_norms);
    + ***Replacement:***void CopyNormals( const std::vector<ignition::math::Vector3d> &_norms);
    + ***Deprecation:***void AddVertex(const math::Vector3 &_v);
    + ***Replacement:***void AddVertex(const ignition::math::Vector3d &_v);
    + ***Deprecation:***void AddNormal(const math::Vector3 &_n);
    + ***Replacement:***void AddNormal(const ignition::math::Vector3d &_n);
    + ***Deprecation:***math::Vector3 GetVertex(unsigned int _i) const;
    + ***Replacement:***ignition::math::Vector3d Vertex(unsigned int _i) const;
    + ***Deprecation:***void SetVertex(unsigned int _i, const math::Vector3 &_v);
    + ***Replacement:***void SetVertex(unsigned int _i,const ignition::math::Vector3d &_v);
    + ***Deprecation:***math::Vector3 GetNormal(unsigned int _i) const;
    + ***Replacement:***ignition::math::Vector3d Normal(unsigned int _i) const;
    + ***Deprecation:***void SetNormal(unsigned int _i, const math::Vector3 &_n);
    + ***Replacement:***void SetNormal(unsigned int _i,const ignition::math::Vector3d &_n);
    + ***Deprecation:***math::Vector2d GetTexCoord(unsigned int _i) const;
    + ***Replacement:***ignition::math::Vector2d TexCoord(unsigned int _i) const;
    + ***Deprecation:***void SetTexCoord(unsigned int _i, const math::Vector2d &_t);
    + ***Replacement:***void SetTexCoord(unsigned int _i,const ignition::math::Vector2d &_t);
    + ***Deprecation:***math::Vector3 GetMax() const;
    + ***Replacement:***ignition::math::Vector3d Max() const;
    + ***Deprecation:***math::Vector3 GetMin() const;
    + ***Replacement:***ignition::math::Vector3d Min() const;
    + ***Deprecation:***bool HasVertex(const math::Vector3 &_v) const;
    + ***Replacement:***bool HasVertex(const ignition::math::Vector3d &_v) const;
    + ***Deprecation:***unsigned int GetVertexIndex(const math::Vector3 &_v) const;
    + ***Replacement:***unsigned int GetVertexIndex( const ignition::math::Vector3d &_v) const;
    + ***Deprecation:***void GenSphericalTexCoord(const math::Vector3 &_center);
    + ***Replacement:***void GenSphericalTexCoord(const ignition::math::Vector3d &_center);
    + ***Deprecation:***void Center(const math::Vector3 &_center = math::Vector3::Zero);
    + ***Replacement:***void Center(const ignition::math::Vector3d &_center =ignition::math::Vector3d::Zero);
    + ***Deprecation:***void Translate(const math::Vector3 &_vec) ;
    + ***Replacement:***void Translate(const ignition::math::Vector3d &_vec);
    + ***Deprecation:***void SetScale(const math::Vector3 &_factor);
    + ***Replacement:***void SetScale(const ignition::math::Vector3d &_factor);

1. **gazebo/common/MeshCSG.hh**
    + ***Deprecation:***Mesh *CreateBoolean(const Mesh *_m1, const Mesh *_m2,const int _operation, const math::Pose &_offset = math::Pose::Zero);
    + ***Replacement:***Mesh *CreateBoolean(const Mesh *_m1, const Mesh *_m2,const int _operation,const ignition::math::Pose3d &_offset = ignition::math::Pose3d::Zero);

1. **gazebo/common/MeshManager.hh**
    + ***Deprecation:***void GetMeshAABB(const Mesh *_mesh,math::Vector3 &_center,math::Vector3 &_minXYZ,math::Vector3 &_maxXYZ);
    + ***Replacement:***void GetMeshAABB(const Mesh *_mesh,ignition::math::Vector3d &_center,ignition::math::Vector3d &_min_xyz,ignition::math::Vector3d &_max_xyz);
    + ***Deprecation:***void GenSphericalTexCoord(const Mesh *_mesh,math::Vector3 _center);
    + ***Replacement:*** void GenSphericalTexCoord(const Mesh *_mesh,const ignition::math::Vector3d &_center);
    + ***Deprecation:***void CreateBox(const std::string &_name, const math::Vector3 &_sides,const math::Vector2d &_uvCoords);
    + ***Replacement:***void CreateBox(const std::string &_name,const ignition::math::Vector3d &_sides,const ignition::math::Vector2d &_uvCoords);
    + ***Deprecation:***void CreateExtrudedPolyline(const std::string &_name, const std::vector<std::vector<math::Vector2d> > &_vertices,double _height);
    + ***Replacement:*** void CreateExtrudedPolyline(const std::string &_name,const std::vector<std::vector<ignition::math::Vector2d> > &_vertices, double _height);
    + ***Deprecation:***void CreatePlane(const std::string &_name,const math::Plane &_plane,const math::Vector2d &_segments,const math::Vector2d &_uvTile);
    + ***Replacement:***void CreatePlane(const std::string &_name,const ignition::math::Planed &_plane,const ignition::math::Vector2d &_segments, const ignition::math::Vector2d &_uvTile);
    + ***Deprecation:***void CreatePlane(const std::string &_name,const math::Vector3 &_normal,double _d,const math::Vector2d &_size,const math::Vector2d &_segments,const math::Vector2d &_uvTile);
    + ***Replacement:***void CreatePlane(const std::string &_name,const ignition::math::Vector3d &_normal,const double _d,const ignition::math::Vector2d &_size,const ignition::math::Vector2d &_segments, const ignition::math::Vector2d &_uvTile);
    + ***Deprecation:***void CreateBoolean(const std::string &_name, const Mesh *_m1,const Mesh *_m2, const int _operation,const math::Pose &_offset = math::Pose::Zero);
    + ***Replacement:***void CreateBoolean(const std::string &_name, const Mesh *_m1,const Mesh *_m2, const int _operation,const ignition::math::Pose3d &_offset = ignition::math::Pose3d::Zero);

1. **gazebo/common/SVGLoader.hh**
    + ***Deprecation:***static void PathsToClosedPolylines(const std::vector<common::SVGPath> &_paths, double _tol,std::vector< std::vector<math::Vector2d> > &_closedPolys,std::vector< std::vector<math::Vector2d> > &_openPolys);
    + ***Replacement:***static void PathsToClosedPolylines(const std::vector<common::SVGPath> &_paths,double _tol,std::vector< std::vector<ignition::math::Vector2d> > &_closedPolys,std::vector< std::vector<ignition::math::Vector2d> > &_openPolys);

1. **gazebo/common/Skeleton.hh**
    + ***Deprecation:***void SetBindShapeTransform(math::Matrix4 _trans);
    + ***Replacement:***void SetBindShapeTransform(const ignition::math::Matrix4d &_trans);
    + ***Deprecation:***math::Matrix4 GetBindShapeTransform();
    + ***Replacement:***ignition::math::Matrix4d BindShapeTransform();
    + ***Deprecation:***void SetTransform(math::Matrix4 _trans,bool _updateChildren = true);
    + ***Replacement:***void SetTransform(const ignition::math::Matrix4d &_trans,bool _updateChildren = true);
    + ***Deprecation:***void SetModelTransform(math::Matrix4 _trans,bool _updateChildren = true);
    + ***Replacement:***void SetModelTransform(const ignition::math::Matrix4d &_trans,bool _updateChildren = true);
    + ***Deprecation:***void SetInitialTransform(math::Matrix4 _tras);
    + ***Replacement:***void SetInitialTransform(const ignition::math::Matrix4d &_tras);
    + ***Deprecation:***math::Matrix4 GetTransform();
    + ***Replacement:***ignition::math::Matrix4d Transform();
    + ***Deprecation:***void SetInverseBindTransform(math::Matrix4 _invBM);
    + ***Replacement:***void SetInverseBindTransform(const ignition::math::Matrix4d &_invBM);
    + ***Deprecation:***math::Matrix4 GetInverseBindTransform();
    + ***Replacement:***ignition::math::Matrix4d InverseBindTransform();
    + ***Deprecation:***math::Matrix4 GetModelTransform();
    + ***Replacement:***ignition::math::Matrix4d ModelTransform() const;
    + ***Deprecation:***NodeTransform(math::Matrix4 _mat, std::string _sid = "_default_",TransformType _type = MATRIX);
    + ***Replacement:***NodeTransform(const ignition::math::Matrix4d &_mat,const std::string &_sid = "_default_",TransformType _type = MATRIX);
    + ***Deprecation:***void Set(math::Matrix4 _mat);
    + ***Replacement:***void Set(const ignition::math::Matrix4d &_mat);
    + ***Deprecation:***math::Matrix4 Get();
    + ***Replacement:***ignition::math::Matrix4d GetTransform() const;
    + ***Deprecation:***void SetSourceValues(math::Matrix4 _mat);
    + ***Replacement:***void SetSourceValues(const ignition::math::Matrix4d &_mat);
    + ***Deprecation:***void SetSourceValues(math::Vector3 _vec);
    + ***Replacement:*** void SetSourceValues(const ignition::math::Vector3d &_vec);
    + ***Deprecation:***void SetSourceValues(math::Vector3 _axis, double _angle);
    + ***Replacement:***void SetSourceValues(const ignition::math::Vector3d &_axis,const double _angle);
    + ***Deprecation:***math::Matrix4 operator* (math::Matrix4 _m);
    + ***Replacement:***ignition::math::Matrix4d operator*(const ignition::math::Matrix4d &_m);

1. **gazebo/common/SkeletonAnimation.hh**
    + ***Deprecation:***void AddKeyFrame(const double _time, const math::Matrix4 &_trans);
    + ***Replacement:***void AddKeyFrame(const double _time,const ignition::math::Matrix4d &_trans);
    + ***Deprecation:***void AddKeyFrame(const double _time,const math::Pose &_pose);
    + ***Replacement:***void AddKeyFrame(const double _time,const ignition::math::Pose3d &_pose);
    + ***Deprecation:***void GetKeyFrame(const unsigned int _i, double &_time,math::Matrix4 &_trans);
    + ***Replacement:***void GetKeyFrame(const unsigned int _i, double &_time,ignition::math::Matrix4d &_trans) const;
    + ***Deprecation:***std::pair<double, math::Matrix4> GetKeyFrame(const unsigned int _i);
    + ***Replacement:***std::pair<double, ignition::math::Matrix4d> KeyFrame(const unsigned int _i) const;
    + ***Deprecation:***math::Matrix4 GetFrameAt(double _time, bool _loop = true) const;
    + ***Replacement:***ignition::math::Matrix4d FrameAt(double _time, bool _loop = true) const;
    + ***Deprecation:***void AddKeyFrame(const std::string &_node, const double _time, const math::Matrix4 &_mat);
    + ***Replacement:***void AddKeyFrame(const std::string &_node, const double _time,const ignition::math::Matrix4d &_mat);
    + ***Deprecation:***void AddKeyFrame(const std::string &_node, const double _time,const math::Pose &_pose);
    + ***Replacement:***void AddKeyFrame(const std::string &_node, const double _time,const ignition::math::Pose3d &_pose);
    + ***Deprecation:*** math::Matrix4 GetNodePoseAt(const std::string &_node,const double _time, const bool _loop = true);
    + ***Replacement:***ignition::math::Matrix4d NodePoseAt(const std::string &_node,const double _time, const bool _loop = true);
    + ***Deprecation:***std::map<std::string, math::Matrix4> GetPoseAt(const double _time, const bool _loop = true) const;
    + ***Replacement:***std::map<std::string, ignition::math::Matrix4d> PoseAt(const double _time, const bool _loop = true) const;
    + ***Deprecation:***std::map<std::string, math::Matrix4> GetPoseAtX(const double _x, const std::string &_node, const bool _loop = true) const;
    + ***Replacement:***std::map<std::string, ignition::math::Matrix4d> PoseAtX(const double _x, const std::string &_node, const bool _loop = true) const;

1. **gazebo/common/SphericalCoordinates.hh**
    + ***Deprecation:***SphericalCoordinates(const SurfaceType _type,const math::Angle &_latitude,const math::Angle &_longitude,double _elevation,const math::Angle &_heading);
    + ***Replacement:***SphericalCoordinates(const SurfaceType _type,const ignition::math::Angle &_latitude,const ignition::math::Angle &_longitude,double _elevation,const ignition::math::Angle &_heading);
    + ***Deprecation:***math::Vector3 SphericalFromLocal(const math::Vector3 &_xyz) const;
    + ***Replacement:***ignition::math::Vector3d SphericalFromLocal(const ignition::math::Vector3d &_xyz) const;
    + ***Deprecation:***math::Vector3 GlobalFromLocal(const math::Vector3 &_xyz) const;
    + ***Replacement:***ignition::math::Vector3d GlobalFromLocal(const ignition::math::Vector3d &_xyz) const;
    + ***Deprecation:***static double Distance(const math::Angle &_latA,const math::Angle &_lonA,const math::Angle &_latB,const math::Angle &_lonB);
    + ***Replacement:***static double Distance(const ignition::math::Angle &_latA,const ignition::math::Angle &_lonA,const ignition::math::Angle &_latB,const ignition::math::Angle &_lonB);
    + ***Deprecation:*** math::Angle GetLatitudeReference() const;
    + ***Replacement:***ignition::math::Angle LatitudeReference() const;
    + ***Deprecation:***math::Angle GetLongitudeReference() const;
    + ***Replacement:***ignition::math::Angle LongitudeReference() const;
    + ***Deprecation:***math::Angle GetHeadingOffset() const;
    + ***Replacement:***ignition::math::Angle HeadingOffset() const;
    + ***Deprecation:***void SetLatitudeReference(const math::Angle &_angle);
    + ***Replacement:***void SetLatitudeReference(const ignition::math::Angle &_angle);
    + ***Deprecation:***void SetLongitudeReference(const math::Angle &_angle);
    + ***Replacement:***void SetLongitudeReference(const ignition::math::Angle &_angle);
    + ***Deprecation:***void SetHeadingOffset(const math::Angle &_angle);
    + ***Replacement:***void SetHeadingOffset(const ignition::math::Angle &_angle);

### Modifications

1. **gazebo/common/MouseEvent.hh**
    * Replaced all member variables with functions that use Ignition Math.
    * [Pull request #1777](https://bitbucket.org/osrf/gazebo/pull-request/1777)

1. **gazebo/msgs/world_stats.proto**
    + ***Removed:*** optional bool log_playback = 8;
    + ***Replacement:*** optional LogPlaybackStatistics log_playback_stats = 8;

1. **gazebo/physics/JointState.hh**
    + ***Removed:*** public: JointState(JointPtr _joint, const common::Time
    &_realTime, const common::Time &_simTime)
    + ***Replacement:*** public: JointState(JointPtr _joint, const common::Time
    &_realTime, const common::Time &_simTime, const uint64_t _iterations)

1. **gazebo/physics/LinkState.hh**
    + ***Removed:*** public: LinkState(const LinkPtr _link, const common::Time
    &_realTime, const common::Time &_simTime)
    + ***Replacement:*** public: LinkState(const LinkPtr _link,
    const common::Time &_realTime, const common::Time &_simTime, const uint64_t
    _iterations)
    + ***Removed:*** public: void Load(const LinkPtr _link, const common::Time
    &_realTime, const common::Time &_simTime)
    + ***Replacement:*** public: void Load(const LinkPtr _link, const
    common::Time &_realTime, const common::Time &_simTime, const uint64_t
    _iterations)

1. **gazebo/physics/ModelState.hh**
    + ***Removed:*** public: ModelState(const ModelPtr _model, const
    common::Time &_realTime, const common::Time &_simTime)
    + ***Replacement:*** public: ModelState(const ModelPtr _model, const
    common::Time &_realTime, const common::Time &_simTime, const uint64_t
    _iterations)
    + ***Removed:*** public: void Load(const ModelPtr _model, const common::Time
    &_realTime, const common::Time &_simTime)
    + ***Replacement:*** public: void Load(const ModelPtr _model, const
    common::Time &_realTime, const common::Time &_simTime, const uint64_t
    _iterations)

1. **gazebo/physics/State.hh**
    + ***Removed:*** public: State(const std::string &_name, const
    common::Time &_realTime, const common::Time &_simTime)
    + ***Replacement:*** public: State(const std::string &_name,
    const common::Time &_realTime, const common::Time &_simTime, const uint64_t
    _iterations)

1. **gazebo/physics/ModelState.hh**
    + ***Removed:*** public: void Load(const ModelPtr _model, const common::Time
    &_realTime, const common::Time &_simTime)
    + ***Replacement:*** public: void Load(const ModelPtr _model, const
    common::Time &_realTime, const common::Time &_simTime, const uint64_t
    _iterations)

1. ignition-math is now a dependency. Many classes and functions are modified to use ignition-math, please see the pull request listing below for individual changes.
    + [http://ignitionrobotics.org/libraries/math](http://ignitionrobotics.org/libraries/math)
    + [Gazebo migration](https://bitbucket.org/osrf/gazebo/src/583edbeb90759d43d994cc57c0797119dd6d2794/ign-math-migration.md)
    * [Pull request #1756](https://bitbucket.org/osrf/gazebo/pull-request/1756)
    * [Pull request #1766](https://bitbucket.org/osrf/gazebo/pull-request/1766)
    * [Pull request #1774](https://bitbucket.org/osrf/gazebo/pull-request/1774)
    * [Pull request #1771](https://bitbucket.org/osrf/gazebo/pull-request/1771)
    * [Pull request #1776](https://bitbucket.org/osrf/gazebo/pull-request/1776)
    * [Pull request #1777](https://bitbucket.org/osrf/gazebo/pull-request/1777)
    * [Pull request #1772](https://bitbucket.org/osrf/gazebo/pull-request/1772)
    * [Pull request #1773](https://bitbucket.org/osrf/gazebo/pull-request/1773)
    * [Pull request #1778](https://bitbucket.org/osrf/gazebo/pull-request/1778)

1. Gazebo client's should now use `gazebo/gazebo_client.hh` and `libgazebo_client.so` instead of `gazebo/gazebo.hh` and `libgazebo.so`. This separates running a Gazebo server from a Gazebo client.

1. **gazebo/rendering/GpuLaser.hh**
    + ***Removed:*** protected: double near
    + ***Replacement:*** protected: double nearClip

1. **gazebo/rendering/GpuLaser.hh**
    + ***Removed:*** protected: double far
    + ***Replacement:*** protected: double farClip

1. **gazebo/rendering/Visual.hh**
    + ***Removed:*** public: void Fini();
    + ***Replacement:*** public: virtual void Fini();

1. **gazebo/common/MeshManager.hh**
    + ***Removed:*** void CreateExtrudedPolyline(const std::string &_name, const std::vector<math::Vector2d> &_vertices, const double &_height, const math::Vector2d &_uvCoords)
    + ***Replacement:*** void CreateExtrudedPolyline(const std::string &_name, const const std::vector<std::vector<math::Vector2d> > &_vertices, const double &_height, const math::Vector2d &_uvCoords)

1. **gazebo/common/GTSMeshUtils.hh**
    + ***Removed:*** public: static bool CreateExtrudedPolyline(const std::vector<math::Vector2d> &_vertices, const double &_height, SubMesh *_submesh)
    + ***Replacement:*** public: static bool DelaunayTriangulation(const std::vector<std::vector<math::Vector2d> > &_path, SubMesh *_submesh)

1. **gazebo/physics/PolylineShape.hh**
    + ***Removed:*** public: std::vector<math::Vector2d> GetVertices() const
    + ***Replacement:*** public: std::vector<std::vector<math::Vector2d> > GetVertices() const

1. **gazebo/physics/SurfaceParams.hh**
    + ***Removed:*** public: FrictionPyramid frictionPyramid
    + ***Replacement:*** public: FrictionPyramidPtr GetFrictionPyramid() const

### Deletions

1. **gazebo/gui/RenderWidget.hh**
    + The ShowEditor(bool _show)

### Additions

1. **gazebo/msgs/log_playback_control.proto**
    + New message to control the playback from a log file.

1. **gazebo/util/LogPlay.hh**
    + public: bool Rewind()

1. **gazebo/physics/LinkState.hh**
    + public: virtual void SetIterations(const uint64_t _iterations)

1. **gazebo/physics/ModelState.hh**
    + public: virtual void SetIterations(const uint64_t _iterations)

1. **gazebo/physics/State.hh**
    + public: uint64_t GetIterations() const
    + public: virtual void SetIterations(const uint64_t _iterations)

1. **gazebo/physics/WorldState.hh**
    + public: virtual void SetIterations(const uint64_t _iterations)

1. **gazebo/util/LogPlay.hh**
    + public: uint64_t GetInitialIterations() const
    + public: bool HasIterations() const

## Gazebo 4.X to 5.X

### C++11 compiler required

Gazebo 5.x uses features from the new c++11 standard. This requires to have a compatible c++11 compiler. Note that some platforms (like Ubuntu Precise) do not include one by default.

### Modifications

1. Privatized World::dirtyPoses
    + World::dirtyPoses used to be a public attribute. This is now a private attribute, and specific "friends" have been added to the World file.

1. Privatized Scene::skyx
    + Scene::skyx used to be a public attribute. This is now a private attribute, and a GetSkyX() funcion has been added to access the sky object.

1. **gazebo/rendering/Visual.hh**
    + The GetBoundingBox() function now returns a local bounding box without scale applied.

1. **gazebo/math/Box.hh**
    + The constructor that takes two math::Vector3 values now treats these as two corners, and computes the minimum and maximum values automatically. This change is API and ABI compatible.

1. **Informational logs:** The log files will be created inside
  ~/.gazebo/server-<GAZEBO_MASTER_PORT> and
  ~/.gazebo/client-<GAZEBO_MASTER_PORT>. The motivation for this
  change is to avoid name collisions when cloning a simulation. If the
  environment variable GAZEBO_MASTER_URI is not present or invalid,
  <GAZEBO_MASTER_PORT> will be replaced by "default".

1. **gazebo/common/Plugin.hh**
    + ***Removed:*** protected: std::string Plugin::handle
    + ***Replacement:*** protected: std::string Plugin::handleName

1. **gazebo/gui/KeyEventHandler.hh**
    + ***Removed:*** public: void HandlePress(const common::KeyEvent &_event);
    + ***Replacement:*** public: bool HandlePress(const common::KeyEvent &_event);

1. **gazebo/gui/KeyEventHandler.hh**
    + ***Removed:*** public: void HandleRelease(const common::KeyEvent &_event);
    + ***Replacement:*** public: bool HandleRelease(const common::KeyEvent &_event);

1. **gazebo/rendering/UserCamera.hh**
    + ***Removed:*** private: void OnJoy(ConstJoystickPtr &_msg)
    + ***Replacement:*** private: void OnJoyTwist(ConstJoystickPtr &_msg)

1. **gazebo/rendering/Camera.hh**
    + ***Deprecation:*** public: void RotatePitch(math::Angle _angle);
    + ***Replacement:*** public: void Pitch(const math::Angle &_angle,
                                        Ogre::Node::TransformSpace _relativeTo = Ogre::Node::TS_LOCAL);
    + ***Deprecation:*** public: void RotateYaw(math::Angle _angle);
    + ***Replacement:*** public: void Yaw(const math::Angle &_angle,
                                        Ogre::Node::TransformSpace _relativeTo = Ogre::Node::TS_LOCAL);

1. **gazebo/rendering/AxisVisual.hh**
    + ***Removed:*** public: void ShowRotation(unsigned int _axis)
    + ***Replacement:*** public: void ShowAxisRotation(unsigned int _axis, bool _show)

1. **gazebo/rendering/ArrowVisual.hh**
    + ***Removed:*** public: void ShowRotation()
    + ***Replacement:*** public: void ShowRotation(bool _show)

### Deletions

1. **gazebo/physics/Collision.hh**
    + unsigned int GetShapeType()

1. **gazebo/physics/World.hh**
    + EntityPtr GetSelectedEntity() const

1. **gazebo/physics/bullet/BulletJoint.hh**
    + void SetAttribute(Attribute, unsigned int, double)

1. **gazebo/physics/simbody/SimbodyJoint.hh**
    + void SetAttribute(Attribute, unsigned int, double)


## Gazebo 3.1 to 4.0

### New Deprecations

1. **gazebo/physics/Collision.hh**
    + ***Deprecation*** unsigned int GetShapeType()
    + ***Replacement*** unsigned int GetShapeType() const

1. **gazebo/physics/Joint.hh**
    + ***Deprecation*** virtual double GetMaxForce(unsigned int)
    + ***Deprecation*** virtual void SetMaxForce(unsigned int, double)
    + ***Deprecation*** virtual void SetAngle(unsigned int, math::Angle)
    + ***Replacement*** virtual void SetPosition(unsigned int, double)

### Modifications
1. **gazebo/physics/Model.hh**
    + ***Removed:*** Link_V GetLinks() const `ABI Change`
    + ***Replacement:***  const Link_V &GetLinks() const

1. **gzprop command line tool**
    + The `gzprop` command line tool outputs a zip file instead of a tarball.

### Additions

1. **gazebo/msgs/msgs.hh**
    + sdf::ElementPtr LightToSDF(const msgs::Light &_msg, sdf::ElementPtr _sdf = sdf::ElementPtr())

1. **gazebo/rendering/Light.hh**
    + math::Quaternion GetRotation() const
    + void SetRotation(const math::Quaternion &_q)
    + LightPtr Clone(const std::string &_name, ScenePtr _scene)

1. **gazebo/rendering/Scene.hh**
    + void AddLight(LightPtr _light)
    + void RemoveLight(LightPtr _light)

1. **gazebo/gui/GuiEvents.hh**
    + template<typename T> static event::ConnectionPtr ConnectLightUpdate(T _subscriber)
    + static void DisconnectLightUpdate(event::ConnectionPtr _subscriber)

1. **gazebo/gui/ModelMaker.hh**
    + bool InitFromModel(const std::string & _modelName)

1. **gazebo/gui/LightMaker.hh**
    + bool InitFromLight(const std::string & _lightName)

1. **gazebo/common/Mesh.hh**
    + int GetMaterialIndex(const Material *_mat) const

1. **gazebo/math/Filter.hh**
    + ***New classes:*** Filter, OnePole, OnePoleQuaternion, OnePoleVector3, BiQuad, and BiQuadVector3

1. **gazebo/physics/Joint.hh**
      + bool FindAllConnectedLinks(const LinkPtr &_originalParentLink,
          Link_V &_connectedLinks);
      + math::Pose ComputeChildLinkPose( unsigned int _index,
          double _position);

1. **gazebo/physics/Link.hh**
      + void Move(const math::Pose &_worldRefernceFrameSrc,
                        const math::Pose &_worldRefernceFrameDst);
      + bool FindAllConnectedLinksHelper(
          const LinkPtr &_originalParentLink,
          Link_V &_connectedLinks, bool _fistLink = false);
      + bool ContainsLink(const Link_V &_vector, const LinkPtr &_value);
      + msgs::Visual GetVisualMessage(const std::string &_name)

### Modifications
1. **gazebo/physics/Model.hh**
    + ***Removed:*** Link_V GetLinks() const `ABI Change`
    + ***Replacement:***  const Link_V &GetLinks() const

1. **gazebo/physics/Base.cc**
    + ***Removed*** std::string GetScopedName() const
    + ***Replaced*** std::string GetScopedName(bool _prependWorldName=false) const

## Gazebo 3.0 to 3.1

### Additions

1. **gazebo/physics/World.hh**
      + void RemoveModel(const std::string &_name);
      + void RemoveModel(ModelPtr _model);

1. **gazebo/physics/JointController.hh**
    + void SetPositionPID(const std::string &_jointName, const common::PID &_pid);
    + void SetVelocityPID(const std::string &_jointName, const common::PID &_pid);

## Gazebo 2.0 to 3.0

### New Deprecations

1. **gazebo/physics/Joint.hh**
    + ***Deprecation*** virtual void ApplyDamping()
    + ***Replacement*** virtual void ApplyStiffnessDamping()
    ---
    + ***Deprecation*** double GetDampingCoefficient() const
    + ***Replacement*** double GetDamping(int _index)

1. **gazebo/physics/ode/ODEJoint.hh**
    + ***Deprecation*** void CFMDamping()
    + ***Replacement*** void ApplyImplicitStiffnessDamping()

1. **gazebo/physics/ScrewJoint.hh**
    + ***Deprecation*** virtual void SetThreadPitch(unsigned int _index, double _threadPitch) = 0
    + ***Replacement*** virtual void SetThreadPitch(double _threadPitch) = 0
    ---
    + ***Deprecation*** virtual void GetThreadPitch(unsigned int _index) = 0
    + ***Replacement*** virtual void GetThreadPitch() = 0

1. **gazebo/physics/bullet/BulletScrewJoint.hh**
    + ***Deprecation*** protected: virtual void Load(sdf::ElementPtr _sdf)
    + ***Replacement*** public: virtual void Load(sdf::ElementPtr _sdf)

1. **gazebo/physics/PhysicsEngine.hh**
    + ***Deprecation*** virtual void SetSORPGSPreconIters(unsigned int _iters)
    + ***Replacement*** virtual bool SetParam(const std::string &_key, const boost::any &_value)
    ---
    + ***Deprecation*** virtual void SetSORPGSIters(unsigned int _iters)
    + ***Replacement*** virtual bool SetParam(const std::string &_key, const boost::any &_value)
    ---
    + ***Deprecation*** virtual void SetSORPGSW(double _w)
    + ***Replacement*** virtual bool SetParam(const std::string &_key, const boost::any &_value)
    ---
    + ***Deprecation*** virtual int GetSORPGSPreconIters()
    + ***Replacement*** virtual boost::any GetParam(const std::string &_key) const
    ---
    + ***Deprecation*** virtual int GetSORPGSIters()
    + ***Replacement*** virtual boost::any GetParam(const std::string &_key) const
    ---
    + ***Deprecation*** virtual double GetSORPGSW()
    + ***Replacement*** virtual boost::any GetParam(const std::string &_key) const

1. **gazebo/physics/bullet/BulletPhysics.hh**
    + ***Deprecation*** virtual bool SetParam(BulletParam _param, const boost::any &_value)
    + ***Replacement*** virtual bool SetParam(const std::string &_key, const boost::any &_value)
    ---
    + ***Deprecation*** virtual boost::any GetParam(BulletParam _param) const
    + ***Replacement*** virtual boost::any GetParam(const std::string &_key) const

1. **gazebo/physics/ode/ODEPhysics.hh**
    + ***Deprecation*** virtual bool SetParam(ODEParam _param, const boost::any &_value)
    + ***Replacement*** virtual bool SetParam(const std::string &_key, const boost::any &_value)
    ---
    + ***Deprecation*** virtual boost::any GetParam(ODEParam _param) const
    + ***Replacement*** virtual boost::any GetParam(const std::string &_key) const

1. **gazebo/physics/dart/DARTPhysics.hh**
    + ***Deprecation*** virtual boost::any GetParam(DARTParam _param) const
    + ***Replacement*** virtual boost::any GetParam(const std::string &_key) const

1. **gazebo/physics/Joint.hh**
    + ***Deprecation*** virtual double GetAttribute(const std::string &_key, unsigned int _index) = 0
    + ***Replacement*** virtual double GetParam(const std::string &_key, unsigned int _index) = 0;

1. **gazebo/physics/bullet/BulletJoint.hh**
    + ***Deprecation*** virtual double GetAttribute(const std::string &_key, unsigned int _index)
    + ***Replacement*** virtual double GetParam(const std::string &_key, unsigned int _index)

1. **gazebo/physics/bullet/BulletScrewJoint.hh**
    + ***Deprecation*** virtual double GetAttribute(const std::string &_key, unsigned int _index)
    + ***Replacement*** virtual double GetParam(const std::string &_key, unsigned int _index)

1. **gazebo/physics/dart/DARTJoint.hh**
    + ***Deprecation*** virtual double GetParam(const std::string &_key, unsigned int _index)
    + ***Replacement*** virtual double GetAttribute(const std::string &_key, unsigned int _index)

1. **gazebo/physics/ode/ODEJoint.hh**
    + ***Deprecation*** virtual double GetParam(const std::string &_key, unsigned int _index)
    + ***Replacement*** virtual double GetAttribute(const std::string &_key, unsigned int _index)

1. **gazebo/physics/ode/ODEScrewJoint.hh**
    + ***Deprecation*** virtual double GetParam(const std::string &_key, unsigned int _index)
    + ***Replacement*** virtual double GetAttribute(const std::string &_key, unsigned int _index)

1. **gazebo/physics/ode/ODEUniversalJoint.hh**
    + ***Deprecation*** virtual double GetParam(const std::string &_key, unsigned int _index)
    + ***Replacement*** virtual double GetAttribute(const std::string &_key, unsigned int _index)

1. **gazebo/physics/simbody/SimbodyJoint.hh**
    + ***Deprecation*** virtual double GetParam(const std::string &_key, unsigned int _index)
    + ***Replacement*** virtual double GetAttribute(const std::string &_key, unsigned int _index)

1. **gazebo/physics/simbody/SimbodyScrewJoint.hh**
    + ***Deprecation*** virtual double GetParam(const std::string &_key, unsigned int _index)
    + ***Replacement*** virtual double GetAttribute(const std::string &_key, unsigned int _index)

1. **gazebo/physics/Joint.hh**
    + ***Deprecation*** virtual void SetAttribute(const std::string &_key, unsigned int _index, const boost::any &_value) = 0
    + ***Replacement*** virtual bool SetParam(const std::string &_key, unsigned int _index, const boost::any &_value) = 0

1. **gazebo/physics/bullet/BulletJoint.hh**
    + ***Deprecation*** virtual void SetAttribute(const std::string &_key, unsigned int _index, const boost::any &_value)
    + ***Replacement*** virtual bool SetParam(const std::string &_key, unsigned int _index, const boost::any &_value)

1. **gazebo/physics/dart/DARTJoint.hh**
    + ***Deprecation*** virtual void SetAttribute(const std::string &_key, unsigned int _index, const boost::any &_value)
    + ***Replacement*** virtual bool SetParam(const std::string &_key, unsigned int _index, const boost::any &_value)

1. **gazebo/physics/ode/ODEJoint.hh**
    + ***Deprecation*** virtual void SetAttribute(const std::string &_key, unsigned int _index, const boost::any &_value)
    + ***Replacement*** virtual bool SetParam(const std::string &_key, unsigned int _index, const boost::any &_value)

1. **gazebo/physics/ode/ODEScrewJoint.hh**
    + ***Deprecation*** virtual void SetAttribute(const std::string &_key, unsigned int _index, const boost::any &_value)
    + ***Replacement*** virtual bool SetParam(const std::string &_key, unsigned int _index, const boost::any &_value)

1. **gazebo/physics/ode/ODEUniversalJoint.hh**
    + ***Deprecation*** virtual void SetAttribute(const std::string &_key, unsigned int _index, const boost::any &_value)
    + ***Replacement*** virtual bool SetParam(const std::string &_key, unsigned int _index, const boost::any &_value)

1. **gazebo/physics/simbody/SimbodyJoint.hh**
    + ***Deprecation*** virtual void SetAttribute(const std::string &_key, unsigned int _index, const boost::any &_value)
    + ***Replacement*** virtual bool SetParam(const std::string &_key, unsigned int _index, const boost::any &_value)

1. **gazebo/physics/simbody/SimbodyScrewJoint.hh**
    + ***Deprecation*** virtual void SetAttribute(const std::string &_key, unsigned int _index, const boost::any &_value)
    + ***Replacement*** virtual bool SetParam(const std::string &_key, unsigned int _index, const boost::any &_value)

### Modifications
1. **gazebo/physics/Entity.hh**
    + ***Removed:*** inline const math::Pose &GetWorldPose() const `ABI change`
    + ***Replacement:*** inline virutal const math::Pose &GetWorldPose() const
1. **gazebo/physics/Box.hh**
    + ***Removed:*** bool operator==(const Box &_b) `ABI Change`
    + ***Replacement:***  bool operator==(const Box &_b) const

1. **gazebo/gui/GuiIface.hh**
    + ***Removed:*** void load() `ABI change`
    + ***Replacement:*** bool load()
    + ***Note:*** Changed return type from void to bool.
1. **Functions in joint classes use unsigned int, instead of int**
    + All functions in Joint classes (gazebo/physics/\*Joint\*) and subclasses (gazebo/physics/[ode,bullet,simbody,dart]/\*Joint\*) now use unsigned integers instead of integers when referring to a specific joint axis.
    + Add const to Joint::GetInitialAnchorPose(), Joint::GetStopDissipation(), Joint::GetStopStiffness()
1. **gazebo/sensors/Noise.hh** `ABI change`
    + ***Removed:*** void Noise::Load(sdf::ElementPtr _sdf)
    + ***Replacement:*** virtual void Noise::Load(sdf::ElementPtr _sdf)
    + ***Removed:*** void Noise::~Noise()
    + ***Replacement:*** virtual void Noise::~Noise()
    + ***Removed:*** void Noise::Apply() const
    + ***Replacement:*** void Noise::Apply()
    + ***Note:*** Make Noise a base class and refactored out GaussianNoiseModel to its own class.
1. **gazebo/transport/ConnectionManager.hh**
    + ***Removed:*** bool ConnectionManager::Init(const std::string &_masterHost, unsigned int _masterPort) `ABI change`
    + ***Replacement:*** bool ConnectionManager::Init(const std::string &_masterHost, unsigned int _masterPort, uint32_t _timeoutIterations = 30)
    + ***Note:*** No changes to downstream code required. A third parameter has been added that specifies the number of timeout iterations. This parameter has a default value of 30.
1. **gazebo/transport/TransportIface.hh**
    + ***Removed:*** bool init(const std::string &_masterHost = "", unsigned int _masterPort = 0) `ABI change`
    + ***Replacement:*** bool init(const std::string &_masterHost = "", unsigned int _masterPort = 0, uint32_t _timeoutIterations = 30)
    + ***Note:*** No changes to downstream code required. A third parameter has been added that specifies the number of timeout iterations. This parameter has a default value of 30.
1. **gazebo/transport/Publication.hh**
    + ***Removed:*** void Publish(MessagePtr _msg, boost::function<void(uint32_t)> _cb, uint32_t _id) `ABI change`
    + ***Replacement:*** int Publish(MessagePtr _msg, boost::function<void(uint32_t)> _cb, uint32_t _id)
    + ***Note:*** Only the return type changed.

1. **gazebo/common/ModelDatabase.hh** `API change`
    + ***Removed:*** void ModelDatabase::GetModels(boost::function<void (const std::map<std::string, std::string> &)> _func)
    + ***Replacement:*** event::ConnectionPtr ModelDatabase::GetModels(boost::function<void (const std::map<std::string, std::string> &)> _func)
    + ***Note:*** The replacement function requires that the returned connection shared pointer remain valid in order to receive the GetModels callback. Reset the shared pointer to stop receiving GetModels callback.

1. **gazebo/physics/Collision.hh** `API change`
    + ***Modified:*** SurfaceParamsPtr Collision::surface
    + ***Note:*** Changed from `private` to `protected`

1. **gazebo/physics/MultiRayShape.hh** `API change`
    + ***Removed:*** double MultiRayShape::GetRange(int _index)
    + ***Replacement:*** double MultiRayShape::GetRange(unsigned int _index)
    + ***Removed:*** double MultiRayShape::GetRetro(int _index)
    + ***Replacement:*** double MultiRayShape::GetRetro(unsigned int _index)
    + ***Removed:*** double MultiRayShape::GetFiducial(int _index)
    + ***Replacement:*** double MultiRayShape::GetFiducial(unsigned int _index)
    + ***Note:*** Changed argument type from int to unsigned int.

1. **gazebo/physics/SurfaceParams.hh**
    + ***Removed:*** void FillMsg(msgs::Surface &_msg)
    + ***Replacement:*** virtual void FillMsg(msgs::Surface &_msg)

1. **gazebo/sensors/RaySensor.hh** `API change`
    + ***Removed:*** double RaySensor::GetRange(int _index)
    + ***Replacement:*** double RaySensor::GetRange(unsigned int _index)
    + ***Removed:*** double RaySensor::GetRetro(int _index)
    + ***Replacement:*** double RaySensor::GetRetro(unsigned int _index)
    + ***Removed:*** double RaySensor::GetFiducial(int _index)
    + ***Replacement:*** double RaySensor::GetFiducial(unsigned int _index)
    + ***Note:*** Changed argument type from int to unsigned int.

1. **gazebo/physics/PhysicsEngine.hh**
    + ***Removed*** virtual void SetParam(const std::string &_key, const boost::any &_value)
    + ***Replacement*** virtual bool SetParam(const std::string &_key, const boost::any &_value)

1. **gazebo/physics/ode/ODEPhysics.hh**
    + ***Removed*** virtual void SetParam(const std::string &_key, const boost::any &_value)
    + ***Replacement*** virtual bool SetParam(const std::string &_key, const boost::any &_value)

1. **gazebo/physics/bullet/BulletPhysics.hh**
    + ***Removed*** virtual void SetParam(const std::string &_key, const boost::any &_value)
    + ***Replacement*** virtual bool SetParam(const std::string &_key, const boost::any &_value)

1. **gazebo/physics/BallJoint.hh**
    + ***Removed*** virtual void SetHighStop(unsigned int /*_index*/, const math::Angle &/*_angle*/)
    + ***Replacement*** virtual bool SetHighStop(unsigned int /*_index*/, const math::Angle &/*_angle*/)
    ---
    + ***Removed*** virtual void SetLowStop(unsigned int /*_index*/, const math::Angle &/*_angle*/)
    + ***Replacement*** virtual bool SetLowStop(unsigned int /*_index*/, const math::Angle &/*_angle*/)

1. **gazebo/physics/Joint.hh**
    + ***Removed*** virtual void SetHighStop(unsigned int _index, const math::Angle &_angle)
    + ***Replacement*** virtual bool SetHighStop(unsigned int _index, const math::Angle &_angle)
    ---
    + ***Removed*** virtual void SetLowStop(unsigned int _index, const math::Angle &_angle)
    + ***Replacement*** virtual bool SetLowStop(unsigned int _index, const math::Angle &_angle)

1. **gazebo/physics/bullet/BulletBallJoint.hh**
    + ***Removed*** virtual void SetHighStop(unsigned int _index, const math::Angle &_angle)
    + ***Replacement*** virtual bool SetHighStop(unsigned int _index, const math::Angle &_angle)
    ---
    + ***Removed*** virtual void SetLowStop(unsigned int _index, const math::Angle &_angle)
    + ***Replacement*** virtual bool SetLowStop(unsigned int _index, const math::Angle &_angle)

1. **gazebo/physics/bullet/BulletHinge2Joint.hh**
    + ***Removed*** virtual void SetHighStop(unsigned int _index, const math::Angle &_angle)
    + ***Replacement*** virtual bool SetHighStop(unsigned int _index, const math::Angle &_angle)
    ---
    + ***Removed*** virtual void SetLowStop(unsigned int _index, const math::Angle &_angle)
    + ***Replacement*** virtual bool SetLowStop(unsigned int _index, const math::Angle &_angle)

1. **gazebo/physics/bullet/BulletHingeJoint.hh**
    + ***Removed*** virtual void SetHighStop(unsigned int _index, const math::Angle &_angle)
    + ***Replacement*** virtual bool SetHighStop(unsigned int _index, const math::Angle &_angle)
    ---
    + ***Removed*** virtual void SetLowStop(unsigned int _index, const math::Angle &_angle)
    + ***Replacement*** virtual bool SetLowStop(unsigned int _index, const math::Angle &_angle)

1. **gazebo/physics/bullet/BulletScrewJoint.hh**
    + ***Removed*** virtual void SetHighStop(unsigned int _index, const math::Angle &_angle)
    + ***Replacement*** virtual bool SetHighStop(unsigned int _index, const math::Angle &_angle)
    ---
    + ***Removed*** virtual void SetLowStop(unsigned int _index, const math::Angle &_angle)
    + ***Replacement*** virtual bool SetLowStop(unsigned int _index, const math::Angle &_angle)

1. **gazebo/physics/bullet/BulletSliderJoint.hh**
    + ***Removed*** virtual void SetHighStop(unsigned int _index, const math::Angle &_angle)
    + ***Replacement*** virtual bool SetHighStop(unsigned int _index, const math::Angle &_angle)
    ---
    + ***Removed*** virtual void SetLowStop(unsigned int _index, const math::Angle &_angle)
    + ***Replacement*** virtual bool SetLowStop(unsigned int _index, const math::Angle &_angle)

1. **gazebo/physics/bullet/BulletUniversalJoint.hh**
    + ***Removed*** virtual void SetHighStop(unsigned int _index, const math::Angle &_angle)
    + ***Replacement*** virtual bool SetHighStop(unsigned int _index, const math::Angle &_angle)
    ---
    + ***Removed*** virtual void SetLowStop(unsigned int _index, const math::Angle &_angle)
    + ***Replacement*** virtual bool SetLowStop(unsigned int _index, const math::Angle &_angle)

1. **gazebo/physics/dart/DARTJoint.hh**
    + ***Removed*** virtual void SetHighStop(unsigned int _index, const math::Angle &_angle)
    + ***Replacement*** virtual bool SetHighStop(unsigned int _index, const math::Angle &_angle)
    ---
    + ***Removed*** virtual void SetLowStop(unsigned int _index, const math::Angle &_angle)
    + ***Replacement*** virtual bool SetLowStop(unsigned int _index, const math::Angle &_angle)

1. **gazebo/physics/ode/ODEJoint.hh**
    + ***Removed*** virtual void SetHighStop(unsigned int _index, const math::Angle &_angle)
    + ***Replacement*** virtual bool SetHighStop(unsigned int _index, const math::Angle &_angle)
    ---
    + ***Removed*** virtual void SetLowStop(unsigned int _index, const math::Angle &_angle)
    + ***Replacement*** virtual bool SetLowStop(unsigned int _index, const math::Angle &_angle)

1. **gazebo/physics/ode/ODEUniversalJoint.hh**
    + ***Removed*** virtual void SetHighStop(unsigned int _index, const math::Angle &_angle)
    + ***Replacement*** virtual bool SetHighStop(unsigned int _index, const math::Angle &_angle)
    ---
    + ***Removed*** virtual void SetLowStop(unsigned int _index, const math::Angle &_angle)
    + ***Replacement*** virtual bool SetLowStop(unsigned int _index, const math::Angle &_angle)

1. **gazebo/physics/simbody/SimbodyJoint.hh**
    + ***Removed*** virtual void SetHighStop(unsigned int _index, const math::Angle &_angle)
    + ***Replacement*** virtual bool SetHighStop(unsigned int _index, const math::Angle &_angle)
    ---
    + ***Removed*** virtual void SetLowStop(unsigned int _index, const math::Angle &_angle)
    + ***Replacement*** virtual bool SetLowStop(unsigned int _index, const math::Angle &_angle)

1. **gazebo/physics/simbody/SimbodyScrewJoint.hh**
    + ***Removed*** virtual void SetHighStop(unsigned int _index, const math::Angle &_angle)
    + ***Replacement*** virtual bool SetHighStop(unsigned int _index, const math::Angle &_angle)
    ---
    + ***Removed*** virtual void SetLowStop(unsigned int _index, const math::Angle &_angle)
    + ***Replacement*** virtual bool SetLowStop(unsigned int _index, const math::Angle &_angle)

### Additions

1. **gazebo/physics/Joint.hh**
      + bool FindAllConnectedLinks(const LinkPtr &_originalParentLink,
          Link_V &_connectedLinks);
      + math::Pose ComputeChildLinkPose( unsigned int _index,
          double _position);

1. **gazebo/physics/Link.hh**
      + void MoveFrame(const math::Pose &_worldReferenceFrameSrc,
                       const math::Pose &_worldReferenceFrameDst);
      + bool FindAllConnectedLinksHelper(
          const LinkPtr &_originalParentLink,
          Link_V &_connectedLinks, bool _fistLink = false);
      + bool ContainsLink(const Link_V &_vector, const LinkPtr &_value);

1. **gazebo/physics/Collision.hh**
    + void SetWorldPoseDirty()
    + virtual const math::Pose &GetWorldPose() const
1. **gazebo/physics/JointController.hh**
      + common::Time GetLastUpdateTime() const
      + std::map<std::string, JointPtr> GetJoints() const
      + bool SetPositionTarget(const std::string &_jointName, double _target)
      + bool SetVelocityTarget(const std::string &_jointName, double _target)
      + std::map<std::string, common::PID> GetPositionPIDs() const
      + std::map<std::string, common::PID> GetVelocityPIDs() const
      + std::map<std::string, double> GetForces() const
      + std::map<std::string, double> GetPositions() const
      + std::map<std::string, double> GetVelocities() const


1. **gazebo/common/PID.hh**
      + double GetPGain() const
      + double GetIGain() const
      + double GetDGain() const
      + double GetIMax() const
      + double GetIMin() const
      + double GetCmdMax() const
      + double GetCmdMin() const


1. **gazebo/transport/TransportIface.hh**
    +  transport::ConnectionPtr connectToMaster()

1. **gazebo/physics/World.hh**
    +  msgs::Scene GetSceneMsg() const
1. **gazebo/physics/ContactManager.hh**
    + unsigned int GetFilterCount()
    + bool HasFilter(const std::string &_name)
    + void RemoveFilter(const std::string &_name)

1. **gazebo/physics/Joint.hh**
    + virtual void Fini()
    + math::Pose GetAnchorErrorPose() const
    + math::Quaternion GetAxisFrame(unsigned int _index) const
    + double GetWorldEnergyPotentialSpring(unsigned int _index) const
    + math::Pose GetParentWorldPose() const
    + double GetSpringReferencePosition(unsigned int) const
    + math::Pose GetWorldPose() const
    + virtual void SetEffortLimit(unsigned _index, double _stiffness)
    + virtual void SetStiffness(unsigned int _index, double _stiffness) = 0
    + virtual void SetStiffnessDamping(unsigned int _index, double _stiffness, double _damping, double _reference = 0) = 0
    + bool axisParentModelFrame[MAX_JOINT_AXIS]
    + protected: math::Pose parentAnchorPose
    + public: double GetInertiaRatio(const math::Vector3 &_axis) const

1. **gazebo/physics/Link.hh**
    + double GetWorldEnergy() const
    + double GetWorldEnergyKinetic() const
    + double GetWorldEnergyPotential() const
    + bool initialized

1. **gazebo/physics/Model.hh**
    + double GetWorldEnergy() const
    + double GetWorldEnergyKinetic() const
    + double GetWorldEnergyPotential() const

1. **gazebo/physics/SurfaceParams.hh**
    + FrictionPyramid()
    + ~FrictionPyramid()
    + double GetMuPrimary()
    + double GetMuSecondary()
    + void SetMuPrimary(double _mu)
    + void SetMuSecondary(double _mu)
    + math::Vector3 direction1
    + ***Note:*** Replaces mu, m2, fdir1 variables

1. **gazebo/physics/bullet/BulletSurfaceParams.hh**
    + BulletSurfaceParams()
    + virtual ~BulletSurfaceParams()
    + virtual void Load(sdf::ElementPtr _sdf)
    + virtual void FillMsg(msgs::Surface &_msg)
    + virtual void ProcessMsg(msgs::Surface &_msg)
    + FrictionPyramid frictionPyramid

1. **gazebo/physics/ode/ODESurfaceParams.hh**
    + virtual void FillMsg(msgs::Surface &_msg)
    + virtual void ProcessMsg(msgs::Surface &_msg)
    + double bounce
    + double bounce
    + double bounceThreshold
    + double kp
    + double kd
    + double cfm
    + double erp
    + double maxVel
    + double minDepth
    + FrictionPyramid frictionPyramid
    + double slip1
    + double slip2

1. **gazebo/rendering/Light.hh**
    + bool GetVisible() const
    + virtual void LoadFromMsg(const msgs::Light &_msg)

1. **gazebo/sensors/ForceTorqueSensor.hh**
    + physics::JointPtr GetJoint() const

1. **gazebo/sensors/Noise.hh**
    + virtual double ApplyImpl(double _in)
    + virtual void Fini()
    + virtual void SetCustomNoiseCallback(boost::function<double (double)> _cb)

1. **gazebo/sensors/Sensor.hh**
    + NoisePtr GetNoise(unsigned int _index = 0) const

1. **gazebo/sensors/GaussianNoiseModel.hh**

1. **gazebo/physics/ode/ODEUniversalJoint.hh**
    + virtual void SetHighStop(unsigned int _index, const math::Angle &_angle)
    + virtual void SetLowStop(unsigned int _index, const math::Angle &_angle)
    + virtual void SetAttribute(const std::string &_key, unsigned int _index, const boost::any &_value)
    + virtual double GetAttribute(const std::string &_key, unsigned int _index)

1. **gazebo/physics/simbody/SimbodyScrewJoint.hh**
    + virtual void SetThreadPitch(double _threadPitch)
    + virtual void GetThreadPitch()

1. **gazebo/physics/ode/ODEScrewJoint.hh**
    + virtual void SetThreadPitch(double _threadPitch)
    + virtual void GetThreadPitch()

1. **gazebo/physics/ScrewJoint.hh**
    + virtual math::Vector3 GetAnchor(unsigned int _index) const
    + virtual void SetAnchor(unsigned int _index, const math::Vector3 &_anchor)

1. **gazebo/physics/bullet/BulletJoint.hh**
    + virtual math::Angle GetHighStop(unsigned int _index)
    + virtual math::Angle GetLowStop(unsigned int _index)

1. **gazebo/physics/simbody/SimbodyPhysics.hh**
    + virtual boost::any GetParam(const std::string &_key) const
    + virtual bool SetParam(const std::string &_key, const boost::any &_value)

1. **gazebo/physics/dart/DARTPhysics.hh**
    + virtual boost::any GetParam(const std::string &_key) const
    + virtual bool SetParam(const std::string &_key, const boost::any &_value)

1. **gazebo/physics/Joint.hh**
    + math::Quaternion GetAxisFrameOffset(unsigned int _index) const

### Deletions

1. **Removed libtool**
    + Libtool used to be an option for loading plugins. Now, only libdl is supported.

1. **gazebo/physics/Base.hh**
    + Base_V::iterator childrenEnd

1. **gazebo/sensors/Noise.hh**
    + double Noise::GetMean() const
    + double Noise::GetStdDev() const
    + double Noise::GetBias() const
    + ***Note:*** Moved gaussian noise functions to a new GaussianNoiseModel class

1. **gazebo/physics/SurfaceParams.hh**
    + double bounce
    + double bounce
    + double bounceThreshold
    + double kp
    + double kd
    + double cfm
    + double erp
    + double maxVel
    + double minDepth
    + double mu1
    + double mu2
    + double slip1
    + double slip2
    + math::Vector3 fdir1
    + ***Note:*** These parameters were moved to FrictionPyramid,
      ODESurfaceParams, and BulletSurfaceParams.


## Gazebo 1.9 to 2.0

### New Deprecations

1. **gazebo/gazebo.hh**
    + ***Deprecation*** void fini()
    + ***Deprecation*** void stop()
    + ***Replacement*** bool shutdown()
    + ***Note*** Replace fini and stop with shutdown
    ---
    + ***Deprecation*** bool load()
    + ***Deprecation*** bool init()
    + ***Deprecation*** bool run()
    + ***Replacement*** bool setupClient()
        + Use this function to setup gazebo for use as a client
    + ***Replacement*** bool setupServer()
        + Use this function to setup gazebo for use as a server
    + ***Note*** Replace load+init+run with setupClient/setupServer
    ---
    + ***Deprecation*** std::string find_file(const std::string &_file)
    + ***Replacement*** std::string common::find_file(const std::string &_file)
    ---
    + ***Deprecation*** void add_plugin(const std::string &_filename)
    + ***Replacement*** void addPlugin(const std::string &_filename)
    ---
    + ***Deprecation*** void print_version()
    + ***Replacement*** void printVersion()
1. **gazebo/physics/World.hh**
    + ***Deprecation*** void World::StepWorld(int _steps)
    + ***Replacement*** void World::Step(unsigned int _steps)
1. **gazebo/sensors/SensorsIface.hh**
    + ***Deprecation*** std::string sensors::create_sensor(sdf::ElementPtr _elem, const std::string &_worldName,const std::string &_parentName)
    + ***Replacement*** std::string sensors::create_sensor(sdf::ElementPtr _elem, const std::string &_worldName, const std::string &_parentName, uint32_t _parentId)
1. **gazebo/sensors/Sensor.hh**
    + ***Deprecation*** void Sensor::SetParent(const std::string &_name)
    + ***Replacement*** void Sensor::SetParent(const std::string &_name, uint32_t _id)
1. **gazebo/sensors/SensorManager.hh**
    + ***Deprecation*** std::string CreateSensor(sdf::ElementPtr _elem, const std::string &_worldName,  const std::string &_parentName)
    + ***Replacement*** std::string CreateSensor(sdf::ElementPtr _elem, const std::string &_worldName, const std::string &_parentName, uint32_t _parentId)
1. **gazebo/sensors/Collision.hh**
    + ***Deprecation*** void Collision::SetContactsEnabled(bool _enable)
    + ***Replacement*** Use [ContactManager](http://gazebosim.org/api/2.0.0/classgazebo_1_1physics_1_1ContactManager.html).
    ---
    + ***Deprecation*** bool Colliion::GetContactsEnabled() const
    + ***Replacement*** Use [ContactManager](http://gazebosim.org/api/2.0.0/classgazebo_1_1physics_1_1ContactManager.html).
    ---
    + ***Deprecation*** void AddContact(const Contact &_contact)
    + ***Replacement*** Use [ContactManager](http://gazebosim.org/api/2.0.0/classgazebo_1_1physics_1_1ContactManager.html).

### Modifications

1. File rename: `gazebo/common/Common.hh` to `gazebo/common/CommonIface.hh`
1. File rename: `gazebo/physics/Physics.hh` to `gazebo/physics/PhysicsIface.hh`
1. File rename: `gazebo/rendering/Rendering.hh` to `gazebo/rendering/RenderingIface.hh`
1. File rename: `gazebo/sensors/Sensors.hh` to `gazebo/sensors/SensorsIface.hh`
1. File rename: `gazebo/transport/Transport.hh` to `gazebo/transport/TransportIface.hh`
1. File rename: `gazebo/gui/Gui.hh` to `gazebo/gui/GuiIface.hh`
1. File rename: `<model>/manifest.xml` to `<model>/model.config`
1. File rename: `<model_database>/manifest.xml` to `<model_database>/database.config`
1. **gazebo/msgs/physics.proto**
    + ***Removed*** optional double dt
    + ***Replacement*** optional double min_step_size
    ---
    + ***Removed*** optional double update_rate
    + ***Replacement*** optional double real_time_update_rate
1. **gazebo/physics/ModelState.hh**
    + ***Removed*** LinkState ModelState::GetLinkState(int _index) `API change`
    + ***Replacement*** LinkState ModelState::GetLinkState(const std::string &_linkName) const
1. **gazebo/physics/PhyscisEngine.hh**
    + ***Removed*** void PhysicsEngine::SetUpdateRate(double _value) `API change`
    + ***Replacement*** void PhyscisEngine::SetRealTimeUpdateRate(double _rate)
    ---
    + ***Removed*** double PhysicsEngine::GetUpdateRate() `API change`
    + ***Replacement*** double PhysicsEngine::GetRealTimeUpdateRate() const
    ---
    + ***Removed*** void PhysicsEngine::SetStepTime(double _value) `API change`
    + ***Replacement*** void PhysicsEngine::SetMaxStepSize(double _stepSize)
    ---
    + ***Removed*** double PhysicsEngine::GetStepTime() `API change`
    + ***Replacement*** double PhysicsEngine::GetMaxStepSize() const
1. **gazebo/physics/Joint.hh**
    + ***Removed:*** Joint::Load(LinkPtr _parent, LinkPtr _child, const math::Vector3 &_pos) `API chance`
    + ***Replacement:*** Joint::Load(LinkPtr _parent, LinkPtr _child, const math::Pose &_pose)
    ---
    + ***Removed:*** public: double GetInertiaRatio(unsigned int _index) const
    + ***Replacement:*** public: double GetInertiaRatio(const unsigned int _index) const
1. **gazebo/common/Events.hh**
    + ***Removed:*** Events::ConnectWorldUpdateStart(T _subscriber) `API change`
    + ***Replacement*** ConnectionPtr Events::ConnectWorldUpdateBegin(T _subscriber)
    ---
    + ***Removed:*** Events::DisconnectWorldUpdateStart(T _subscriber) `API change`
    + ***Replacement*** ConnectionPtr Events::DiconnectWorldUpdateBegin(T _subscriber)
1. **gazebo/physics/Link.hh**
    + ***Removed*** void Link::RemoveChildJoint(JointPtr _joint) `API change`
    + ***Replacement*** void Link::RemoveChildJoint(const std::string &_jointName)
    ---
    + ***Removed*** void Link::RemoveParentJoint(const std::string &_jointName) `API change`
    + ***Replacement*** void Link::RemoveParentJoint(const std::string &_jointName)
1. **gazebo/physics/MeshShape.hh**
    + ***Removed*** std::string MeshShape::GetFilename() const `API change`
    + ***Replacement*** std::string MeshShape::GetURI() const
    ---
    + ***Removed*** void MeshShape::SetFilename() const `API change`
    + ***Replacement*** std::string MeshShape::SetMesh(const std::string &_uri, const std::string &_submesh = "", bool _center = false) const
1. **gazebo/common/Time.hh**
    + ***Removed*** static Time::NSleep(Time _time) `API change`
    + ***Replacement*** static Time NSleep(unsigned int _ns)

### Deletions

1. **gazebo/physics/Collision.hh**
    + template<typename T> event::ConnectionPtr ConnectContact(T _subscriber)
    + template<typename T> event::ConnectionPtr DisconnectContact(T _subscriber)
    + ***Note:*** The ContactManager::CreateFilter functions can be used to
      create a gazebo topic with contact messages filtered by the name(s)
      of collision shapes. The topic can then be subscribed with a callback
      to replicate this removed functionality. See
      [gazebo pull request #713](https://bitbucket.org/osrf/gazebo/pull-request/713)
      for an example migration.<|MERGE_RESOLUTION|>--- conflicted
+++ resolved
@@ -9,16 +9,14 @@
 
 ### Modifications
 
-<<<<<<< HEAD
 1. **gazebo/gui/model/ModelEditorEvents.hh**
     + ***Removed:*** public: static event::EventT<void (bool, bool, const math::Pose &, const std::string &)> modelPropertiesChanged
     + ***Replacement:*** public: static event::EventT<void (bool, bool)> modelPropertiesChanged
     + ***Note:*** Removed last two arguments, model pose and name, from the function
-=======
+    
 1. **gazebo/msgs/logical_camera_sensors.proto**
     + The `near` and `far` members have been replaced with `near_clip` and `far_clip`
     + [Pull request #1942](https://bitbucket.org/osrf/gazebo/pull-request/1942)
->>>>>>> 657bdb9c
 
 1. **gazebo/rendering/Visual.hh**
     + ***Removed:*** public: void SetVisible(bool _visible, bool _cascade = true);
