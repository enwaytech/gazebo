/*
 * Copyright (C) 2012-2016 Open Source Robotics Foundation
 *
 * Licensed under the Apache License, Version 2.0 (the "License");
 * you may not use this file except in compliance with the License.
 * You may obtain a copy of the License at
 *
 *     http://www.apache.org/licenses/LICENSE-2.0
 *
 * Unless required by applicable law or agreed to in writing, software
 * distributed under the License is distributed on an "AS IS" BASIS,
 * WITHOUT WARRANTIES OR CONDITIONS OF ANY KIND, either express or implied.
 * See the License for the specific language governing permissions and
 * limitations under the License.
 *
*/
/* Desc: Link class
 * Author: Nate Koenig
 * Date: 13 Feb 2006
 */

#include "gazebo/common/Assert.hh"
#include "gazebo/common/Console.hh"
#include "gazebo/common/Exception.hh"

#include "gazebo/physics/World.hh"
#include "gazebo/physics/Model.hh"

#include "gazebo/physics/bullet/bullet_inc.h"
#include "gazebo/physics/bullet/BulletCollision.hh"
#include "gazebo/physics/bullet/BulletLink.hh"
#include "gazebo/physics/bullet/BulletMotionState.hh"
#include "gazebo/physics/bullet/BulletPhysics.hh"
#include "gazebo/physics/bullet/BulletSurfaceParams.hh"

using namespace gazebo;
using namespace physics;

//////////////////////////////////////////////////
BulletLink::BulletLink(EntityPtr _parent)
    : Link(_parent)
{
  this->rigidLink = nullptr;
  this->compoundShape = nullptr;
<<<<<<< HEAD
=======

  this->bulletPhysics = boost::dynamic_pointer_cast<BulletPhysics>(
      this->GetWorld()->GetPhysicsEngine());
  if (this->bulletPhysics == nullptr)
    gzerr << "Not using the bullet physics engine\n";
>>>>>>> cccd4b93
}

//////////////////////////////////////////////////
BulletLink::~BulletLink()
{
  this->Fini();
}

//////////////////////////////////////////////////
void BulletLink::Load(sdf::ElementPtr _sdf)
{
<<<<<<< HEAD
  this->bulletPhysics = boost::dynamic_pointer_cast<BulletPhysics>(
      this->GetWorld()->GetPhysicsEngine());

  if (this->bulletPhysics == nullptr)
    gzthrow("Not using the bullet physics engine");

  Link::Load(_sdf);
=======
  if (this->bulletPhysics)
    Link::Load(_sdf);
>>>>>>> cccd4b93
}

//////////////////////////////////////////////////
void BulletLink::Init()
{
  if (!this->bulletPhysics)
    return;

  // Set the initial pose of the body
  this->motionState.reset(new BulletMotionState(
    boost::dynamic_pointer_cast<Link>(shared_from_this())));

  Link::Init();

  GZ_ASSERT(this->sdf != nullptr, "Unable to initialize link, SDF is null");
  this->SetKinematic(this->sdf->Get<bool>("kinematic"));

  GZ_ASSERT(this->inertial != nullptr, "Inertial pointer is null");
  btScalar mass = this->inertial->GetMass();
  // The bullet dynamics solver checks for zero mass to identify static and
  // kinematic bodies.
  if (this->IsStatic() || this->GetKinematic())
  {
    mass = 0;
    this->inertial->SetInertiaMatrix(0, 0, 0, 0, 0, 0);
  }
  btVector3 fallInertia(0, 0, 0);
  math::Vector3 cogVec = this->inertial->GetCoG();

  /// \todo FIXME:  Friction Parameters
  /// Currently, gazebo uses btCompoundShape to store multiple
  /// <collision> shapes in bullet.  Each child shape could have a
  /// different mu1 and mu2.  This is not ideal as friction is set
  /// per BulletLink::rigidLink (btRigidBody : btCollisionObject).
  /// Right now, the friction coefficients for the last BulletCollision
  /// processed in this link below is stored in hackMu1, hackMu2.
  /// The average is stored in this->rigidLink.
  /// Final friction coefficient is applied in ContactCallback
  /// by taking the lower of the 2 colliding rigidLink's.
  double hackMu1 = 0;
  double hackMu2 = 0;

  for (Base_V::iterator iter = this->children.begin();
       iter != this->children.end(); ++iter)
  {
    if ((*iter)->HasType(Base::COLLISION))
    {
      BulletCollisionPtr collision;
      collision = boost::static_pointer_cast<BulletCollision>(*iter);
      btCollisionShape *shape = collision->GetCollisionShape();

      SurfaceParamsPtr surface = collision->GetSurface();
      GZ_ASSERT(surface, "Surface pointer for is invalid");
      FrictionPyramidPtr friction = surface->FrictionPyramid();
      GZ_ASSERT(friction, "Friction pointer is invalid");

      hackMu1 = friction->MuPrimary();
      hackMu2 = friction->MuSecondary();
      // gzerr << "link[" << this->GetName()
      //       << "] mu[" << hackMu1
      //       << "] mu2[" << hackMu2 << "]\n";

      math::Pose relativePose = collision->GetRelativePose();
      relativePose.pos -= cogVec;
      if (!this->compoundShape)
        this->compoundShape = new btCompoundShape();
      dynamic_cast<btCompoundShape *>(this->compoundShape)->addChildShape(
          BulletTypes::ConvertPose(relativePose), shape);
    }
  }

  // if there are no collisions in the link then use an empty shape
  if (!this->compoundShape)
    this->compoundShape = new btEmptyShape();

  // this->compoundShape->calculateLocalInertia(mass, fallInertia);
  fallInertia = BulletTypes::ConvertVector3(
    this->inertial->GetPrincipalMoments());
  // TODO: inertia products not currently used
  this->inertial->SetInertiaMatrix(fallInertia.x(), fallInertia.y(),
                                   fallInertia.z(), 0, 0, 0);

  // Create a construction info object
  btRigidBody::btRigidBodyConstructionInfo
    rigidLinkCI(mass, this->motionState.get(), this->compoundShape,
    fallInertia);

  rigidLinkCI.m_linearDamping = this->GetLinearDamping();
  rigidLinkCI.m_angularDamping = this->GetAngularDamping();

  // Create the new rigid body
  this->rigidLink = new btRigidBody(rigidLinkCI);
  this->rigidLink->setUserPointer(this);
  this->rigidLink->setCollisionFlags(this->rigidLink->getCollisionFlags() |
      btCollisionObject::CF_CUSTOM_MATERIAL_CALLBACK);
  this->rigidLink->setFlags(BT_ENABLE_GYROPSCOPIC_FORCE);

  /// \TODO: get friction from collision object
  this->rigidLink->setAnisotropicFriction(btVector3(1, 1, 1),
    btCollisionObject::CF_ANISOTROPIC_FRICTION);
  this->rigidLink->setFriction(0.5*(hackMu1 + hackMu2));  // Hack

  // Setup motion clamping to prevent objects from moving too fast.
  // this->rigidLink->setCcdMotionThreshold(1);
  // math::Vector3 size = this->GetBoundingBox().GetSize();
  // this->rigidLink->setCcdSweptSphereRadius(size.GetMax()*0.8);

  if (mass <= 0.0)
    this->rigidLink->setCollisionFlags(btCollisionObject::CF_KINEMATIC_OBJECT);

  btDynamicsWorld *bulletWorld = this->bulletPhysics->GetDynamicsWorld();
  GZ_ASSERT(bulletWorld != nullptr, "Bullet dynamics world is null");

  // bullet supports setting bits to a rigid body but not individual
  // shapes/collisions so find the first child collision and set rigid body to
  // use its category and collision bits.
  unsigned int categortyBits = GZ_ALL_COLLIDE;
  unsigned int collideBits = GZ_ALL_COLLIDE;
  BulletCollisionPtr collision;
  for (Base_V::iterator iter = this->children.begin();
         iter != this->children.end(); ++iter)
  {
    if ((*iter)->HasType(Base::COLLISION))
    {
      collision = boost::static_pointer_cast<BulletCollision>(*iter);
      categortyBits = collision->GetCategoryBits();
      collideBits = collision->GetCollideBits();
      break;
    }
  }
  bulletWorld->addRigidBody(this->rigidLink, categortyBits, collideBits);

  // Only use auto disable if no joints and no sensors are present
  this->rigidLink->setActivationState(DISABLE_DEACTIVATION);
  if (this->GetModel()->GetAutoDisable() &&
      this->GetModel()->GetJointCount() == 0 &&
      this->GetSensorCount() == 0)
  {
    this->rigidLink->setActivationState(ACTIVE_TAG);
    this->rigidLink->setSleepingThresholds(0.1, 0.1);
    this->rigidLink->setDeactivationTime(1.0);
  }

  this->SetGravityMode(this->sdf->Get<bool>("gravity"));

  this->SetLinearDamping(this->GetLinearDamping());
  this->SetAngularDamping(this->GetAngularDamping());
}

//////////////////////////////////////////////////
void BulletLink::Fini()
{
  if (this->bulletPhysics && this->rigidLink)
  {
    btDynamicsWorld *bulletWorld = this->bulletPhysics->GetDynamicsWorld();
    if (bulletWorld)
      bulletWorld->removeRigidBody(this->rigidLink);

    delete this->rigidLink;
  }
  this->bulletPhysics.reset();
  this->rigidLink = nullptr;

  this->motionState.reset();

  if (this->compoundShape)
    delete this->compoundShape;
  this->compoundShape = nullptr;

  Link::Fini();
}

/////////////////////////////////////////////////////////////////////
void BulletLink::UpdateMass()
{
  if (this->rigidLink && this->inertial)
  {
    this->rigidLink->setMassProps(this->inertial->GetMass(),
        BulletTypes::ConvertVector3(this->inertial->GetPrincipalMoments()));
  }
}

//////////////////////////////////////////////////
void BulletLink::SetGravityMode(bool _mode)
{
  if (!this->rigidLink)
  {
    gzlog << "Bullet rigid body for link [" << this->GetName() << "]"
          << " does not exist, unable to SetGravityMode" << std::endl;
    return;
  }

  if (_mode == false)
    this->rigidLink->setGravity(btVector3(0, 0, 0));
    // this->rigidLink->setMassProps(btScalar(0), btmath::Vector3(0, 0, 0));
  else
  {
    auto g = this->world->Gravity();
    this->rigidLink->setGravity(btVector3(g.X(), g.Y(), g.Z()));
    /*btScalar btMass = this->mass.GetAsDouble();
    btmath::Vector3 fallInertia(0, 0, 0);

    this->compoundShape->calculateLocalInertia(btMass, fallInertia);
    this->rigidLink->setMassProps(btMass, fallInertia);
    */
  }
}

//////////////////////////////////////////////////
bool BulletLink::GetGravityMode() const
{
  bool result = false;
  if (!this->rigidLink)
  {
    gzlog << "Bullet rigid body for link [" << this->GetName() << "]"
          << " does not exist, GetGravityMode returns "
          << result << " by default." << std::endl;
    return result;
  }
  btVector3 g = this->rigidLink->getGravity();
  result = !math::equal(static_cast<double>(g.length()), 0.0);

  return result;
}

//////////////////////////////////////////////////
void BulletLink::SetSelfCollide(bool _collide)
{
  this->sdf->GetElement("self_collide")->Set(_collide);
}

//////////////////////////////////////////////////
/*void BulletLink::AttachCollision(Collision *_collision)
{
  Link::AttachCollision(_collision);

  BulletCollision *bcollision = dynamic_cast<BulletCollision*>(_collision);

  if (_collision == nullptr)
    gzthrow("requires BulletCollision");

  btTransform trans;
  math::Pose relativePose = _collision->GetRelativePose();
  trans = BulletTypes::ConvertPose(relativePose);

  bcollision->SetCompoundShapeIndex(this->compoundShape->getNumChildShapes());
  this->compoundShape->addChildShape(trans, bcollision->GetCollisionShape());
}
  */

//////////////////////////////////////////////////
/// Adapted from ODELink::OnPoseChange
void BulletLink::OnPoseChange()
{
  Link::OnPoseChange();

  if (!this->rigidLink)
  {
    gzlog << "Bullet rigid body for link [" << this->GetName() << "]"
          << " does not exist, unable to respond to OnPoseChange"
          << std::endl;
    return;
  }

  // this->SetEnabled(true);

  const math::Pose myPose = this->GetWorldCoGPose();

  this->rigidLink->setCenterOfMassTransform(
    BulletTypes::ConvertPose(myPose));
}

//////////////////////////////////////////////////
bool BulletLink::GetEnabled() const
{
  // This function and its counterpart BulletLink::SetEnabled
  // don't do anything yet.
  return true;
}

//////////////////////////////////////////////////
void BulletLink::SetEnabled(bool /*_enable*/) const
{
  /*
  if (!this->rigidLink)
    return;

  if (_enable)
    this->rigidLink->activate(true);
  else
    this->rigidLink->setActivationState(WANTS_DEACTIVATION);
    */
}

//////////////////////////////////////////////////
void BulletLink::SetLinearVel(const math::Vector3 &_vel)
{
  if (!this->rigidLink)
  {
    gzlog << "Bullet rigid body for link [" << this->GetName() << "]"
          << " does not exist, unable to SetLinearVel" << std::endl;
    return;
  }

  this->rigidLink->setLinearVelocity(BulletTypes::ConvertVector3(_vel));
}

//////////////////////////////////////////////////
math::Vector3 BulletLink::GetWorldCoGLinearVel() const
{
  if (!this->rigidLink)
  {
    gzlog << "Bullet rigid body for link [" << this->GetName() << "]"
          << " does not exist, GetWorldLinearVel returns "
          << math::Vector3(0, 0, 0) << " by default." << std::endl;
    return math::Vector3(0, 0, 0);
  }

  btVector3 vel = this->rigidLink->getLinearVelocity();

  return BulletTypes::ConvertVector3(vel);
}

//////////////////////////////////////////////////
math::Vector3 BulletLink::GetWorldLinearVel(const math::Vector3 &_offset) const
{
  if (!this->rigidLink)
  {
    gzlog << "Bullet rigid body for link [" << this->GetName() << "]"
          << " does not exist, GetWorldLinearVel returns "
          << math::Vector3(0, 0, 0) << " by default." << std::endl;
    return math::Vector3(0, 0, 0);
  }

  math::Pose wPose = this->GetWorldPose();
  GZ_ASSERT(this->inertial != nullptr, "Inertial pointer is null");
  math::Vector3 offsetFromCoG = wPose.rot*(_offset - this->inertial->GetCoG());
  btVector3 vel = this->rigidLink->getVelocityInLocalPoint(
      BulletTypes::ConvertVector3(offsetFromCoG));

  return BulletTypes::ConvertVector3(vel);
}

//////////////////////////////////////////////////
math::Vector3 BulletLink::GetWorldLinearVel(const math::Vector3 &_offset,
                                            const math::Quaternion &_q) const
{
  if (!this->rigidLink)
  {
    gzlog << "Bullet rigid body for link [" << this->GetName() << "]"
          << " does not exist, GetWorldLinearVel returns "
          << math::Vector3(0, 0, 0) << " by default." << std::endl;
    return math::Vector3(0, 0, 0);
  }

  math::Pose wPose = this->GetWorldPose();
  GZ_ASSERT(this->inertial != nullptr, "Inertial pointer is null");
  math::Vector3 offsetFromCoG = _q*_offset
        - wPose.rot*this->inertial->GetCoG();
  btVector3 vel = this->rigidLink->getVelocityInLocalPoint(
      BulletTypes::ConvertVector3(offsetFromCoG));

  return BulletTypes::ConvertVector3(vel);
}

//////////////////////////////////////////////////
void BulletLink::SetAngularVel(const math::Vector3 &_vel)
{
  if (!this->rigidLink)
  {
    gzlog << "Bullet rigid body for link [" << this->GetName() << "]"
          << " does not exist, unable to SetAngularVel" << std::endl;
    return;
  }

  this->rigidLink->setAngularVelocity(BulletTypes::ConvertVector3(_vel));
}

//////////////////////////////////////////////////
math::Vector3 BulletLink::GetWorldAngularVel() const
{
  if (!this->rigidLink)
  {
    gzlog << "Bullet rigid body for link [" << this->GetName() << "]"
          << " does not exist, GetWorldAngularVel returns "
          << math::Vector3(0, 0, 0) << " by default." << std::endl;
    return math::Vector3(0, 0, 0);
  }

  btVector3 vel = this->rigidLink->getAngularVelocity();

  return BulletTypes::ConvertVector3(vel);
}

//////////////////////////////////////////////////
void BulletLink::SetForce(const math::Vector3 &_force)
{
  if (!this->rigidLink)
    return;

  this->rigidLink->applyCentralForce(
    btVector3(_force.x, _force.y, _force.z));
}

//////////////////////////////////////////////////
math::Vector3 BulletLink::GetWorldForce() const
{
  if (!this->rigidLink)
    return math::Vector3(0, 0, 0);

  btVector3 btVec;

  btVec = this->rigidLink->getTotalForce();

  return math::Vector3(btVec.x(), btVec.y(), btVec.z());
}

//////////////////////////////////////////////////
void BulletLink::SetTorque(const math::Vector3 &_torque)
{
  if (!this->rigidLink)
  {
    gzlog << "Bullet rigid body for link [" << this->GetName() << "]"
          << " does not exist, unable to SetAngularVel" << std::endl;
    return;
  }

  this->rigidLink->applyTorque(BulletTypes::ConvertVector3(_torque));
}

//////////////////////////////////////////////////
math::Vector3 BulletLink::GetWorldTorque() const
{
  /*
  if (!this->rigidLink)
    return math::Vector3(0, 0, 0);

  btmath::Vector3 btVec;

  btVec = this->rigidLink->getTotalTorque();

  return math::Vector3(btVec.x(), btVec.y(), btVec.z());
  */
  return math::Vector3();
}

//////////////////////////////////////////////////
btRigidBody *BulletLink::GetBulletLink() const
{
  return this->rigidLink;
}

//////////////////////////////////////////////////
void BulletLink::ClearCollisionCache()
{
  if (!this->rigidLink)
  {
    gzlog << "Bullet rigid body for link [" << this->GetName() << "]"
          << " does not exist, unable to ClearCollisionCache" << std::endl;
    return;
  }

  btDynamicsWorld *bulletWorld = this->bulletPhysics->GetDynamicsWorld();
  GZ_ASSERT(bulletWorld != nullptr, "Bullet dynamics world is null");

  bulletWorld->updateSingleAabb(this->rigidLink);
  bulletWorld->getBroadphase()->getOverlappingPairCache()->
      cleanProxyFromPairs(this->rigidLink->getBroadphaseHandle(),
      bulletWorld->getDispatcher());
}

//////////////////////////////////////////////////
void BulletLink::SetLinearDamping(double _damping)
{
  if (!this->rigidLink)
  {
    gzlog << "Bullet rigid body for link [" << this->GetName() << "]"
          << " does not exist, unable to SetLinearDamping"
          << std::endl;
    return;
  }
  this->rigidLink->setDamping((btScalar)_damping,
      (btScalar)this->rigidLink->getAngularDamping());
}

//////////////////////////////////////////////////
void BulletLink::SetAngularDamping(double _damping)
{
  if (!this->rigidLink)
  {
    gzlog << "Bullet rigid body for link [" << this->GetName() << "]"
          << " does not exist, unable to SetAngularDamping"
          << std::endl;
    return;
  }
  this->rigidLink->setDamping(
      (btScalar)this->rigidLink->getLinearDamping(), (btScalar)_damping);
}

//////////////////////////////////////////////////
/*void BulletLink::SetCollisionRelativePose(BulletCollision *_collision,
    const math::Pose &_newPose)
{
  std::map<std::string, Collision*>::iterator iter;
  unsigned int i;

  for (iter = this->collisions.begin(), i = 0; iter != this->collisions.end();
       ++iter, ++i)
  {
    if (iter->second == _collision)
      break;
  }

  if (i < this->collisions.size())
  {
    // Set the pose of the _collision in Bullet
    this->compoundShape->updateChildTransform(i,
        BulletTypes::ConvertPose(_newPose));
  }
}*/

/////////////////////////////////////////////////
void BulletLink::AddForce(const math::Vector3 &/*_force*/)
{
  gzlog << "BulletLink::AddForce not yet implemented." << std::endl;
}

/////////////////////////////////////////////////
void BulletLink::AddRelativeForce(const math::Vector3 &/*_force*/)
{
  gzlog << "BulletLink::AddRelativeForce not yet implemented." << std::endl;
}

/////////////////////////////////////////////////
void BulletLink::AddForceAtWorldPosition(const math::Vector3 &/*_force*/,
                                         const math::Vector3 &/*_pos*/)
{
  gzlog << "BulletLink::AddForceAtWorldPosition not yet implemented."
        << std::endl;
}

/////////////////////////////////////////////////
void BulletLink::AddForceAtRelativePosition(const math::Vector3 &/*_force*/,
                  const math::Vector3 &/*_relpos*/)
{
  gzlog << "BulletLink::AddForceAtRelativePosition not yet implemented."
        << std::endl;
}

//////////////////////////////////////////////////
void BulletLink::AddLinkForce(const math::Vector3 &/*_force*/,
    const math::Vector3 &/*_offset*/)
{
  gzlog << "BulletLink::AddLinkForce not yet implemented (#1476)."
        << std::endl;
}

/////////////////////////////////////////////////
void BulletLink::AddTorque(const math::Vector3 &/*_torque*/)
{
  gzlog << "BulletLink::AddTorque not yet implemented." << std::endl;
}

/////////////////////////////////////////////////
void BulletLink::AddRelativeTorque(const math::Vector3 &/*_torque*/)
{
  gzlog << "BulletLink::AddRelativeTorque not yet implemented." << std::endl;
}

/////////////////////////////////////////////////
void BulletLink::SetAutoDisable(bool /*_disable*/)
{
  gzlog << "BulletLink::SetAutoDisable not yet implemented." << std::endl;
}

//////////////////////////////////////////////////
void BulletLink::SetLinkStatic(bool /*_static*/)
{
  gzlog << "To be implemented\n";
}<|MERGE_RESOLUTION|>--- conflicted
+++ resolved
@@ -42,14 +42,11 @@
 {
   this->rigidLink = nullptr;
   this->compoundShape = nullptr;
-<<<<<<< HEAD
-=======
 
   this->bulletPhysics = boost::dynamic_pointer_cast<BulletPhysics>(
       this->GetWorld()->GetPhysicsEngine());
   if (this->bulletPhysics == nullptr)
     gzerr << "Not using the bullet physics engine\n";
->>>>>>> cccd4b93
 }
 
 //////////////////////////////////////////////////
@@ -61,18 +58,8 @@
 //////////////////////////////////////////////////
 void BulletLink::Load(sdf::ElementPtr _sdf)
 {
-<<<<<<< HEAD
-  this->bulletPhysics = boost::dynamic_pointer_cast<BulletPhysics>(
-      this->GetWorld()->GetPhysicsEngine());
-
-  if (this->bulletPhysics == nullptr)
-    gzthrow("Not using the bullet physics engine");
-
-  Link::Load(_sdf);
-=======
   if (this->bulletPhysics)
     Link::Load(_sdf);
->>>>>>> cccd4b93
 }
 
 //////////////////////////////////////////////////
