--- conflicted
+++ resolved
@@ -133,7 +133,7 @@
         // return Eigen::Translation3d(ConvVec3(_pose.pos)) *
         //        ConvQuat(_pose.rot);
 
-        Eigen::Isometry3d res;
+            Eigen::Isometry3d res = Eigen::Isometry3d::Identity();
 
         res.translation() = ConvVec3(_pose.pos);
         res.linear() = Eigen::Matrix3d(ConvQuat(_pose.rot));
@@ -141,7 +141,6 @@
         return res;
       }
 
-<<<<<<< HEAD
       /// \brief Convert ignition pose to eigen isometry3d
       /// \param[in] _pose Ignition math pose to convert
       /// \return Eigen isometry3d
@@ -149,9 +148,6 @@
                   const ignition::math::Pose3d &_pose)
       {
         Eigen::Isometry3d res;
-=======
-            Eigen::Isometry3d res = Eigen::Isometry3d::Identity();
->>>>>>> 16553424
 
         res.translation() = ConvVec3(_pose.Pos());
         res.linear() = Eigen::Matrix3d(ConvQuat(_pose.Rot()));
