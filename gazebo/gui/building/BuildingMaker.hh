/*
 * Copyright (C) 2012-2014 Open Source Robotics Foundation
 *
 * Licensed under the Apache License, Version 2.0 (the "License");
 * you may not use this file except in compliance with the License.
 * You may obtain a copy of the License at
 *
 *     http://www.apache.org/licenses/LICENSE-2.0
 *
 * Unless required by applicable law or agreed to in writing, software
 * distributed under the License is distributed on an "AS IS" BASIS,
 * WITHOUT WARRANTIES OR CONDITIONS OF ANY KIND, either express or implied.
 * See the License for the specific language governing permissions and
 * limitations under the License.
 *
*/
#ifndef _BUILDING_MAKER_HH_
#define _BUILDING_MAKER_HH_

#include <list>
#include <string>
#include <vector>
#include <map>
#include <sdf/sdf.hh>

#include "gazebo/rendering/RenderTypes.hh"
#include "gazebo/math/Pose.hh"
#include "gazebo/common/Events.hh"
#include "gazebo/common/KeyEvent.hh"
#include "gazebo/gui/EntityMaker.hh"
#include "gazebo/gui/qt.h"
#include "gazebo/util/system.hh"

namespace gazebo
{
  namespace msgs
  {
    class Visual;
  }

  namespace gui
  {
    class EntityMaker;
    class EditorItem;
    class BuildingModelManip;
    class FinishBuildingDialog;

    /// \addtogroup gazebo_gui
    /// \{

    /// \class BuildingMaker BuildingMaker.hh
    /// \brief Create and manage 3D visuals of a building.
    class GAZEBO_VISIBLE BuildingMaker : public EntityMaker
    {
      /// \enum SaveState
      /// \brief Save states for the building editor.
      // NEVER_SAVED: The building has never been saved
      // SAVED: Has been saved through the "Save As" dialog
      // UNSAVED_CHANGES: Has been saved before, but has unsaved changes
      // NAME_CHANGED: Has been saved through "Save As" dialog, then the
      // name was changed, and it has not been saved through "Save As" since.
<<<<<<< HEAD
      private: enum SaveState { NEVER_SAVED, SAVED, UNSAVED_CHANGES, NAME_CHANGED };
=======
      private: enum SaveState { NEVER_SAVED, SAVED, UNSAVED_CHANGES,
                                NAME_CHANGED };
>>>>>>> 1552a2a6

      /// \brief Constructor
      public: BuildingMaker();

      /// \brief Destructor
      public: virtual ~BuildingMaker();

      /// \brief TODO
      public: void OnEdit(bool _checked);

      /// \brief Set the name of this building model.
      /// \param[in] _modelName Name of the model to set to.
      public: void SetModelName(const std::string &_modelName);

      /// \brief Finish the model and create the entity on the gzserver.
      public: void FinishModel();

      /// \brief Add a building part to the model.
      /// \param[in] _type Type of the building part.
      /// \param[in] _size Size of the building part.
      /// \param[in] _pos Position of the building part in pixel coordinates.
      /// \param[in] _angle Yaw rotation of the building part in degrees.
      /// \return Name of the 3D building part that has been added.
      public: std::string AddPart(const std::string &_type,
          const QVector3D &_size, const QVector3D &_pos, double _angle);

      /// \brief Add a wall to the model.
      /// \param[in] _size Size of the wall.
      /// \param[in] _pos Position of the wall in pixel coordinates.
      /// \param[in] _angle Yaw rotation of the wall in degrees.
      /// \return Name of the 3D wall that has been added.
      public: std::string AddWall(const QVector3D &_size, const QVector3D &_pos,
          double _angle);

      /// \brief Add a window to the model.
      /// \param[in] _size Size of the window.
      /// \param[in] _pos Position of the window in pixel coordinates.
      /// \param[in] _angle Yaw rotation of the window in degrees.
      /// \return Name of the 3D window that has been added.
      public: std::string AddWindow(const QVector3D &_size,
          const QVector3D &_pos, double _angle);

      /// \brief Add a door to the model.
      /// \param[in] _size Size of the door.
      /// \param[in] _pos Position of the door in pixel coordinates.
      /// \param[in] _angle Yaw rotation of the door in degrees.
      /// \return Name of the 3D door that has been added.
      public: std::string AddDoor(const QVector3D &_size, const QVector3D &_pos,
          double _angle);

      /// \brief Add a staircase to the model.
      /// \param[in] _size Size of the staircase.
      /// \param[in] _pos Position of the staircase in pixel coordinates.
      /// \param[in] _angle Yaw rotation of the staircase in degrees.
      /// \param[in] _steps Number of steps in the staircase.
      /// \return Name of the 3D staircase that has been added.
      public: std::string AddStairs(const QVector3D &_size,
          const QVector3D &_pos, double _angle, int _steps);

      /// \brief Add a floor to the model.
      /// \param[in] _size Size of the floor.
      /// \param[in] _pos Position of the floor in pixel coordinates.
      /// \param[in] _angle Yaw rotation of the floor in radians.
      /// \return Name of the 3D floor that has been added.
      public: std::string AddFloor(const QVector3D &_size,
          const QVector3D &_pos, double _angle);

      /// \brief Remove a building part from the model.
      /// \param[in] _partName Name of the building part to remove
      public: void RemovePart(const std::string &_partName);

      /// \brief Remove a wall from the model.
      /// \param[in] _partName Name of the wall to remove
      public: void RemoveWall(const std::string &_wallName);

      /// \brief Connect the 2D editor item Qt signals to the 3D building part.
      /// \param[in] _partName Name of the 3D building part
      /// \param[in] _item 2D editor item.
      public: void ConnectItem(const std::string &_partName,
          const EditorItem *_item);

      /// \brief Attach a building part to another, this is currently used for
      /// making holes in walls and floors.
      /// \param[in] _child Name of the child building part
      /// \param[in] _parent Name of the parent building part.
      public: void AttachManip(const std::string &_child,
          const std::string &_parent);

      /// \brief Detach a child building part from its parent.
      /// \param[in] _child Name of the child building part.
      /// \param[in] _parent Name of the parent building part.
      public: void DetachManip(const std::string &_child,
          const std::string &_parent);

      /// \brief Detach all child building parts from the given manip.
      /// \param[in] _manip Name of the building part.
      public: void DetachAllChildren(const std::string &_manip);

      /// \brief Helper method to convert size from editor coordinate system
      /// to Gazebo coordinate system.
      /// \param[in] _size Size vector in pixels.
      /// \return Size in metric units.
      public: static math::Vector3 ConvertSize(const QVector3D &_size);

      /// \brief Helper method to convert size from editor coordinate system
      /// to Gazebo coordinate system.
      /// \param[in] _width Width in pixels.
      /// \param[in] _depth Depth in pixels.
      /// \param[in] _height Height in pixels.
      /// \return Size in metric units.
      public: static math::Vector3 ConvertSize(double _width, double _depth,
          double _height);

      /// \brief Helper method to convert pose from editor coordinate system
      /// to Gazebo coordinate system.
      /// \param[in] _pos Position in pixels.
      /// \param[in] _rot Rotation in degrees.
      /// \return Pose with position in metric units and rotation in radians.
      public: static math::Pose ConvertPose(const QVector3D &_pos,
          const QVector3D &_rot);

      /// \brief Helper method to convert pose from editor coordinate system
      /// to Gazebo coordinate system.
      /// \param[in] _x X position in pixels.
      /// \param[in] _y Y position in pixels.
      /// \param[in] _y Z position in pixels.
      /// \param[in] _roll Roll rotation in degrees.
      /// \param[in] _pitch Pitch rotation in degrees.
      /// \param[in] _yaw Yaw rotation in degrees.
      /// \return Pose with position in metric units and rotation in radians.
      public: static math::Pose ConvertPose(double _x, double _y, double _z,
          double _roll, double _pitch, double _yaw);

      /// \param[in] _value Convert a value from pixels to metric units
      /// \param[in] _value Value in pixels.
      /// \return Value in metric units.
      public: static double Convert(double _value);

      /// \brief Convert an angle from editor unit to Gazebo unit
      /// \param[in] _angle Angle in degrees.
      /// \return Angle in radians.
      public: static double ConvertAngle(double _angle);

      /// \brief Save model to SDF format.
      /// \param[in] _savePath Path to save the SDF to.
      public: void SaveToSDF(const std::string &_savePath);

      /// \brief Reset the building maker and the SDF.
      public: void Reset();

      // Documentation inherited
      public: virtual void Start(const rendering::UserCameraPtr _camera);

      // Documentation inherited
      public: virtual void Stop();

      /// \brief Generate the SDF from building part visuals.
      public: void GenerateSDF();

      // Documentation inherited
      public: virtual bool IsActive() const;

      // Documentation inherited
      private: virtual void CreateTheEntity();

      /// \brief Internal init function.
      private: bool Init();

      /// \brief Create an empty model.
      /// \return Name of the model created.
      private: std::string CreateModel();

      /// \brief Generate SDF with CSG support (to be supported).
      private: void GenerateSDFWithCSG();

      /// \brief Get a template SDF string of a simple model.
      private: std::string GetTemplateSDFString();

      /// \brief Get a template config file for a simple model.
      private: std::string GetTemplateConfigString();

      /// \brief Internal helper function for QPointF comparison used by the
      /// surface subsivision algorithm.
      private: static bool PointCompareY(const QPointF &_a, const QPointF &_b);

      /// \brief Internal helper function for QRectF comparison used by the
      /// surface subsivision algorithm.
      private: static bool RectCompareX(const QRectF &_a, const QRectF &_b);

      /// \brief Internal helper function for QRectF comparison used by the
      /// surface subsivision algorithm.
      private: static bool RectCompareY(const QRectF &_a, const QRectF &_b);

      /// \brief Subdivide a rectangular surface with holes into multiple
      /// smaller rectangles.
      /// \param[in] _surface Parent rectangular surface.
      /// \param[in] _holes A list of rectangular holes on the surface.
      /// \param[in] _subdivisions The resulting smaller rectangles representing
      /// the surface with holes.
      private: void SubdivideRectSurface(const QRectF &_surface,
        const std::vector<QRectF> &_holes, std::vector<QRectF> &_subdivisions);

      /// \brief Helper function to manage writing files to disk.
      private: void SaveModelFiles();

      /// \brief Callback for saving the model.
      /// \param[in] _saveName Name to save the model.
      /// \return True if the user chose to save, false if the user cancelled.
      private: bool OnSave(const std::string &_saveName = "");

      /// \brief Callback for selecting a folder and saving the model.
      /// \param[in] _saveName Name to save the model.
      /// \return True if the user chose to save, false if the user cancelled.
      private: bool OnSaveAs(const std::string &_saveName);

      /// \brief Callback for when the name is changed through the Palette.
      /// \param[in] _modelName The newly entered building name.
      private: void OnNameChanged(const std::string &_modelName);

      /// \brief Callback for newing the model.
      private: void OnNew();

      /// \brief Callback received when exiting the editor mode.
      private: void OnExit();

      /// \brief Callback received when a level on a building model is to
      /// be changed.
      /// \param[in] _level The level that is currently being edited.
      private: void OnChangeLevel(int _level);

      /// \brief TODO
      private: void StopMaterialModes();

      /// \brief TODO
      private: void OnColorSelected(QColor _color);

      /// \brief TODO
      private: void OnTextureSelected(QString _texture);

      /// \brief TODO
      private: bool On3dMouseMove(const common::MouseEvent &_event);

      /// \brief TODO
      private: bool On3dMousePress(const common::MouseEvent &_event);

      /// \brief TODO
      private: bool On3dMouseRelease(const common::MouseEvent &_event);

      /// \brief TODO
      private: bool On3dKeyPress(const common::KeyEvent &_event);

      /// \brief Conversion scale used by the Convert helper functions.
      public: static double conversionScale;

      /// \brief A map of building part names to model manip objects which
      /// manage the visuals representing the building part.
      private: std::map<std::string, BuildingModelManip *> allItems;

      /// \brief The building model in SDF format.
      private: sdf::SDFPtr modelSDF;

      /// \brief A template SDF of a simple box model.
      private: sdf::SDFPtr modelTemplateSDF;

      /// \brief Name of the building model.
      private: std::string modelName;

      /// \brief The root visual of the building model.
      private: rendering::VisualPtr modelVisual;

      /// \brief The pose of the building model.
      private: math::Pose modelPose;

      /// \brief Counter for the number of walls in the model.
      private: int wallCounter;

      /// \brief Counter for the number of windows in the model.
      private: int windowCounter;

      /// \brief Counter for the number of doors in the model.
      private: int doorCounter;

      /// \brief Counter for the number of staircases in the model.
      private: int stairsCounter;

      /// \brief Counter for the number of floors in the model.
      private: int floorCounter;

<<<<<<< HEAD
      /// \brief Store the save state of the model (pending unsaved changes, etc).
=======
      /// \brief Store the current save state of the model.
>>>>>>> 1552a2a6
      private: enum SaveState currentSaveState;

      /// \brief Default directory to save models: ~/building_editor_models
      private: std::string defaultPath;

      /// \brief Path to where the model is saved.
      private: std::string saveLocation;

      /// \brief Name of the building model's author.
      private: std::string authorName;

      /// \brief Name of the building model's author's email.
      private: std::string authorEmail;

      /// \brief Model description.
      private: std::string description;

      /// \brief Model version.
      private: std::string version;

      /// \brief A list of gui editor events connected to the building maker.
      private: std::vector<event::ConnectionPtr> connections;

      /// \brief Default name of building model
      private: std::string buildingDefaultName;

      /// \brief A dialog for setting building model name and save location.
      private: FinishBuildingDialog *saveDialog;

<<<<<<< HEAD
      /// \brief Visual that is currently hovered over by the mouse
      private: rendering::VisualPtr hoverVis;

      /// \brief TODO
      private: QColor selectedColor;

      /// \brief TODO
      private: QString selectedTexture;

=======
>>>>>>> 1552a2a6
      /// \brief The current level that is being edited.
      private: int currentLevel;
    };
    /// \}
  }
}
#endif<|MERGE_RESOLUTION|>--- conflicted
+++ resolved
@@ -59,12 +59,8 @@
       // UNSAVED_CHANGES: Has been saved before, but has unsaved changes
       // NAME_CHANGED: Has been saved through "Save As" dialog, then the
       // name was changed, and it has not been saved through "Save As" since.
-<<<<<<< HEAD
-      private: enum SaveState { NEVER_SAVED, SAVED, UNSAVED_CHANGES, NAME_CHANGED };
-=======
       private: enum SaveState { NEVER_SAVED, SAVED, UNSAVED_CHANGES,
                                 NAME_CHANGED };
->>>>>>> 1552a2a6
 
       /// \brief Constructor
       public: BuildingMaker();
@@ -353,11 +349,7 @@
       /// \brief Counter for the number of floors in the model.
       private: int floorCounter;
 
-<<<<<<< HEAD
-      /// \brief Store the save state of the model (pending unsaved changes, etc).
-=======
       /// \brief Store the current save state of the model.
->>>>>>> 1552a2a6
       private: enum SaveState currentSaveState;
 
       /// \brief Default directory to save models: ~/building_editor_models
@@ -387,7 +379,6 @@
       /// \brief A dialog for setting building model name and save location.
       private: FinishBuildingDialog *saveDialog;
 
-<<<<<<< HEAD
       /// \brief Visual that is currently hovered over by the mouse
       private: rendering::VisualPtr hoverVis;
 
@@ -397,8 +388,6 @@
       /// \brief TODO
       private: QString selectedTexture;
 
-=======
->>>>>>> 1552a2a6
       /// \brief The current level that is being edited.
       private: int currentLevel;
     };
