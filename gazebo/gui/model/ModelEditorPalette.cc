--- conflicted
+++ resolved
@@ -133,49 +133,9 @@
   dynamicsLayout->addWidget(autoDisableLabel, 1, 0);
   dynamicsLayout->addWidget(this->autoDisableCheck, 1, 1);
 
-<<<<<<< HEAD
-  modelSettingsLayout->addLayout(dynamicsLayout);
-  modelSettingsWidget->setLayout(modelSettingsLayout);
-  this->modelTreeWidget->setItemWidget(modelSettingsChildItem, 0,
-    modelSettingsWidget);
-  this->modelSettingsItem->setExpanded(true);
-  modelSettingsChildItem->setExpanded(true);
-
-  // plugin
-  this->pluginItem =
-    new QTreeWidgetItem(static_cast<QTreeWidgetItem*>(0),
-        QStringList(QString("Plugin")));
-  // this->modelTreeWidget->addTopLevelItem(this->pluginItem);
-=======
-  // save buttons
-  QPushButton *discardButton = new QPushButton(tr("Discard"));
-  connect(discardButton, SIGNAL(clicked()), this, SLOT(OnDiscard()));
-
-  this->saveButton = new QPushButton(tr("Save As"));
-  connect(this->saveButton, SIGNAL(clicked()), this, SLOT(OnSave()));
-
-  QPushButton *doneButton = new QPushButton(tr("Done"));
-  connect(doneButton, SIGNAL(clicked()), this, SLOT(OnDone()));
-
-  QHBoxLayout *buttonsLayout = new QHBoxLayout;
-  buttonsLayout->addWidget(discardButton);
-  buttonsLayout->addWidget(this->saveButton);
-  buttonsLayout->addWidget(doneButton);
-  buttonsLayout->setAlignment(Qt::AlignCenter);
->>>>>>> f16c6167
-
   this->modelCreator = new ModelCreator();
   connect(modelCreator, SIGNAL(PartAdded()), this, SLOT(OnPartAdded()));
 
-<<<<<<< HEAD
-  QFrame *frame = new QFrame;
-  QVBoxLayout *frameLayout = new QVBoxLayout;
-  frameLayout->addWidget(this->modelTreeWidget, 0);
-  frameLayout->setContentsMargins(0, 0, 0, 0);
-  frame->setLayout(frameLayout);
-
-  mainLayout->addWidget(frame);
-=======
   // Horizontal separator
   QFrame *separator = new QFrame(this);
   separator->setFrameShape(QFrame::HLine);
@@ -193,10 +153,6 @@
   mainLayout->addWidget(settingsLabel);
   mainLayout->addLayout(dynamicsLayout);
   mainLayout->setAlignment(Qt::AlignTop | Qt::AlignHCenter);
-  mainLayout->addItem(new QSpacerItem(30, 30, QSizePolicy::Minimum,
-      QSizePolicy::Minimum));
-  mainLayout->addLayout(buttonsLayout);
->>>>>>> f16c6167
 
   this->setLayout(mainLayout);
   this->layout()->setContentsMargins(0, 0, 0, 0);
