/*
 * Copyright (C) 2016 Open Source Robotics Foundation
 *
 * Licensed under the Apache License, Version 2.0 (the "License");
 * you may not use this file except in compliance with the License.
 * You may obtain a copy of the License at
 *
 *     http://www.apache.org/licenses/LICENSE-2.0
 *
 * Unless required by applicable law or agreed to in writing, software
 * distributed under the License is distributed on an "AS IS" BASIS,
 * WITHOUT WARRANTIES OR CONDITIONS OF ANY KIND, either express or implied.
 * See the License for the specific language governing permissions and
 * limitations under the License.
 *
*/

#include <functional>
#include <mutex>

#include <gtest/gtest.h>

#include "gazebo/test/ServerFixture.hh"

using namespace gazebo;
class DepthCameraSensor_TEST : public ServerFixture
{
};

std::mutex g_depthMutex;
unsigned int g_depthCounter = 0;
float *g_depthBuffer = nullptr;

/////////////////////////////////////////////////
void OnNewDepthFrame(const float * _image,
    unsigned int _width, unsigned int _height,
    unsigned int _depth, const std::string & _format)
{
  EXPECT_EQ(_depth, 1u);
  EXPECT_EQ(_format, std::string("FLOAT32"));
  ASSERT_NE(nullptr, _image);
  std::lock_guard<std::mutex> lock(g_depthMutex);
  if (!g_depthBuffer)
    g_depthBuffer = new float[_width * _height];
  memcpy(g_depthBuffer,  _image, _width * _height * sizeof(_image[0]));
  g_depthCounter++;
}

/////////////////////////////////////////////////
/// \brief Test Creation of a Depth Camera sensor
TEST_F(DepthCameraSensor_TEST, CreateDepthCamera)
{
  Load("worlds/depth_camera.world");
  sensors::SensorManager *mgr = sensors::SensorManager::Instance();

  // Create the camera sensor
  std::string sensorName = "default::camera_model::my_link::camera";

  // Get a pointer to the depth camera sensor
  sensors::DepthCameraSensorPtr sensor =
     std::dynamic_pointer_cast<sensors::DepthCameraSensor>
     (mgr->GetSensor(sensorName));

  // Make sure the above dynamic cast worked.
  ASSERT_NE(nullptr, sensor);

  EXPECT_EQ(sensor->ImageWidth(), 640u);
  EXPECT_EQ(sensor->ImageHeight(), 480u);
  EXPECT_TRUE(sensor->IsActive());

  rendering::DepthCameraPtr depthCamera = sensor->DepthCamera();
  ASSERT_NE(nullptr, depthCamera);

  event::ConnectionPtr c = depthCamera->ConnectNewDepthFrame(
      std::bind(&::OnNewDepthFrame, std::placeholders::_1,
      std::placeholders::_2, std::placeholders::_3, std::placeholders::_4,
      std::placeholders::_5));

  // wait for a few depth camera frames
  unsigned int framesToWait = 10;
  int i = 0;
  while (i < 300 && g_depthCounter < framesToWait)
  {
    common::Time::MSleep(20);
    i++;
  }
  EXPECT_GE(g_depthCounter, framesToWait);

  unsigned int imageSize =
      sensor->ImageWidth() * sensor->ImageHeight();

  std::lock_guard<std::mutex> lock(g_depthMutex);
  // Check that the depth values are valid
  for (unsigned int i = 0; i < imageSize; ++i)
  {
    EXPECT_TRUE(g_depthBuffer[i] <= depthCamera->FarClip());
    EXPECT_TRUE(g_depthBuffer[i] >= depthCamera->NearClip());
    EXPECT_TRUE(!ignition::math::equal(g_depthBuffer[i], 0.0f));
  }

  // sphere with radius 1m is at 2m in front of depth camera
  // so verify depth readings are between 1-2m in the mid row
  unsigned int halfHeight =
    static_cast<unsigned int>(sensor->ImageHeight()*0.5)-1;
  for (unsigned int i = sensor->ImageWidth()*halfHeight;
      i < sensor->ImageWidth()*(halfHeight+1); ++i)
  {
    EXPECT_TRUE(g_depthBuffer[i] < 2.0f);
    EXPECT_TRUE(g_depthBuffer[i] >= 1.0f);
  }

  if (g_depthBuffer)
    delete [] g_depthBuffer;
}

<<<<<<< HEAD
class DepthCameraReflectanceSensor_TEST : public ServerFixture
{
};

std::mutex g_reflectanceMutex;
unsigned int g_reflectanceCounter = 0;
float *g_reflectanceBuffer = nullptr;

/////////////////////////////////////////////////
void OnNewReflectanceFrame(const float * _image,
    unsigned int _width, unsigned int _height,
    unsigned int _depth, const std::string & _format)
{
  EXPECT_EQ(_depth, 1u);
  EXPECT_EQ(_format, std::string("REFLECTANCE"));
  ASSERT_NE(nullptr, _image);
  std::lock_guard<std::mutex> lock(g_reflectanceMutex);
  if (!g_reflectanceBuffer)
    g_reflectanceBuffer = new float[_width * _height];
  memcpy(g_reflectanceBuffer,  _image, _width * _height * sizeof(_image[0]));
  g_reflectanceCounter++;
=======

using namespace gazebo;
class DepthCameraSensor_normals_TEST : public ServerFixture
{
};

unsigned int g_normalsCounter = 0;

/////////////////////////////////////////////////
void OnNewNormalsFrame(const float * _normals,
                       unsigned int _width,
                       unsigned int _height,
                       unsigned int _depth,
                       const std::string & _format)
{
  EXPECT_EQ(_depth, 1u);
  EXPECT_EQ(_format, std::string("NORMALS"));
  for (unsigned int i = 0; i < _width; i++)
  {
    for (unsigned int j = 0; j < _height; j++)
    {
      unsigned int index = (j * _width) + i;
      float x = _normals[4 * index];
      float y = _normals[4 * index + 1];
      float z = _normals[4 * index + 2];
      EXPECT_NEAR(x, 0.0, 0.01);
      EXPECT_NEAR(y, 0.0, 0.01);
      // box
      if (z < -0.5)
        EXPECT_NEAR(z, -1.0, 0.01);
      // background
      else
        EXPECT_NEAR(z, 0.0, 0.01);
    }
  }
  g_normalsCounter++;
>>>>>>> 82fe16b9
}

/////////////////////////////////////////////////
/// \brief Test Creation of a Depth Camera sensor
<<<<<<< HEAD
TEST_F(DepthCameraReflectanceSensor_TEST, CreateDepthCamera)
{
  Load("worlds/reflectance.world");
=======
TEST_F(DepthCameraSensor_normals_TEST, CreateDepthCamera)
{
  Load("worlds/depth_camera2.world");
>>>>>>> 82fe16b9
  sensors::SensorManager *mgr = sensors::SensorManager::Instance();

  // Create the camera sensor
  std::string sensorName = "default::camera_model::my_link::camera";

  // Get a pointer to the depth camera sensor
  sensors::DepthCameraSensorPtr sensor =
     std::dynamic_pointer_cast<sensors::DepthCameraSensor>
     (mgr->GetSensor(sensorName));

  // Make sure the above dynamic cast worked.
  ASSERT_NE(nullptr, sensor);

  EXPECT_EQ(sensor->ImageWidth(), 640u);
  EXPECT_EQ(sensor->ImageHeight(), 480u);
  EXPECT_TRUE(sensor->IsActive());

  rendering::DepthCameraPtr depthCamera = sensor->DepthCamera();
  ASSERT_NE(nullptr, depthCamera);

<<<<<<< HEAD
  event::ConnectionPtr c = depthCamera->ConnectNewReflectanceFrame(
      std::bind(&::OnNewReflectanceFrame, std::placeholders::_1,
      std::placeholders::_2, std::placeholders::_3, std::placeholders::_4,
      std::placeholders::_5));

  // wait for a few depth camera frames
  unsigned int framesToWait = 10;
  int i = 0;
  while (i < 300 && g_reflectanceCounter < framesToWait)
=======
  event::ConnectionPtr c2 = depthCamera->ConnectNewNormalsPointCloud(
      std::bind(&::OnNewNormalsFrame, std::placeholders::_1,
      std::placeholders::_2, std::placeholders::_3, std::placeholders::_4,
      std::placeholders::_5));

  unsigned int framesToWait = 10;
  // wait for a few normals callbacks
  int i = 0;
  while (i < 300 && g_normalsCounter < framesToWait)
>>>>>>> 82fe16b9
  {
    common::Time::MSleep(20);
    i++;
  }
<<<<<<< HEAD
  EXPECT_GE(g_reflectanceCounter, framesToWait);

  std::lock_guard<std::mutex> lock(g_reflectanceMutex);

  // Check the reflectance of the box
  unsigned int index = ((sensor->ImageHeight() * 0.45) * sensor->ImageWidth())
                       + sensor->ImageWidth() * 0.5;
  for (unsigned int i = index - 25;
      i < index + 25 ; ++i)
  {
    EXPECT_GT(g_reflectanceBuffer[i], 0);
  }

  depthCamera.reset();

  if (g_reflectanceBuffer)
    delete [] g_reflectanceBuffer;
=======
  EXPECT_GE(g_normalsCounter, framesToWait);
>>>>>>> 82fe16b9
}

/////////////////////////////////////////////////
int main(int argc, char **argv)
{
  ::testing::InitGoogleTest(&argc, argv);
  return RUN_ALL_TESTS();
}<|MERGE_RESOLUTION|>--- conflicted
+++ resolved
@@ -113,7 +113,6 @@
     delete [] g_depthBuffer;
 }
 
-<<<<<<< HEAD
 class DepthCameraReflectanceSensor_TEST : public ServerFixture
 {
 };
@@ -135,7 +134,64 @@
     g_reflectanceBuffer = new float[_width * _height];
   memcpy(g_reflectanceBuffer,  _image, _width * _height * sizeof(_image[0]));
   g_reflectanceCounter++;
-=======
+}
+
+/////////////////////////////////////////////////
+/// \brief Test Creation of a Depth Camera sensor
+TEST_F(DepthCameraReflectanceSensor_TEST, CreateDepthCamera)
+{
+  Load("worlds/reflectance.world");
+  sensors::SensorManager *mgr = sensors::SensorManager::Instance();
+
+  // Create the camera sensor
+  std::string sensorName = "default::camera_model::my_link::camera";
+
+  // Get a pointer to the depth camera sensor
+  sensors::DepthCameraSensorPtr sensor =
+     std::dynamic_pointer_cast<sensors::DepthCameraSensor>
+     (mgr->GetSensor(sensorName));
+
+  // Make sure the above dynamic cast worked.
+  ASSERT_NE(nullptr, sensor);
+
+  EXPECT_EQ(sensor->ImageWidth(), 640u);
+  EXPECT_EQ(sensor->ImageHeight(), 480u);
+  EXPECT_TRUE(sensor->IsActive());
+
+  rendering::DepthCameraPtr depthCamera = sensor->DepthCamera();
+  ASSERT_NE(nullptr, depthCamera);
+
+  event::ConnectionPtr c = depthCamera->ConnectNewReflectanceFrame(
+      std::bind(&::OnNewReflectanceFrame, std::placeholders::_1,
+      std::placeholders::_2, std::placeholders::_3, std::placeholders::_4,
+      std::placeholders::_5));
+
+  // wait for a few depth camera frames
+  unsigned int framesToWait = 10;
+  int i = 0;
+  while (i < 300 && g_reflectanceCounter < framesToWait)
+  {
+    common::Time::MSleep(20);
+    i++;
+  }
+  EXPECT_GE(g_reflectanceCounter, framesToWait);
+
+  std::lock_guard<std::mutex> lock(g_reflectanceMutex);
+
+  // Check the reflectance of the box
+  unsigned int index = ((sensor->ImageHeight() * 0.45) * sensor->ImageWidth())
+                       + sensor->ImageWidth() * 0.5;
+  for (unsigned int i = index - 25;
+      i < index + 25 ; ++i)
+  {
+    EXPECT_GT(g_reflectanceBuffer[i], 0);
+  }
+
+  depthCamera.reset();
+
+  if (g_reflectanceBuffer)
+    delete [] g_reflectanceBuffer;
+}
 
 using namespace gazebo;
 class DepthCameraSensor_normals_TEST : public ServerFixture
@@ -172,20 +228,13 @@
     }
   }
   g_normalsCounter++;
->>>>>>> 82fe16b9
 }
 
 /////////////////////////////////////////////////
 /// \brief Test Creation of a Depth Camera sensor
-<<<<<<< HEAD
-TEST_F(DepthCameraReflectanceSensor_TEST, CreateDepthCamera)
-{
-  Load("worlds/reflectance.world");
-=======
 TEST_F(DepthCameraSensor_normals_TEST, CreateDepthCamera)
 {
   Load("worlds/depth_camera2.world");
->>>>>>> 82fe16b9
   sensors::SensorManager *mgr = sensors::SensorManager::Instance();
 
   // Create the camera sensor
@@ -206,17 +255,6 @@
   rendering::DepthCameraPtr depthCamera = sensor->DepthCamera();
   ASSERT_NE(nullptr, depthCamera);
 
-<<<<<<< HEAD
-  event::ConnectionPtr c = depthCamera->ConnectNewReflectanceFrame(
-      std::bind(&::OnNewReflectanceFrame, std::placeholders::_1,
-      std::placeholders::_2, std::placeholders::_3, std::placeholders::_4,
-      std::placeholders::_5));
-
-  // wait for a few depth camera frames
-  unsigned int framesToWait = 10;
-  int i = 0;
-  while (i < 300 && g_reflectanceCounter < framesToWait)
-=======
   event::ConnectionPtr c2 = depthCamera->ConnectNewNormalsPointCloud(
       std::bind(&::OnNewNormalsFrame, std::placeholders::_1,
       std::placeholders::_2, std::placeholders::_3, std::placeholders::_4,
@@ -226,32 +264,13 @@
   // wait for a few normals callbacks
   int i = 0;
   while (i < 300 && g_normalsCounter < framesToWait)
->>>>>>> 82fe16b9
   {
     common::Time::MSleep(20);
     i++;
   }
-<<<<<<< HEAD
-  EXPECT_GE(g_reflectanceCounter, framesToWait);
-
-  std::lock_guard<std::mutex> lock(g_reflectanceMutex);
-
-  // Check the reflectance of the box
-  unsigned int index = ((sensor->ImageHeight() * 0.45) * sensor->ImageWidth())
-                       + sensor->ImageWidth() * 0.5;
-  for (unsigned int i = index - 25;
-      i < index + 25 ; ++i)
-  {
-    EXPECT_GT(g_reflectanceBuffer[i], 0);
-  }
+  EXPECT_GE(g_normalsCounter, framesToWait);
 
   depthCamera.reset();
-
-  if (g_reflectanceBuffer)
-    delete [] g_reflectanceBuffer;
-=======
-  EXPECT_GE(g_normalsCounter, framesToWait);
->>>>>>> 82fe16b9
 }
 
 /////////////////////////////////////////////////
