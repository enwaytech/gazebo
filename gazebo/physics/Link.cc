/*
 * Copyright (C) 2012-2013 Open Source Robotics Foundation
 *
 * Licensed under the Apache License, Version 2.0 (the "License");
 * you may not use this file except in compliance with the License.
 * You may obtain a copy of the License at
 *
 *     http://www.apache.org/licenses/LICENSE-2.0
 *
 * Unless required by applicable law or agreed to in writing, software
 * distributed under the License is distributed on an "AS IS" BASIS,
 * WITHOUT WARRANTIES OR CONDITIONS OF ANY KIND, either express or implied.
 * See the License for the specific language governing permissions and
 * limitations under the License.
 *
*/

#include <sstream>

#include "gazebo/msgs/msgs.hh"

#include "gazebo/transport/TransportIface.hh"
#include "gazebo/transport/Node.hh"
#include "gazebo/transport/Publisher.hh"

#include "gazebo/util/OpenAL.hh"
#include "gazebo/common/Events.hh"
#include "gazebo/math/Quaternion.hh"
#include "gazebo/common/Console.hh"
#include "gazebo/common/Exception.hh"
#include "gazebo/common/Assert.hh"

#include "gazebo/sensors/SensorsIface.hh"
#include "gazebo/sensors/Sensor.hh"

#include "gazebo/physics/PhysicsIface.hh"
#include "gazebo/physics/Model.hh"
#include "gazebo/physics/World.hh"
#include "gazebo/physics/ContactManager.hh"
#include "gazebo/physics/PhysicsEngine.hh"
#include "gazebo/physics/Collision.hh"
#include "gazebo/physics/Link.hh"

using namespace gazebo;
using namespace physics;

//////////////////////////////////////////////////
Link::Link(EntityPtr _parent)
    : Entity(_parent)
{
  this->AddType(Base::LINK);
  this->inertial.reset(new Inertial);
  this->parentJoints.clear();
  this->childJoints.clear();
  this->publishData = false;
}


//////////////////////////////////////////////////
Link::~Link()
{
  this->attachedModels.clear();

  for (Visuals_M::iterator iter = this->visuals.begin();
      iter != this->visuals.end(); ++iter)
  {
    msgs::Visual msg;
    msg.set_name(iter->second.name());
    msg.set_id(iter->second.id());
    if (this->parent)
    {
      msg.set_parent_name(this->parent->GetScopedName());
      msg.set_parent_id(this->parent->GetId());
    }
    else
    {
      msg.set_parent_name("");
      msg.set_parent_id(0);
    }
    msg.set_delete_me(true);
    this->visPub->Publish(msg);
  }
  this->visuals.clear();

  if (this->cgVisuals.size() > 0)
  {
    for (unsigned int i = 0; i < this->cgVisuals.size(); i++)
    {
      msgs::Visual msg;
      msg.set_name(this->cgVisuals[i]);
      if (this->parent)
        msg.set_parent_name(this->parent->GetScopedName());
      else
        msg.set_parent_name("");
      msg.set_delete_me(true);
      this->visPub->Publish(msg);
    }
    this->cgVisuals.clear();
  }

  this->visPub.reset();
  this->sensors.clear();

  this->requestPub.reset();
  this->dataPub.reset();
  this->connections.clear();
<<<<<<< HEAD
=======

  delete this->publishDataMutex;
  this->publishDataMutex = NULL;

  this->collisions.clear();
>>>>>>> 5dda86ff
}

//////////////////////////////////////////////////
void Link::Load(sdf::ElementPtr _sdf)
{
  bool needUpdate = false;

  Entity::Load(_sdf);

  // before loading child collsion, we have to figure out of selfCollide is true
  // and modify parent class Entity so this body has its own spaceId
  this->SetSelfCollide(this->sdf->Get<bool>("self_collide"));
  this->sdf->GetElement("self_collide")->GetValue()->SetUpdateFunc(
      boost::bind(&Link::GetSelfCollide, this));

  // Parse visuals from SDF
  this->ParseVisuals();

  // Load the geometries
  if (this->sdf->HasElement("collision"))
  {
    sdf::ElementPtr collisionElem = this->sdf->GetElement("collision");
    while (collisionElem)
    {
      // Create and Load a collision, which will belong to this body.
      this->LoadCollision(collisionElem);
      collisionElem = collisionElem->GetNextElement("collision");
    }
  }

  if (this->sdf->HasElement("sensor"))
  {
    sdf::ElementPtr sensorElem = this->sdf->GetElement("sensor");
    while (sensorElem)
    {
      /// \todo This if statement is a hack to prevent Links from creating
      /// a force torque sensor. We should make this more generic.
      if (sensorElem->Get<std::string>("type") == "force_torque")
      {
        gzerr << "A link cannot load a [" <<
          sensorElem->Get<std::string>("type") << "] sensor.\n";
      }
      else if (sensorElem->Get<std::string>("type") != "__default__")
      {
        std::string sensorName =
          sensors::create_sensor(sensorElem, this->GetWorld()->GetName(),
              this->GetScopedName(), this->GetId());
        this->sensors.push_back(sensorName);
      }
      sensorElem = sensorElem->GetNextElement("sensor");
    }
  }

  if (!this->IsStatic())
  {
    this->inertial->Load(this->sdf->GetElement("inertial"));
  }

#ifdef HAVE_OPENAL
  if (_sdf->HasElement("audio_source"))
  {
    // bool onContact = false;
    sdf::ElementPtr audioElem = this->sdf->GetElement("audio_source");
    std::vector<std::string> collisionNames;

    while (audioElem)
    {
      util::OpenALSourcePtr source = util::OpenAL::Instance()->CreateSource(
          audioElem);

      std::vector<std::string> names = source->GetCollisionNames();
      std::copy(names.begin(), names.end(), std::back_inserter(collisionNames));

      audioElem = audioElem->GetNextElement("audio_source");
      this->audioSources.push_back(source);
    }

    if (!collisionNames.empty())
    {
      for (std::vector<std::string>::iterator iter = collisionNames.begin();
          iter != collisionNames.end(); ++iter)
      {
        (*iter) = this->GetScopedName() + "::" + (*iter);
      }

      std::string topic =
        this->world->GetPhysicsEngine()->GetContactManager()->CreateFilter(
            this->GetScopedName() + "/audio_collision", collisionNames);
      this->audioContactsSub = this->node->Subscribe(topic,
          &Link::OnCollision, this);
    }

    needUpdate = true;
  }

  if (_sdf->HasElement("audio_sink"))
  {
    needUpdate = true;
    this->audioSink = util::OpenAL::Instance()->CreateSink(
        _sdf->GetElement("audio_sink"));
  }
#endif

  if (needUpdate)
    this->connections.push_back(event::Events::ConnectWorldUpdateBegin(
          boost::bind(&Link::Update, this, _1)));
}

//////////////////////////////////////////////////
void Link::Init()
{
  this->linearAccel.Set(0, 0, 0);
  this->angularAccel.Set(0, 0, 0);

  this->enabled = true;

  // Set Link pose before setting pose of child collisions
  this->SetRelativePose(this->sdf->Get<math::Pose>("pose"));
  this->SetInitialRelativePose(this->sdf->Get<math::Pose>("pose"));

  // Call Init for child collisions, which whill set their pose
  Base_V::iterator iter;
  for (iter = this->children.begin(); iter != this->children.end(); ++iter)
  {
    if ((*iter)->HasType(Base::COLLISION))
    {
      CollisionPtr collision = boost::static_pointer_cast<Collision>(*iter);
      this->collisions.push_back(collision);
      collision->Init();
    }
  }
}

//////////////////////////////////////////////////
void Link::Fini()
{
<<<<<<< HEAD
  std::vector<std::string>::iterator iter;
  this->connections.clear();

  {
    boost::recursive_mutex::scoped_lock lock(this->publishDataMutex);
    this->dataPub.reset();
  }

=======
>>>>>>> 5dda86ff
  this->parentJoints.clear();
  this->childJoints.clear();
  this->collisions.clear();
  this->inertial.reset();

  for (std::vector<std::string>::iterator iter = this->sensors.begin();
       iter != this->sensors.end(); ++iter)
  {
    sensors::remove_sensor(*iter);
  }
  this->sensors.clear();

  for (Visuals_M::iterator iter = this->visuals.begin();
       iter != this->visuals.end(); ++iter)
  {
    msgs::Request *msg = msgs::CreateRequest("entity_delete",
        boost::lexical_cast<std::string>(iter->second.id()));
    this->requestPub->Publish(*msg, true);
  }

  for (std::vector<std::string>::iterator iter = this->cgVisuals.begin();
       iter != this->cgVisuals.end(); ++iter)
  {
    msgs::Request *msg = msgs::CreateRequest("entity_delete", *iter);
    this->requestPub->Publish(*msg, true);
  }

#ifdef HAVE_OPENAL
  this->audioSink.reset();
#endif

  Entity::Fini();
}

//////////////////////////////////////////////////
void Link::Reset()
{
  // resets pose
  Entity::Reset();

  // resets velocity, acceleration, wrench
  this->ResetPhysicsStates();
}

//////////////////////////////////////////////////
void Link::ResetPhysicsStates()
{
  this->SetAngularVel(math::Vector3(0, 0, 0));
  this->SetLinearVel(math::Vector3(0, 0, 0));
  this->SetAngularAccel(math::Vector3(0, 0, 0));
  this->SetLinearAccel(math::Vector3(0, 0, 0));
  this->SetForce(math::Vector3(0, 0, 0));
  this->SetTorque(math::Vector3(0, 0, 0));
}

//////////////////////////////////////////////////
void Link::UpdateParameters(sdf::ElementPtr _sdf)
{
  Entity::UpdateParameters(_sdf);

  if (this->sdf->HasElement("inertial"))
  {
    sdf::ElementPtr inertialElem = this->sdf->GetElement("inertial");
    this->inertial->UpdateParameters(inertialElem);
  }

  this->sdf->GetElement("gravity")->GetValue()->SetUpdateFunc(
      boost::bind(&Link::GetGravityMode, this));
  this->sdf->GetElement("kinematic")->GetValue()->SetUpdateFunc(
      boost::bind(&Link::GetKinematic, this));

  if (this->sdf->Get<bool>("gravity") != this->GetGravityMode())
    this->SetGravityMode(this->sdf->Get<bool>("gravity"));

  // before loading child collsiion, we have to figure out if
  // selfCollide is true and modify parent class Entity so this
  // body has its own spaceId
  this->SetSelfCollide(this->sdf->Get<bool>("self_collide"));

  // TODO: this shouldn't be in the physics sim
  if (this->sdf->HasElement("visual"))
  {
    sdf::ElementPtr visualElem = this->sdf->GetElement("visual");
    while (visualElem)
    {
      // TODO: Update visuals properly
      msgs::Visual msg = msgs::VisualFromSDF(visualElem);

      msg.set_name(this->GetScopedName() + "::" + msg.name());
      msg.set_parent_name(this->GetScopedName());
      msg.set_is_static(this->IsStatic());

      this->visPub->Publish(msg);

      visualElem = visualElem->GetNextElement("visual");
    }
  }

  if (this->sdf->HasElement("collision"))
  {
    sdf::ElementPtr collisionElem = this->sdf->GetElement("collision");
    while (collisionElem)
    {
      CollisionPtr collision = boost::dynamic_pointer_cast<Collision>(
          this->GetChild(collisionElem->Get<std::string>("name")));

      if (collision)
        collision->UpdateParameters(collisionElem);
      collisionElem = collisionElem->GetNextElement("collision");
    }
  }
}

//////////////////////////////////////////////////
void Link::SetCollideMode(const std::string &_mode)
{
  unsigned int categoryBits;
  unsigned int collideBits;

  if (_mode == "all")
  {
    categoryBits =  GZ_ALL_COLLIDE;
    collideBits =  GZ_ALL_COLLIDE;
  }
  else if (_mode == "none")
  {
    categoryBits =  GZ_NONE_COLLIDE;
    collideBits =  GZ_NONE_COLLIDE;
  }
  else if (_mode == "sensors")
  {
    categoryBits = GZ_SENSOR_COLLIDE;
    collideBits = ~GZ_SENSOR_COLLIDE;
  }
  else if (_mode == "fixed")
  {
    categoryBits = GZ_FIXED_COLLIDE;
    collideBits = ~GZ_FIXED_COLLIDE;
  }
  else if (_mode == "ghost")
  {
    categoryBits = GZ_GHOST_COLLIDE;
    collideBits = ~GZ_GHOST_COLLIDE;
  }
  else
  {
    gzerr << "Unknown collide mode[" << _mode << "]\n";
    return;
  }

  for (Collision_V::iterator iter = this->collisions.begin();
       iter != this->collisions.end(); ++iter)
  {
    if ((*iter))
    {
      (*iter)->SetCategoryBits(categoryBits);
      (*iter)->SetCollideBits(collideBits);
    }
  }
}

//////////////////////////////////////////////////
bool Link::GetSelfCollide() const
{
  GZ_ASSERT(this->sdf != NULL, "Link sdf member is NULL");
  if (this->sdf->HasElement("self_collide"))
    return this->sdf->Get<bool>("self_collide");
  else
    return false;
}

//////////////////////////////////////////////////
void Link::SetLaserRetro(float _retro)
{
  for (Collision_V::iterator iter = this->collisions.begin();
       iter != this->collisions.end(); ++iter)
  {
    (*iter)->SetLaserRetro(_retro);
  }
}

//////////////////////////////////////////////////
void Link::Update(const common::UpdateInfo & /*_info*/)
{
#ifdef HAVE_OPENAL
  if (this->audioSink)
  {
    this->audioSink->SetPose(this->GetWorldPose());
    this->audioSink->SetVelocity(this->GetWorldLinearVel());
  }

  // Update all the audio sources
  for (std::vector<util::OpenALSourcePtr>::iterator iter =
      this->audioSources.begin(); iter != this->audioSources.end(); ++iter)
  {
    (*iter)->SetPose(this->GetWorldPose());
    (*iter)->SetVelocity(this->GetWorldLinearVel());
  }
#endif

  // Apply our linear accel
  // this->SetForce(this->linearAccel);

  // Apply our angular accel
  // this->SetTorque(this->angularAccel);

  // FIXME: race condition on factory-based model loading!!!!!
   /*if (this->GetEnabled() != this->enabled)
   {
     this->enabled = this->GetEnabled();
     this->enabledSignal(this->enabled);
   }*/
}

/////////////////////////////////////////////////
Joint_V Link::GetParentJoints() const
{
  return this->parentJoints;
}

/////////////////////////////////////////////////
Joint_V Link::GetChildJoints() const
{
  return this->childJoints;
}

/////////////////////////////////////////////////
Link_V Link::GetChildJointsLinks() const
{
  Link_V links;
  for (std::vector<JointPtr>::const_iterator iter = this->childJoints.begin();
                                             iter != this->childJoints.end();
                                             ++iter)
  {
    if ((*iter)->GetChild())
      links.push_back((*iter)->GetChild());
  }
  return links;
}

/////////////////////////////////////////////////
Link_V Link::GetParentJointsLinks() const
{
  Link_V links;
  for (std::vector<JointPtr>::const_iterator iter = this->parentJoints.begin();
                                             iter != this->parentJoints.end();
                                             ++iter)
  {
    if ((*iter)->GetParent())
      links.push_back((*iter)->GetParent());
  }
  return links;
}

//////////////////////////////////////////////////
void Link::LoadCollision(sdf::ElementPtr _sdf)
{
  CollisionPtr collision;
  std::string geomType =
    _sdf->GetElement("geometry")->GetFirstElement()->GetName();

  if (geomType == "heightmap" || geomType == "map")
    this->SetStatic(true);

  collision = this->GetWorld()->GetPhysicsEngine()->CreateCollision(geomType,
      boost::static_pointer_cast<Link>(shared_from_this()));

  if (!collision)
    gzthrow("Unknown Collisionetry Type[" + geomType + "]");

  collision->Load(_sdf);
}

//////////////////////////////////////////////////
CollisionPtr Link::GetCollisionById(unsigned int _id) const
{
  return boost::dynamic_pointer_cast<Collision>(this->GetById(_id));
}

//////////////////////////////////////////////////
CollisionPtr Link::GetCollision(const std::string &_name)
{
  CollisionPtr result;
  Base_V::const_iterator biter;
  for (biter = this->children.begin(); biter != this->children.end(); ++biter)
  {
    if ((*biter)->GetName() == _name)
    {
      result = boost::dynamic_pointer_cast<Collision>(*biter);
      break;
    }
  }

  return result;
}

//////////////////////////////////////////////////
Collision_V Link::GetCollisions() const
{
  return this->collisions;
}

//////////////////////////////////////////////////
CollisionPtr Link::GetCollision(unsigned int _index) const
{
  CollisionPtr collision;
  if (_index <= this->GetChildCount())
    collision = boost::static_pointer_cast<Collision>(this->GetChild(_index));
  else
    gzerr << "Index is out of range\n";

  return collision;
}

//////////////////////////////////////////////////
void Link::SetLinearAccel(const math::Vector3 &_accel)
{
  this->SetEnabled(true);
  this->linearAccel = _accel;
}

//////////////////////////////////////////////////
void Link::SetAngularAccel(const math::Vector3 &_accel)
{
  this->SetEnabled(true);
  this->angularAccel = _accel * this->inertial->GetMass();
}

//////////////////////////////////////////////////
math::Pose Link::GetWorldCoGPose() const
{
  math::Pose pose = this->GetWorldPose();
  pose.pos += pose.rot.RotateVector(this->inertial->GetCoG());
  return pose;
}

//////////////////////////////////////////////////
math::Vector3 Link::GetRelativeLinearVel() const
{
  return this->GetWorldPose().rot.RotateVectorReverse(
      this->GetWorldLinearVel());
}

//////////////////////////////////////////////////
math::Vector3 Link::GetRelativeAngularVel() const
{
  return this->GetWorldPose().rot.RotateVectorReverse(
         this->GetWorldAngularVel());
}

//////////////////////////////////////////////////
math::Vector3 Link::GetRelativeLinearAccel() const
{
  return this->GetRelativeForce() / this->inertial->GetMass();
}

//////////////////////////////////////////////////
math::Vector3 Link::GetWorldLinearAccel() const
{
  return this->GetWorldForce() / this->inertial->GetMass();
}

//////////////////////////////////////////////////
math::Vector3 Link::GetRelativeAngularAccel() const
{
  return this->GetRelativeTorque() / this->inertial->GetMass();
}

//////////////////////////////////////////////////
math::Vector3 Link::GetWorldAngularAccel() const
{
  return this->GetWorldTorque() / this->inertial->GetMass();
}

//////////////////////////////////////////////////
math::Vector3 Link::GetRelativeForce() const
{
  return this->GetWorldPose().rot.RotateVectorReverse(this->GetWorldForce());
}

//////////////////////////////////////////////////
math::Vector3 Link::GetRelativeTorque() const
{
  return this->GetWorldPose().rot.RotateVectorReverse(this->GetWorldTorque());
}

//////////////////////////////////////////////////
ModelPtr Link::GetModel() const
{
  return boost::dynamic_pointer_cast<Model>(this->GetParent());
}

//////////////////////////////////////////////////
math::Box Link::GetBoundingBox() const
{
  math::Box box;

  box.min.Set(GZ_DBL_MAX, GZ_DBL_MAX, GZ_DBL_MAX);
  box.max.Set(0, 0, 0);

  for (Collision_V::const_iterator iter = this->collisions.begin();
       iter != this->collisions.end(); ++iter)
  {
    box += (*iter)->GetBoundingBox();
  }

  return box;
}

//////////////////////////////////////////////////
bool Link::SetSelected(bool _s)
{
  Entity::SetSelected(_s);

  if (_s == false)
    this->SetEnabled(true);

  return true;
}

//////////////////////////////////////////////////
void Link::SetInertial(InertialPtr /*_inertial*/)
{
  gzwarn << "Link::SetMass is empty\n";
}

//////////////////////////////////////////////////
void Link::AddParentJoint(JointPtr _joint)
{
  this->parentJoints.push_back(_joint);
}

//////////////////////////////////////////////////
void Link::AddChildJoint(JointPtr _joint)
{
  this->childJoints.push_back(_joint);
}

//////////////////////////////////////////////////
void Link::RemoveParentJoint(const std::string &_jointName)
{
  for (std::vector<JointPtr>::iterator iter = this->parentJoints.begin();
                                       iter != this->parentJoints.end();
                                       ++iter)
  {
    /// @todo: can we assume there are no repeats?
    if ((*iter)->GetName() == _jointName)
    {
      this->parentJoints.erase(iter);
      break;
    }
  }
}

//////////////////////////////////////////////////
void Link::RemoveChildJoint(const std::string &_jointName)
{
  for (std::vector<JointPtr>::iterator iter = this->childJoints.begin();
                                       iter != this->childJoints.end();
                                       ++iter)
  {
    /// @todo: can we assume there are no repeats?
    if ((*iter)->GetName() == _jointName)
    {
      this->childJoints.erase(iter);
      break;
    }
  }
}

//////////////////////////////////////////////////
void Link::FillMsg(msgs::Link &_msg)
{
  math::Pose relPose = this->GetRelativePose();

  _msg.set_id(this->GetId());
  _msg.set_name(this->GetScopedName());
  _msg.set_self_collide(this->GetSelfCollide());
  _msg.set_gravity(this->GetGravityMode());
  _msg.set_kinematic(this->GetKinematic());
  _msg.set_enabled(this->GetEnabled());
  msgs::Set(_msg.mutable_pose(), relPose);

  msgs::Set(this->visualMsg->mutable_pose(), relPose);
  _msg.add_visual()->CopyFrom(*this->visualMsg);

  _msg.mutable_inertial()->set_mass(this->inertial->GetMass());
  _msg.mutable_inertial()->set_ixx(this->inertial->GetIXX());
  _msg.mutable_inertial()->set_ixy(this->inertial->GetIXY());
  _msg.mutable_inertial()->set_ixz(this->inertial->GetIXZ());
  _msg.mutable_inertial()->set_iyy(this->inertial->GetIYY());
  _msg.mutable_inertial()->set_iyz(this->inertial->GetIYZ());
  _msg.mutable_inertial()->set_izz(this->inertial->GetIZZ());
  msgs::Set(_msg.mutable_inertial()->mutable_pose(), this->inertial->GetPose());

  for (Collision_V::iterator iter = this->collisions.begin();
      iter != this->collisions.end(); ++iter)
  {
    (*iter)->FillMsg(*_msg.add_collision());
  }

  for (std::vector<std::string>::iterator iter = this->sensors.begin();
      iter != this->sensors.end(); ++iter)
  {
    sensors::SensorPtr sensor = sensors::get_sensor(*iter);
    if (sensor)
      sensor->FillMsg(*_msg.add_sensor());
  }

  // Parse visuals from SDF
  if (this->visuals.empty())
    this->ParseVisuals();

  for (Visuals_M::iterator iter = this->visuals.begin();
      iter != this->visuals.end(); ++iter)
  {
    msgs::Visual *vis = _msg.add_visual();
    vis->CopyFrom(iter->second);
  }

  if (this->sdf->HasElement("projector"))
  {
    sdf::ElementPtr elem = this->sdf->GetElement("projector");

    msgs::Projector *proj = _msg.add_projector();
    proj->set_name(
        this->GetScopedName() + "::" + elem->Get<std::string>("name"));
    proj->set_texture(elem->Get<std::string>("texture"));
    proj->set_fov(elem->Get<double>("fov"));
    proj->set_near_clip(elem->Get<double>("near_clip"));
    proj->set_far_clip(elem->Get<double>("far_clip"));
    msgs::Set(proj->mutable_pose(), elem->Get<math::Pose>("pose"));
  }
}

//////////////////////////////////////////////////
void Link::ProcessMsg(const msgs::Link &_msg)
{
  if (_msg.id() != this->GetId())
  {
    return;
  }

  this->SetName(_msg.name());

  if (_msg.has_self_collide())
    this->SetSelfCollide(_msg.self_collide());
  if (_msg.has_gravity())
  {
    this->SetGravityMode(_msg.gravity());
    this->SetEnabled(true);
  }
  if (_msg.has_kinematic())
  {
    this->SetKinematic(_msg.kinematic());
    this->SetEnabled(true);
  }
  if (_msg.has_inertial())
  {
    this->inertial->ProcessMsg(_msg.inertial());
    this->SetEnabled(true);
    this->UpdateMass();
  }

  if (_msg.has_pose())
  {
    this->SetEnabled(true);
    this->SetRelativePose(msgs::Convert(_msg.pose()));
  }

  for (int i = 0; i < _msg.collision_size(); i++)
  {
    CollisionPtr coll = this->GetCollisionById(_msg.collision(i).id());
    if (coll)
      coll->ProcessMsg(_msg.collision(i));
  }
  if (_msg.collision_size()>0)
    this->UpdateSurface();
}


//////////////////////////////////////////////////
unsigned int Link::GetSensorCount() const
{
  return this->sensors.size();
}

//////////////////////////////////////////////////
std::string Link::GetSensorName(unsigned int _i) const
{
  if (_i < this->sensors.size())
    return this->sensors[_i];

  return std::string();
}

//////////////////////////////////////////////////
void Link::AttachStaticModel(ModelPtr _model, const math::Pose &_offset)
{
  if (!_model->IsStatic())
  {
    gzerr << "AttachStaticModel requires a static model\n";
    return;
  }

  this->attachedModels.push_back(_model);
  this->attachedModelsOffset.push_back(_offset);
}

//////////////////////////////////////////////////
void Link::DetachStaticModel(const std::string &_modelName)
{
  for (unsigned int i = 0; i < this->attachedModels.size(); i++)
  {
    if (this->attachedModels[i]->GetName() == _modelName)
    {
      this->attachedModels.erase(this->attachedModels.begin()+i);
      this->attachedModelsOffset.erase(this->attachedModelsOffset.begin()+i);
      break;
    }
  }
}

//////////////////////////////////////////////////
void Link::DetachAllStaticModels()
{
  this->attachedModels.clear();
  this->attachedModelsOffset.clear();
}

//////////////////////////////////////////////////
void Link::OnPoseChange()
{
  math::Pose p;
  for (unsigned int i = 0; i < this->attachedModels.size(); i++)
  {
    p = this->GetWorldPose();
    p.pos += this->attachedModelsOffset[i].pos;
    p.rot = p.rot * this->attachedModelsOffset[i].rot;

    this->attachedModels[i]->SetWorldPose(p, true);
  }
}

//////////////////////////////////////////////////
void Link::SetState(const LinkState &_state)
{
  this->SetWorldPose(_state.GetPose());

  /*
  for (unsigned int i = 0; i < _state.GetCollisionStateCount(); ++i)
  {
    CollisionState collisionState = _state.GetCollisionState(i);
    CollisionPtr collision = this->GetCollision(collisionState.GetName());
    if (collision)
      collision->SetState(collisionState);
    else
      gzerr << "Unable to find collision[" << collisionState.GetName() << "]\n";
  }*/
}

/////////////////////////////////////////////////
double Link::GetLinearDamping() const
{
  if (this->sdf->HasElement("velocity_decay"))
    return this->sdf->GetElement("velocity_decay")->Get<double>("linear");
  else
    return 0.0;
}

/////////////////////////////////////////////////
double Link::GetAngularDamping() const
{
  if (this->sdf->HasElement("velocity_decay"))
    return this->sdf->GetElement("velocity_decay")->Get<double>("angular");
  else
    return 0.0;
}

/////////////////////////////////////////////////
void Link::SetKinematic(const bool &/*_kinematic*/)
{
}

/////////////////////////////////////////////////
void Link::SetPublishData(bool _enable)
{
  {
    boost::recursive_mutex::scoped_lock lock(this->publishDataMutex);
    if (this->publishData == _enable)
      return;

    this->publishData = _enable;
  }

  if (_enable)
  {
    std::string topic = "~/" + this->GetScopedName();
    this->dataPub = this->node->Advertise<msgs::LinkData>(topic);
    this->connections.push_back(
      event::Events::ConnectWorldUpdateEnd(
        boost::bind(&Link::PublishData, this)));
  }
  else
  {
    this->dataPub.reset();
    this->connections.clear();
  }
}

/////////////////////////////////////////////////
void Link::PublishData()
{
  boost::recursive_mutex::scoped_lock lock(this->publishDataMutex);
  if (this->publishData && this->dataPub && this->dataPub->HasConnections())
  {
    msgs::Set(this->linkDataMsg.mutable_time(), this->world->GetSimTime());
    linkDataMsg.set_name(this->GetScopedName());
    msgs::Set(this->linkDataMsg.mutable_linear_velocity(),
        this->GetWorldLinearVel());
    msgs::Set(this->linkDataMsg.mutable_angular_velocity(),
        this->GetWorldAngularVel());

    if (this->dataPub)
      this->dataPub->Publish(this->linkDataMsg);
  }
}

//////////////////////////////////////////////////
void Link::OnCollision(ConstContactsPtr &_msg)
{
  std::string collisionName1;
  std::string collisionName2;
  std::string::size_type pos1, pos2;

  for (int i = 0; i < _msg->contact_size(); ++i)
  {
    collisionName1 = _msg->contact(i).collision1();
    collisionName2 = _msg->contact(i).collision2();
    pos1 = collisionName1.rfind("::");
    pos2 = collisionName2.rfind("::");

    GZ_ASSERT(pos1 != std::string::npos, "Invalid collision name");
    GZ_ASSERT(pos2 != std::string::npos, "Invalid collision name");

    collisionName1 = collisionName1.substr(pos1+2);
    collisionName2 = collisionName2.substr(pos2+2);

#ifdef HAVE_OPENAL
    for (std::vector<util::OpenALSourcePtr>::iterator iter =
        this->audioSources.begin(); iter != this->audioSources.end(); ++iter)
    {
      if ((*iter)->HasCollisionName(collisionName1) ||
          (*iter)->HasCollisionName(collisionName2))
        (*iter)->Play();
    }
#endif
  }
}

/////////////////////////////////////////////////
void Link::ParseVisuals()
{
  // TODO: this shouldn't be in the physics sim
  if (this->sdf->HasElement("visual"))
  {
    sdf::ElementPtr visualElem = this->sdf->GetElement("visual");
    while (visualElem)
    {
      msgs::Visual msg = msgs::VisualFromSDF(visualElem);

      std::string visName = this->GetScopedName() + "::" + msg.name();
      msg.set_name(visName);
      msg.set_id(physics::getUniqueId());
      msg.set_parent_name(this->GetScopedName());
      msg.set_parent_id(this->GetId());
      msg.set_is_static(this->IsStatic());

      this->visPub->Publish(msg);

      Visuals_M::iterator iter = this->visuals.find(msg.id());
      if (iter != this->visuals.end())
        gzthrow(std::string("Duplicate visual name[")+msg.name()+"]\n");

      this->visuals[msg.id()] = msg;

      visualElem = visualElem->GetNextElement("visual");
    }
  }
}

/////////////////////////////////////////////////
void Link::RemoveChild(EntityPtr _child)
{
  if (_child->HasType(COLLISION))
  {
    this->RemoveCollision(_child->GetScopedName());
  }

  Entity::RemoveChild(_child->GetId());

  this->SetEnabled(true);
}

/////////////////////////////////////////////////
void Link::RemoveCollision(const std::string &_name)
{
  for (Collision_V::iterator iter = this->collisions.begin();
       iter != this->collisions.end(); ++iter)
  {
    if ((*iter)->GetName() == _name || (*iter)->GetScopedName() == _name)
    {
      this->collisions.erase(iter);
      break;
    }
  }
}

/////////////////////////////////////////////////
void Link::SetScale(const math::Vector3 &_scale)
{
  Base_V::const_iterator biter;
  for (biter = this->children.begin(); biter != this->children.end(); ++biter)
  {
    if ((*biter)->HasType(Base::COLLISION))
    {
      boost::static_pointer_cast<Collision>(*biter)->SetScale(_scale);
    }
  }

/*  for (unsigned int i = 0; i < this->visuals.size(); ++i)
  {
    msgs::Visual msg;
    msg.set_name(this->visuals[i]);
    if (this->parent)
      msg.set_parent_name(this->parent->GetScopedName());
    else
      msg.set_parent_name("");

    msgs::Set(msg.mutable_scale(), _scale);

    this->visPub->Publish(msg);
  }*/
}<|MERGE_RESOLUTION|>--- conflicted
+++ resolved
@@ -53,6 +53,7 @@
   this->parentJoints.clear();
   this->childJoints.clear();
   this->publishData = false;
+  this->publishDataMutex = new boost::recursive_mutex();
 }
 
 
@@ -104,14 +105,11 @@
   this->requestPub.reset();
   this->dataPub.reset();
   this->connections.clear();
-<<<<<<< HEAD
-=======
 
   delete this->publishDataMutex;
   this->publishDataMutex = NULL;
 
   this->collisions.clear();
->>>>>>> 5dda86ff
 }
 
 //////////////////////////////////////////////////
@@ -248,7 +246,6 @@
 //////////////////////////////////////////////////
 void Link::Fini()
 {
-<<<<<<< HEAD
   std::vector<std::string>::iterator iter;
   this->connections.clear();
 
@@ -257,8 +254,6 @@
     this->dataPub.reset();
   }
 
-=======
->>>>>>> 5dda86ff
   this->parentJoints.clear();
   this->childJoints.clear();
   this->collisions.clear();
@@ -680,7 +675,7 @@
 }
 
 //////////////////////////////////////////////////
-void Link::SetInertial(InertialPtr /*_inertial*/)
+void Link::SetInertial(const InertialPtr &/*_inertial*/)
 {
   gzwarn << "Link::SetMass is empty\n";
 }
@@ -856,7 +851,7 @@
 }
 
 //////////////////////////////////////////////////
-void Link::AttachStaticModel(ModelPtr _model, const math::Pose &_offset)
+void Link::AttachStaticModel(ModelPtr &_model, const math::Pose &_offset)
 {
   if (!_model->IsStatic())
   {
@@ -947,13 +942,12 @@
 void Link::SetPublishData(bool _enable)
 {
   {
-    boost::recursive_mutex::scoped_lock lock(this->publishDataMutex);
+    boost::recursive_mutex::scoped_lock lock(*this->publishDataMutex);
     if (this->publishData == _enable)
       return;
 
     this->publishData = _enable;
   }
-
   if (_enable)
   {
     std::string topic = "~/" + this->GetScopedName();
@@ -972,8 +966,7 @@
 /////////////////////////////////////////////////
 void Link::PublishData()
 {
-  boost::recursive_mutex::scoped_lock lock(this->publishDataMutex);
-  if (this->publishData && this->dataPub && this->dataPub->HasConnections())
+  if (this->publishData && this->dataPub->HasConnections())
   {
     msgs::Set(this->linkDataMsg.mutable_time(), this->world->GetSimTime());
     linkDataMsg.set_name(this->GetScopedName());
@@ -981,9 +974,7 @@
         this->GetWorldLinearVel());
     msgs::Set(this->linkDataMsg.mutable_angular_velocity(),
         this->GetWorldAngularVel());
-
-    if (this->dataPub)
-      this->dataPub->Publish(this->linkDataMsg);
+    this->dataPub->Publish(this->linkDataMsg);
   }
 }
 
