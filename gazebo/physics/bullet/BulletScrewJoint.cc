/*
 * Copyright (C) 2012-2016 Open Source Robotics Foundation
 *
 * Licensed under the Apache License, Version 2.0 (the "License");
 * you may not use this file except in compliance with the License.
 * You may obtain a copy of the License at
 *
 *     http://www.apache.org/licenses/LICENSE-2.0
 *
 * Unless required by applicable law or agreed to in writing, software
 * distributed under the License is distributed on an "AS IS" BASIS,
 * WITHOUT WARRANTIES OR CONDITIONS OF ANY KIND, either express or implied.
 * See the License for the specific language governing permissions and
 * limitations under the License.
 *
 */
#include <algorithm>
#include <limits>
#include <string>

#include "gazebo/common/Assert.hh"
#include "gazebo/common/Console.hh"
#include "gazebo/common/Exception.hh"

#include "gazebo/physics/bullet/BulletJointPrivate.hh"
#include "gazebo/physics/bullet/BulletLink.hh"
#include "gazebo/physics/bullet/BulletPhysics.hh"
#include "gazebo/physics/bullet/BulletTypes.hh"
#include "gazebo/physics/bullet/BulletScrewJoint.hh"

namespace gazebo
{
  namespace physics
  {
    class btScrewConstraint : public btSliderConstraint
    {
      public: btScrewConstraint(btRigidBody &_rbA, btRigidBody &_rbB,
          const btTransform &_frameInA, const btTransform &_frameInB,
          bool _useLinearReferenceFrameA)
          : btSliderConstraint(_rbA, _rbB, _frameInA, _frameInB,
              _useLinearReferenceFrameA), threadPitch(1.0) {}

      public: btScrewConstraint(btRigidBody &_rbB,
          const btTransform &_frameInB, bool _useLinearReferenceFrameA)
          : btSliderConstraint(_rbB, _frameInB, _useLinearReferenceFrameA),
          threadPitch(1.0) {}

      public: virtual void getInfo1(btConstraintInfo1 *_info)
      {
        this->_getInfo1NonVirtual(_info);
      }

      public: virtual void getInfo2(btConstraintInfo2 *_info)
      {
        this->_getInfo2NonVirtual(
            _info,
            m_rbA.getCenterOfMassTransform(),
            m_rbB.getCenterOfMassTransform(),
            m_rbA.getLinearVelocity(),
            m_rbB.getLinearVelocity(),
            m_rbA.getInvMass(),
            m_rbB.getInvMass());
      }

      public: void _getInfo1NonVirtual(btConstraintInfo1* info);
      public: void _getInfo2NonVirtual(
          btConstraintInfo2* info,
          const btTransform& transA,
          const btTransform& transB,
          const btVector3& linVelA,
          const btVector3& linVelB,
          btScalar rbAinvMass, btScalar rbBinvMass);

      public: btScalar getLinearPosition();
      public: btScalar getAngularPosition();

      // needed non-const version for SetForce
      public: btRigidBody& getRigidBodyA();
      public: btRigidBody& getRigidBodyB();

      public: virtual void setThreadPitch(double _threadPitch)
      {
        this->threadPitch = -_threadPitch;
      }

      public: virtual double getThreadPitch() const
      {
        return -this->threadPitch;
      }

      private: double threadPitch;
    };
  }
}

using namespace gazebo;
using namespace physics;

//////////////////////////////////////////////////
BulletScrewJoint::BulletScrewJoint(btDynamicsWorld *_world, BasePtr _parent)
    : ScrewJoint<BulletJoint>(_parent), bulletScrew(nullptr)
{
<<<<<<< HEAD
  GZ_ASSERT(_world, "bullet world pointer is NULL");
  this->bulletJointDPtr->bulletWorld = _world;
=======
  GZ_ASSERT(_world, "bullet world pointer is null");
  this->bulletWorld = _world;
>>>>>>> 16553424
}

//////////////////////////////////////////////////
BulletScrewJoint::~BulletScrewJoint()
{
}

//////////////////////////////////////////////////
void BulletScrewJoint::Load(sdf::ElementPtr _sdf)
{
  ScrewJoint<BulletJoint>::Load(_sdf);
  this->SetThreadPitch(0, this->threadPitch);
}

//////////////////////////////////////////////////
ignition::math::Vector3d BulletScrewJoint::Anchor(unsigned int /*index*/) const
{
  gzerr << "BulletScrewJoint::Anchor not implemented, return 0 vector.\n";
  return ignition::math::Vector3d::Zero;
}

//////////////////////////////////////////////////
void BulletScrewJoint::SetAnchor(unsigned int /*index*/,
    const ignition::math::Vector3d &/*_anchor*/)
{
  gzerr << "BulletScrewJoint::SetAnchor not implemented.\n";
}

//////////////////////////////////////////////////
void BulletScrewJoint::Init()
{
  ScrewJoint<BulletJoint>::Init();

  BulletLinkPtr bulletChildLink =
    std::static_pointer_cast<BulletLink>(this->bulletJointDPtr->childLink);
  BulletLinkPtr bulletParentLink =
    std::static_pointer_cast<BulletLink>(this->bulletJointDPtr->parentLink);

  // Get axis unit vector (expressed in world frame).
  ignition::math::Vector3d axis = this->initialWorldAxis;

  if (axis == ignition::math::Vector3d::Zero)
  {
    gzerr << "axis must have non-zero length, resetting to 0 0 1\n";
    axis.Set(0, 0, 1);
  }

  // Local variables used to compute pivots and axes in body-fixed frames
  // for the parent and child links.
  ignition::math::Vector3d pivotParent, pivotChild, axisParent, axisChild;
  ignition::math::Pose3d pose;
  btTransform frameParent, frameChild;
  btVector3 axis2, axis3;

  // Initialize pivots to anchorPos, which is expressed in the
  // world coordinate frame.
  pivotParent = this->bulletJointDPtr->anchorPos;
  pivotChild = this->bulletJointDPtr->anchorPos;

  // Check if parentLink exists. If not, the parent will be the world.
  if (this->bulletJointDPtr->parentLink)
  {
    // Compute relative pose between joint anchor and CoG of parent link.
    pose = this->bulletJointDPtr->parentLink->WorldCoGPose();

    // Subtract CoG position from anchor position, both in world frame.
    pivotParent -= pose.Pos();

    // Rotate pivot offset and axis into body-fixed frame of parent.
    pivotParent = pose.Rot().RotateVectorReverse(pivotParent);
    frameParent.setOrigin(BulletTypes::ConvertVector3(pivotParent));
    axisParent = pose.Rot().RotateVectorReverse(axis);
    axisParent = axisParent.Normalize();

    // The following math is based on btHingeConstraint.cpp:95-115
    btPlaneSpace1(BulletTypes::ConvertVector3(axisParent), axis2, axis3);

    frameParent.getBasis().setValue(
      axisParent.X(), axis2.x(), axis3.x(),
      axisParent.Y(), axis2.y(), axis3.y(),
      axisParent.Z(), axis2.z(), axis3.z());
  }

  // Check if childLink exists. If not, the child will be the world.
  if (this->bulletJointDPtr->childLink)
  {
    // Compute relative pose between joint anchor and CoG of child link.
    pose = this->bulletJointDPtr->childLink->WorldCoGPose();

    // Subtract CoG position from anchor position, both in world frame.
    pivotChild -= pose.Pos();

    // Rotate pivot offset and axis into body-fixed frame of child.
    pivotChild = pose.Rot().RotateVectorReverse(pivotChild);
    frameChild.setOrigin(BulletTypes::ConvertVector3(pivotChild));
    axisChild = pose.Rot().RotateVectorReverse(axis);
    axisChild = axisChild.Normalize();

    // The following math is based on btHingeConstraint.cpp:95-115
    btPlaneSpace1(BulletTypes::ConvertVector3(axisChild), axis2, axis3);

    frameChild.getBasis().setValue(
      axisChild.X(), axis2.x(), axis3.x(),
      axisChild.Y(), axis2.y(), axis3.y(),
      axisChild.Z(), axis2.z(), axis3.z());
  }

  // If both links exist, then create a joint between the two links.
  if (bulletChildLink && bulletParentLink)
  {
    this->bulletScrew = new btScrewConstraint(
        *bulletParentLink->BtLink(),
        *bulletChildLink->BtLink(),
        frameParent, frameChild, true);
  }
  // If only the child exists, then create a joint between the child
  // and the world.
  else if (bulletChildLink)
  {
    this->bulletScrew = new btScrewConstraint(
        *bulletChildLink->BtLink(), frameChild, true);
  }
  // If only the parent exists, then create a joint between the parent
  // and the world.
  else if (bulletParentLink)
  {
    this->bulletScrew = new btScrewConstraint(
        *bulletParentLink->BtLink(), frameParent, true);
  }
  // Throw an error if no links are given.
  else
  {
    gzerr << "Unable to create a joint without links\n";
    return;
  }

  if (!this->bulletScrew)
  {
    gzerr << "unable to create bullet screw joint\n";
    return;
  }

  // Apply joint translation limits here.
  // TODO: velocity and effort limits.
<<<<<<< HEAD
  GZ_ASSERT(this->bulletJointDPtr->sdf != NULL, "Joint sdf member is NULL");
=======
  GZ_ASSERT(this->sdf != nullptr, "Joint sdf member is null");
>>>>>>> 16553424
  sdf::ElementPtr limitElem;
  limitElem =
    this->bulletJointDPtr->sdf->GetElement("axis")->GetElement("limit");

  // joint limit is set on the revolute dof in sdf,
  double upper = limitElem->Get<double>("upper");
  double lower = limitElem->Get<double>("lower");

  this->bulletScrew->setLowerAngLimit(lower);
  this->bulletScrew->setUpperAngLimit(upper);

  // enforce linear dof in bullet.
  double tp = this->threadPitch;
  if (ignition::math::equal(tp, 0.0))
  {
    gzerr << "thread pitch should not be zero (joint is a slider?)"
          << " using thread pitch = 1.0e6\n";
    tp = 1.0e6;
  }
  if (tp > 0)
  {
    this->bulletScrew->setLowerLinLimit(lower/tp);
    this->bulletScrew->setUpperLinLimit(upper/tp);
  }
  else
  {
    this->bulletScrew->setLowerLinLimit(upper/tp);
    this->bulletScrew->setUpperLinLimit(lower/tp);
  }
  this->bulletScrew->setThreadPitch(tp);

  this->bulletJointDPtr->constraint = this->bulletScrew;

  // Add the joint to the world
<<<<<<< HEAD
  GZ_ASSERT(this->bulletJointDPtr->bulletWorld, "bullet world pointer is NULL");
  this->bulletJointDPtr->bulletWorld->addConstraint(
      this->bulletJointDPtr->constraint);
=======
  GZ_ASSERT(this->bulletWorld, "bullet world pointer is null");
  this->bulletWorld->addConstraint(this->constraint);
>>>>>>> 16553424

  // Allows access to impulse
  this->bulletJointDPtr->constraint->enableFeedback(true);

  // Setup Joint force and torque feedback
  this->SetupJointFeedback();
}

//////////////////////////////////////////////////
double BulletScrewJoint::Velocity(const unsigned int /*_index*/) const
{
  double result = 0;
  ignition::math::Vector3d globalAxis = this->GlobalAxis(0);

  if (this->bulletJointDPtr->childLink)
  {
    result += globalAxis.Dot(
        this->bulletJointDPtr->childLink->WorldLinearVel());
  }

  if (this->bulletJointDPtr->parentLink)
  {
    result -= globalAxis.Dot(
        this->bulletJointDPtr->parentLink->WorldLinearVel());
  }

  return result;
}

//////////////////////////////////////////////////
void BulletScrewJoint::SetVelocity(const unsigned int _index,
    const double _vel)
{
  ignition::math::Vector3d desiredVel;

  if (this->bulletJointDPtr->parentLink)
    desiredVel = this->bulletJointDPtr->parentLink->WorldLinearVel();

  desiredVel += _vel * this->GlobalAxis(_index);

  if (this->bulletJointDPtr->childLink)
    this->bulletJointDPtr->childLink->SetLinearVel(desiredVel);
}

//////////////////////////////////////////////////
void BulletScrewJoint::SetAxis(const unsigned int /*_index*/,
    const ignition::math::Vector3d &_axis)
{
  // Note that _axis is given in a world frame,
  // but bullet uses a body-fixed frame
  if (!this->bulletScrew)
  {
    // this hasn't been initialized yet, store axis in initialWorldAxis
    ignition::math::Quaterniond axisFrame = this->AxisFrame(0);
    this->initialWorldAxis = axisFrame.RotateVector(_axis);
  }
  else
  {
    gzerr << "SetAxis for existing joint is not implemented\n";
  }
}

//////////////////////////////////////////////////
void BulletScrewJoint::SetThreadPitch(const unsigned int /*_index*/,
    const double _threadPitch)
{
  this->SetThreadPitch(_threadPitch);
}

//////////////////////////////////////////////////
void BulletScrewJoint::SetThreadPitch(const double _threadPitch)
{
  this->threadPitch = _threadPitch;
}

//////////////////////////////////////////////////
double BulletScrewJoint::ThreadPitch() const
{
  double result = this->threadPitch;

  if (this->bulletScrew)
    result = this->bulletScrew->getThreadPitch();
  else
    gzwarn << "bulletScrew not created yet, returning cached threadPitch.\n";

  return result;
}

//////////////////////////////////////////////////
double BulletScrewJoint::ThreadPitch(const unsigned int /*_index*/) const
{
  return this->ThreadPitch();
}

//////////////////////////////////////////////////
void BulletScrewJoint::SetForceImpl(
    const unsigned int _index, const double _force)
{
  if (this->bulletScrew)
  {
    // x-axis of constraint frame
    btVector3 hingeAxisLocalA =
      this->bulletScrew->getFrameOffsetA().getBasis().getColumn(0);
    btVector3 hingeAxisLocalB =
      this->bulletScrew->getFrameOffsetB().getBasis().getColumn(0);

    btVector3 hingeAxisWorldA =
      this->bulletScrew->getRigidBodyA().getWorldTransform().getBasis() *
      hingeAxisLocalA;
    btVector3 hingeAxisWorldB =
      this->bulletScrew->getRigidBodyB().getWorldTransform().getBasis() *
      hingeAxisLocalB;

    btVector3 hingeEffortA = _force * hingeAxisWorldA;
    btVector3 hingeEffortB = _force * hingeAxisWorldB;

    if (_index == 0)
    {
      this->bulletScrew->getRigidBodyA().applyTorque(-hingeEffortA);
      this->bulletScrew->getRigidBodyB().applyTorque(hingeEffortB);
    }
    else if (_index == 1)
    {
      if (this->bulletJointDPtr->constraint)
      {
        // TODO: switch to applyForce and specify body-fixed offset
        this->bulletJointDPtr->constraint->getRigidBodyA().applyCentralForce(
            -hingeEffortA);
        this->bulletJointDPtr->constraint->getRigidBodyB().applyCentralForce(
            hingeEffortB);
      }
      else
        gzerr << "BulletScrewJoint::constraint not created yet.\n";
    }
    else
      gzerr << "Invalid index [" << _index << "]\n";
  }
  else
    gzerr << "bulletScrew not created yet.\n";
}

//////////////////////////////////////////////////
bool BulletScrewJoint::SetHighStop(const unsigned int _index,
    const ignition::math::Angle &_angle)
{
  Joint::SetHighStop(0, _angle);

  // bulletScrew axial rotation is backward
  if (!this->bulletScrew)
  {
    gzerr << "bulletScrew not created yet.\n";
    return false;
  }

  if (_index == 0)
  {
    // _index = 0: angular constraint
    double upperAng = this->bulletScrew->getUpperAngLimit();
    this->bulletScrew->setUpperAngLimit(std::max(upperAng, _angle.Radian()));

    // set corresponding linear constraints
    double tp = this->threadPitch;
    if (ignition::math::equal(tp, 0.0))
    {
      gzwarn << "thread pitch should not be zero (joint is a slider?)"
             << " using thread pitch = 1.0e6\n";
      tp = 1.0e6;
    }

    // linear is angular / threadPitch
    if (tp > 0)
    {
      double lowerLin = this->bulletScrew->getLowerLinLimit();
      this->bulletScrew->setUpperLinLimit(std::max(lowerLin,
        _angle.Radian()/tp));
    }
    else
    {
      // flip upper lower because thread pitch is negative
      double upperLin = this->bulletScrew->getUpperLinLimit();
      this->bulletScrew->setLowerLinLimit(std::min(upperLin,
        _angle.Radian()/tp));
    }
    return true;
  }
  else if (_index == 1)
  {
    // _index = 1: linear constraint
    double lowerLin = this->bulletScrew->getLowerLinLimit();
    this->bulletScrew->setUpperLinLimit(std::max(lowerLin, _angle.Radian()));

    // set corresponding angular constraints
    double tp = this->threadPitch;

    // angular is linear * threadPitch
    if (tp > 0)
    {
      double lowerAng = this->bulletScrew->getLowerAngLimit();
      this->bulletScrew->setUpperAngLimit(std::max(lowerAng,
        _angle.Radian()*tp));
    }
    else
    {
      // flip upper lower because thread pitch is negative
      double upperAng = this->bulletScrew->getUpperAngLimit();

      this->bulletScrew->setLowerAngLimit(std::min(upperAng,
        _angle.Radian()*tp));
    }
    return true;
  }
  else
  {
    gzerr << "Invalid index [" << _index << "]\n";
    return false;
  }
}

//////////////////////////////////////////////////
bool BulletScrewJoint::SetLowStop(const unsigned int _index,
    const ignition::math::Angle &_angle)
{
  Joint::SetLowStop(0, _angle);

  // bulletScrew axial rotation is backward
  if (!this->bulletScrew)
  {
    gzerr << "bulletScrew not created yet.\n";
    return false;
  }

  // bulletScrew axial rotation is backward
  if (_index == 0)
  {
    // _index = 0: angular constraint
    double upperAng = this->bulletScrew->getUpperAngLimit();
    this->bulletScrew->setLowerAngLimit(std::min(upperAng, _angle.Radian()));

    // set corresponding linear constraints
    double tp = this->threadPitch;
    if (ignition::math::equal(tp, 0.0))
    {
      gzerr << "thread pitch should not be zero (joint is a slider?)"
            << " using thread pitch = 1.0e6\n";
      tp = 1.0e6;
    }
    // linear is angular / threadPitch
    if (tp > 0)
    {
      double upperLin = this->bulletScrew->getUpperLinLimit();
      this->bulletScrew->setLowerLinLimit(std::min(upperLin,
        _angle.Radian()/tp));
    }
    else
    {
        // flip upper lower because thread pitch is negative
      double lowerLin = this->bulletScrew->getLowerLinLimit();
      this->bulletScrew->setUpperLinLimit(std::max(lowerLin,
        _angle.Radian()/tp));
    }
    return true;
  }
  else if (_index == 1)
  {
    // _index = 1: linear constraint
    double upperLin = this->bulletScrew->getUpperLinLimit();
    this->bulletScrew->setLowerLinLimit(std::min(upperLin, _angle.Radian()));

    // set corresponding angular constraints
    double tp = this->threadPitch;

    // angular is linear * threadPitch
    if (tp > 0)
    {
      double upperAng = this->bulletScrew->getUpperAngLimit();
      this->bulletScrew->setLowerAngLimit(std::min(upperAng,
        _angle.Radian()*tp));
    }
    else
    {
        // flip upper lower because thread pitch is negative
      double lowerAng = this->bulletScrew->getLowerAngLimit();
      this->bulletScrew->setUpperAngLimit(std::max(lowerAng,
        _angle.Radian()*tp));
    }
    return true;
  }
  else
  {
    gzerr << "Invalid index [" << _index << "]\n";
    return false;
  }
}

//////////////////////////////////////////////////
ignition::math::Vector3d BulletScrewJoint::GlobalAxis(
    const unsigned int /*_index*/) const
{
  ignition::math::Vector3d result = this->initialWorldAxis;

  if (this->bulletScrew)
  {
    // bullet uses x-axis for slider
    btVector3 vec =
      this->bulletScrew->getRigidBodyA().getCenterOfMassTransform().getBasis()
      * this->bulletScrew->getFrameOffsetA().getBasis().getColumn(0);
    result = BulletTypes::ConvertVector3Ign(vec);
  }
  else
    gzwarn << "bulletScrew does not exist, returning fake axis\n";

  return result;
}

//////////////////////////////////////////////////
ignition::math::Angle BulletScrewJoint::AngleImpl(
    const unsigned int _index) const
{
  ignition::math::Angle result;
  if (this->bulletScrew)
  {
    if (_index == 0)
    {
      // angular position
      result = this->bulletScrew->getAngularPosition();
    }
    else if (_index == 1)
    {
      // linear position
      result = this->bulletScrew->getLinearPosition();
    }
    else
      gzerr << "Invalid index [" << _index << "]\n";
  }
  else
    gzerr << "bulletScrew not created yet\n";
  return result;
}

//////////////////////////////////////////////////
double BulletScrewJoint::Param(
  const std::string &_key, const unsigned int _index) const
{
  if (_key  == "thread_pitch")
    return this->threadPitch;
  else
    return BulletJoint::Param(_key, _index);
}

//////////////////////////////////////////////////
btScalar btScrewConstraint::getAngularPosition()
{
  this->calculateTransforms(
    m_rbA.getCenterOfMassTransform(), m_rbB.getCenterOfMassTransform());

  const btVector3 axisA0 = m_calculatedTransformA.getBasis().getColumn(1);
  const btVector3 axisA1 = m_calculatedTransformA.getBasis().getColumn(2);
  const btVector3 axisB0 = m_calculatedTransformB.getBasis().getColumn(1);

  return btAtan2(axisB0.dot(axisA1), axisB0.dot(axisA0));
}

//////////////////////////////////////////////////
btScalar btScrewConstraint::getLinearPosition()
{
  this->calculateTransforms(
    m_rbA.getCenterOfMassTransform(), m_rbB.getCenterOfMassTransform());
  return this->m_depth[0];
}

//////////////////////////////////////////////////
btRigidBody& btScrewConstraint::getRigidBodyA()
{
  return this->m_rbA;
}

//////////////////////////////////////////////////
btRigidBody& btScrewConstraint::getRigidBodyB()
{
  return this->m_rbB;
}

//////////////////////////////////////////////////
void btScrewConstraint::_getInfo2NonVirtual(
    btConstraintInfo2* info,
    const btTransform& transA,
    const btTransform& transB,
    const btVector3& linVelA,
    const btVector3& linVelB,
    btScalar rbAinvMass, btScalar rbBinvMass)
{
  /// This is a copy of btSliderConstraint::getInfo2NonVirtual(...)
  /// with minor changes to the ax1 direction constraint.
  /// Mainly, the axial limit constraint is always on and is
  /// changed to a screw constraint.

  /// First, always turn on
  const btTransform& trA = getCalculatedTransformA();
  const btTransform& trB = getCalculatedTransformB();

  btAssert(!m_useSolveConstraintObsolete);
  int i, s = info->rowskip;

  btScalar signFact = m_useLinearReferenceFrameA ?
    btScalar(1.0f) : btScalar(-1.0f);

  // difference between frames in WCS
  btVector3 ofs = trB.getOrigin() - trA.getOrigin();
  // now get weight factors depending on masses
  btScalar miA = rbAinvMass;
  btScalar miB = rbBinvMass;
  bool hasStaticBody = (miA < SIMD_EPSILON) || (miB < SIMD_EPSILON);
  btScalar miS = miA + miB;
  btScalar factA, factB;
  if (miS > btScalar(0.f))
  {
    factA = miB / miS;
  }
  else
  {
    factA = btScalar(0.5f);
  }
  factB = btScalar(1.0f) - factA;
  btVector3 ax1, p, q;
  btVector3 ax1A = trA.getBasis().getColumn(0);
  btVector3 ax1B = trB.getBasis().getColumn(0);
  if (m_useOffsetForConstraintFrame)
  {
    // get the desired direction of slider axis
    // as weighted sum of X-orthos of frameA and frameB in WCS
    ax1 = ax1A * factA + ax1B * factB;
    ax1.normalize();
    // construct two orthos to slider axis
    btPlaneSpace1(ax1, p, q);
  }
  else
  { // old way - use frameA
    ax1 = trA.getBasis().getColumn(0);
    // get 2 orthos to slider axis (Y, Z)
    p = trA.getBasis().getColumn(1);
    q = trA.getBasis().getColumn(2);
  }
  // make rotations around these orthos equal
  // the slider axis should be the only unconstrained
  // rotational axis, the angular velocity of the two bodies perpendicular to
  // the slider axis should be equal. thus the constraint equations are
  //    p*w1 - p*w2 = 0
  //    q*w1 - q*w2 = 0
  // where p and q are unit vectors normal to the slider axis, and w1 and w2
  // are the angular velocity vectors of the two bodies.
  info->m_J1angularAxis[0] = p[0];
  info->m_J1angularAxis[1] = p[1];
  info->m_J1angularAxis[2] = p[2];
  info->m_J1angularAxis[s+0] = q[0];
  info->m_J1angularAxis[s+1] = q[1];
  info->m_J1angularAxis[s+2] = q[2];

  info->m_J2angularAxis[0] = -p[0];
  info->m_J2angularAxis[1] = -p[1];
  info->m_J2angularAxis[2] = -p[2];
  info->m_J2angularAxis[s+0] = -q[0];
  info->m_J2angularAxis[s+1] = -q[1];
  info->m_J2angularAxis[s+2] = -q[2];
  // compute the right hand side of the constraint equation. set relative
  // body velocities along p and q to bring the slider back into alignment.
  // if ax1A,ax1B are the unit length slider axes as computed from bodyA and
  // bodyB, we need to rotate both bodies along the axis u = (ax1 x ax2).
  // if "theta" is the angle between ax1 and ax2, we need an angular velocity
  // along u to cover angle erp*theta in one step :
  //   |angular_velocity| = angle/time = erp*theta / stepsize
  //                      = (erp*fps) * theta
  //    angular_velocity  = |angular_velocity| * (ax1 x ax2) / |ax1 x ax2|
  //                      = (erp*fps) * theta * (ax1 x ax2) / sin(theta)
  // ...as ax1 and ax2 are unit length. if theta is smallish,
  // theta ~= sin(theta), so
  //    angular_velocity  = (erp*fps) * (ax1 x ax2)
  // ax1 x ax2 is in the plane space of ax1, so we project the angular
  // velocity to p and q to find the right hand side.
//  btScalar k = info->fps * info->erp * getSoftnessOrthoAng();
  btScalar currERP = (m_flags & BT_SLIDER_FLAGS_ERP_ORTANG) ?
    m_softnessOrthoAng : m_softnessOrthoAng * info->erp;
  btScalar k = info->fps * currERP;

  btVector3 u = ax1A.cross(ax1B);
  info->m_constraintError[0] = k * u.dot(p);
  info->m_constraintError[s] = k * u.dot(q);
  if (m_flags & BT_SLIDER_FLAGS_CFM_ORTANG)
  {
    info->cfm[0] = m_cfmOrthoAng;
    info->cfm[s] = m_cfmOrthoAng;
  }

  // last filled row
  int nrow = 1;
  int srow;
  btScalar limit_err;
  int limit;
  int powered;

  // next two rows.
  // we want: velA + wA x relA == velB + wB x relB ... but this would
  // result in three equations, so we project along two orthos to the
  // slider axis

  btTransform bodyA_trans = transA;
  btTransform bodyB_trans = transB;
  nrow++;
  int s2 = nrow * s;
  nrow++;
  int s3 = nrow * s;
  btVector3 tmpA(0, 0, 0), tmpB(0, 0, 0), relA(0, 0, 0),
    relB(0, 0, 0), c(0, 0, 0);
  if (m_useOffsetForConstraintFrame)
  {
    // get vector from bodyB to frameB in WCS
    relB = trB.getOrigin() - bodyB_trans.getOrigin();
    // get its projection to slider axis
    btVector3 projB = ax1 * relB.dot(ax1);
    // get vector directed from bodyB to slider axis (and orthogonal to it)
    btVector3 orthoB = relB - projB;
    // same for bodyA
    relA = trA.getOrigin() - bodyA_trans.getOrigin();
    btVector3 projA = ax1 * relA.dot(ax1);
    btVector3 orthoA = relA - projA;
    // get desired offset between frames A and B along slider axis
    btScalar sliderOffs = this->m_linPos - this->m_depth[0];
    // desired vector from projection of center of bodyA to projection of
    // center of bodyB to slider axis
    btVector3 totalDist = projA + ax1 * sliderOffs - projB;
    // get offset vectors relA and relB
    relA = orthoA + totalDist * factA;
    relB = orthoB - totalDist * factB;
    // now choose average ortho to slider axis
    p = orthoB * factA + orthoA * factB;
    btScalar len2 = p.length2();
    if (len2 > SIMD_EPSILON)
    {
      p /= btSqrt(len2);
    }
    else
    {
      p = trA.getBasis().getColumn(1);
    }
    // make one more ortho
    q = ax1.cross(p);
    // fill two rows
    tmpA = relA.cross(p);
    tmpB = relB.cross(p);
    for (i = 0; i < 3; ++i)
    {
      info->m_J1angularAxis[s2+i] = tmpA[i];
      info->m_J2angularAxis[s2+i] = -tmpB[i];
    }
    tmpA = relA.cross(q);
    tmpB = relB.cross(q);
    if (hasStaticBody && getSolveAngLimit())
    { // to make constraint between static and dynamic objects more rigid
      // remove wA (or wB) from equation if angular limit is hit
      tmpB *= factB;
      tmpA *= factA;
    }
    for (i = 0; i < 3; ++i)
    {
      info->m_J1angularAxis[s3+i] = tmpA[i];
      info->m_J2angularAxis[s3+i] = -tmpB[i];
      info->m_J1linearAxis[s2+i] = p[i];
      info->m_J1linearAxis[s3+i] = q[i];
      info->m_J2linearAxis[s2+i] = -p[i];
      info->m_J2linearAxis[s3+i] = -q[i];
    }
  }
  else
  {
    // old way - maybe incorrect if bodies are not on the slider axis
    // see discussion "Bug in slider constraint"
    // http://bulletphysics.org/Bullet/phpBB3/viewtopic.php?f=9&t=4024&start=0
    c = bodyB_trans.getOrigin() - bodyA_trans.getOrigin();
    btVector3 tmp = c.cross(p);
    for (i = 0; i < 3; ++i)
    {
     info->m_J1angularAxis[s2+i] = factA*tmp[i];
     info->m_J2angularAxis[s2+i] = factB*tmp[i];
    }
    tmp = c.cross(q);
    for (i = 0; i < 3; ++i)
    {
      info->m_J1angularAxis[s3+i] = factA*tmp[i];
      info->m_J2angularAxis[s3+i] = factB*tmp[i];
      info->m_J1linearAxis[s2+i] = p[i];
      info->m_J1linearAxis[s3+i] = q[i];
      info->m_J2linearAxis[s2+i] = -p[i];
      info->m_J2linearAxis[s3+i] = -q[i];
    }
  }
  // compute two elements of right hand side

  //  k = info->fps * info->erp * getSoftnessOrthoLin();
  currERP = (m_flags & BT_SLIDER_FLAGS_ERP_ORTLIN) ?
    m_softnessOrthoLin : m_softnessOrthoLin * info->erp;
  k = info->fps * currERP;

  btScalar rhs = k * p.dot(ofs);
  info->m_constraintError[s2] = rhs;
  rhs = k * q.dot(ofs);
  info->m_constraintError[s3] = rhs;
  if (m_flags & BT_SLIDER_FLAGS_CFM_ORTLIN)
  {
    info->cfm[s2] = m_cfmOrthoLin;
    info->cfm[s3] = m_cfmOrthoLin;
  }

  // Screw Constraint (coupled linear and angular motion)
  {
    nrow++;
    srow = nrow * info->rowskip;
    info->m_J1linearAxis[srow+0] = -ax1[0] * this->threadPitch;
    info->m_J1linearAxis[srow+1] = -ax1[1] * this->threadPitch;
    info->m_J1linearAxis[srow+2] = -ax1[2] * this->threadPitch;

    info->m_J1angularAxis[srow+0] = ax1[0];
    info->m_J1angularAxis[srow+1] = ax1[1];
    info->m_J1angularAxis[srow+2] = ax1[2];

    info->m_J2linearAxis[srow+0] = ax1[0] * this->threadPitch;
    info->m_J2linearAxis[srow+1] = ax1[1] * this->threadPitch;
    info->m_J2linearAxis[srow+2] = ax1[2] * this->threadPitch;

    info->m_J2angularAxis[srow+0] = -ax1[0];
    info->m_J2angularAxis[srow+1] = -ax1[1];
    info->m_J2angularAxis[srow+2] = -ax1[2];

    // correction
    // rhs = k * ax1.dot(ofs);  // from hinge constraint
    btScalar lin_disp = ax1.dot(ofs);
    btScalar ang_pos = this->getAngularPosition();
    info->m_constraintError[srow] =
      -k * (lin_disp * this->threadPitch - ang_pos);
    info->cfm[srow] = -m_cfmOrthoLin;

    // debug, set cfm to 0
    // info->cfm[srow] = 0;
    // debug, set error correction to 0
    // info->m_constraintError[srow] = 0.0;
  }

  // notes: below enforces
  // joint limit
  // powered joint
  // rotation along slider axis

  // check linear limits
  limit_err = btScalar(0.0);
  limit = 0;
  if (getSolveLinLimit())
  {
    limit_err = getLinDepth() *  signFact;
    limit = (limit_err > btScalar(0.0)) ? 2 : 1;
  }
  powered = 0;
  if (getPoweredLinMotor())
  {
    powered = 1;
  }
  // if the slider has joint limits or motor, add in the extra row
  if (limit || powered)
  {
    nrow++;
    srow = nrow * info->rowskip;
    info->m_J1linearAxis[srow+0] = ax1[0];
    info->m_J1linearAxis[srow+1] = ax1[1];
    info->m_J1linearAxis[srow+2] = ax1[2];
    info->m_J2linearAxis[srow+0] = -ax1[0];
    info->m_J2linearAxis[srow+1] = -ax1[1];
    info->m_J2linearAxis[srow+2] = -ax1[2];
    // linear torque decoupling step:
    //
    // we have to be careful that the linear constraint forces (+/- ax1)
    // applied to the two bodies
    // do not create a torque couple. in other words, the points that the
    // constraint force is applied at must lie along the same ax1 axis.
    // a torque couple will result in limited slider-jointed free
    // bodies from gaining angular momentum.
    if (m_useOffsetForConstraintFrame)
    {
      // this is needed only when bodyA and bodyB are both dynamic.
      if (!hasStaticBody)
      {
        tmpA = relA.cross(ax1);
        tmpB = relB.cross(ax1);
        info->m_J1angularAxis[srow+0] = tmpA[0];
        info->m_J1angularAxis[srow+1] = tmpA[1];
        info->m_J1angularAxis[srow+2] = tmpA[2];
        info->m_J2angularAxis[srow+0] = -tmpB[0];
        info->m_J2angularAxis[srow+1] = -tmpB[1];
        info->m_J2angularAxis[srow+2] = -tmpB[2];
      }
    }
    else
    { // The old way. May be incorrect if bodies are not on the slider axis
      // Linear Torque Decoupling vector (a torque)
      btVector3 ltd;
      ltd = c.cross(ax1);
      info->m_J1angularAxis[srow+0] = factA*ltd[0];
      info->m_J1angularAxis[srow+1] = factA*ltd[1];
      info->m_J1angularAxis[srow+2] = factA*ltd[2];
      info->m_J2angularAxis[srow+0] = factB*ltd[0];
      info->m_J2angularAxis[srow+1] = factB*ltd[1];
      info->m_J2angularAxis[srow+2] = factB*ltd[2];
    }
    // right-hand part
    btScalar lostop = getLowerLinLimit();
    btScalar histop = getUpperLinLimit();

    // issue #1104:
    // if (limit && (lostop == histop)) raises warnings, using
    // a warning-less implementation.
    if (limit &&
      ignition::math::equal(lostop, histop,
      static_cast<btScalar>(std::numeric_limits<double>::epsilon())))
    {
      // the joint motor is ineffective
      powered = 0;
    }
    info->m_constraintError[srow] = 0.;
    info->m_lowerLimit[srow] = 0.;
    info->m_upperLimit[srow] = 0.;
    currERP = (m_flags & BT_SLIDER_FLAGS_ERP_LIMLIN) ?
      m_softnessLimLin : info->erp;
    if (powered)
    {
      if (m_flags & BT_SLIDER_FLAGS_CFM_DIRLIN)
      {
        info->cfm[srow] = m_cfmDirLin;
      }
      btScalar tagVel = getTargetLinMotorVelocity();
      btScalar mot_fact = getMotorFactor(this->m_linPos, this->m_lowerLinLimit,
        this->m_upperLinLimit, tagVel, info->fps * currERP);

      info->m_constraintError[srow] -=
        signFact * mot_fact * getTargetLinMotorVelocity();
      info->m_lowerLimit[srow] += -getMaxLinMotorForce() * info->fps;
      info->m_upperLimit[srow] += getMaxLinMotorForce() * info->fps;
    }
    if (limit)
    {
      k = info->fps * currERP;
      info->m_constraintError[srow] += k * limit_err;
      if (m_flags & BT_SLIDER_FLAGS_CFM_LIMLIN)
      {
        info->cfm[srow] = m_cfmLimLin;
      }
      // issue #1104:
      // if (lostop == histop) raises warnings, using
      // a warning-less implementation.
      if (ignition::math::equal(lostop, histop,
          static_cast<btScalar>(std::numeric_limits<double>::epsilon())))
      {
        // limited low and high simultaneously
        info->m_lowerLimit[srow] = -SIMD_INFINITY;
        info->m_upperLimit[srow] = SIMD_INFINITY;
      }
      else if (limit == 1)
      {
         // low limit
        info->m_lowerLimit[srow] = -SIMD_INFINITY;
        info->m_upperLimit[srow] = 0;
      }
      else
      { // high limit
        info->m_lowerLimit[srow] = 0;
        info->m_upperLimit[srow] = SIMD_INFINITY;
      }
      // bounce (we'll use slider parameter abs(1.0 - m_dampingLimLin)
      //   for that)
      btScalar bounce = btFabs(btScalar(1.0) - getDampingLimLin());
      if (bounce > btScalar(0.0))
      {
        btScalar vel = linVelA.dot(ax1);
        vel -= linVelB.dot(ax1);
        vel *= signFact;
        // only apply bounce if the velocity is incoming, and if the
        // resulting c[] exceeds what we already have.
        if (limit == 1)
        {  // low limit
          if (vel < 0)
          {
            btScalar newc = -bounce * vel;
            if (newc > info->m_constraintError[srow])
            {
              info->m_constraintError[srow] = newc;
            }
          }
        }
        else
        { // high limit - all those computations are reversed
          if (vel > 0)
          {
            btScalar newc = -bounce * vel;
            if (newc < info->m_constraintError[srow])
            {
              info->m_constraintError[srow] = newc;
            }
          }
        }
      }
      info->m_constraintError[srow] *= getSoftnessLimLin();
    }
    // line above is the end of if (limit)
  }
  // line above is the end of if linear limit

  // printf("tp: %f\n", this->threadPitch);

  // check angular limits
  limit_err = btScalar(0.0);
  limit = 0;
  if (getSolveAngLimit())
  {
    limit_err = getAngDepth();
    limit = (limit_err > btScalar(0.0)) ? 1 : 2;
  }
  // if the slider has joint limits, add in the extra row
  powered = 0;
  if (getPoweredAngMotor())
  {
    powered = 1;
  }
  if (limit || powered)
  {
    nrow++;
    srow = nrow * info->rowskip;
    info->m_J1angularAxis[srow+0] = ax1[0];
    info->m_J1angularAxis[srow+1] = ax1[1];
    info->m_J1angularAxis[srow+2] = ax1[2];

    info->m_J2angularAxis[srow+0] = -ax1[0];
    info->m_J2angularAxis[srow+1] = -ax1[1];
    info->m_J2angularAxis[srow+2] = -ax1[2];

    btScalar lostop = getLowerAngLimit();
    btScalar histop = getUpperAngLimit();
    // issue #1104:
    // if (limit && (lostop == histop)) raises warnings, using
    // a warning-less implementation.
    if (limit &&
      ignition::math::equal(lostop, histop,
      static_cast<btScalar>(std::numeric_limits<double>::epsilon())))
    {  // the joint motor is ineffective
      powered = 0;
    }
    currERP = (m_flags & BT_SLIDER_FLAGS_ERP_LIMANG) ?
      m_softnessLimAng : info->erp;
    if (powered)
    {
      if (m_flags & BT_SLIDER_FLAGS_CFM_DIRANG)
      {
        info->cfm[srow] = m_cfmDirAng;
      }
      btScalar mot_fact = getMotorFactor(m_angPos, m_lowerAngLimit,
        m_upperAngLimit, getTargetAngMotorVelocity(), info->fps * currERP);
      info->m_constraintError[srow] = mot_fact * getTargetAngMotorVelocity();
      info->m_lowerLimit[srow] = -getMaxAngMotorForce() * info->fps;
      info->m_upperLimit[srow] = getMaxAngMotorForce() * info->fps;
    }
    if (limit)
    {
      k = info->fps * currERP;
      info->m_constraintError[srow] += k * limit_err;
      if (m_flags & BT_SLIDER_FLAGS_CFM_LIMANG)
      {
        info->cfm[srow] = m_cfmLimAng;
      }
      // issue #1104:
      // if (lostop == histop) raises warnings, using
      // a warning-less implementation.
      if (ignition::math::equal(lostop, histop,
          static_cast<btScalar>(std::numeric_limits<double>::epsilon())))
      {
        // limited low and high simultaneously
        info->m_lowerLimit[srow] = -SIMD_INFINITY;
        info->m_upperLimit[srow] = SIMD_INFINITY;
      }
      else if (limit == 1)
      { // low limit
        info->m_lowerLimit[srow] = 0;
        info->m_upperLimit[srow] = SIMD_INFINITY;
      }
      else
      { // high limit
        info->m_lowerLimit[srow] = -SIMD_INFINITY;
        info->m_upperLimit[srow] = 0;
      }
      // bounce (we'll use slider parameter abs(1.0 - m_dampingLimAng)
      // for that)
      btScalar bounce = btFabs(btScalar(1.0) - getDampingLimAng());
      if (bounce > btScalar(0.0))
      {
        btScalar vel = m_rbA.getAngularVelocity().dot(ax1);
        vel -= m_rbB.getAngularVelocity().dot(ax1);
        // only apply bounce if the velocity is incoming, and if the
        // resulting c[] exceeds what we already have.
        if (limit == 1)
        {  // low limit
          if (vel < 0)
          {
            btScalar newc = -bounce * vel;
            if (newc > info->m_constraintError[srow])
            {
              info->m_constraintError[srow] = newc;
            }
          }
        }
        else
        {  // high limit - all those computations are reversed
          if (vel > 0)
          {
            btScalar newc = -bounce * vel;
            if (newc < info->m_constraintError[srow])
            {
              info->m_constraintError[srow] = newc;
            }
          }
        }
      }
      info->m_constraintError[srow] *= getSoftnessLimAng();
    }
    // line above is the end of if (limit)
  }
  // line above is the end of if angular limit or powered
}

//////////////////////////////////////////////////
void btScrewConstraint::_getInfo1NonVirtual(btConstraintInfo1* info)
{
  /// this is a modified version of
  /// void btSliderConstraint::getInfo1(btConstraintInfo1* info)
  /// with the rotational limits always turned on.
  /// The rotational limit constraint is modified to be a screw constraint
  /// in btScrewConstraint::_getInfo2NonVirtual
  /// which is a copy of btSliderConstraint::getInfo2NonVirtual.

  // info->m_numConstraintRows = 6;
  // Fixed 2 linear + 2 angular + 1 limit (even if not used)
  // info->nub = 0;

  if (m_useSolveConstraintObsolete)
  {
    info->m_numConstraintRows = 0;
    info->nub = 0;
  }
  else
  {
    // Fixed 2 linear + 2 angular
    info->m_numConstraintRows = 4;
    info->nub = 2;

    // Add constraint for screw motion, coupling linear and angular motion.
    info->m_numConstraintRows++;
    info->nub++;

    // prepare constraint
    calculateTransforms(
      m_rbA.getCenterOfMassTransform(), m_rbB.getCenterOfMassTransform());
    testLinLimits();
    if (getSolveLinLimit() || getPoweredLinMotor())
    {
      // limit 3rd linear as well
      info->m_numConstraintRows++;
      info->nub--;
    }
    testAngLimits();
    if (getSolveAngLimit() || getPoweredAngMotor())
    {
      // limit 3rd angular as well
      info->m_numConstraintRows++;
      info->nub--;
    }
  }
  // printf("m: %d\n", info->m_numConstraintRows);
}<|MERGE_RESOLUTION|>--- conflicted
+++ resolved
@@ -100,13 +100,8 @@
 BulletScrewJoint::BulletScrewJoint(btDynamicsWorld *_world, BasePtr _parent)
     : ScrewJoint<BulletJoint>(_parent), bulletScrew(nullptr)
 {
-<<<<<<< HEAD
-  GZ_ASSERT(_world, "bullet world pointer is NULL");
+  GZ_ASSERT(_world, "bullet world pointer is null");
   this->bulletJointDPtr->bulletWorld = _world;
-=======
-  GZ_ASSERT(_world, "bullet world pointer is null");
-  this->bulletWorld = _world;
->>>>>>> 16553424
 }
 
 //////////////////////////////////////////////////
@@ -251,11 +246,7 @@
 
   // Apply joint translation limits here.
   // TODO: velocity and effort limits.
-<<<<<<< HEAD
-  GZ_ASSERT(this->bulletJointDPtr->sdf != NULL, "Joint sdf member is NULL");
-=======
-  GZ_ASSERT(this->sdf != nullptr, "Joint sdf member is null");
->>>>>>> 16553424
+  GZ_ASSERT(this->bulletJointDPtr->sdf != nullptr, "Joint sdf member is null");
   sdf::ElementPtr limitElem;
   limitElem =
     this->bulletJointDPtr->sdf->GetElement("axis")->GetElement("limit");
@@ -290,14 +281,9 @@
   this->bulletJointDPtr->constraint = this->bulletScrew;
 
   // Add the joint to the world
-<<<<<<< HEAD
-  GZ_ASSERT(this->bulletJointDPtr->bulletWorld, "bullet world pointer is NULL");
+  GZ_ASSERT(this->bulletJointDPtr->bulletWorld, "bullet world pointer is null");
   this->bulletJointDPtr->bulletWorld->addConstraint(
       this->bulletJointDPtr->constraint);
-=======
-  GZ_ASSERT(this->bulletWorld, "bullet world pointer is null");
-  this->bulletWorld->addConstraint(this->constraint);
->>>>>>> 16553424
 
   // Allows access to impulse
   this->bulletJointDPtr->constraint->enableFeedback(true);
