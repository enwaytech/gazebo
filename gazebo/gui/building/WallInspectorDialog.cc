/*
 * Copyright (C) 2012-2015 Open Source Robotics Foundation *
 * Licensed under the Apache License, Version 2.0 (the "License");
 * you may not use this file except in compliance with the License.
 * You may obtain a copy of the License at
 *
 *     http://www.apache.org/licenses/LICENSE-2.0
 *
 * Unless required by applicable law or agreed to in writing, software
 * distributed under the License is distributed on an "AS IS" BASIS,
 * WITHOUT WARRANTIES OR CONDITIONS OF ANY KIND, either express or implied.
 * See the License for the specific language governing permissions and
 * limitations under the License.
 *
*/

#include "gazebo/common/Assert.hh"
#include "gazebo/gui/building/WallInspectorDialog.hh"

using namespace gazebo;
using namespace gui;

/////////////////////////////////////////////////
WallInspectorDialog::WallInspectorDialog(QWidget *_parent)
  : BaseInspectorDialog(_parent)
{
  this->setObjectName("wallInspectorDialog");

  this->setWindowTitle(tr("Wall Inspector"));
  this->setWindowFlags(Qt::WindowStaysOnTopHint);

  QLabel *wallLabel = new QLabel(tr("Wall Name: "));
  this->wallNameLabel = new QLabel(tr(""));

  QHBoxLayout *nameLayout = new QHBoxLayout;
  nameLayout->addWidget(wallLabel);
  nameLayout->addWidget(wallNameLabel);

  QLabel *startLabel = new QLabel(tr("Start Point"));
  QLabel *endLabel = new QLabel(tr("End Point"));
  QHBoxLayout *startEndLayout = new QHBoxLayout;
  startEndLayout->addWidget(startLabel);
  startEndLayout->addWidget(endLabel);

  QLabel *startXLabel = new QLabel(tr("x: "));
  QLabel *startYLabel = new QLabel(tr("y: "));

  this->startXSpinBox = new QDoubleSpinBox;
  this->startXSpinBox->setRange(-1000, 1000);
  this->startXSpinBox->setSingleStep(0.001);
  this->startXSpinBox->setDecimals(3);
  this->startXSpinBox->setValue(0.000);
  this->startXSpinBox->setAlignment(Qt::AlignRight);
  QLabel *startXUnitLabel = new QLabel(tr("m "));
  startXUnitLabel->setMaximumWidth(40);

  this->startYSpinBox = new QDoubleSpinBox;
  this->startYSpinBox->setRange(-1000, 1000);
  this->startYSpinBox->setSingleStep(0.001);
  this->startYSpinBox->setDecimals(3);
  this->startYSpinBox->setValue(0.000);
  this->startYSpinBox->setAlignment(Qt::AlignRight);
  QLabel *startYUnitLabel = new QLabel(tr("m "));
  startYUnitLabel->setMaximumWidth(40);

  QLabel *endXLabel = new QLabel(tr("x: "));
  QLabel *endYLabel = new QLabel(tr("y: "));

  this->endXSpinBox = new QDoubleSpinBox;
  this->endXSpinBox->setRange(-1000, 1000);
  this->endXSpinBox->setSingleStep(0.001);
  this->endXSpinBox->setDecimals(3);
  this->endXSpinBox->setValue(0.000);
  this->endXSpinBox->setAlignment(Qt::AlignRight);
  QLabel *endXUnitLabel = new QLabel(tr("m"));
  endXUnitLabel->setMaximumWidth(40);

  this->endYSpinBox = new QDoubleSpinBox;
  this->endYSpinBox->setRange(-1000, 1000);
  this->endYSpinBox->setSingleStep(0.001);
  this->endYSpinBox->setDecimals(3);
  this->endYSpinBox->setValue(0.000);
  this->endYSpinBox->setAlignment(Qt::AlignRight);
  QLabel *endYUnitLabel = new QLabel(tr("m"));
  endYUnitLabel->setMaximumWidth(40);

  QGridLayout *startXYLayout = new QGridLayout;
  startXYLayout->addWidget(startXLabel, 0, 0);
  startXYLayout->addWidget(startXSpinBox, 0, 1);
  startXYLayout->addWidget(startXUnitLabel, 0, 2);
  startXYLayout->addWidget(startYLabel, 1, 0);
  startXYLayout->addWidget(startYSpinBox, 1, 1);
  startXYLayout->addWidget(startYUnitLabel, 1, 2);
  startXYLayout->setColumnStretch(1, 1);
  startXYLayout->setAlignment(startXSpinBox, Qt::AlignLeft);
  startXYLayout->setAlignment(startYSpinBox, Qt::AlignLeft);

  QGridLayout *endXYLayout = new QGridLayout;
  endXYLayout->addWidget(endXLabel, 0, 0);
  endXYLayout->addWidget(endXSpinBox, 0, 1);
  endXYLayout->addWidget(endXUnitLabel, 0, 2);
  endXYLayout->addWidget(endYLabel, 1, 0);
  endXYLayout->addWidget(endYSpinBox, 1, 1);
  endXYLayout->addWidget(endYUnitLabel, 1, 2);
  endXYLayout->setColumnStretch(1, 1);
  endXYLayout->setAlignment(endXSpinBox, Qt::AlignLeft);
  endXYLayout->setAlignment(endYSpinBox, Qt::AlignLeft);

  QHBoxLayout *xyLayout = new QHBoxLayout;
  xyLayout->addLayout(startXYLayout);
  xyLayout->addLayout(endXYLayout);


  QVBoxLayout *positionGroupLayout = new QVBoxLayout;
  positionGroupLayout->addLayout(startEndLayout);
  positionGroupLayout->addLayout(xyLayout);

  QGroupBox *positionGroupBox = new QGroupBox(tr("Position"));
  positionGroupBox->setLayout(positionGroupLayout);

  QLabel *lengthLabel = new QLabel(tr("Length: "));
  this->lengthSpinBox = new QDoubleSpinBox;
  this->lengthSpinBox->setRange(-1000, 1000);
  this->lengthSpinBox->setSingleStep(0.001);
  this->lengthSpinBox->setDecimals(3);
  this->lengthSpinBox->setValue(0.000);
  this->lengthSpinBox->setAlignment(Qt::AlignRight);

  QLabel *lengthUnitLabel = new QLabel(tr("m"));
  lengthUnitLabel->setMaximumWidth(40);

<<<<<<< HEAD
  QGridLayout *lengthLayout = new QGridLayout;
  lengthLayout->addWidget(lengthLabel, 0, 0);
  lengthLayout->addWidget(lengthSpinBox, 0, 1);
  lengthLayout->addWidget(lengthUnitLabel, 0, 2);
=======
  QHBoxLayout *lengthLayout = new QHBoxLayout;
  lengthLayout->addWidget(lengthLabel);
  lengthLayout->addWidget(lengthSpinBox);
  lengthLayout->addWidget(lengthUnitLabel);
>>>>>>> dfa0870b

  QLabel *heightLabel = new QLabel(tr("Height: "));
  this->heightSpinBox = new QDoubleSpinBox;
  this->heightSpinBox->setRange(-1000, 1000);
  this->heightSpinBox->setSingleStep(0.001);
  this->heightSpinBox->setDecimals(3);
  this->heightSpinBox->setValue(0.000);
  this->heightSpinBox->setAlignment(Qt::AlignRight);

  QLabel *heightUnitLabel = new QLabel(tr("m"));
  heightUnitLabel->setMaximumWidth(40);

  QLabel *thicknessLabel = new QLabel(tr("Thickness "));
  this->thicknessSpinBox = new QDoubleSpinBox;
  this->thicknessSpinBox->setRange(-1000, 1000);
  this->thicknessSpinBox->setSingleStep(0.001);
  this->thicknessSpinBox->setDecimals(3);
  this->thicknessSpinBox->setValue(0.000);
  this->thicknessSpinBox->setAlignment(Qt::AlignRight);

  QLabel *thicknessUnitLabel = new QLabel(tr("m"));
  thicknessUnitLabel->setMaximumWidth(40);

  QGridLayout *heightThicknessLayout = new QGridLayout;
  heightThicknessLayout->addWidget(heightLabel, 0, 0);
  heightThicknessLayout->addWidget(heightSpinBox, 0, 1);
  heightThicknessLayout->addWidget(heightUnitLabel, 0, 2);
  heightThicknessLayout->addWidget(thicknessLabel, 1, 0);
  heightThicknessLayout->addWidget(thicknessSpinBox, 1, 1);
  heightThicknessLayout->addWidget(thicknessUnitLabel, 1, 2);

  // TODO Color and texture code is repeated on all dialogs.
  // Make a generalized widget
  this->InitColorComboBox();
  QHBoxLayout *colorLayout = new QHBoxLayout;
  QLabel *colorLabel = new QLabel(tr("Color: "));
  QLabel *colorDummyLabel = new QLabel(tr(""));
  colorDummyLabel->setMaximumWidth(40);
  colorLayout->addWidget(colorLabel);
  colorLayout->addWidget(this->colorComboBox);
  colorLayout->addWidget(colorDummyLabel);

  this->InitTextureComboBox();
  QHBoxLayout *textureLayout = new QHBoxLayout;
  QLabel *textureLabel = new QLabel(tr("Texture: "));
  QLabel *textureDummyLabel= new QLabel(tr(""));
  textureDummyLabel->setMaximumWidth(40);
  textureLayout->addWidget(textureLabel);
  textureLayout->addWidget(this->textureComboBox);
  textureLayout->addWidget(textureDummyLabel);

  QHBoxLayout *buttonsLayout = new QHBoxLayout;
  QPushButton *cancelButton = new QPushButton(tr("&Cancel"));
  connect(cancelButton, SIGNAL(clicked()), this, SLOT(OnCancel()));
  QPushButton *applyButton = new QPushButton(tr("&Apply"));
  connect(applyButton, SIGNAL(clicked()), this, SLOT(OnApply()));
  QPushButton *OKButton = new QPushButton(tr("&OK"));
  OKButton->setDefault(true);
  connect(OKButton, SIGNAL(clicked()), this, SLOT(OnOK()));
  buttonsLayout->addWidget(cancelButton);
  buttonsLayout->addWidget(applyButton);
  buttonsLayout->addWidget(OKButton);
  buttonsLayout->setAlignment(Qt::AlignRight);

  QVBoxLayout *mainLayout = new QVBoxLayout;
  mainLayout->addLayout(nameLayout);
  mainLayout->addWidget(positionGroupBox);
  mainLayout->addLayout(lengthLayout);
  mainLayout->addLayout(heightThicknessLayout);
  mainLayout->addLayout(colorLayout);
  mainLayout->addLayout(textureLayout);
  mainLayout->addLayout(buttonsLayout);

  this->setLayout(mainLayout);
  this->layout()->setSizeConstraint(QLayout::SetFixedSize);
}

/////////////////////////////////////////////////
WallInspectorDialog::~WallInspectorDialog()
{
}

/////////////////////////////////////////////////
double WallInspectorDialog::GetLength() const
{
  return this->lengthSpinBox->value();
}

/////////////////////////////////////////////////
QPointF WallInspectorDialog::GetStartPosition() const
{
  return QPointF(this->startXSpinBox->value(),
      this->startYSpinBox->value());
}

/////////////////////////////////////////////////
QPointF WallInspectorDialog::GetEndPosition() const
{
  return QPointF(this->endXSpinBox->value(),
      this->endYSpinBox->value());
}

/////////////////////////////////////////////////
double WallInspectorDialog::GetHeight() const
{
  return this->heightSpinBox->value();
}

/////////////////////////////////////////////////
double WallInspectorDialog::GetThickness() const
{
  return this->thicknessSpinBox->value();
}

/////////////////////////////////////////////////
void WallInspectorDialog::SetName(const std::string &_name)
{
  this->wallNameLabel->setText(tr(_name.c_str()));
}

/////////////////////////////////////////////////
void WallInspectorDialog::SetLength(double _length)
{
  this->lengthSpinBox->setValue(_length);
}

/////////////////////////////////////////////////
void WallInspectorDialog::SetStartPosition(const QPointF &_pos)
{
  this->startXSpinBox->setValue(_pos.x());
  this->startYSpinBox->setValue(_pos.y());
}

/////////////////////////////////////////////////
void WallInspectorDialog::SetEndPosition(const QPointF &_pos)
{
  this->endXSpinBox->setValue(_pos.x());
  this->endYSpinBox->setValue(_pos.y());
}

/////////////////////////////////////////////////
void WallInspectorDialog::SetHeight(double _height)
{
  this->heightSpinBox->setValue(_height);
}

/////////////////////////////////////////////////
void WallInspectorDialog::SetThickness(double _thickness)
{
  this->thicknessSpinBox->setValue(_thickness);
}

/////////////////////////////////////////////////
void WallInspectorDialog::OnCancel()
{
  this->close();
}

/////////////////////////////////////////////////
void WallInspectorDialog::OnApply()
{
  emit Applied();
}

/////////////////////////////////////////////////
void WallInspectorDialog::OnOK()
{
  emit Applied();
  this->accept();
}<|MERGE_RESOLUTION|>--- conflicted
+++ resolved
@@ -1,5 +1,6 @@
 /*
- * Copyright (C) 2012-2015 Open Source Robotics Foundation *
+ * Copyright (C) 2012-2015 Open Source Robotics Foundation
+ *
  * Licensed under the Apache License, Version 2.0 (the "License");
  * you may not use this file except in compliance with the License.
  * You may obtain a copy of the License at
@@ -129,17 +130,10 @@
   QLabel *lengthUnitLabel = new QLabel(tr("m"));
   lengthUnitLabel->setMaximumWidth(40);
 
-<<<<<<< HEAD
-  QGridLayout *lengthLayout = new QGridLayout;
-  lengthLayout->addWidget(lengthLabel, 0, 0);
-  lengthLayout->addWidget(lengthSpinBox, 0, 1);
-  lengthLayout->addWidget(lengthUnitLabel, 0, 2);
-=======
   QHBoxLayout *lengthLayout = new QHBoxLayout;
   lengthLayout->addWidget(lengthLabel);
   lengthLayout->addWidget(lengthSpinBox);
   lengthLayout->addWidget(lengthUnitLabel);
->>>>>>> dfa0870b
 
   QLabel *heightLabel = new QLabel(tr("Height: "));
   this->heightSpinBox = new QDoubleSpinBox;
@@ -185,7 +179,7 @@
   this->InitTextureComboBox();
   QHBoxLayout *textureLayout = new QHBoxLayout;
   QLabel *textureLabel = new QLabel(tr("Texture: "));
-  QLabel *textureDummyLabel= new QLabel(tr(""));
+  QLabel *textureDummyLabel = new QLabel(tr(""));
   textureDummyLabel->setMaximumWidth(40);
   textureLayout->addWidget(textureLabel);
   textureLayout->addWidget(this->textureComboBox);
