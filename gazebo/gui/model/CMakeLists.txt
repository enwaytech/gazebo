--- conflicted
+++ resolved
@@ -1,43 +1,10 @@
 include (${gazebo_cmake_dir}/GazeboUtils.cmake)
 
-<<<<<<< HEAD
-
-set (sources
-  CollisionConfig.cc
-  ExtrudeDialog.cc
-  ImportDialog.cc
-  JointCreationDialog.cc
-  JointInspector.cc
-  JointMaker.cc
-  LinkConfig.cc
-  LinkInspector.cc
-  ModelCreator.cc
-  ModelData.cc
-  ModelEditor.cc
-  ModelEditorEvents.cc
-  ModelEditorPalette.cc
-  VisualConfig.cc
-)
-
-set (qt_headers
-  CollisionConfig.hh
-  ExtrudeDialog.hh
-  ImportDialog.hh
-  JointCreationDialog.hh
-  JointInspector.hh
-  JointMaker.hh
-  LinkConfig.hh
-  LinkInspector.hh
-  ModelCreator.hh
-  ModelData.hh
-  ModelEditor.hh
-  ModelEditorPalette.hh
-  VisualConfig.hh
-=======
 set (sources_local
   model/CollisionConfig.cc
   model/ExtrudeDialog.cc
   model/ImportDialog.cc
+  model/JointCreationDialog.cc
   model/JointInspector.cc
   model/JointMaker.cc
   model/LinkConfig.cc
@@ -54,6 +21,7 @@
   model/CollisionConfig.hh
   model/ExtrudeDialog.hh
   model/ImportDialog.hh
+  model/JointCreationDialog.hh
   model/JointInspector.hh
   model/JointMaker.hh
   model/LinkConfig.hh
@@ -63,7 +31,6 @@
   model/ModelEditor.hh
   model/ModelEditorPalette.hh
   model/VisualConfig.hh
->>>>>>> ad30ddd0
 )
 
 set (headers_install
