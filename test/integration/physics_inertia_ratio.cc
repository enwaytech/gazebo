/*
 * Copyright (C) 2012-2016 Open Source Robotics Foundation
 *
 * Licensed under the Apache License, Version 2.0 (the "License");
 * you may not use this file except in compliance with the License.
 * You may obtain a copy of the License at
 *
 *     http://www.apache.org/licenses/LICENSE-2.0
 *
 * Unless required by applicable law or agreed to in writing, software
 * distributed under the License is distributed on an "AS IS" BASIS,
 * WITHOUT WARRANTIES OR CONDITIONS OF ANY KIND, either express or implied.
 * See the License for the specific language governing permissions and
 * limitations under the License.
 *
*/

#include <map>
#include <string>
#include <vector>
#include <ignition/math/Vector3Stats.hh>

#include <ignition/math/Vector3Stats.hh>

#include "gazebo/math/Pose.hh"
#include "gazebo/math/Vector3.hh"
#include "gazebo/physics/physics.hh"
#include "gazebo/test/helper_physics_generator.hh"
#include "gazebo/test/ServerFixture.hh"

using namespace gazebo;

const double g_angle_y_tol = 0.21;
const double g_angle_z_tol = 0.23;

class PhysicsTest : public ServerFixture,
                    public testing::WithParamInterface<const char*>
{
  public: void InertiaRatioPendulum(const std::string &_physicsEngine);
};

// Double pendulum with large inertia ratio and lateral gravity component
void PhysicsTest::InertiaRatioPendulum(const std::string &_physicsEngine)
{
  Load("worlds/inertia_ratio_pendulum.world", true, _physicsEngine);
  physics::WorldPtr world = physics::get_world("default");
  ASSERT_TRUE(world != NULL);

  // verify lateral gravity
<<<<<<< HEAD
  auto g = world->Gravity();
=======
  physics::PhysicsEnginePtr physics = world->Physics();
  ignition::math::Vector3d g = physics->Gravity();
>>>>>>> 511b8693
  EXPECT_EQ(g, ignition::math::Vector3d(0.1, 0, -9.81));

  // get model
  physics::ModelPtr model = world->ModelByName("inertia_ratio");
  ASSERT_TRUE(model != NULL);

  // get links
  physics::LinkPtr upperLink = model->LinkByName("upper_link");
  physics::LinkPtr lowerLink = model->LinkByName("lower_link");
  ASSERT_TRUE(upperLink != NULL);
  ASSERT_TRUE(lowerLink != NULL);

  ignition::math::Vector3Stats upperAngles;
  ignition::math::Vector3Stats lowerAngles;
  {
    const std::string statNames = "maxAbs";
    EXPECT_TRUE(upperAngles.InsertStatistics(statNames));
    EXPECT_TRUE(lowerAngles.InsertStatistics(statNames));
  }

  for (int i = 0; i < 3000; ++i)
  {
    world->Step(1);

    // Get statistics on link rotations
<<<<<<< HEAD
    upperAngles.InsertData(upperLink->GetWorldPose().Ign().Rot().Euler());
    lowerAngles.InsertData(lowerLink->GetWorldPose().Ign().Rot().Euler());
=======
    upperAngles.InsertData(upperLink->WorldPose().Rot().Euler());
    lowerAngles.InsertData(lowerLink->WorldPose().Rot().Euler());
>>>>>>> 511b8693
  }

  // Expect out of plane angles to fall within limits
  EXPECT_NEAR((upperAngles.Y().Map())["maxAbs"], 0.0, g_angle_y_tol);
  EXPECT_NEAR((upperAngles.Z().Map())["maxAbs"], 0.0, g_angle_z_tol);
  EXPECT_NEAR((lowerAngles.Y().Map())["maxAbs"], 0.0, g_angle_y_tol);
  EXPECT_NEAR((lowerAngles.Z().Map())["maxAbs"], 0.0, g_angle_z_tol);

  RecordProperty("engine", _physicsEngine);
  this->Record("lowerAngles", lowerAngles);
  this->Record("upperAngles", upperAngles);
}

TEST_P(PhysicsTest, InertiaRatioPendulum)
{
  InertiaRatioPendulum(GetParam());
}

INSTANTIATE_TEST_CASE_P(PhysicsEngines, PhysicsTest, PHYSICS_ENGINE_VALUES);

int main(int argc, char **argv)
{
  ::testing::InitGoogleTest(&argc, argv);
  return RUN_ALL_TESTS();
}<|MERGE_RESOLUTION|>--- conflicted
+++ resolved
@@ -18,7 +18,6 @@
 #include <map>
 #include <string>
 #include <vector>
-#include <ignition/math/Vector3Stats.hh>
 
 #include <ignition/math/Vector3Stats.hh>
 
@@ -47,12 +46,7 @@
   ASSERT_TRUE(world != NULL);
 
   // verify lateral gravity
-<<<<<<< HEAD
-  auto g = world->Gravity();
-=======
-  physics::PhysicsEnginePtr physics = world->Physics();
-  ignition::math::Vector3d g = physics->Gravity();
->>>>>>> 511b8693
+  ignition::math::Vector3d g = world->Gravity();
   EXPECT_EQ(g, ignition::math::Vector3d(0.1, 0, -9.81));
 
   // get model
@@ -78,13 +72,8 @@
     world->Step(1);
 
     // Get statistics on link rotations
-<<<<<<< HEAD
-    upperAngles.InsertData(upperLink->GetWorldPose().Ign().Rot().Euler());
-    lowerAngles.InsertData(lowerLink->GetWorldPose().Ign().Rot().Euler());
-=======
     upperAngles.InsertData(upperLink->WorldPose().Rot().Euler());
     lowerAngles.InsertData(lowerLink->WorldPose().Rot().Euler());
->>>>>>> 511b8693
   }
 
   // Expect out of plane angles to fall within limits
