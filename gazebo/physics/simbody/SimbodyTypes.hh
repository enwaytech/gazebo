--- conflicted
+++ resolved
@@ -52,17 +52,12 @@
     typedef std::shared_ptr<SimbodyModel> SimbodyModelPtr;
 
     /// \def SimbodyRayShapePtr
-<<<<<<< HEAD
     /// \brief Shared pointer to SimbodyRayShape
     typedef std::shared_ptr<SimbodyRayShape> SimbodyRayShapePtr;
 
     /// \def SimbodyJointPtr
     /// \brief Shared pointer to SimbodyJoint
     typedef std::shared_ptr<gazebo::physics::SimbodyJoint> SimbodyJointPtr;
-=======
-    /// \brief Boost shared point to SimbodyRayShape
-    typedef boost::shared_ptr<SimbodyRayShape> SimbodyRayShapePtr;
     /// \}
->>>>>>> 16553424
   }
 }