/*
 * Copyright (C) 2012-2015 Open Source Robotics Foundation
 *
 * Licensed under the Apache License, Version 2.0 (the "License");
 * you may not use this file except in compliance with the License.
 * You may obtain a copy of the License at
 *
 *     http://www.apache.org/licenses/LICENSE-2.0
 *
 * Unless required by applicable law or agreed to in writing, software
 * distributed under the License is distributed on an "AS IS" BASIS,
 * WITHOUT WARRANTIES OR CONDITIONS OF ANY KIND, either express or implied.
 * See the License for the specific language governing permissions and
 * limitations under the License.
 *
*/
#include "gazebo/rendering/ogre_gazebo.h"

#include "gazebo/msgs/msgs.hh"
#include "gazebo/math/Vector2d.hh"
#include "gazebo/common/Assert.hh"
#include "gazebo/common/Event.hh"
#include "gazebo/common/Events.hh"
#include "gazebo/common/CommonIface.hh"
#include "gazebo/common/MeshManager.hh"
#include "gazebo/common/Console.hh"
#include "gazebo/common/Exception.hh"
#include "gazebo/common/Mesh.hh"
#include "gazebo/common/Plugin.hh"
#include "gazebo/common/Skeleton.hh"
#include "gazebo/rendering/RenderEvents.hh"
#include "gazebo/rendering/WireBox.hh"
#include "gazebo/rendering/Conversions.hh"
#include "gazebo/rendering/DynamicLines.hh"
#include "gazebo/rendering/Scene.hh"
#include "gazebo/rendering/RTShaderSystem.hh"
#include "gazebo/rendering/RenderEngine.hh"
#include "gazebo/rendering/Material.hh"
#include "gazebo/rendering/MovableText.hh"
#include "gazebo/rendering/VisualPrivate.hh"
#include "gazebo/rendering/Visual.hh"

using namespace gazebo;
using namespace rendering;

// Note: The value of GZ_UINT32_MAX is reserved as a flag.
uint32_t VisualPrivate::visualIdCount = GZ_UINT32_MAX - 1;

//////////////////////////////////////////////////
Visual::Visual(const std::string &_name, VisualPtr _parent, bool _useRTShader)
  : dataPtr(new VisualPrivate)
{
  this->Init(_name, _parent, _useRTShader);
}

//////////////////////////////////////////////////
Visual::Visual(const std::string &_name, ScenePtr _scene, bool _useRTShader)
  : dataPtr(new VisualPrivate)
{
  this->Init(_name, _scene, _useRTShader);
}

//////////////////////////////////////////////////
Visual::Visual(VisualPrivate &_dataPtr, const std::string &_name,
    VisualPtr _parent, bool _useRTShader)
    : dataPtr(&_dataPtr)
{
  this->Init(_name, _parent, _useRTShader);
}

//////////////////////////////////////////////////
Visual::Visual(VisualPrivate &_dataPtr, const std::string &_name,
    ScenePtr _scene,  bool _useRTShader)
    : dataPtr(&_dataPtr)
{
  this->Init(_name, _scene, _useRTShader);
}

//////////////////////////////////////////////////
void Visual::Init(const std::string &_name, ScenePtr _scene,
    bool _useRTShader)
{
  this->dataPtr->id = this->dataPtr->visualIdCount--;
  this->dataPtr->boundingBox = NULL;
  this->dataPtr->useRTShader = _useRTShader;
  this->dataPtr->visibilityFlags = GZ_VISIBILITY_ALL;

  this->dataPtr->sdf.reset(new sdf::Element);
  sdf::initFile("visual.sdf", this->dataPtr->sdf);

  this->SetName(_name);
  this->dataPtr->sceneNode = NULL;
  this->dataPtr->animState = NULL;
  this->dataPtr->skeleton = NULL;
  this->dataPtr->initialized = false;
  this->dataPtr->lighting = true;
  this->dataPtr->castShadows = true;
  this->dataPtr->visible = true;
  this->dataPtr->layer = -1;

  std::string uniqueName = this->GetName();
  int index = 0;
  while (_scene->GetManager()->hasSceneNode(uniqueName))
  {
    uniqueName = this->GetName() + "_" +
                 boost::lexical_cast<std::string>(index++);
  }

  this->dataPtr->scene = _scene;
  this->SetName(uniqueName);
  this->dataPtr->sceneNode =
    this->dataPtr->scene->GetManager()->getRootSceneNode()->
        createChildSceneNode(this->GetName());

  this->Init();
}

//////////////////////////////////////////////////
void Visual::Init(const std::string &_name, VisualPtr _parent,
    bool _useRTShader)
{
  this->dataPtr->id = this->dataPtr->visualIdCount--;
  this->dataPtr->boundingBox = NULL;
  this->dataPtr->useRTShader = _useRTShader;
  this->dataPtr->scale = math::Vector3::One;

  this->dataPtr->sdf.reset(new sdf::Element);
  sdf::initFile("visual.sdf", this->dataPtr->sdf);

  this->SetName(_name);
  this->dataPtr->sceneNode = NULL;
  this->dataPtr->animState = NULL;
  this->dataPtr->initialized = false;
  this->dataPtr->lighting = true;
  this->dataPtr->castShadows = true;
  this->dataPtr->visible = true;
  this->dataPtr->layer = -1;

  Ogre::SceneNode *pnode = NULL;
  if (_parent)
    pnode = _parent->GetSceneNode();
  else
  {
    gzerr << "Create a visual, invalid parent!!!\n";
    return;
  }

  if (!pnode)
  {
    gzerr << "Unable to get parent scene node\n";
    return;
  }

  std::string uniqueName = this->GetName();
  int index = 0;
  while (pnode->getCreator()->hasSceneNode(uniqueName))
    uniqueName = this->GetName() + "_" +
                 boost::lexical_cast<std::string>(index++);

  this->SetName(uniqueName);

  this->dataPtr->sceneNode = pnode->createChildSceneNode(this->GetName());

  this->dataPtr->parent = _parent;
  this->dataPtr->scene = this->dataPtr->parent->GetScene();
  this->Init();
}

//////////////////////////////////////////////////
Visual::~Visual()
{
  RTShaderSystem::Instance()->DetachEntity(this);

  if (this->dataPtr->preRenderConnection)
    event::Events::DisconnectPreRender(this->dataPtr->preRenderConnection);

  delete this->dataPtr->boundingBox;

  // delete instance from lines vector
  /*for (std::list<DynamicLines*>::iterator iter = this->dataPtr->lines.begin();
       iter != this->dataPtr->lines.end(); ++iter)
    delete *iter;
    */
  this->dataPtr->lines.clear();

  if (this->dataPtr->sceneNode != NULL)
  {
    this->DestroyAllAttachedMovableObjects(this->dataPtr->sceneNode);
    this->dataPtr->sceneNode->removeAndDestroyAllChildren();
    this->dataPtr->scene->GetManager()->destroySceneNode(
        this->dataPtr->sceneNode->getName());
    this->dataPtr->sceneNode = NULL;
  }

  this->dataPtr->scene.reset();
  this->dataPtr->sdf->Reset();
  this->dataPtr->sdf.reset();
  this->dataPtr->parent.reset();
  this->dataPtr->children.clear();

  delete this->dataPtr;
  this->dataPtr = 0;
}

/////////////////////////////////////////////////
void Visual::Fini()
{
  this->dataPtr->plugins.clear();

  // Detach from the parent
  if (this->dataPtr->parent)
    this->dataPtr->parent->DetachVisual(this->GetName());

  if (this->dataPtr->sceneNode)
  {
    this->dataPtr->sceneNode->detachAllObjects();
    this->dataPtr->scene->GetManager()->destroySceneNode(
        this->dataPtr->sceneNode);
    this->dataPtr->sceneNode = NULL;
  }

  if (this->dataPtr->preRenderConnection)
  {
    event::Events::DisconnectPreRender(this->dataPtr->preRenderConnection);
    this->dataPtr->preRenderConnection.reset();
  }

  RTShaderSystem::Instance()->DetachEntity(this);
  this->dataPtr->scene.reset();
}

/////////////////////////////////////////////////
VisualPtr Visual::Clone(const std::string &_name, VisualPtr _newParent)
{
  VisualPtr result(new Visual(_name, _newParent));
  result->Load(this->dataPtr->sdf);
  std::vector<VisualPtr>::iterator iter;
  for (iter = this->dataPtr->children.begin();
      iter != this->dataPtr->children.end(); ++iter)
  {
    (*iter)->Clone((*iter)->GetName(), result);
  }

  if (_newParent == this->dataPtr->scene->GetWorldVisual())
    result->SetWorldPose(this->GetWorldPose());
  result->ShowCollision(false);

  result->SetName(_name);
  return result;
}

/////////////////////////////////////////////////
void Visual::DestroyAllAttachedMovableObjects(Ogre::SceneNode *_sceneNode)
{
  if (!_sceneNode)
    return;

  // Destroy all the attached objects
  Ogre::SceneNode::ObjectIterator itObject =
    _sceneNode->getAttachedObjectIterator();

  while (itObject.hasMoreElements())
  {
    Ogre::Entity *ent = static_cast<Ogre::Entity*>(itObject.getNext());
    if (ent->getMovableType() != DynamicLines::GetMovableType())
      this->dataPtr->scene->GetManager()->destroyEntity(ent);
    else
      delete ent;
  }

  // Recurse to child SceneNodes
  Ogre::SceneNode::ChildNodeIterator itChild = _sceneNode->getChildIterator();

  while (itChild.hasMoreElements())
  {
    Ogre::SceneNode* pChildNode =
        static_cast<Ogre::SceneNode*>(itChild.getNext());
    this->DestroyAllAttachedMovableObjects(pChildNode);
  }
}

//////////////////////////////////////////////////
void Visual::Init()
{
  this->dataPtr->type = VT_ENTITY;
  this->dataPtr->transparency = 0.0;
  this->dataPtr->isStatic = false;
  this->dataPtr->visible = true;
  this->dataPtr->ribbonTrail = NULL;
  this->dataPtr->staticGeom = NULL;
  this->dataPtr->layer = -1;

  if (this->dataPtr->useRTShader)
    RTShaderSystem::Instance()->AttachEntity(this);

  this->dataPtr->initialized = true;
}

//////////////////////////////////////////////////
void Visual::LoadFromMsg(const boost::shared_ptr< msgs::Visual const> &_msg)
{
  this->dataPtr->sdf = msgs::VisualToSDF(*_msg.get());
  this->Load();
  this->UpdateFromMsg(_msg);
}

//////////////////////////////////////////////////
void Visual::Load(sdf::ElementPtr _sdf)
{
  this->dataPtr->sdf->Copy(_sdf);
  this->Load();
}

//////////////////////////////////////////////////
void Visual::Load()
{
  std::ostringstream stream;
  math::Pose pose;
  Ogre::Vector3 meshSize(1, 1, 1);
  Ogre::MovableObject *obj = NULL;

  if (this->dataPtr->parent)
    this->dataPtr->parent->AttachVisual(shared_from_this());

  // Read the desired position and rotation of the mesh
  pose = this->dataPtr->sdf->Get<math::Pose>("pose");

  std::string mesh = this->GetMeshName();
  std::string subMesh = this->GetSubMeshName();
  bool centerSubMesh = this->GetCenterSubMesh();

  if (!mesh.empty())
  {
    try
    {
      // Create the visual
      stream << "VISUAL_" << this->dataPtr->sceneNode->getName();
      obj = this->AttachMesh(mesh, subMesh, centerSubMesh,
          stream.str());
    }
    catch(Ogre::Exception &e)
    {
      gzerr << "Ogre Error:" << e.getFullDescription() << "\n";
      gzerr << "Unable to create a mesh from " <<  mesh << "\n";
      return;
    }
  }

  Ogre::Entity *ent = static_cast<Ogre::Entity *>(obj);
  if (ent)
  {
    if (ent->hasSkeleton())
      this->dataPtr->skeleton = ent->getSkeleton();

    for (unsigned int i = 0; i < ent->getNumSubEntities(); i++)
    {
      ent->getSubEntity(i)->setCustomParameter(1, Ogre::Vector4(
          this->dataPtr->sdf->Get<double>("laser_retro"), 0.0, 0.0, 0.0));
    }
  }

  // Set the pose of the scene node
  this->SetPose(pose);

  // Get the size of the mesh
  if (obj)
    meshSize = obj->getBoundingBox().getSize();

  if (this->dataPtr->sdf->HasElement("geometry"))
  {
    sdf::ElementPtr geomElem = this->dataPtr->sdf->GetElement("geometry");

    bool hasGeom = true;
    if (geomElem->HasElement("box"))
    {
      this->dataPtr->scale =
          geomElem->GetElement("box")->Get<math::Vector3>("size");
    }
    else if (geomElem->HasElement("sphere"))
    {
      double r = geomElem->GetElement("sphere")->Get<double>("radius");
      this->dataPtr->scale.Set(r * 2.0, r * 2.0, r * 2.0);
    }
    else if (geomElem->HasElement("cylinder"))
    {
      double r = geomElem->GetElement("cylinder")->Get<double>("radius");
      double l = geomElem->GetElement("cylinder")->Get<double>("length");
      this->dataPtr->scale.Set(r * 2.0, r * 2.0, l);
    }
    else if (geomElem->HasElement("plane"))
    {
      math::Vector2d size =
        geomElem->GetElement("plane")->Get<math::Vector2d>("size");
      this->dataPtr->scale.Set(size.x, size.y, 1);
    }
    else if (geomElem->HasElement("mesh"))
    {
      this->dataPtr->scale =
          geomElem->GetElement("mesh")->Get<math::Vector3>("scale");
    }
    else
    {
      hasGeom = false;
    }

    if (hasGeom)
    {
      // geom values give the absolute size so compute a scale that will
      // be mulitiply by the current scale to get to the geom size.
      math::Vector3 derivedScale = Conversions::Convert(
          this->dataPtr->sceneNode->_getDerivedScale());
      math::Vector3 toScale = this->dataPtr->scale / derivedScale;
      this->dataPtr->sceneNode->scale(toScale.x, toScale.y, toScale.z);
    }
  }

  // Set the material of the mesh
  if (this->dataPtr->sdf->HasElement("material"))
  {
    sdf::ElementPtr matElem =
        this->dataPtr->sdf->GetElement("material");

    // clone the material sdf to preserve the new values to be set
    // as updating the material name via SetMaterial can affect the
    // ambient/diffuse/specular/emissive color sdf elements.
    sdf::ElementPtr matElemClone = matElem->Clone();

    if (matElem->HasElement("script"))
    {
      sdf::ElementPtr scriptElem = matElem->GetElement("script");
      sdf::ElementPtr uriElem = scriptElem->GetElement("uri");

      // Add all the URI paths to the render engine
      while (uriElem)
      {
        std::string matUri = uriElem->Get<std::string>();
        if (!matUri.empty())
          RenderEngine::Instance()->AddResourcePath(matUri);
        uriElem = uriElem->GetNextElement("uri");
      }

      std::string matName = scriptElem->Get<std::string>("name");

      if (!matName.empty())
        this->SetMaterial(matName);
    }

    if (matElemClone->HasElement("ambient"))
      this->SetAmbient(matElemClone->Get<common::Color>("ambient"));
    if (matElemClone->HasElement("diffuse"))
      this->SetDiffuse(matElemClone->Get<common::Color>("diffuse"));
    if (matElemClone->HasElement("specular"))
      this->SetSpecular(matElemClone->Get<common::Color>("specular"));
    if (matElemClone->HasElement("emissive"))
      this->SetEmissive(matElemClone->Get<common::Color>("emissive"));

    if (matElem->HasElement("lighting"))
    {
      this->SetLighting(matElem->Get<bool>("lighting"));
    }
  }

  if (this->dataPtr->sdf->HasElement("transparency"))
  {
    this->SetTransparency(this->dataPtr->sdf->Get<float>("transparency"));
  }

  // Allow the mesh to cast shadows
  this->SetCastShadows(this->dataPtr->sdf->Get<bool>("cast_shadows"));
  this->LoadPlugins();
  this->dataPtr->scene->AddVisual(shared_from_this());

  // Set meta information
  if (this->dataPtr->sdf->HasElement("meta"))
  {
    if (this->dataPtr->sdf->GetElement("meta")->HasElement("layer"))
    {
      this->dataPtr->layer =
        this->dataPtr->sdf->GetElement("meta")->Get<int32_t>("layer");
      rendering::Events::newLayer(this->dataPtr->layer);
    }
  }
}

//////////////////////////////////////////////////
void Visual::Update()
{
  if (!this->dataPtr->visible)
    return;

  std::list<DynamicLines*>::iterator iter;

  // Update the lines
  for (iter = this->dataPtr->lines.begin(); iter != this->dataPtr->lines.end();
      ++iter)
  {
    (*iter)->Update();
  }

  std::list< std::pair<DynamicLines*, unsigned int> >::iterator liter;
  for (liter = this->dataPtr->lineVertices.begin();
       liter != this->dataPtr->lineVertices.end(); ++liter)
  {
    liter->first->SetPoint(liter->second,
        Conversions::Convert(this->dataPtr->sceneNode->_getDerivedPosition()));
    liter->first->Update();
  }

  if (this->dataPtr->animState)
  {
    this->dataPtr->animState->addTime(
        (common::Time::GetWallTime() - this->dataPtr->prevAnimTime).Double());
    this->dataPtr->prevAnimTime = common::Time::GetWallTime();
    if (this->dataPtr->animState->hasEnded())
    {
      this->dataPtr->animState = NULL;
      this->dataPtr->sceneNode->getCreator()->destroyAnimation(
          this->GetName() + "_animation");
      if (this->dataPtr->onAnimationComplete)
        this->dataPtr->onAnimationComplete();
      // event::Events::DisconnectPreRender(this->preRenderConnection);
    }
  }
}

//////////////////////////////////////////////////
void Visual::SetName(const std::string &_name)
{
  this->dataPtr->name = _name;
  this->dataPtr->sdf->GetAttribute("name")->Set(_name);
}

//////////////////////////////////////////////////
std::string Visual::GetName() const
{
  return this->dataPtr->name;
}

//////////////////////////////////////////////////
void Visual::AttachVisual(VisualPtr _vis)
{
  if (!_vis)
    gzerr << "Visual is null\n";
  else
  {
    if (_vis->GetSceneNode()->getParentSceneNode())
    {
      _vis->GetSceneNode()->getParentSceneNode()->removeChild(
          _vis->GetSceneNode());
    }
    this->dataPtr->sceneNode->addChild(_vis->GetSceneNode());
    this->dataPtr->children.push_back(_vis);
    _vis->dataPtr->parent = shared_from_this();
  }
}

//////////////////////////////////////////////////
void Visual::DetachVisual(VisualPtr _vis)
{
  this->DetachVisual(_vis->GetName());
}

//////////////////////////////////////////////////
void Visual::DetachVisual(const std::string &_name)
{
  std::vector<VisualPtr>::iterator iter;
  for (iter = this->dataPtr->children.begin();
      iter != this->dataPtr->children.end(); ++iter)
  {
    if ((*iter)->GetName() == _name)
    {
      VisualPtr childVis = (*iter);
      this->dataPtr->children.erase(iter);
      if (this->dataPtr->sceneNode)
        this->dataPtr->sceneNode->removeChild(childVis->GetSceneNode());
      childVis->GetParent().reset();
      break;
    }
  }
}

//////////////////////////////////////////////////
void Visual::AttachObject(Ogre::MovableObject *_obj)
{
  // This code makes plane render before grids. This allows grids to overlay
  // planes, and then other elements to overlay both planes and grids.
  // if (this->dataPtr->sdf->HasElement("geometry"))
  // if (this->dataPtr->sdf->GetElement("geometry")->HasElement("plane"))
  // _obj->setRenderQueueGroup(Ogre::RENDER_QUEUE_SKIES_EARLY+1);

  if (!this->HasAttachedObject(_obj->getName()))
  {
    // update to use unique materials
    Ogre::Entity *entity = dynamic_cast<Ogre::Entity *>(_obj);
    if (entity)
    {
      for (unsigned j = 0; j < entity->getNumSubEntities(); ++j)
      {
        Ogre::SubEntity *subEntity = entity->getSubEntity(j);
        Ogre::MaterialPtr material = subEntity->getMaterial();
        if (!material.isNull() &&
            material->getName().find("_MATERIAL_") == std::string::npos)
        {
          std::string newMaterialName;
          newMaterialName = this->dataPtr->sceneNode->getName() +
              "_MATERIAL_" + material->getName();
          material = material->clone(newMaterialName);
          subEntity->setMaterial(material);
        }
      }
    }

    this->dataPtr->sceneNode->attachObject(_obj);
    if (this->dataPtr->useRTShader && this->dataPtr->scene->GetInitialized() &&
      _obj->getName().find("__COLLISION_VISUAL__") == std::string::npos)
    {
      RTShaderSystem::Instance()->UpdateShaders();
    }
    _obj->getUserObjectBindings().setUserAny(Ogre::Any(this->GetName()));
  }
  else
    gzerr << "Visual[" << this->GetName() << "] already has object["
          << _obj->getName() << "] attached.";

  _obj->setVisibilityFlags(GZ_VISIBILITY_ALL);
}

//////////////////////////////////////////////////
bool Visual::HasAttachedObject(const std::string &_name)
{
  for (unsigned int i = 0; i < this->dataPtr->sceneNode->numAttachedObjects();
      ++i)
  {
    if (this->dataPtr->sceneNode->getAttachedObject(i)->getName() == _name)
      return true;
  }

  return false;
}

//////////////////////////////////////////////////
unsigned int Visual::GetAttachedObjectCount() const
{
  return this->dataPtr->sceneNode->numAttachedObjects();
}

//////////////////////////////////////////////////
void Visual::DetachObjects()
{
  if (this->dataPtr->sceneNode)
    this->dataPtr->sceneNode->detachAllObjects();
  this->dataPtr->meshName = "";
  this->dataPtr->subMeshName = "";
  this->dataPtr->myMaterialName = "";
}

//////////////////////////////////////////////////
unsigned int Visual::GetChildCount()
{
  return this->dataPtr->children.size();
}

//////////////////////////////////////////////////
VisualPtr Visual::GetChild(unsigned int _num)
{
  if (_num < this->dataPtr->children.size())
    return this->dataPtr->children[_num];
  return VisualPtr();
}

//////////////////////////////////////////////////
void Visual::MakeStatic()
{
  /*if (!this->staticGeom)
    this->staticGeom =
    this->dataPtr->sceneNode->getCreator()->createStaticGeometry(
    this->dataPtr->sceneNode->getName() + "_Static");

  // Add the scene node to the static geometry
  this->staticGeom->addSceneNode(this->dataPtr->sceneNode);

  // Build the static geometry
  this->staticGeom->build();

  // Prevent double rendering
  this->dataPtr->sceneNode->setVisible(false);
  this->dataPtr->sceneNode->detachAllObjects();
  */
}

//////////////////////////////////////////////////
Ogre::MovableObject *Visual::AttachMesh(const std::string &_meshName,
                                        const std::string &_subMesh,
                                        bool _centerSubmesh,
                                        const std::string &_objName)
{
  if (_meshName.empty())
    return NULL;

  this->dataPtr->meshName = _meshName;
  this->dataPtr->subMeshName = _subMesh;

  Ogre::MovableObject *obj;
  std::string objName = _objName;
  std::string meshName = _meshName;
  meshName += _subMesh.empty() ? "" : "::" + _subMesh;

  if (objName.empty())
    objName = this->dataPtr->sceneNode->getName() + "_ENTITY_" + meshName;

  this->InsertMesh(_meshName, _subMesh, _centerSubmesh);

  if (this->dataPtr->sceneNode->getCreator()->hasEntity(objName))
  {
    obj = (Ogre::MovableObject*)
      (this->dataPtr->sceneNode->getCreator()->getEntity(objName));
  }
  else
  {
    obj = (Ogre::MovableObject*)
        (this->dataPtr->sceneNode->getCreator()->createEntity(objName,
        meshName));
  }

  this->AttachObject(obj);
  return obj;
}

//////////////////////////////////////////////////
void Visual::SetScale(const math::Vector3 &_scale)
{
  if (this->dataPtr->scale == _scale)
    return;

  this->dataPtr->scale = _scale;

  // update geom size based on scale.
  this->UpdateGeomSize(this->dataPtr->scale);

  this->dataPtr->sceneNode->setScale(
      Conversions::Convert(this->dataPtr->scale));
}

//////////////////////////////////////////////////
void Visual::UpdateGeomSize(const math::Vector3 &_scale)
{
  for (std::vector<VisualPtr>::iterator iter = this->dataPtr->children.begin();
       iter != this->dataPtr->children.end(); ++iter)
  {
    (*iter)->UpdateGeomSize(_scale);
  }

  math::Vector3 derivedScale = math::Vector3::One;
  VisualPtr parentVis = this->GetParent();
  if (parentVis)
  {
     derivedScale = Conversions::Convert(
        parentVis->GetSceneNode()->_getDerivedScale());
  }

  sdf::ElementPtr geomElem = this->dataPtr->sdf->GetElement("geometry");
  if (geomElem->HasElement("box"))
  {
    geomElem->GetElement("box")->GetElement("size")->Set(_scale);
  }
  else if (geomElem->HasElement("sphere"))
  {
    geomElem->GetElement("sphere")->GetElement("radius")->Set(
        _scale.x*0.5);
  }
  else if (geomElem->HasElement("cylinder"))
  {
    geomElem->GetElement("cylinder")->GetElement("radius")
        ->Set(_scale.x*0.5);
    geomElem->GetElement("cylinder")->GetElement("length")->Set(_scale.z);
  }
  else if (geomElem->HasElement("mesh"))
    geomElem->GetElement("mesh")->GetElement("scale")->Set(_scale);
}

//////////////////////////////////////////////////
math::Vector3 Visual::GetScale()
{
  return this->dataPtr->scale;
}

//////////////////////////////////////////////////
void Visual::SetLighting(bool _lighting)
{
  if (this->dataPtr->lighting == _lighting)
    return;

  this->dataPtr->lighting = _lighting;

  if (this->dataPtr->useRTShader)
  {
    if (this->dataPtr->lighting)
      RTShaderSystem::Instance()->AttachEntity(this);
    else
    {
      // Detach from RTShaderSystem otherwise setting lighting here will have
      // no effect if shaders are used.
      RTShaderSystem::Instance()->DetachEntity(this);
    }
  }

  try
  {
    for (int i = 0; i < this->dataPtr->sceneNode->numAttachedObjects(); ++i)
    {
      Ogre::MovableObject *obj = this->dataPtr->sceneNode->getAttachedObject(i);

      Ogre::Entity *entity = dynamic_cast<Ogre::Entity*>(obj);
      if (entity)
      {
        for (unsigned j = 0; j < entity->getNumSubEntities(); ++j)
        {
          Ogre::MaterialPtr mat = entity->getSubEntity(j)->getMaterial();
          if (!mat.isNull())
          {
            mat->setLightingEnabled(this->dataPtr->lighting);
          }
        }
      }
    }

    // Apply lighting to all child scene nodes
    for (unsigned int i = 0; i < this->dataPtr->sceneNode->numChildren(); ++i)
    {
      Ogre::SceneNode *sn = dynamic_cast<Ogre::SceneNode *>(
          this->dataPtr->sceneNode->getChild(i));
      for (int j = 0; j < sn->numAttachedObjects(); j++)
      {
        Ogre::MovableObject *obj = sn->getAttachedObject(j);

        Ogre::Entity *entity = dynamic_cast<Ogre::Entity*>(obj);
        if (entity)
        {
          for (unsigned k = 0; k < entity->getNumSubEntities(); ++k)
          {
            Ogre::MaterialPtr mat = entity->getSubEntity(k)->getMaterial();
            if (!mat.isNull())
            {
              mat->setLightingEnabled(this->dataPtr->lighting);
            }
          }
        }
      }
    }
  }
  catch(Ogre::Exception &e)
  {
    gzwarn << "Unable to set lighting to Geometry["
           << this->dataPtr->sceneNode->getName() << ".\n";
  }

  // Apply lighting to all child visuals
  for (std::vector<VisualPtr>::iterator iter = this->dataPtr->children.begin();
       iter != this->dataPtr->children.end(); ++iter)
  {
    (*iter)->SetLighting(this->dataPtr->lighting);
  }

  this->dataPtr->sdf->GetElement("material")
      ->GetElement("lighting")->Set(this->dataPtr->lighting);
}

//////////////////////////////////////////////////
bool Visual::GetLighting() const
{
  return this->dataPtr->lighting;
}

//////////////////////////////////////////////////
void Visual::SetMaterial(const std::string &_materialName, bool _unique,
    const bool _cascade)
{
  if (_materialName.empty() || _materialName == "__default__")
    return;

  common::Color matAmbient;
  common::Color matDiffuse;
  common::Color matSpecular;
  common::Color matEmissive;
  bool matColor = rendering::Material::GetMaterialAsColor(
      _materialName, matAmbient, matDiffuse, matSpecular, matEmissive);

  if (_unique)
  {
    // Create a custom material name
    std::string newMaterialName;
    newMaterialName = this->dataPtr->sceneNode->getName() + "_MATERIAL_" +
        _materialName;

    if (this->GetMaterialName() == newMaterialName &&
        matAmbient == this->GetAmbient() &&
        matDiffuse == this->GetDiffuse() &&
        matSpecular == this->GetSpecular() &&
        matEmissive == this->GetEmissive())
      return;

    this->dataPtr->myMaterialName = newMaterialName;

    Ogre::MaterialPtr origMaterial;
    try
    {
      this->dataPtr->origMaterialName = _materialName;
      // Get the original material
      origMaterial =
        Ogre::MaterialManager::getSingleton().getByName(_materialName);
    }
    catch(Ogre::Exception &e)
    {
      gzwarn << "Unable to get Material[" << _materialName << "] for Geometry["
          << this->dataPtr->sceneNode->getName()
          << ". Object will appear white.\n";
      return;
    }

    if (origMaterial.isNull())
    {
      gzwarn << "Unable to get Material[" << _materialName << "] for Geometry["
        << this->dataPtr->sceneNode->getName()
        << ". Object will appear white\n";
      return;
    }

    Ogre::MaterialPtr myMaterial;

    // Clone the material. This will allow us to change the look of each geom
    // individually.
    if (Ogre::MaterialManager::getSingleton().resourceExists(
          this->dataPtr->myMaterialName))
    {
      myMaterial =
        (Ogre::MaterialPtr)(Ogre::MaterialManager::getSingleton().getByName(
              this->dataPtr->myMaterialName));
    }
    else
    {
      myMaterial = origMaterial->clone(this->dataPtr->myMaterialName);
    }
  }
  else
  {
    if ( this->dataPtr->myMaterialName == _materialName)
      return;
    this->dataPtr->myMaterialName = _materialName;
  }

  try
  {
    for (unsigned int i = 0;
        i < this->dataPtr->sceneNode->numAttachedObjects(); ++i)
    {
      Ogre::MovableObject *obj = this->dataPtr->sceneNode->getAttachedObject(i);
      Ogre::Entity *entity = dynamic_cast<Ogre::Entity *>(obj);
      if (entity)
        entity->setMaterialName(this->dataPtr->myMaterialName);
      else
      {
        Ogre::SimpleRenderable *simpleRenderable =
            dynamic_cast<Ogre::SimpleRenderable *>(obj);
        if (simpleRenderable)
          simpleRenderable->setMaterial(this->dataPtr->myMaterialName);
      }
    }

    // Apply material to all child scene nodes
    for (unsigned int i = 0; i < this->dataPtr->sceneNode->numChildren(); ++i)
    {
      Ogre::SceneNode *sn = dynamic_cast<Ogre::SceneNode *>(
          this->dataPtr->sceneNode->getChild(i));
      for (int j = 0; j < sn->numAttachedObjects(); ++j)
      {
        Ogre::MovableObject *obj = sn->getAttachedObject(j);

        MovableText *text = dynamic_cast<MovableText *>(obj);
        if (text)
        {
          common::Color ambient, diffuse, specular, emissive;
          bool matFound = rendering::Material::GetMaterialAsColor(
              this->dataPtr->myMaterialName, ambient, diffuse, specular,
              emissive);

          if (matFound)
          {
            text->SetColor(ambient);
          }
        }
        else if (dynamic_cast<Ogre::Entity *>(obj))
          ((Ogre::Entity *)obj)->setMaterialName(this->dataPtr->myMaterialName);
        else
        {
          ((Ogre::SimpleRenderable *)obj)->setMaterial(
              this->dataPtr->myMaterialName);
        }
      }
    }
  }
  catch(Ogre::Exception &e)
  {
    gzwarn << "Unable to set Material[" << this->dataPtr->myMaterialName
           << "] to Geometry["
           << this->dataPtr->sceneNode->getName()
           << ". Object will appear white.\n";
  }

  // check if material has color components, if so, set them.
  if (matColor)
  {
    this->SetAmbient(matAmbient, _cascade);
    this->SetDiffuse(matDiffuse, _cascade);
    this->SetSpecular(matSpecular, _cascade);
    this->SetEmissive(matEmissive, _cascade);
  }

  // Re-apply the transparency filter for the last known transparency value
  this->SetTransparencyInnerLoop(this->dataPtr->sceneNode);

  // Apply material to all child visuals
  if (_cascade)
  {
<<<<<<< HEAD
    for (auto &iter : this->dataPtr->children)
    {
      iter->SetMaterial(_materialName, _unique, _cascade);
=======
    for (auto &child : this->dataPtr->children)
    {
      child->SetMaterial(_materialName, _unique, _cascade);
>>>>>>> 2abb6222
    }
  }

  if (this->dataPtr->useRTShader && this->dataPtr->scene->GetInitialized()
      && this->dataPtr->lighting &&
      this->GetName().find("__COLLISION_VISUAL__") == std::string::npos)
  {
    RTShaderSystem::Instance()->UpdateShaders();
  }

  this->dataPtr->sdf->GetElement("material")->GetElement("script")
      ->GetElement("name")->Set(_materialName);
}

/////////////////////////////////////////////////
void Visual::SetAmbient(const common::Color &_color, const bool _cascade)
{
  if (!this->dataPtr->lighting)
    return;

  if (this->dataPtr->myMaterialName.empty())
  {
    std::string matName = this->GetName() + "_MATERIAL_";
    Ogre::MaterialManager::getSingleton().create(matName, "General");
    this->SetMaterial(matName);
  }

  for (unsigned int i = 0; i < this->dataPtr->sceneNode->numAttachedObjects();
      ++i)
  {
    Ogre::Entity *entity = NULL;
    Ogre::MovableObject *obj = this->dataPtr->sceneNode->getAttachedObject(i);

    entity = dynamic_cast<Ogre::Entity*>(obj);

    if (!entity)
      continue;

    // For each ogre::entity
    for (unsigned int j = 0; j < entity->getNumSubEntities(); j++)
    {
      Ogre::SubEntity *subEntity = entity->getSubEntity(j);
      Ogre::MaterialPtr material = subEntity->getMaterial();

      unsigned int techniqueCount, passCount;
      Ogre::Technique *technique;
      Ogre::Pass *pass;
      Ogre::ColourValue dc;

      for (techniqueCount = 0; techniqueCount < material->getNumTechniques();
           techniqueCount++)
      {
        technique = material->getTechnique(techniqueCount);
        technique->setLightingEnabled(true);

        for (passCount = 0; passCount < technique->getNumPasses(); passCount++)
        {
          pass = technique->getPass(passCount);
          pass->setAmbient(Conversions::Convert(_color));
        }
      }
    }
  }

  if (_cascade)
  {
    for (auto &child : this->dataPtr->children)
    {
      child->SetAmbient(_color, _cascade);
    }
  }

  this->dataPtr->ambient = _color;

  this->dataPtr->sdf->GetElement("material")
      ->GetElement("ambient")->Set(_color);
}

/////////////////////////////////////////////////
void Visual::SetDiffuse(const common::Color &_color, const bool _cascade)
{
  if (!this->dataPtr->lighting)
    return;

  if (this->dataPtr->myMaterialName.empty())
  {
    std::string matName = this->GetName() + "_MATERIAL_";
    Ogre::MaterialManager::getSingleton().create(matName, "General");
    this->SetMaterial(matName);
  }

  for (unsigned int i = 0; i < this->dataPtr->sceneNode->numAttachedObjects();
      i++)
  {
    Ogre::Entity *entity = NULL;
    Ogre::MovableObject *obj = this->dataPtr->sceneNode->getAttachedObject(i);

    entity = dynamic_cast<Ogre::Entity*>(obj);

    if (!entity)
    {
      continue;
    }

    // For each ogre::entity
    for (unsigned int j = 0; j < entity->getNumSubEntities(); j++)
    {
      Ogre::SubEntity *subEntity = entity->getSubEntity(j);
      Ogre::MaterialPtr material = subEntity->getMaterial();

      unsigned int techniqueCount, passCount;
      Ogre::Technique *technique;
      Ogre::Pass *pass;
      Ogre::ColourValue dc;

      for (techniqueCount = 0; techniqueCount < material->getNumTechniques();
           techniqueCount++)
      {
        technique = material->getTechnique(techniqueCount);
        technique->setLightingEnabled(true);

        for (passCount = 0; passCount < technique->getNumPasses(); passCount++)
        {
          pass = technique->getPass(passCount);
          dc = Conversions::Convert(_color);
          pass->setDiffuse(dc);
          this->dataPtr->transparency = 1.0f - dc.a;
        }
      }
    }
  }

  if (_cascade)
  {
    for (auto &child : this->dataPtr->children)
    {
      child->SetDiffuse(_color, _cascade);
    }
  }

  this->dataPtr->diffuse = _color;

  this->dataPtr->sdf->GetElement("material")
      ->GetElement("diffuse")->Set(_color);
}

/////////////////////////////////////////////////
void Visual::SetSpecular(const common::Color &_color, const bool _cascade)
{
  if (!this->dataPtr->lighting)
    return;

  if (this->dataPtr->myMaterialName.empty())
  {
    std::string matName = this->GetName() + "_MATERIAL_";
    Ogre::MaterialManager::getSingleton().create(matName, "General");
    this->SetMaterial(matName);
  }

  for (unsigned int i = 0; i < this->dataPtr->sceneNode->numAttachedObjects();
      i++)
  {
    Ogre::Entity *entity = NULL;
    Ogre::MovableObject *obj = this->dataPtr->sceneNode->getAttachedObject(i);

    entity = dynamic_cast<Ogre::Entity*>(obj);

    if (!entity)
      continue;

    // For each ogre::entity
    for (unsigned int j = 0; j < entity->getNumSubEntities(); j++)
    {
      Ogre::SubEntity *subEntity = entity->getSubEntity(j);
      Ogre::MaterialPtr material = subEntity->getMaterial();

      unsigned int techniqueCount, passCount;
      Ogre::Technique *technique;
      Ogre::Pass *pass;
      Ogre::ColourValue dc;

      for (techniqueCount = 0; techniqueCount < material->getNumTechniques();
           techniqueCount++)
      {
        technique = material->getTechnique(techniqueCount);
        technique->setLightingEnabled(true);

        for (passCount = 0; passCount < technique->getNumPasses(); passCount++)
        {
          pass = technique->getPass(passCount);
          pass->setSpecular(Conversions::Convert(_color));
        }
      }
    }
  }

  if (_cascade)
  {
    for (auto &child : this->dataPtr->children)
    {
      child->SetSpecular(_color, _cascade);
    }
  }

  this->dataPtr->specular = _color;

  this->dataPtr->sdf->GetElement("material")
      ->GetElement("specular")->Set(_color);
}

//////////////////////////////////////////////////
void Visual::SetEmissive(const common::Color &_color, const bool _cascade)
{
  for (unsigned int i = 0; i < this->dataPtr->sceneNode->numAttachedObjects();
      i++)
  {
    Ogre::Entity *entity = NULL;
    Ogre::MovableObject *obj = this->dataPtr->sceneNode->getAttachedObject(i);

    entity = dynamic_cast<Ogre::Entity*>(obj);

    if (!entity)
      continue;

    // For each ogre::entity
    for (unsigned int j = 0; j < entity->getNumSubEntities(); j++)
    {
      Ogre::SubEntity *subEntity = entity->getSubEntity(j);
      Ogre::MaterialPtr material = subEntity->getMaterial();

      unsigned int techniqueCount, passCount;
      Ogre::Technique *technique;
      Ogre::Pass *pass;
      Ogre::ColourValue dc;

      for (techniqueCount = 0; techniqueCount < material->getNumTechniques();
          techniqueCount++)
      {
        technique = material->getTechnique(techniqueCount);

        for (passCount = 0; passCount < technique->getNumPasses();
            passCount++)
        {
          pass = technique->getPass(passCount);
          pass->setSelfIllumination(Conversions::Convert(_color));
        }
      }
    }
  }

  if (_cascade)
  {
    for (auto &child : this->dataPtr->children)
    {
      child->SetEmissive(_color, _cascade);
    }
  }

  this->dataPtr->emissive = _color;

  this->dataPtr->sdf->GetElement("material")
      ->GetElement("emissive")->Set(_color);
}

/////////////////////////////////////////////////
common::Color Visual::GetAmbient() const
{
  return this->dataPtr->ambient;
}

/////////////////////////////////////////////////
common::Color Visual::GetDiffuse() const
{
  return this->dataPtr->diffuse;
}

/////////////////////////////////////////////////
common::Color Visual::GetSpecular() const
{
  return this->dataPtr->specular;
}

/////////////////////////////////////////////////
common::Color Visual::GetEmissive() const
{
  return this->dataPtr->emissive;
}

//////////////////////////////////////////////////
void Visual::SetWireframe(bool _show)
{
  std::vector<VisualPtr>::iterator iter;
  for (iter = this->dataPtr->children.begin();
      iter != this->dataPtr->children.end(); ++iter)
  {
    (*iter)->SetWireframe(_show);
  }

  for (unsigned int i = 0; i < this->dataPtr->sceneNode->numAttachedObjects();
      i++)
  {
    Ogre::Entity *entity = NULL;
    Ogre::MovableObject *obj = this->dataPtr->sceneNode->getAttachedObject(i);

    entity = dynamic_cast<Ogre::Entity*>(obj);

    if (!entity)
      continue;

    // For each ogre::entity
    for (unsigned int j = 0; j < entity->getNumSubEntities(); j++)
    {
      Ogre::SubEntity *subEntity = entity->getSubEntity(j);
      Ogre::MaterialPtr material = subEntity->getMaterial();
      if (material.isNull())
        continue;

      unsigned int techniqueCount, passCount;
      Ogre::Technique *technique;
      Ogre::Pass *pass;

      for (techniqueCount = 0; techniqueCount < material->getNumTechniques();
           ++techniqueCount)
      {
        technique = material->getTechnique(techniqueCount);

        for (passCount = 0; passCount < technique->getNumPasses(); passCount++)
        {
          pass = technique->getPass(passCount);
          if (_show)
            pass->setPolygonMode(Ogre::PM_WIREFRAME);
          else
            pass->setPolygonMode(Ogre::PM_SOLID);
        }
      }
    }
  }
}

//////////////////////////////////////////////////
void Visual::SetTransparencyInnerLoop(Ogre::SceneNode *_sceneNode)
{
  for (unsigned int i = 0; i < _sceneNode->numAttachedObjects();
      i++)
  {
    Ogre::Entity *entity = NULL;
    Ogre::MovableObject *obj = _sceneNode->getAttachedObject(i);

    entity = dynamic_cast<Ogre::Entity*>(obj);

    if (!entity)
      continue;

    if (entity->getName().find("__COLLISION_VISUAL__") != std::string::npos)
      continue;

    // For each ogre::entity
    for (unsigned int j = 0; j < entity->getNumSubEntities(); j++)
    {
      Ogre::SubEntity *subEntity = entity->getSubEntity(j);
      Ogre::MaterialPtr material = subEntity->getMaterial();

      unsigned int techniqueCount, passCount, unitStateCount;
      Ogre::Technique *technique;
      Ogre::Pass *pass;
      Ogre::ColourValue dc;

      for (techniqueCount = 0; techniqueCount < material->getNumTechniques();
           ++techniqueCount)
      {
        technique = material->getTechnique(techniqueCount);

        for (passCount = 0; passCount < technique->getNumPasses(); ++passCount)
        {
          pass = technique->getPass(passCount);

          // Need to fix transparency
          if (!pass->isProgrammable() &&
              pass->getPolygonMode() == Ogre::PM_SOLID)
          {
            pass->setSceneBlending(Ogre::SBT_TRANSPARENT_ALPHA);
          }

          if (this->dataPtr->transparency > 0.0)
          {
            pass->setDepthWriteEnabled(false);
            pass->setDepthCheckEnabled(true);
          }
          else
          {
            pass->setDepthWriteEnabled(true);
            pass->setDepthCheckEnabled(true);
          }

          dc = pass->getDiffuse();
          dc.a = (1.0f - this->dataPtr->transparency);
          pass->setDiffuse(dc);
          this->dataPtr->diffuse = Conversions::Convert(dc);


          for (unitStateCount = 0; unitStateCount <
              pass->getNumTextureUnitStates(); ++unitStateCount)
          {
            auto textureUnitState = pass->getTextureUnitState(unitStateCount);

            textureUnitState->setAlphaOperation(
                Ogre::LBX_SOURCE1, Ogre::LBS_MANUAL, Ogre::LBS_CURRENT,
                1.0 - this->dataPtr->transparency);
          }
        }
      }
    }
  }
}

//////////////////////////////////////////////////
void Visual::SetTransparency(float _trans, const bool _cascade)
{
  if (math::equal(this->dataPtr->transparency, _trans))
    return;

  this->dataPtr->transparency = std::min(
      std::max(_trans, static_cast<float>(0.0)), static_cast<float>(1.0));

  if (_cascade)
  {
<<<<<<< HEAD
    for (auto child : this->dataPtr->children)
=======
    for (auto &child : this->dataPtr->children)
>>>>>>> 2abb6222
    {
      // Don't change some visualizations when link changes
      if (!(this->GetType() == VT_LINK &&
          (child->GetType() == VT_GUI ||
           child->GetType() == VT_PHYSICS ||
           child->GetType() == VT_SENSOR)))
      {
        child->SetTransparency(_trans);
      }
    }
  }

  this->SetTransparencyInnerLoop(this->dataPtr->sceneNode);

  // For child nodes' scene nodes
  for (unsigned int i = 0; i < this->dataPtr->sceneNode->numChildren(); ++i)
  {
    Ogre::SceneNode *childSceneNode = dynamic_cast<Ogre::SceneNode*>(
        this->dataPtr->sceneNode->getChild(i));

    this->SetTransparencyInnerLoop(childSceneNode);
  }

  if (this->dataPtr->useRTShader && this->dataPtr->scene->GetInitialized())
    RTShaderSystem::Instance()->UpdateShaders();

  this->dataPtr->sdf->GetElement("transparency")->Set(_trans);
}

//////////////////////////////////////////////////
void Visual::SetHighlighted(bool _highlighted)
{
  if (_highlighted)
  {
    math::Box bbox = this->GetBoundingBox();

    // Create the bounding box if it's not already created.
    if (!this->dataPtr->boundingBox)
    {
      this->dataPtr->boundingBox = new WireBox(shared_from_this(), bbox);
    }
    else
    {
      this->dataPtr->boundingBox->Init(bbox);
    }
    this->dataPtr->boundingBox->SetVisible(true);
  }
  else if (this->dataPtr->boundingBox)
  {
    this->dataPtr->boundingBox->SetVisible(false);
  }

  // If this is a link, highlight frame visual
  if (this->GetType() == VT_LINK)
  {
    VisualPtr linkFrameVis;
    for (auto child : this->dataPtr->children)
    {
      if (child->GetName().find("LINK_FRAME_VISUAL__") != std::string::npos)
        child->SetHighlighted(_highlighted);
    }
  }
}

//////////////////////////////////////////////////
bool Visual::GetHighlighted() const
{
  if (this->dataPtr->boundingBox)
  {
    return this->dataPtr->boundingBox->GetVisible();
  }
  return false;
}

//////////////////////////////////////////////////
float Visual::GetTransparency()
{
  return this->dataPtr->transparency;
}

//////////////////////////////////////////////////
void Visual::SetCastShadows(bool _shadows)
{
  for (int i = 0; i < this->dataPtr->sceneNode->numAttachedObjects(); i++)
  {
    Ogre::MovableObject *obj = this->dataPtr->sceneNode->getAttachedObject(i);
    obj->setCastShadows(_shadows);
  }

  if (this->IsStatic() && this->dataPtr->staticGeom)
    this->dataPtr->staticGeom->setCastShadows(_shadows);

  this->dataPtr->castShadows = _shadows;
  this->dataPtr->sdf->GetElement("cast_shadows")->Set(_shadows);
}

//////////////////////////////////////////////////
bool Visual::GetCastShadows() const
{
  return this->dataPtr->castShadows;
}

//////////////////////////////////////////////////
void Visual::SetVisible(bool _visible, bool _cascade)
{
  this->dataPtr->sceneNode->setVisible(_visible, _cascade);
  if (_cascade)
  {
    for (auto child: this->dataPtr->children)
      child->SetVisible(_visible);
  }

  this->dataPtr->visible = _visible;
}

//////////////////////////////////////////////////
uint32_t Visual::GetVisibilityFlags()
{
  return this->dataPtr->visibilityFlags;
}

//////////////////////////////////////////////////
void Visual::ToggleVisible()
{
  this->SetVisible(!this->GetVisible(), true);
}

//////////////////////////////////////////////////
bool Visual::GetVisible() const
{
  return this->dataPtr->visible;
}

//////////////////////////////////////////////////
void Visual::SetPosition(const math::Vector3 &_pos)
{
  /*if (this->IsStatic() && this->staticGeom)
  {
    this->staticGeom->reset();
    delete this->staticGeom;
    this->staticGeom = NULL;
    // this->staticGeom->setOrigin(Ogre::Vector3(pos.x, pos.y, pos.z));
  }*/
  GZ_ASSERT(this->dataPtr->sceneNode, "Visual SceneNode is NULL");
  this->dataPtr->sceneNode->setPosition(_pos.x, _pos.y, _pos.z);

  this->dataPtr->sdf->GetElement("pose")->Set(this->GetPose());
}

//////////////////////////////////////////////////
void Visual::SetRotation(const math::Quaternion &_rot)
{
  GZ_ASSERT(this->dataPtr->sceneNode, "Visual SceneNode is NULL");
  this->dataPtr->sceneNode->setOrientation(
      Ogre::Quaternion(_rot.w, _rot.x, _rot.y, _rot.z));

  this->dataPtr->sdf->GetElement("pose")->Set(this->GetPose());
}

//////////////////////////////////////////////////
void Visual::SetPose(const math::Pose &_pose)
{
  this->SetPosition(_pose.pos);
  this->SetRotation(_pose.rot);
}

//////////////////////////////////////////////////
math::Vector3 Visual::GetPosition() const
{
  return Conversions::Convert(this->dataPtr->sceneNode->getPosition());
}

//////////////////////////////////////////////////
math::Quaternion Visual::GetRotation() const
{
  return Conversions::Convert(this->dataPtr->sceneNode->getOrientation());
}

//////////////////////////////////////////////////
math::Pose Visual::GetPose() const
{
  math::Pose pos;
  pos.pos = this->GetPosition();
  pos.rot = this->GetRotation();
  return pos;
}

//////////////////////////////////////////////////
void Visual::SetWorldPose(const math::Pose &_pose)
{
  this->SetWorldPosition(_pose.pos);
  this->SetWorldRotation(_pose.rot);
}

//////////////////////////////////////////////////
void Visual::SetWorldPosition(const math::Vector3 &_pos)
{
  this->dataPtr->sceneNode->_setDerivedPosition(Conversions::Convert(_pos));
}

//////////////////////////////////////////////////
void Visual::SetWorldRotation(const math::Quaternion &_q)
{
  this->dataPtr->sceneNode->_setDerivedOrientation(Conversions::Convert(_q));
}

//////////////////////////////////////////////////
math::Pose Visual::GetWorldPose() const
{
  math::Pose pose;

  Ogre::Vector3 vpos;
  Ogre::Quaternion vquatern;

  if (this->dataPtr->sceneNode)
  {
    vpos = this->dataPtr->sceneNode->_getDerivedPosition();
    pose.pos.x = vpos.x;
    pose.pos.y = vpos.y;
    pose.pos.z = vpos.z;

    vquatern = this->dataPtr->sceneNode->_getDerivedOrientation();
    pose.rot.w = vquatern.w;
    pose.rot.x = vquatern.x;
    pose.rot.y = vquatern.y;
    pose.rot.z = vquatern.z;
  }

  return pose;
}


//////////////////////////////////////////////////
Ogre::SceneNode * Visual::GetSceneNode() const
{
  return this->dataPtr->sceneNode;
}


//////////////////////////////////////////////////
bool Visual::IsStatic() const
{
  return this->dataPtr->isStatic;
}

//////////////////////////////////////////////////
void Visual::EnableTrackVisual(VisualPtr _vis)
{
  this->dataPtr->sceneNode->setAutoTracking(true, _vis->GetSceneNode());
}

//////////////////////////////////////////////////
void Visual::DisableTrackVisual()
{
  this->dataPtr->sceneNode->setAutoTracking(false);
}

//////////////////////////////////////////////////
std::string Visual::GetNormalMap() const
{
  std::string file = this->dataPtr->sdf->GetElement("material")->GetElement(
      "shader")->GetElement("normal_map")->Get<std::string>();

  std::string uriFile = common::find_file(file);
  if (!uriFile.empty())
    file = uriFile;

  return file;
}

//////////////////////////////////////////////////
void Visual::SetNormalMap(const std::string &_nmap)
{
  this->dataPtr->sdf->GetElement("material")->GetElement(
      "shader")->GetElement("normal_map")->GetValue()->Set(_nmap);
  if (this->dataPtr->useRTShader && this->dataPtr->scene->GetInitialized())
    RTShaderSystem::Instance()->UpdateShaders();
}

//////////////////////////////////////////////////
std::string Visual::GetShaderType() const
{
  return this->dataPtr->sdf->GetElement("material")->GetElement(
      "shader")->Get<std::string>("type");
}

//////////////////////////////////////////////////
void Visual::SetShaderType(const std::string &_type)
{
  this->dataPtr->sdf->GetElement("material")->GetElement(
      "shader")->GetAttribute("type")->Set(_type);
  if (this->dataPtr->useRTShader && this->dataPtr->scene->GetInitialized())
    RTShaderSystem::Instance()->UpdateShaders();
}


//////////////////////////////////////////////////
void Visual::SetRibbonTrail(bool _value, const common::Color &_initialColor,
                            const common::Color &_changeColor)
{
  if (this->dataPtr->ribbonTrail == NULL)
  {
    this->dataPtr->ribbonTrail =
        this->dataPtr->scene->GetManager()->createRibbonTrail(
        this->GetName() + "_RibbonTrail");
    this->dataPtr->ribbonTrail->setMaterialName("Gazebo/RibbonTrail");
    // this->dataPtr->ribbonTrail->setTrailLength(100);
    this->dataPtr->ribbonTrail->setMaxChainElements(10000);
    // this->dataPtr->ribbonTrail->setNumberOfChains(1);
    this->dataPtr->ribbonTrail->setVisible(false);
    this->dataPtr->ribbonTrail->setCastShadows(false);
    this->dataPtr->ribbonTrail->setInitialWidth(0, 0.05);
    this->dataPtr->scene->GetManager()->getRootSceneNode()->attachObject(
        this->dataPtr->ribbonTrail);

    this->dataPtr->ribbonTrail->setInitialColour(0,
        Conversions::Convert(_initialColor));
    this->dataPtr->ribbonTrail->setColourChange(0,
        Conversions::Convert(_changeColor));
  }

  if (_value)
  {
    try
    {
      this->dataPtr->ribbonTrail->addNode(this->dataPtr->sceneNode);
    }
    catch(...)
    {
      gzerr << "Unable to create ribbon trail\n";
    }
  }
  else
  {
    this->dataPtr->ribbonTrail->removeNode(this->dataPtr->sceneNode);
    this->dataPtr->ribbonTrail->clearChain(0);
  }
  this->dataPtr->ribbonTrail->setVisible(_value);
}

//////////////////////////////////////////////////
DynamicLines *Visual::CreateDynamicLine(RenderOpType _type)
{
  this->dataPtr->preRenderConnection = event::Events::ConnectPreRender(
      boost::bind(&Visual::Update, this));

  DynamicLines *line = new DynamicLines(_type);
  this->dataPtr->lines.push_back(line);
  this->AttachObject(line);
  return line;
}

//////////////////////////////////////////////////
void Visual::DeleteDynamicLine(DynamicLines *_line)
{
  // delete instance from lines vector
  for (std::list<DynamicLines*>::iterator iter = this->dataPtr->lines.begin();
       iter != this->dataPtr->lines.end(); ++iter)
  {
    if (*iter == _line)
    {
      delete *iter;
      this->dataPtr->lines.erase(iter);
      break;
    }
  }
}

//////////////////////////////////////////////////
void Visual::AttachLineVertex(DynamicLines *_line, unsigned int _index)
{
  this->dataPtr->lineVertices.push_back(std::make_pair(_line, _index));
  _line->SetPoint(_index, this->GetWorldPose().pos);
}

//////////////////////////////////////////////////
std::string Visual::GetMaterialName() const
{
  return this->dataPtr->myMaterialName;
}

//////////////////////////////////////////////////
math::Box Visual::GetBoundingBox() const
{
  math::Box box;
  this->GetBoundsHelper(this->GetSceneNode(), box);
  return box;
}

//////////////////////////////////////////////////
void Visual::GetBoundsHelper(Ogre::SceneNode *node, math::Box &box) const
{
  node->_updateBounds();
  node->_update(false, true);

  Ogre::Matrix4 invTransform =
      this->dataPtr->sceneNode->_getFullTransform().inverse();

  Ogre::SceneNode::ChildNodeIterator it = node->getChildIterator();

  for (int i = 0; i < node->numAttachedObjects(); i++)
  {
    Ogre::MovableObject *obj = node->getAttachedObject(i);

    if (obj->isVisible() && obj->getMovableType() != "gazebo::dynamiclines"
        && obj->getMovableType() != "BillboardSet"
        && obj->getVisibilityFlags() != GZ_VISIBILITY_GUI)
    {
      Ogre::Any any = obj->getUserObjectBindings().getUserAny();
      if (any.getType() == typeid(std::string))
      {
        std::string str = Ogre::any_cast<std::string>(any);
        if (str.substr(0, 3) == "rot" || str.substr(0, 5) == "trans"
            || str.substr(0, 5) == "scale" ||
            str.find("_APPLY_WRENCH_") != std::string::npos)
          continue;
      }

      Ogre::AxisAlignedBox bb = obj->getBoundingBox();

      math::Vector3 min;
      math::Vector3 max;

      // Ogre does not return a valid bounding box for lights.
      if (obj->getMovableType() == "Light")
      {
        min = math::Vector3(-0.5, -0.5, -0.5);
        max = math::Vector3(0.5, 0.5, 0.5);
      }
      else
      {
        // Get transform to be applied to the current node.
        Ogre::Matrix4 transform = invTransform * node->_getFullTransform();
        // Correct precision error which makes ogre's isAffine check fail.
        transform[3][0] = transform[3][1] = transform[3][2] = 0;
        transform[3][3] = 1;
        // get oriented bounding box in object's local space
        bb.transformAffine(transform);

        min = Conversions::Convert(bb.getMinimum());
        max = Conversions::Convert(bb.getMaximum());
      }

      box.Merge(math::Box(min, max));
    }
  }

  while (it.hasMoreElements())
  {
    Ogre::SceneNode *next = dynamic_cast<Ogre::SceneNode*>(it.getNext());
    this->GetBoundsHelper(next, box);
  }
}

//////////////////////////////////////////////////
void Visual::InsertMesh(const std::string &_meshName,
                        const std::string &_subMesh,
                        bool _centerSubmesh)
{
  const common::Mesh *mesh;
  if (!common::MeshManager::Instance()->HasMesh(_meshName))
  {
    mesh = common::MeshManager::Instance()->Load(_meshName);
    if (!mesh)
    {
      gzerr << "Unable to create a mesh from " << _meshName << "\n";
      return;
    }
  }
  else
  {
    mesh = common::MeshManager::Instance()->GetMesh(_meshName);
  }

  this->InsertMesh(mesh, _subMesh, _centerSubmesh);

  // Add the mesh into OGRE
  /*if (!this->dataPtr->sceneNode->getCreator()->hasEntity(_meshName) &&
      common::MeshManager::Instance()->HasMesh(_meshName))
  {
    const common::Mesh *mesh =
      common::MeshManager::Instance()->GetMesh(_meshName);
    this->InsertMesh(mesh);
  }*/
}

//////////////////////////////////////////////////
void Visual::InsertMesh(const common::Mesh *_mesh, const std::string &_subMesh,
    bool _centerSubmesh)
{
  Ogre::MeshPtr ogreMesh;

  GZ_ASSERT(_mesh != NULL, "Unable to insert a NULL mesh");

  RenderEngine::Instance()->AddResourcePath(_mesh->GetPath());

  if (_mesh->GetSubMeshCount() == 0)
  {
    gzerr << "Visual::InsertMesh no submeshes, this is an invalid mesh\n";
    return;
  }

  // Don't re-add existing meshes
  if (Ogre::MeshManager::getSingleton().resourceExists(_mesh->GetName()))
  {
    return;
  }

  try
  {
    // Create a new mesh specifically for manual definition.
    if (_subMesh.empty())
    {
      ogreMesh = Ogre::MeshManager::getSingleton().createManual(
          _mesh->GetName(),
          Ogre::ResourceGroupManager::DEFAULT_RESOURCE_GROUP_NAME);
    }
    else
    {
      ogreMesh = Ogre::MeshManager::getSingleton().createManual(
          _mesh->GetName() + "::" + _subMesh,
          Ogre::ResourceGroupManager::DEFAULT_RESOURCE_GROUP_NAME);
    }

    Ogre::SkeletonPtr ogreSkeleton;

    if (_mesh->HasSkeleton())
    {
      common::Skeleton *skel = _mesh->GetSkeleton();
      ogreSkeleton = Ogre::SkeletonManager::getSingleton().create(
        _mesh->GetName() + "_skeleton",
        Ogre::ResourceGroupManager::DEFAULT_RESOURCE_GROUP_NAME,
        true);

      for (unsigned int i = 0; i < skel->GetNumNodes(); i++)
      {
        common::SkeletonNode *node = skel->GetNodeByHandle(i);
        Ogre::Bone *bone = ogreSkeleton->createBone(node->GetName());

        if (node->GetParent())
          ogreSkeleton->getBone(node->GetParent()->GetName())->addChild(bone);

        ignition::math::Matrix4d trans = node->Transform();
        ignition::math::Vector3d pos = trans.Translation();
        ignition::math::Quaterniond q = trans.Rotation();
        bone->setPosition(Ogre::Vector3(pos.X(), pos.Y(), pos.Z()));
        bone->setOrientation(Ogre::Quaternion(q.W(), q.X(), q.Y(), q.Z()));
        bone->setInheritOrientation(true);
        bone->setManuallyControlled(true);
        bone->setInitialState();
      }
      ogreMesh->setSkeletonName(_mesh->GetName() + "_skeleton");
    }

    for (unsigned int i = 0; i < _mesh->GetSubMeshCount(); i++)
    {
      if (!_subMesh.empty() && _mesh->GetSubMesh(i)->GetName() != _subMesh)
        continue;

      Ogre::SubMesh *ogreSubMesh;
      Ogre::VertexData *vertexData;
      Ogre::VertexDeclaration* vertexDecl;
      Ogre::HardwareVertexBufferSharedPtr vBuf;
      Ogre::HardwareIndexBufferSharedPtr iBuf;
      float *vertices;
      uint32_t *indices;

      size_t currOffset = 0;

      // Copy the original submesh. We may need to modify the vertices, and
      // we don't want to change the original.
      common::SubMesh subMesh(_mesh->GetSubMesh(i));

      // Recenter the vertices if requested.
      if (_centerSubmesh)
        subMesh.Center(ignition::math::Vector3d::Zero);

      ogreSubMesh = ogreMesh->createSubMesh();
      ogreSubMesh->useSharedVertices = false;
      if (subMesh.GetPrimitiveType() == common::SubMesh::TRIANGLES)
        ogreSubMesh->operationType = Ogre::RenderOperation::OT_TRIANGLE_LIST;
      else if (subMesh.GetPrimitiveType() == common::SubMesh::LINES)
        ogreSubMesh->operationType = Ogre::RenderOperation::OT_LINE_LIST;
      else if (subMesh.GetPrimitiveType() == common::SubMesh::LINESTRIPS)
        ogreSubMesh->operationType = Ogre::RenderOperation::OT_LINE_STRIP;
      else if (subMesh.GetPrimitiveType() == common::SubMesh::TRIFANS)
        ogreSubMesh->operationType = Ogre::RenderOperation::OT_TRIANGLE_FAN;
      else if (subMesh.GetPrimitiveType() == common::SubMesh::TRISTRIPS)
        ogreSubMesh->operationType = Ogre::RenderOperation::OT_TRIANGLE_STRIP;
      else if (subMesh.GetPrimitiveType() == common::SubMesh::POINTS)
        ogreSubMesh->operationType = Ogre::RenderOperation::OT_POINT_LIST;
      else
        gzerr << "Unknown primitive type["
              << subMesh.GetPrimitiveType() << "]\n";

      ogreSubMesh->vertexData = new Ogre::VertexData();
      vertexData = ogreSubMesh->vertexData;
      vertexDecl = vertexData->vertexDeclaration;

      // The vertexDecl should contain positions, blending weights, normals,
      // diffiuse colors, specular colors, tex coords. In that order.
      vertexDecl->addElement(0, currOffset, Ogre::VET_FLOAT3,
                             Ogre::VES_POSITION);
      currOffset += Ogre::VertexElement::getTypeSize(Ogre::VET_FLOAT3);

      // TODO: blending weights

      // normals
      if (subMesh.GetNormalCount() > 0)
      {
        vertexDecl->addElement(0, currOffset, Ogre::VET_FLOAT3,
                               Ogre::VES_NORMAL);
        currOffset += Ogre::VertexElement::getTypeSize(Ogre::VET_FLOAT3);
      }

      // TODO: diffuse colors

      // TODO: specular colors

      // two dimensional texture coordinates
      if (subMesh.GetTexCoordCount() > 0)
      {
        vertexDecl->addElement(0, currOffset, Ogre::VET_FLOAT2,
            Ogre::VES_TEXTURE_COORDINATES, 0);
        currOffset += Ogre::VertexElement::getTypeSize(Ogre::VET_FLOAT2);
      }

      // allocate the vertex buffer
      vertexData->vertexCount = subMesh.GetVertexCount();

      vBuf = Ogre::HardwareBufferManager::getSingleton().createVertexBuffer(
                 vertexDecl->getVertexSize(0),
                 vertexData->vertexCount,
                 Ogre::HardwareBuffer::HBU_STATIC_WRITE_ONLY,
                 false);

      vertexData->vertexBufferBinding->setBinding(0, vBuf);
      vertices = static_cast<float*>(vBuf->lock(
                      Ogre::HardwareBuffer::HBL_DISCARD));

      if (_mesh->HasSkeleton())
      {
        common::Skeleton *skel = _mesh->GetSkeleton();
        for (unsigned int j = 0; j < subMesh.GetNodeAssignmentsCount(); j++)
        {
          common::NodeAssignment na = subMesh.GetNodeAssignment(j);
          Ogre::VertexBoneAssignment vba;
          vba.vertexIndex = na.vertexIndex;
          vba.boneIndex = ogreSkeleton->getBone(skel->GetNodeByHandle(
                              na.nodeIndex)->GetName())->getHandle();
          vba.weight = na.weight;
          ogreSubMesh->addBoneAssignment(vba);
        }
      }

      // allocate index buffer
      ogreSubMesh->indexData->indexCount = subMesh.GetIndexCount();

      ogreSubMesh->indexData->indexBuffer =
        Ogre::HardwareBufferManager::getSingleton().createIndexBuffer(
            Ogre::HardwareIndexBuffer::IT_32BIT,
            ogreSubMesh->indexData->indexCount,
            Ogre::HardwareBuffer::HBU_STATIC_WRITE_ONLY,
            false);

      iBuf = ogreSubMesh->indexData->indexBuffer;
      indices = static_cast<uint32_t*>(
          iBuf->lock(Ogre::HardwareBuffer::HBL_DISCARD));

      unsigned int j;

      // Add all the vertices
      for (j = 0; j < subMesh.GetVertexCount(); j++)
      {
        *vertices++ = subMesh.Vertex(j).X();
        *vertices++ = subMesh.Vertex(j).Y();
        *vertices++ = subMesh.Vertex(j).Z();

        if (subMesh.GetNormalCount() > 0)
        {
          *vertices++ = subMesh.Normal(j).X();
          *vertices++ = subMesh.Normal(j).Y();
          *vertices++ = subMesh.Normal(j).Z();
        }

        if (subMesh.GetTexCoordCount() > 0)
        {
          *vertices++ = subMesh.TexCoord(j).X();
          *vertices++ = subMesh.TexCoord(j).Y();
        }
      }

      // Add all the indices
      for (j = 0; j < subMesh.GetIndexCount(); j++)
        *indices++ = subMesh.GetIndex(j);

      const common::Material *material;
      material = _mesh->GetMaterial(subMesh.GetMaterialIndex());
      if (material)
      {
        rendering::Material::Update(material);
        ogreSubMesh->setMaterialName(material->GetName());
      }
      else
      {
        ogreSubMesh->setMaterialName("Gazebo/White");
      }

      // Unlock
      vBuf->unlock();
      iBuf->unlock();
    }

    ignition::math::Vector3d max = _mesh->Max();
    ignition::math::Vector3d min = _mesh->Min();

    if (_mesh->HasSkeleton())
    {
      min = ignition::math::Vector3d(-1, -1, -1);
      max = ignition::math::Vector3d(1, 1, 1);
    }

    if (!max.IsFinite())
      gzthrow("Max bounding box is not finite[" << max << "]\n");

    if (!min.IsFinite())
      gzthrow("Min bounding box is not finite[" << min << "]\n");

    ogreMesh->_setBounds(Ogre::AxisAlignedBox(
          Ogre::Vector3(min.X(), min.Y(), min.Z()),
          Ogre::Vector3(max.X(), max.Y(), max.Z())),
          false);

    // this line makes clear the mesh is loaded (avoids memory leaks)
    ogreMesh->load();
  }
  catch(Ogre::Exception &e)
  {
    gzerr << "Unable to insert mesh[" << e.getDescription() << "]" << std::endl;
  }
}

//////////////////////////////////////////////////
void Visual::UpdateFromMsg(const boost::shared_ptr< msgs::Visual const> &_msg)
{
  // TODO: Put back in, and check for performance improvements.
  /*if (msg->has_is_static() && msg->is_static())
    this->MakeStatic();
    */

  // Set meta information
  if (_msg->has_meta())
  {
    if (_msg->meta().has_layer())
    {
      this->dataPtr->layer = _msg->meta().layer();
      rendering::Events::newLayer(this->dataPtr->layer);
    }
  }

  if (_msg->has_pose())
    this->SetPose(msgs::ConvertIgn(_msg->pose()));

  if (_msg->has_visible())
    this->SetVisible(_msg->visible());

  if (_msg->has_scale())
    this->SetScale(msgs::ConvertIgn(_msg->scale()));

  if (_msg->has_geometry() && _msg->geometry().has_type())
  {
    std::string newGeometryType =
        msgs::ConvertGeometryType(_msg->geometry().type());

    std::string geometryType = this->GetGeometryType();
    std::string geometryName = this->GetMeshName();

    std::string newGeometryName = geometryName;
    if (_msg->geometry().has_mesh() && _msg->geometry().mesh().has_filename())
        newGeometryName = _msg->geometry().mesh().filename();

    if (newGeometryType != geometryType ||
        (newGeometryType == "mesh" && newGeometryName != geometryName))
    {
      std::string origMaterial = this->dataPtr->myMaterialName;
      float origTransparency = this->dataPtr->transparency;

      sdf::ElementPtr geomElem = this->dataPtr->sdf->GetElement("geometry");
      geomElem->ClearElements();

      this->DetachObjects();

      if (newGeometryType == "box" || newGeometryType == "cylinder" ||
          newGeometryType == "sphere" || newGeometryType == "plane")
      {
        this->AttachMesh("unit_" + newGeometryType);
        sdf::ElementPtr shapeElem = geomElem->AddElement(newGeometryType);
        if (newGeometryType == "sphere" || newGeometryType == "cylinder")
          shapeElem->GetElement("radius")->Set(0.5);
      }
      else if (newGeometryType == "mesh")
      {
        std::string filename = _msg->geometry().mesh().filename();
        std::string meshName = common::find_file(filename);
        std::string submeshName;
        bool centerSubmesh = false;

        if (meshName.empty())
        {
          meshName = "unit_box";
          gzerr << "No mesh found, setting mesh to a unit box" << std::endl;
        }
        else
        {
          if (_msg->geometry().mesh().has_submesh())
            submeshName= _msg->geometry().mesh().submesh();
          if (_msg->geometry().mesh().has_center_submesh())
            centerSubmesh= _msg->geometry().mesh().center_submesh();
        }

        this->AttachMesh(meshName, submeshName, centerSubmesh);

        sdf::ElementPtr meshElem = geomElem->AddElement(newGeometryType);
        if (!filename.empty())
          meshElem->GetElement("uri")->Set(filename);
        if (!submeshName.empty())
        {
          sdf::ElementPtr submeshElem = meshElem->GetElement("submesh");
          submeshElem->GetElement("name")->Set(submeshName);
          submeshElem->GetElement("center")->Set(centerSubmesh);
        }
      }
      this->SetTransparency(origTransparency);
      this->SetMaterial(origMaterial);
    }

    math::Vector3 geomScale(1, 1, 1);

    if (_msg->geometry().type() == msgs::Geometry::BOX)
    {
      geomScale = msgs::ConvertIgn(_msg->geometry().box().size());
    }
    else if (_msg->geometry().type() == msgs::Geometry::CYLINDER)
    {
      geomScale.x = _msg->geometry().cylinder().radius() * 2.0;
      geomScale.y = _msg->geometry().cylinder().radius() * 2.0;
      geomScale.z = _msg->geometry().cylinder().length();
    }
    else if (_msg->geometry().type() == msgs::Geometry::SPHERE)
    {
      geomScale.x = geomScale.y = geomScale.z
          = _msg->geometry().sphere().radius() * 2.0;
    }
    else if (_msg->geometry().type() == msgs::Geometry::PLANE)
    {
      if (_msg->geometry().plane().has_size())
      {
        geomScale.x = _msg->geometry().plane().size().x();
        geomScale.y = _msg->geometry().plane().size().y();
      }
    }
    else if (_msg->geometry().type() == msgs::Geometry::IMAGE)
    {
      geomScale.x = geomScale.y = geomScale.z
          = _msg->geometry().image().scale();
    }
    else if (_msg->geometry().type() == msgs::Geometry::HEIGHTMAP)
    {
      geomScale = msgs::ConvertIgn(_msg->geometry().heightmap().size());
    }
    else if (_msg->geometry().type() == msgs::Geometry::MESH)
    {
      if (_msg->geometry().mesh().has_scale())
      {
        geomScale = msgs::ConvertIgn(_msg->geometry().mesh().scale());
      }
    }
    else if (_msg->geometry().type() == msgs::Geometry::EMPTY ||
        _msg->geometry().type() == msgs::Geometry::POLYLINE)
    {
      // do nothing for now - keep unit scale.
    }
    else
      gzerr << "Unknown geometry type[" << _msg->geometry().type() << "]\n";

    this->SetScale(geomScale);
  }

  if (_msg->has_material())
  {
    if (_msg->material().has_lighting())
    {
      this->SetLighting(_msg->material().lighting());
    }

    if (_msg->material().has_script())
    {
      for (int i = 0; i < _msg->material().script().uri_size(); ++i)
      {
        RenderEngine::Instance()->AddResourcePath(
            _msg->material().script().uri(i));
      }
      if (_msg->material().script().has_name() &&
          !_msg->material().script().name().empty())
      {
        this->SetMaterial(_msg->material().script().name());
      }
    }

    if (_msg->material().has_ambient())
      this->SetAmbient(msgs::Convert(_msg->material().ambient()));

    if (_msg->material().has_diffuse())
      this->SetDiffuse(msgs::Convert(_msg->material().diffuse()));

    if (_msg->material().has_specular())
      this->SetSpecular(msgs::Convert(_msg->material().specular()));

    if (_msg->material().has_emissive())
      this->SetEmissive(msgs::Convert(_msg->material().emissive()));


    if (_msg->material().has_shader_type())
    {
      if (_msg->material().shader_type() == msgs::Material::VERTEX)
      {
        this->SetShaderType("vertex");
      }
      else if (_msg->material().shader_type() == msgs::Material::PIXEL)
      {
        this->SetShaderType("pixel");
      }
      else if (_msg->material().shader_type() ==
          msgs::Material::NORMAL_MAP_OBJECT_SPACE)
      {
        this->SetShaderType("normal_map_object_space");
      }
      else if (_msg->material().shader_type() ==
          msgs::Material::NORMAL_MAP_TANGENT_SPACE)
      {
        this->SetShaderType("normal_map_tangent_space");
      }
      else
      {
        gzerr << "Unrecognized shader type" << std::endl;
      }

      if (_msg->material().has_normal_map())
        this->SetNormalMap(_msg->material().normal_map());
    }
  }

  if (_msg->has_transparency())
  {
    this->SetTransparency(_msg->transparency());
  }

  /*if (msg->points.size() > 0)
  {
    DynamicLines *lines = this->AddDynamicLine(RENDERING_LINE_LIST);
    for (unsigned int i = 0; i < msg->points.size(); i++)
      lines->AddPoint(msg->points[i]);
  }
  */
}

//////////////////////////////////////////////////
VisualPtr Visual::GetParent() const
{
  return this->dataPtr->parent;
}

//////////////////////////////////////////////////
VisualPtr Visual::GetRootVisual()
{
  VisualPtr p = shared_from_this();
  while (p->GetParent() &&
      p->GetParent() != this->dataPtr->scene->GetWorldVisual())
  {
    p = p->GetParent();
  }

  return p;
}

//////////////////////////////////////////////////
VisualPtr Visual::GetNthAncestor(unsigned int _n)
{
  // Get visual's depth
  unsigned int depth = this->GetDepth();

  // Must be deeper than ancestor
  if (depth < _n)
    return NULL;

  // Get ancestor
  VisualPtr p = shared_from_this();
  while (p->GetParent() && depth != _n)
  {
    p = p->GetParent();
    --depth;
  }

  return p;
}

//////////////////////////////////////////////////
unsigned int Visual::GetDepth() const
{
  boost::shared_ptr<Visual const> p = shared_from_this();
  unsigned int depth = 0;
  while (p->GetParent())
  {
    p = p->GetParent();
    ++depth;
  }
  return depth;
}

//////////////////////////////////////////////////
bool Visual::IsPlane() const
{
  if (this->dataPtr->sdf->HasElement("geometry"))
  {
    sdf::ElementPtr geomElem = this->dataPtr->sdf->GetElement("geometry");
    if (geomElem->HasElement("plane"))
      return true;
  }

  std::vector<VisualPtr>::const_iterator iter;
  for (iter = this->dataPtr->children.begin();
      iter != this->dataPtr->children.end(); ++iter)
  {
    if ((*iter)->IsPlane())
      return true;
  }

  return false;
}

//////////////////////////////////////////////////
std::string Visual::GetGeometryType() const
{
  if (this->dataPtr->sdf->HasElement("geometry"))
  {
    sdf::ElementPtr geomElem = this->dataPtr->sdf->GetElement("geometry");
    if (geomElem->HasElement("box"))
      return "box";
    else if (geomElem->HasElement("sphere"))
      return "sphere";
    else if (geomElem->HasElement("cylinder"))
      return "cylinder";
    else if (geomElem->HasElement("plane"))
      return "plane";
    else if (geomElem->HasElement("image"))
      return "image";
    else if (geomElem->HasElement("polyline"))
      return "polyline";
    else if (geomElem->HasElement("mesh"))
      return "mesh";
    else if (geomElem->HasElement("heightmap"))
      return "heightmap";
  }
  return "";
}

//////////////////////////////////////////////////
std::string Visual::GetMeshName() const
{
  if (!this->dataPtr->meshName.empty())
  {
    return this->dataPtr->meshName;
  }

  if (this->dataPtr->sdf->HasElement("geometry"))
  {
    sdf::ElementPtr geomElem = this->dataPtr->sdf->GetElement("geometry");
    if (geomElem->HasElement("box"))
      return "unit_box";
    else if (geomElem->HasElement("sphere"))
      return "unit_sphere";
    else if (geomElem->HasElement("cylinder"))
      return "unit_cylinder";
    else if (geomElem->HasElement("plane"))
      return "unit_plane";
    else if (geomElem->HasElement("polyline"))
    {
      std::string polyLineName = this->GetName();
      common::MeshManager *meshManager = common::MeshManager::Instance();

      if (!meshManager->IsValidFilename(polyLineName))
      {
        sdf::ElementPtr polylineElem = geomElem->GetElement("polyline");

        std::vector<std::vector<ignition::math::Vector2d> > polylines;
        while (polylineElem)
        {
          std::vector<ignition::math::Vector2d> vertices;
          sdf::ElementPtr pointElem = polylineElem->GetElement("point");
          while (pointElem)
          {
            ignition::math::Vector2d point =
              pointElem->Get<ignition::math::Vector2d>();
            vertices.push_back(point);
            pointElem = pointElem->GetNextElement("point");
          }
          polylineElem = polylineElem->GetNextElement("polyline");
          polylines.push_back(vertices);
        }

        meshManager->CreateExtrudedPolyline(polyLineName, polylines,
            geomElem->GetElement("polyline")->Get<double>("height"));
      }
      return polyLineName;
    }
    else if (geomElem->HasElement("mesh") || geomElem->HasElement("heightmap"))
    {
      sdf::ElementPtr tmpElem = geomElem->GetElement("mesh");
      std::string filename;

      std::string uri = tmpElem->Get<std::string>("uri");
      if (uri.empty())
      {
        gzerr << "<uri> element missing for geometry element:\n";
        return std::string();
      }

      filename = common::find_file(uri);

      if (filename == "__default__" || filename.empty())
        gzerr << "No mesh specified\n";

      return filename;
    }
  }

  return std::string();
}

//////////////////////////////////////////////////
std::string Visual::GetSubMeshName() const
{
  if (!this->dataPtr->subMeshName.empty())
  {
    return this->dataPtr->subMeshName;
  }

  std::string result;

  if (this->dataPtr->sdf->HasElement("geometry"))
  {
    sdf::ElementPtr geomElem = this->dataPtr->sdf->GetElement("geometry");
    if (geomElem->HasElement("mesh"))
    {
      sdf::ElementPtr tmpElem = geomElem->GetElement("mesh");
      if (tmpElem->HasElement("submesh"))
        result = tmpElem->GetElement("submesh")->Get<std::string>("name");
    }
  }

  return result;
}

//////////////////////////////////////////////////
bool Visual::GetCenterSubMesh() const
{
  bool result = false;

  if (this->dataPtr->sdf->HasElement("geometry"))
  {
    sdf::ElementPtr geomElem = this->dataPtr->sdf->GetElement("geometry");
    if (geomElem->HasElement("mesh"))
    {
      sdf::ElementPtr tmpElem = geomElem->GetElement("mesh");
      if (tmpElem->HasElement("submesh"))
        result = tmpElem->GetElement("submesh")->Get<bool>("center");
    }
  }

  return result;
}

//////////////////////////////////////////////////
void Visual::MoveToPositions(const std::vector<math::Pose> &_pts,
                             double _time,
                             boost::function<void()> _onComplete)
{
  Ogre::TransformKeyFrame *key;
  math::Vector3 start = this->GetWorldPose().pos;

  this->dataPtr->onAnimationComplete = _onComplete;

  std::string animName = this->GetName() + "_animation";

  Ogre::Animation *anim =
    this->dataPtr->sceneNode->getCreator()->createAnimation(animName, _time);
  anim->setInterpolationMode(Ogre::Animation::IM_SPLINE);

  Ogre::NodeAnimationTrack *strack = anim->createNodeTrack(0,
      this->dataPtr->sceneNode);

  key = strack->createNodeKeyFrame(0);
  key->setTranslate(Ogre::Vector3(start.x, start.y, start.z));
  key->setRotation(this->dataPtr->sceneNode->getOrientation());

  double dt = _time / (_pts.size()-1);
  double tt = 0;
  for (unsigned int i = 0; i < _pts.size(); i++)
  {
    key = strack->createNodeKeyFrame(tt);
    key->setTranslate(Ogre::Vector3(
          _pts[i].pos.x, _pts[i].pos.y, _pts[i].pos.z));
    key->setRotation(Conversions::Convert(_pts[i].rot));

    tt += dt;
  }

  this->dataPtr->animState =
    this->dataPtr->sceneNode->getCreator()->createAnimationState(animName);

  this->dataPtr->animState->setTimePosition(0);
  this->dataPtr->animState->setEnabled(true);
  this->dataPtr->animState->setLoop(false);
  this->dataPtr->prevAnimTime = common::Time::GetWallTime();

  if (!this->dataPtr->preRenderConnection)
  {
    this->dataPtr->preRenderConnection =
      event::Events::ConnectPreRender(boost::bind(&Visual::Update, this));
  }
}

//////////////////////////////////////////////////
void Visual::MoveToPosition(const math::Pose &_pose, double _time)
{
  Ogre::TransformKeyFrame *key;
  math::Vector3 start = this->GetWorldPose().pos;
  math::Vector3 rpy = _pose.rot.GetAsEuler();

  math::Quaternion rotFinal(0, rpy.y, rpy.z);

  std::string animName = this->GetName() + "_animation";

  Ogre::Animation *anim =
    this->dataPtr->sceneNode->getCreator()->createAnimation(animName, _time);
  anim->setInterpolationMode(Ogre::Animation::IM_SPLINE);

  Ogre::NodeAnimationTrack *strack =
      anim->createNodeTrack(0, this->dataPtr->sceneNode);

  key = strack->createNodeKeyFrame(0);
  key->setTranslate(Ogre::Vector3(start.x, start.y, start.z));
  key->setRotation(this->dataPtr->sceneNode->getOrientation());

  key = strack->createNodeKeyFrame(_time);
  key->setTranslate(Ogre::Vector3(_pose.pos.x, _pose.pos.y, _pose.pos.z));
  key->setRotation(Conversions::Convert(rotFinal));

  this->dataPtr->animState =
    this->dataPtr->sceneNode->getCreator()->createAnimationState(animName);

  this->dataPtr->animState->setTimePosition(0);
  this->dataPtr->animState->setEnabled(true);
  this->dataPtr->animState->setLoop(false);
  this->dataPtr->prevAnimTime = common::Time::GetWallTime();

  this->dataPtr->preRenderConnection =
    event::Events::ConnectPreRender(boost::bind(&Visual::Update, this));
}

//////////////////////////////////////////////////
void Visual::ShowBoundingBox()
{
  this->dataPtr->sceneNode->showBoundingBox(true);
}

//////////////////////////////////////////////////
void Visual::SetScene(ScenePtr _scene)
{
  this->dataPtr->scene = _scene;
}

//////////////////////////////////////////////////
ScenePtr Visual::GetScene() const
{
  return this->dataPtr->scene;
}

//////////////////////////////////////////////////
void Visual::ShowCollision(bool _show)
{
  if (this->GetName().find("__COLLISION_VISUAL__") != std::string::npos)
    this->SetVisible(_show);

  std::vector<VisualPtr>::iterator iter;
  for (iter = this->dataPtr->children.begin();
      iter != this->dataPtr->children.end(); ++iter)
  {
    (*iter)->ShowCollision(_show);
  }
}

//////////////////////////////////////////////////
void Visual::ShowSkeleton(bool _show)
{
  double transp = 0.0;
  if (_show)
    transp = 0.5;

  ///  make the rest of the model transparent
  this->SetTransparency(transp);

  if (this->GetName().find("__SKELETON_VISUAL__") != std::string::npos)
    this->SetVisible(_show);

  std::vector<VisualPtr>::iterator iter;
  for (iter = this->dataPtr->children.begin();
      iter != this->dataPtr->children.end(); ++iter)
  {
    (*iter)->ShowSkeleton(_show);
  }
}

//////////////////////////////////////////////////
void Visual::SetVisibilityFlags(uint32_t _flags)
{
  for (std::vector<VisualPtr>::iterator iter = this->dataPtr->children.begin();
       iter != this->dataPtr->children.end(); ++iter)
  {
    (*iter)->SetVisibilityFlags(_flags);
  }

  for (int i = 0; i < this->dataPtr->sceneNode->numAttachedObjects(); ++i)
  {
    this->dataPtr->sceneNode->getAttachedObject(i)->setVisibilityFlags(_flags);
  }

  for (unsigned int i = 0; i < this->dataPtr->sceneNode->numChildren(); ++i)
  {
    Ogre::SceneNode *sn =
        (Ogre::SceneNode*)(this->dataPtr->sceneNode->getChild(i));

    for (int j = 0; j < sn->numAttachedObjects(); ++j)
      sn->getAttachedObject(j)->setVisibilityFlags(_flags);
  }

  this->dataPtr->visibilityFlags = _flags;
}

//////////////////////////////////////////////////
void Visual::ShowJoints(bool _show)
{
  if (this->GetName().find("JOINT_VISUAL__") != std::string::npos)
    this->SetVisible(_show);

  for (auto &child : this->dataPtr->children)
  {
    child->ShowJoints(_show);
  }
}

//////////////////////////////////////////////////
void Visual::ShowCOM(bool _show)
{
  if (this->GetName().find("COM_VISUAL__") != std::string::npos)
    this->SetVisible(_show);

  for (auto &child : this->dataPtr->children)
  {
    child->ShowCOM(_show);
  }
}

//////////////////////////////////////////////////
void Visual::ShowInertia(bool _show)
{
  if (this->GetName().find("INERTIA_VISUAL__") != std::string::npos)
    this->SetVisible(_show);

  for (auto &child : this->dataPtr->children)
  {
    child->ShowInertia(_show);
  }
}

//////////////////////////////////////////////////
void Visual::ShowLinkFrame(bool _show)
{
  if (this->GetName().find("LINK_FRAME_VISUAL__") != std::string::npos)
    this->SetVisible(_show);

  for (auto &child : this->dataPtr->children)
  {
    child->ShowLinkFrame(_show);
  }
}

//////////////////////////////////////////////////
void Visual::SetSkeletonPose(const msgs::PoseAnimation &_pose)
{
  if (!this->dataPtr->skeleton)
  {
    gzerr << "Visual " << this->GetName() << " has no skeleton.\n";
    return;
  }

  for (int i = 0; i < _pose.pose_size(); i++)
  {
    const msgs::Pose& bonePose = _pose.pose(i);
    if (!this->dataPtr->skeleton->hasBone(bonePose.name()))
      continue;
    Ogre::Bone *bone = this->dataPtr->skeleton->getBone(bonePose.name());
    Ogre::Vector3 p(bonePose.position().x(),
                    bonePose.position().y(),
                    bonePose.position().z());
    Ogre::Quaternion quat(Ogre::Quaternion(bonePose.orientation().w(),
                                           bonePose.orientation().x(),
                                           bonePose.orientation().y(),
                                           bonePose.orientation().z()));

    bone->setManuallyControlled(true);
    bone->setPosition(p);
    bone->setOrientation(quat);
  }
}


//////////////////////////////////////////////////
void Visual::LoadPlugins()
{
  if (this->dataPtr->sdf->HasElement("plugin"))
  {
    sdf::ElementPtr pluginElem = this->dataPtr->sdf->GetElement("plugin");
    while (pluginElem)
    {
      this->LoadPlugin(pluginElem);
      pluginElem = pluginElem->GetNextElement("plugin");
    }
  }


  for (std::vector<VisualPluginPtr>::iterator iter =
      this->dataPtr->plugins.begin();
      iter != this->dataPtr->plugins.end(); ++iter)
  {
    (*iter)->Init();
  }
}

//////////////////////////////////////////////////
void Visual::LoadPlugin(const std::string &_filename,
                       const std::string &_name,
                       sdf::ElementPtr _sdf)
{
  gazebo::VisualPluginPtr plugin = gazebo::VisualPlugin::Create(_filename,
                                                              _name);

  if (plugin)
  {
    if (plugin->GetType() != VISUAL_PLUGIN)
    {
      gzerr << "Visual[" << this->GetName() << "] is attempting to load "
            << "a plugin, but detected an incorrect plugin type. "
            << "Plugin filename[" << _filename << "] name[" << _name << "]\n";
      return;
    }
    plugin->Load(shared_from_this(), _sdf);
    this->dataPtr->plugins.push_back(plugin);

    if (this->dataPtr->initialized)
      plugin->Init();
  }
}

//////////////////////////////////////////////////
void Visual::RemovePlugin(const std::string &_name)
{
  std::vector<VisualPluginPtr>::iterator iter;
  for (iter = this->dataPtr->plugins.begin();
      iter != this->dataPtr->plugins.end(); ++iter)
  {
    if ((*iter)->GetHandle() == _name)
    {
      this->dataPtr->plugins.erase(iter);
      break;
    }
  }
}

//////////////////////////////////////////////////
void Visual::LoadPlugin(sdf::ElementPtr _sdf)
{
  std::string pluginName = _sdf->Get<std::string>("name");
  std::string filename = _sdf->Get<std::string>("filename");
  this->LoadPlugin(filename, pluginName, _sdf);
}

//////////////////////////////////////////////////
uint32_t Visual::GetId() const
{
  return this->dataPtr->id;
}

//////////////////////////////////////////////////
void Visual::SetId(uint32_t _id)
{
  if (this->dataPtr->id == _id)
    return;

  // set new id and also let the scene know that the id has changed.
  this->dataPtr->scene->SetVisualId(shared_from_this(), _id);
  this->dataPtr->id = _id;
}

//////////////////////////////////////////////////
sdf::ElementPtr Visual::GetSDF() const
{
  return this->dataPtr->sdf;
}

//////////////////////////////////////////////////
Visual::VisualType Visual::GetType() const
{
  return this->dataPtr->type;
}

//////////////////////////////////////////////////
void Visual::SetType(const Visual::VisualType _type)
{
  this->dataPtr->type = _type;
}

//////////////////////////////////////////////////
void Visual::ToggleLayer(const int32_t _layer)
{
  // Visuals with negative layers are always visible
  if (this->dataPtr->layer < 0)
    return;

  if (this->dataPtr->layer == _layer)
  {
    this->ToggleVisible();
  }
}

//////////////////////////////////////////////////
Visual::VisualType Visual::ConvertVisualType(const msgs::Visual::Type &_type)
{
  Visual::VisualType visualType = Visual::VT_ENTITY;

  switch (_type)
  {
    case msgs::Visual::ENTITY:
      visualType = Visual::VT_ENTITY;
      break;
    case msgs::Visual::MODEL:
      visualType = Visual::VT_MODEL;
      break;
    case msgs::Visual::LINK:
      visualType = Visual::VT_LINK;
      break;
    case msgs::Visual::VISUAL:
      visualType = Visual::VT_VISUAL;
      break;
    case msgs::Visual::COLLISION:
      visualType = Visual::VT_COLLISION;
      break;
    case msgs::Visual::SENSOR:
      visualType = Visual::VT_SENSOR;
      break;
    case msgs::Visual::GUI:
      visualType = Visual::VT_GUI;
      break;
    case msgs::Visual::PHYSICS:
      visualType = Visual::VT_PHYSICS;
      break;
    default:
      gzerr << "Cannot convert visual type. Defaults to 'VT_ENTITY'"
          << std::endl;
      break;
  }
  return visualType;
}

//////////////////////////////////////////////////
msgs::Visual::Type Visual::ConvertVisualType(const Visual::VisualType &_type)
{
  msgs::Visual::Type visualType = msgs::Visual::ENTITY;

  switch (_type)
  {
    case Visual::VT_ENTITY:
      visualType = msgs::Visual::ENTITY;
      break;
    case Visual::VT_MODEL:
      visualType = msgs::Visual::MODEL;
      break;
    case Visual::VT_LINK:
      visualType = msgs::Visual::LINK;
      break;
    case Visual::VT_VISUAL:
      visualType = msgs::Visual::VISUAL;
      break;
    case Visual::VT_COLLISION:
      visualType = msgs::Visual::COLLISION;
      break;
    case Visual::VT_SENSOR:
      visualType = msgs::Visual::SENSOR;
      break;
    case Visual::VT_GUI:
      visualType = msgs::Visual::GUI;
      break;
    case Visual::VT_PHYSICS:
      visualType = msgs::Visual::PHYSICS;
      break;
    default:
      gzerr << "Cannot convert visual type. Defaults to 'msgs::Visual::ENTITY'"
          << std::endl;
      break;
  }
  return visualType;
}<|MERGE_RESOLUTION|>--- conflicted
+++ resolved
@@ -1021,15 +1021,9 @@
   // Apply material to all child visuals
   if (_cascade)
   {
-<<<<<<< HEAD
-    for (auto &iter : this->dataPtr->children)
-    {
-      iter->SetMaterial(_materialName, _unique, _cascade);
-=======
     for (auto &child : this->dataPtr->children)
     {
       child->SetMaterial(_materialName, _unique, _cascade);
->>>>>>> 2abb6222
     }
   }
 
@@ -1456,11 +1450,7 @@
 
   if (_cascade)
   {
-<<<<<<< HEAD
-    for (auto child : this->dataPtr->children)
-=======
     for (auto &child : this->dataPtr->children)
->>>>>>> 2abb6222
     {
       // Don't change some visualizations when link changes
       if (!(this->GetType() == VT_LINK &&
