## Gazebo 7.0
<<<<<<< HEAD
1. Refactored makers
    * [Pull request #1828](https://bitbucket.org/osrf/gazebo/pull-request/1828)
=======

1. Display gearbox and screw joint properties in property tree
    * [Pull request #1838](https://bitbucket.org/osrf/gazebo/pull-request/1838)
>>>>>>> 5fd1101f

1. Set window flags for dialogs and file dialogs
    * [Pull request #1816](https://bitbucket.org/osrf/gazebo/pull-request/1816)

1. Log playback GUI for multistep, rewind, forward and seek
    * [Pull request #1791](https://bitbucket.org/osrf/gazebo/pull-request/1791)

1. Added Apply Force/Torque movable text
    * [Pull request #1789](https://bitbucket.org/osrf/gazebo/pull-request/1789)

1. Tweaks to Data Logger, such as multiline text edit for path
    * [Pull request #1800](https://bitbucket.org/osrf/gazebo/pull-request/1800)

1. Model editor updates
    1. Added support for more joint types (gearbox and fixed joints).
        * [Pull request #1794](https://bitbucket.org/osrf/gazebo/pull-request/1794)
    1. Added support for selecting links and joints, opening context menu and inspectors in Schematic View.
        * [Pull request #1787](https://bitbucket.org/osrf/gazebo/pull-request/1787)

    1. Color-coded edges in Schematic View to match joint color.
        * [Pull request #1781](https://bitbucket.org/osrf/gazebo/pull-request/1781)

## Gazebo 6.0

1. Added magnetometer sensor. A contribution from Andrew Symington.
    * [Pull request #1788](https://bitbucket.org/osrf/gazebo/pull-request/1788)

1. Added altimeter sensor. A contribution from Andrew Symington.
    * [Pull request #1792](https://bitbucket.org/osrf/gazebo/pull-request/1792)

1. Implement more control options for log playback:
  1. Rewind: The simulation starts from the beginning.
  1. Forward: The simulation jumps to the end of the log file.
  1. Seek: The simulation jumps to a specific point specified by its simulation
  time.
      * [Pull request #1737](https://bitbucket.org/osrf/gazebo/pull-request/1737)

1. Added Gazebo splash screen
    * [Pull request #1745](https://bitbucket.org/osrf/gazebo/pull-request/1745)

1. Added a transporter plugin which allows models to move from one location
   to another based on their location and the location of transporter pads.
    * [Pull request #1738](https://bitbucket.org/osrf/gazebo/pull-request/1738)

1. Implement forward/backwards multi-step for log playback. Now, the semantics
of a multi-step while playing back a log session are different from a multi-step
during a live simulation. While playback, a multi-step simulates all the
intermediate steps as before, but the client only perceives a single step.
E.g: You have a log file containing a 1 hour simulation session. You want to
jump to the minute 00H::30M::00S to check a specific aspect of the simulation.
You should not see continuous updates until minute 00H:30M:00S. Instead, you
should visualize a single jump to the specific instant of the simulation that
you are interested.
    * [Pull request #1623](https://bitbucket.org/osrf/gazebo/pull-request/1623)

1. Added browse button to log record dialog.
    * [Pull request #1719](https://bitbucket.org/osrf/gazebo/pull-request/1719)

1. Improved SVG support: arcs in paths, and contours made of multiple paths.
    * [Pull request #1608](https://bitbucket.org/osrf/gazebo/pull-request/1608)

1. Added simulation iterations to the world state.
    * [Pull request #1722](https://bitbucket.org/osrf/gazebo/pull-request/1722)

1. Added multiple LiftDrag plugins to the cessna_demo.world to allow the Cessna
C-172 model to fly.
    * [Pull request #1715](https://bitbucket.org/osrf/gazebo/pull-request/1715)

1. Added a plugin to control a Cessna C-172 via messages (CessnaPlugin), and a
GUI plugin to test this functionality with the keyboard (CessnaGUIPlugin). Added
world with the Cessna model and the two previous plugins loaded
(cessna_demo.world).
    * [Pull request #1712](https://bitbucket.org/osrf/gazebo/pull-request/1712)

1. Added world with OSRF building and an elevator
    * [Pull request #1697](https://bitbucket.org/osrf/gazebo/pull-request/1697)

1. Fixed collide bitmask by changing default value from 0x1 to 0xffff.
    * [Pull request #1696](https://bitbucket.org/osrf/gazebo/pull-request/1696)

1. Added a plugin to control an elevator (ElevatorPlugin), and an OccupiedEvent plugin that sends a message when a model is within a specified region.
    * [Pull request #1694](https://bitbucket.org/osrf/gazebo/pull-request/1694)
    * [Pull request #1775](https://bitbucket.org/osrf/gazebo/pull-request/1775)

1. Added Layers tab and meta information for visuals.
    * [Pull request #1674](https://bitbucket.org/osrf/gazebo/pull-request/1674)

1. Added countdown behavior for common::Timer and exposed the feature in TimerGUIPlugin.
    * [Pull request #1690](https://bitbucket.org/osrf/gazebo/pull-request/1690)

1. Added BuoyancyPlugin for simulating the buoyancy of an object in a column of fluid.
    * [Pull request #1622](https://bitbucket.org/osrf/gazebo/pull-request/1622)

1. Added ComputeVolume function for simple shape subclasses of Shape.hh.
    * [Pull request #1605](https://bitbucket.org/osrf/gazebo/pull-request/1605)

1. Add option to parallelize the ODE quickstep constraint solver,
which solves an LCP twice with different parameters in order
to corrected for position projection errors.
    * [Pull request #1561](https://bitbucket.org/osrf/gazebo/pull-request/1561)

1. Get/Set user camera pose in GUI.
    * [Pull request #1649](https://bitbucket.org/osrf/gazebo/pull-request/1649)
    * [Issue #1595](https://bitbucket.org/osrf/gazebo/issue/1595)

1. Added ViewAngleWidget, removed hard-coded reset view and removed MainWindow::Reset(). Also added GLWidget::GetSelectedVisuals().
    * [Pull request #1768](https://bitbucket.org/osrf/gazebo/pull-request/1768)
    * [Issue #1507](https://bitbucket.org/osrf/gazebo/issue/1507)

1. Windows support. This consists mostly of numerous small changes to support
compilation on Windows.
    * [Pull request #1616](https://bitbucket.org/osrf/gazebo/pull-request/1616)
    * [Pull request #1618](https://bitbucket.org/osrf/gazebo/pull-request/1618)
    * [Pull request #1620](https://bitbucket.org/osrf/gazebo/pull-request/1620)
    * [Pull request #1625](https://bitbucket.org/osrf/gazebo/pull-request/1625)
    * [Pull request #1626](https://bitbucket.org/osrf/gazebo/pull-request/1626)
    * [Pull request #1627](https://bitbucket.org/osrf/gazebo/pull-request/1627)
    * [Pull request #1628](https://bitbucket.org/osrf/gazebo/pull-request/1628)
    * [Pull request #1629](https://bitbucket.org/osrf/gazebo/pull-request/1629)
    * [Pull request #1630](https://bitbucket.org/osrf/gazebo/pull-request/1630)
    * [Pull request #1631](https://bitbucket.org/osrf/gazebo/pull-request/1631)
    * [Pull request #1632](https://bitbucket.org/osrf/gazebo/pull-request/1632)
    * [Pull request #1633](https://bitbucket.org/osrf/gazebo/pull-request/1633)
    * [Pull request #1635](https://bitbucket.org/osrf/gazebo/pull-request/1635)
    * [Pull request #1637](https://bitbucket.org/osrf/gazebo/pull-request/1637)
    * [Pull request #1639](https://bitbucket.org/osrf/gazebo/pull-request/1639)
    * [Pull request #1647](https://bitbucket.org/osrf/gazebo/pull-request/1647)
    * [Pull request #1650](https://bitbucket.org/osrf/gazebo/pull-request/1650)
    * [Pull request #1651](https://bitbucket.org/osrf/gazebo/pull-request/1651)
    * [Pull request #1653](https://bitbucket.org/osrf/gazebo/pull-request/1653)
    * [Pull request #1654](https://bitbucket.org/osrf/gazebo/pull-request/1654)
    * [Pull request #1657](https://bitbucket.org/osrf/gazebo/pull-request/1657)
    * [Pull request #1658](https://bitbucket.org/osrf/gazebo/pull-request/1658)
    * [Pull request #1659](https://bitbucket.org/osrf/gazebo/pull-request/1659)
    * [Pull request #1660](https://bitbucket.org/osrf/gazebo/pull-request/1660)
    * [Pull request #1661](https://bitbucket.org/osrf/gazebo/pull-request/1661)
    * [Pull request #1669](https://bitbucket.org/osrf/gazebo/pull-request/1669)
    * [Pull request #1670](https://bitbucket.org/osrf/gazebo/pull-request/1670)
    * [Pull request #1672](https://bitbucket.org/osrf/gazebo/pull-request/1672)
    * [Pull request #1682](https://bitbucket.org/osrf/gazebo/pull-request/1682)
    * [Pull request #1683](https://bitbucket.org/osrf/gazebo/pull-request/1683)

1. Install `libgazebo_server_fixture`. This will facilitate tests external to the main gazebo repository. See `examples/stand_alone/test_fixture`.
    * [Pull request #1606](https://bitbucket.org/osrf/gazebo/pull-request/1606)

1. Laser visualization renders light blue for rays that do not hit obstacles, and dark blue for other rays.
    * [Pull request #1607](https://bitbucket.org/osrf/gazebo/pull-request/1607)
    * [Issue #1576](https://bitbucket.org/osrf/gazebo/issue/1576)

1. Add VisualType enum to Visual and clean up visuals when entity is deleted.
    * [Pull request #1614](https://bitbucket.org/osrf/gazebo/pull-request/1614)

1. Alert user of connection problems when using the REST service plugin
    * [Pull request #1655](https://bitbucket.org/osrf/gazebo/pull-request/1655)
    * [Issue #1574](https://bitbucket.org/osrf/gazebo/issue/1574)

1. ignition-math is now a dependency.
    + [http://ignitionrobotics.org/libraries/math](http://ignitionrobotics.org/libraries/math)
    + [Gazebo::math migration](https://bitbucket.org/osrf/gazebo/src/583edbeb90759d43d994cc57c0797119dd6d2794/ign-math-migration.md)

1. Detect uuid library during compilation.
    * [Pull request #1655](https://bitbucket.org/osrf/gazebo/pull-request/1655)
    * [Issue #1572](https://bitbucket.org/osrf/gazebo/issue/1572)

1. New accessors in LogPlay class.
    * [Pull request #1577](https://bitbucket.org/osrf/gazebo/pull-request/1577)

1. Added a plugin to send messages to an existing website.
   Added gui::MainWindow::AddMenu and msgs/rest_error, msgs/rest_login, msgs rest/post
    * [Pull request #1524](https://bitbucket.org/osrf/gazebo/pull-request/1524)

1. Fix deprecation warnings when using SDFormat 3.0.2, 3.0.3 prereleases
    * [Pull request #1568](https://bitbucket.org/osrf/gazebo/pull-request/1568)

1. Use GAZEBO_CFLAGS or GAZEBO_CXX_FLAGS in CMakeLists.txt for example plugins
    * [Pull request #1573](https://bitbucket.org/osrf/gazebo/pull-request/1573)

1. Added Link::OnWrenchMsg subscriber with test
    * [Pull request #1582](https://bitbucket.org/osrf/gazebo/pull-request/1582)

1. Show/hide GUI overlays using the menu bar.
    * [Pull request #1555](https://bitbucket.org/osrf/gazebo/pull-request/1555)

1. Added world origin indicator rendering::OriginVisual.
    * [Pull request #1700](https://bitbucket.org/osrf/gazebo/pull-request/1700)

1. Show/hide toolbars using the menu bars and shortcut.
   Added MainWindow::CloneAction.
   Added Window menu to Model Editor.
    * [Pull request #1584](https://bitbucket.org/osrf/gazebo/pull-request/1584)

1. Added event to show/hide toolbars.
    * [Pull request #1707](https://bitbucket.org/osrf/gazebo/pull-request/1707)

1. Added optional start/stop/reset buttons to timer GUI plugin.
    * [Pull request #1576](https://bitbucket.org/osrf/gazebo/pull-request/1576)

1. Timer GUI Plugin: Treat negative positions as positions from the ends
    * [Pull request #1703](https://bitbucket.org/osrf/gazebo/pull-request/1703)

1. Added Visual::GetDepth() and Visual::GetNthAncestor()
    * [Pull request #1613](https://bitbucket.org/osrf/gazebo/pull-request/1613)

1. Added a context menu for links
    * [Pull request #1589](https://bitbucket.org/osrf/gazebo/pull-request/1589)

1. Separate TimePanel's display into TimeWidget and LogPlayWidget.
    * [Pull request #1564](https://bitbucket.org/osrf/gazebo/pull-request/1564)

1. Display confirmation message after log is saved
    * [Pull request #1646](https://bitbucket.org/osrf/gazebo/pull-request/1646)

1. Added LogPlayView to display timeline and LogPlaybackStatistics message type.
    * [Pull request #1724](https://bitbucket.org/osrf/gazebo/pull-request/1724)

1. Added Time::FormattedString and removed all other FormatTime functions.
    * [Pull request #1710](https://bitbucket.org/osrf/gazebo/pull-request/1710)

1. Added support for Oculus DK2
    * [Pull request #1526](https://bitbucket.org/osrf/gazebo/pull-request/1526)

1. Use collide_bitmask from SDF to perform collision filtering
    * [Pull request #1470](https://bitbucket.org/osrf/gazebo/pull-request/1470)

1. Pass Coulomb surface friction parameters to DART.
    * [Pull request #1420](https://bitbucket.org/osrf/gazebo/pull-request/1420)

1. Added ModelAlign::SetHighlighted
    * [Pull request #1598](https://bitbucket.org/osrf/gazebo/pull-request/1598)

1. Added various Get functions to Visual. Also added a ConvertGeometryType function to msgs.
    * [Pull request #1402](https://bitbucket.org/osrf/gazebo/pull-request/1402)

1. Get and Set visibility of SelectionObj's handles, with unit test.
    * [Pull request #1417](https://bitbucket.org/osrf/gazebo/pull-request/1417)

1. Set material of SelectionObj's handles.
    * [Pull request #1472](https://bitbucket.org/osrf/gazebo/pull-request/1472)

1. Add SelectionObj::Fini with tests and make Visual::Fini virtual
    * [Pull request #1685](https://bitbucket.org/osrf/gazebo/pull-request/1685)

1. Allow link selection with the mouse if parent model already selected.
    * [Pull request #1409](https://bitbucket.org/osrf/gazebo/pull-request/1409)

1. Added ModelRightMenu::EntityTypes.
    * [Pull request #1414](https://bitbucket.org/osrf/gazebo/pull-request/1414)

1. Scale joint visuals according to link size.
    * [Pull request #1591](https://bitbucket.org/osrf/gazebo/pull-request/1591)
    * [Issue #1563](https://bitbucket.org/osrf/gazebo/issue/1563)

1. Added Gazebo/CoM material.
    * [Pull request #1439](https://bitbucket.org/osrf/gazebo/pull-request/1439)

1. Added arc parameter to MeshManager::CreateTube
    * [Pull request #1436](https://bitbucket.org/osrf/gazebo/pull-request/1436)

1. Added View Inertia and InertiaVisual, changed COMVisual to sphere proportional to mass.
    * [Pull request #1445](https://bitbucket.org/osrf/gazebo/pull-request/1445)

1. Added View Link Frame and LinkFrameVisual. Visual::SetTransparency goes into texture_unit.
    * [Pull request #1762](https://bitbucket.org/osrf/gazebo/pull-request/1762)
    * [Issue #853](https://bitbucket.org/osrf/gazebo/issue/853)

1. Changed the position of Save and Cancel buttons on editor dialogs
    * [Pull request #1442](https://bitbucket.org/osrf/gazebo/pull-request/1442)
    * [Issue #1377](https://bitbucket.org/osrf/gazebo/issue/1377)

1. Fixed Visual material updates
    * [Pull request #1454](https://bitbucket.org/osrf/gazebo/pull-request/1454)
    * [Issue #1455](https://bitbucket.org/osrf/gazebo/issue/1455)

1. Added Matrix3::Inverse() and tests
    * [Pull request #1481](https://bitbucket.org/osrf/gazebo/pull-request/1481)

1. Implemented AddLinkForce for ODE.
    * [Pull request #1456](https://bitbucket.org/osrf/gazebo/pull-request/1456)

1. Updated ConfigWidget class to parse enum values.
    * [Pull request #1518](https://bitbucket.org/osrf/gazebo/pull-request/1518)

1. Added PresetManager to physics libraries and corresponding integration test.
    * [Pull request #1471](https://bitbucket.org/osrf/gazebo/pull-request/1471)

1. Sync name and location on SaveDialog.
    * [Pull request #1563](https://bitbucket.org/osrf/gazebo/pull-request/1563)

1. Added Apply Force/Torque dialog
    * [Pull request #1600](https://bitbucket.org/osrf/gazebo/pull-request/1600)

1. Added Apply Force/Torque visuals
    * [Pull request #1619](https://bitbucket.org/osrf/gazebo/pull-request/1619)

1. Added Apply Force/Torque OnMouseRelease and ActivateWindow
    * [Pull request #1699](https://bitbucket.org/osrf/gazebo/pull-request/1699)

1. Added Apply Force/Torque mouse interactions, modes, activation
    * [Pull request #1731](https://bitbucket.org/osrf/gazebo/pull-request/1731)

1. Added inertia pose getter for COMVisual and COMVisual_TEST
    * [Pull request #1581](https://bitbucket.org/osrf/gazebo/pull-request/1581)

1. Model editor updates
    1. Joint preview using JointVisuals.
        * [Pull request #1369](https://bitbucket.org/osrf/gazebo/pull-request/1369)

    1. Added inspector for configuring link, visual, and collision properties.
        * [Pull request #1408](https://bitbucket.org/osrf/gazebo/pull-request/1408)

    1. Saving, exiting, generalizing SaveDialog.
        * [Pull request #1401](https://bitbucket.org/osrf/gazebo/pull-request/1401)

    1. Inspectors redesign
        * [Pull request #1586](https://bitbucket.org/osrf/gazebo/pull-request/1586)

    1. Edit existing model.
        * [Pull request #1425](https://bitbucket.org/osrf/gazebo/pull-request/1425)

    1. Add joint inspector to link's context menu.
        * [Pull request #1449](https://bitbucket.org/osrf/gazebo/pull-request/1449)
        * [Issue #1443](https://bitbucket.org/osrf/gazebo/issue/1443)

    1. Added button to select mesh file on inspector.
        * [Pull request #1460](https://bitbucket.org/osrf/gazebo/pull-request/1460)
        * [Issue #1450](https://bitbucket.org/osrf/gazebo/issue/1450)

    1. Renamed Part to Link.
        * [Pull request #1478](https://bitbucket.org/osrf/gazebo/pull-request/1478)

    1. Fix snapping inside editor.
        * [Pull request #1489](https://bitbucket.org/osrf/gazebo/pull-request/1489)
        * [Issue #1457](https://bitbucket.org/osrf/gazebo/issue/1457)

    1. Moved DataLogger from Window menu to the toolbar and moved screenshot button to the right.
        * [Pull request #1665](https://bitbucket.org/osrf/gazebo/pull-request/1665)

    1. Keep loaded model's name.
        * [Pull request #1516](https://bitbucket.org/osrf/gazebo/pull-request/1516)
        * [Issue #1504](https://bitbucket.org/osrf/gazebo/issue/1504)

    1. Added ExtrudeDialog.
        * [Pull request #1483](https://bitbucket.org/osrf/gazebo/pull-request/1483)

    1. Hide time panel inside editor and keep main window's paused state.
        * [Pull request #1500](https://bitbucket.org/osrf/gazebo/pull-request/1500)

    1. Fixed pose issues and added ModelCreator_TEST.
        * [Pull request #1509](https://bitbucket.org/osrf/gazebo/pull-request/1509)
        * [Issue #1497](https://bitbucket.org/osrf/gazebo/issue/1497)
        * [Issue #1509](https://bitbucket.org/osrf/gazebo/issue/1509)

    1. Added list of links and joints.
        * [Pull request #1515](https://bitbucket.org/osrf/gazebo/pull-request/1515)
        * [Issue #1418](https://bitbucket.org/osrf/gazebo/issue/1418)

    1. Expose API to support adding items to the palette.
        * [Pull request #1565](https://bitbucket.org/osrf/gazebo/pull-request/1565)

    1. Added menu for toggling joint visualization
        * [Pull request #1551](https://bitbucket.org/osrf/gazebo/pull-request/1551)
        * [Issue #1483](https://bitbucket.org/osrf/gazebo/issue/1483)

    1. Add schematic view to model editor
        * [Pull request #1562](https://bitbucket.org/osrf/gazebo/pull-request/1562)

1. Building editor updates
    1. Make palette tips tooltip clickable to open.
        * [Pull request #1519](https://bitbucket.org/osrf/gazebo/pull-request/1519)
        * [Issue #1370](https://bitbucket.org/osrf/gazebo/issue/1370)

    1. Add measurement unit to building inspectors.
        * [Pull request #1741](https://bitbucket.org/osrf/gazebo/pull-request/1741)
        * [Issue #1363](https://bitbucket.org/osrf/gazebo/issue/1363)

    1. Add `BaseInspectorDialog` as a base class for inspectors.
        * [Pull request #1749](https://bitbucket.org/osrf/gazebo/pull-request/1749)

## Gazebo 5.0

### Gazebo 5.x.x

1. Initialize sigact struct fields that valgrind said were being used uninitialized
    * [Pull request #1809](https://bitbucket.org/osrf/gazebo/pull-request/1809)

1. Add missing ogre includes to ensure macros are properly defined
    * [Pull request #1813](https://bitbucket.org/osrf/gazebo/pull-request/1813)

1. Use ToSDF functions to simplify physics_friction test
    * [Pull request #1808](https://bitbucket.org/osrf/gazebo/pull-request/1808)

1. Added lines to laser sensor visualization
    * [Pull request #1742](https://bitbucket.org/osrf/gazebo/pull-request/1742)
    * [Issue #935](https://bitbucket.org/osrf/gazebo/issue/935)

1. Fix BulletSliderJoint friction for bullet 2.83
    * [Pull request #1686](https://bitbucket.org/osrf/gazebo/pull-request/1686)

1. Fix heightmap model texture loading.
    * [Pull request #1592](https://bitbucket.org/osrf/gazebo/pull-request/1592)

1. Disable failing pr2 test for dart
    * [Pull request #1540](https://bitbucket.org/osrf/gazebo/pull-request/1540)
    * [Issue #1435](https://bitbucket.org/osrf/gazebo/issue/1435)

### Gazebo 5.1.0 (2015-03-20)
1. Backport pull request #1527 (FindOGRE.cmake for non-Debian systems)
  * [Pull request #1532](https://bitbucket.org/osrf/gazebo/pull-request/1532)

1. Respect system cflags when not using USE_UPSTREAM_CFLAGS
  * [Pull request #1531](https://bitbucket.org/osrf/gazebo/pull-request/1531)

1. Allow light manipulation
  * [Pull request #1529](https://bitbucket.org/osrf/gazebo/pull-request/1529)

1. Allow sdformat 2.3.1+ or 3+ and fix tests
  * [Pull request #1484](https://bitbucket.org/osrf/gazebo/pull-request/1484)

1. Add Link::GetWorldAngularMomentum function and test.
  * [Pull request #1482](https://bitbucket.org/osrf/gazebo/pull-request/1482)

1. Preserve previous GAZEBO_MODEL_PATH values when sourcing setup.sh
  * [Pull request #1430](https://bitbucket.org/osrf/gazebo/pull-request/1430)

1. Implement Coulomb joint friction for DART
  * [Pull request #1427](https://bitbucket.org/osrf/gazebo/pull-request/1427)
  * [Issue #1281](https://bitbucket.org/osrf/gazebo/issue/1281)

1. Fix simple shape normals.
    * [Pull request #1477](https://bitbucket.org/osrf/gazebo/pull-request/1477)
    * [Issue #1369](https://bitbucket.org/osrf/gazebo/issue/1369)

1. Use Msg-to-SDF conversion functions in tests, add ServerFixture::SpawnModel(msgs::Model).
    * [Pull request #1466](https://bitbucket.org/osrf/gazebo/pull-request/1466)

1. Added Model Msg-to-SDF conversion functions and test.
    * [Pull request #1429](https://bitbucket.org/osrf/gazebo/pull-request/1429)

1. Added Joint Msg-to-SDF conversion functions and test.
    * [Pull request #1419](https://bitbucket.org/osrf/gazebo/pull-request/1419)

1. Added Visual, Material Msg-to-SDF conversion functions and ShaderType to string conversion functions.
    * [Pull request #1415](https://bitbucket.org/osrf/gazebo/pull-request/1415)

1. Implement Coulomb joint friction for BulletSliderJoint
  * [Pull request #1452](https://bitbucket.org/osrf/gazebo/pull-request/1452)
  * [Issue #1348](https://bitbucket.org/osrf/gazebo/issue/1348)

### Gazebo 5.0.0 (2015-01-27)
1. Support for using [digital elevation maps](http://gazebosim.org/tutorials?tut=dem) has been added to debian packages.

1. C++11 support (C++11 compatible compiler is now required)
    * [Pull request #1340](https://bitbucket.org/osrf/gazebo/pull-request/1340)

1. Implemented private data pointer for the World class.
    * [Pull request #1383](https://bitbucket.org/osrf/gazebo/pull-request/1383)

1. Implemented private data pointer for the Scene class.
    * [Pull request #1385](https://bitbucket.org/osrf/gazebo/pull-request/1385)

1. Added a events::Event::resetWorld event that is triggered when World::Reset is called.
    * [Pull request #1332](https://bitbucket.org/osrf/gazebo/pull-request/1332)
    * [Issue #1375](https://bitbucket.org/osrf/gazebo/issue/1375)

1. Fixed `math::Box::GetCenter` functionality.
    * [Pull request #1278](https://bitbucket.org/osrf/gazebo/pull-request/1278)
    * [Issue #1327](https://bitbucket.org/osrf/gazebo/issue/1327)

1. Added a GUI timer plugin that facilitates the display and control a timer inside the Gazebo UI.
    * [Pull request #1270](https://bitbucket.org/osrf/gazebo/pull-request/1270)

1. Added ability to load plugins via SDF.
    * [Pull request #1261](https://bitbucket.org/osrf/gazebo/pull-request/1261)

1. Added GUIEvent to hide/show the left GUI pane.
    * [Pull request #1269](https://bitbucket.org/osrf/gazebo/pull-request/1269)

1. Modified KeyEventHandler and GLWidget so that hotkeys can be suppressed by custom KeyEvents set up by developers
    * [Pull request #1251](https://bitbucket.org/osrf/gazebo/pull-request/1251)

1. Added ability to read the directory where the log files are stored.
    * [Pull request #1277](https://bitbucket.org/osrf/gazebo/pull-request/1277)

1. Implemented a simulation cloner
    * [Pull request #1180](https://bitbucket.org/osrf/gazebo/pull-request/1180/clone-a-simulation)

1. Added GUI overlay plugins. Users can now write a Gazebo + QT plugin that displays widgets over the render window.
  * [Pull request #1181](https://bitbucket.org/osrf/gazebo/pull-request/1181)

1. Change behavior of Joint::SetVelocity, add Joint::SetVelocityLimit(unsigned int, double)
  * [Pull request #1218](https://bitbucket.org/osrf/gazebo/pull-request/1218)
  * [Issue #964](https://bitbucket.org/osrf/gazebo/issue/964)

1. Implement Coulomb joint friction for ODE
  * [Pull request #1221](https://bitbucket.org/osrf/gazebo/pull-request/1221)
  * [Issue #381](https://bitbucket.org/osrf/gazebo/issue/381)

1. Implement Coulomb joint friction for BulletHingeJoint
  * [Pull request #1317](https://bitbucket.org/osrf/gazebo/pull-request/1317)
  * [Issue #1348](https://bitbucket.org/osrf/gazebo/issue/1348)

1. Implemented camera lens distortion.
  * [Pull request #1213](https://bitbucket.org/osrf/gazebo/pull-request/1213)

1. Kill rogue gzservers left over from failed INTEGRATION_world_clone tests
   and improve robustness of `UNIT_gz_TEST`
  * [Pull request #1232](https://bitbucket.org/osrf/gazebo/pull-request/1232)
  * [Issue #1299](https://bitbucket.org/osrf/gazebo/issue/1299)

1. Added RenderWidget::ShowToolbar to toggle visibility of top toolbar.
  * [Pull request #1248](https://bitbucket.org/osrf/gazebo/pull-request/1248)

1. Fix joint axis visualization.
  * [Pull request #1258](https://bitbucket.org/osrf/gazebo/pull-request/1258)

1. Change UserCamera view control via joysticks. Clean up rate control vs. pose control.
   see UserCamera::OnJoyPose and UserCamera::OnJoyTwist. Added view twist control toggle
   with joystick button 1.
  * [Pull request #1249](https://bitbucket.org/osrf/gazebo/pull-request/1249)

1. Added RenderWidget::GetToolbar to get the top toolbar and change its actions on ModelEditor.
    * [Pull request #1263](https://bitbucket.org/osrf/gazebo/pull-request/1263)

1. Added accessor for MainWindow graphical widget to GuiIface.
    * [Pull request #1250](https://bitbucket.org/osrf/gazebo/pull-request/1250)

1. Added a ConfigWidget class that takes in a google protobuf message and generates widgets for configuring the fields in the message
    * [Pull request #1285](https://bitbucket.org/osrf/gazebo/pull-request/1285)

1. Added GLWidget::OnModelEditor when model editor is triggered, and MainWindow::OnEditorGroup to manually uncheck editor actions.
    * [Pull request #1283](https://bitbucket.org/osrf/gazebo/pull-request/1283)

1. Added Collision, Geometry, Inertial, Surface Msg-to-SDF conversion functions.
    * [Pull request #1315](https://bitbucket.org/osrf/gazebo/pull-request/1315)

1. Added "button modifier" fields (control, shift, and alt) to common::KeyEvent.
    * [Pull request #1325](https://bitbucket.org/osrf/gazebo/pull-request/1325)

1. Added inputs for environment variable GAZEBO_GUI_INI_FILE for reading a custom .ini file.
    * [Pull request #1252](https://bitbucket.org/osrf/gazebo/pull-request/1252)

1. Fixed crash on "permission denied" bug, added insert_model integration test.
    * [Pull request #1329](https://bitbucket.org/osrf/gazebo/pull-request/1329/)

1. Enable simbody joint tests, implement `SimbodyJoint::GetParam`, create
   `Joint::GetParam`, fix bug in `BulletHingeJoint::SetParam`.
    * [Pull request #1404](https://bitbucket.org/osrf/gazebo/pull-request/1404/)

1. Building editor updates
    1. Fixed inspector resizing.
        * [Pull request #1230](https://bitbucket.org/osrf/gazebo/pull-request/1230)
        * [Issue #395](https://bitbucket.org/osrf/gazebo/issue/395)

    1. Doors and windows move proportionally with wall.
        * [Pull request #1231](https://bitbucket.org/osrf/gazebo/pull-request/1231)
        * [Issue #368](https://bitbucket.org/osrf/gazebo/issue/368)

    1. Inspector dialogs stay on top.
        * [Pull request #1229](https://bitbucket.org/osrf/gazebo/pull-request/1229)
        * [Issue #417](https://bitbucket.org/osrf/gazebo/issue/417)

    1. Make model name editable on palette.
        * [Pull request #1239](https://bitbucket.org/osrf/gazebo/pull-request/1239)

    1. Import background image and improve add/delete levels.
        * [Pull request #1214](https://bitbucket.org/osrf/gazebo/pull-request/1214)
        * [Issue #422](https://bitbucket.org/osrf/gazebo/issue/422)
        * [Issue #361](https://bitbucket.org/osrf/gazebo/issue/361)

    1. Fix changing draw mode.
        * [Pull request #1233](https://bitbucket.org/osrf/gazebo/pull-request/1233)
        * [Issue #405](https://bitbucket.org/osrf/gazebo/issue/405)

    1. Tips on palette's top-right corner.
        * [Pull request #1241](https://bitbucket.org/osrf/gazebo/pull-request/1241)

    1. New buttons and layout for the palette.
        * [Pull request #1242](https://bitbucket.org/osrf/gazebo/pull-request/1242)

    1. Individual wall segments instead of polylines.
        * [Pull request #1246](https://bitbucket.org/osrf/gazebo/pull-request/1246)
        * [Issue #389](https://bitbucket.org/osrf/gazebo/issue/389)
        * [Issue #415](https://bitbucket.org/osrf/gazebo/issue/415)

    1. Fix exiting and saving, exiting when there's nothing drawn, fix text on popups.
        * [Pull request #1296](https://bitbucket.org/osrf/gazebo/pull-request/1296)

    1. Display measure for selected wall segment.
        * [Pull request #1291](https://bitbucket.org/osrf/gazebo/pull-request/1291)
        * [Issue #366](https://bitbucket.org/osrf/gazebo/issue/366)

    1. Highlight selected item's 3D visual.
        * [Pull request #1292](https://bitbucket.org/osrf/gazebo/pull-request/1292)

    1. Added color picker to inspector dialogs.
        * [Pull request #1298](https://bitbucket.org/osrf/gazebo/pull-request/1298)

    1. Snapping on by default, off holding Shift. Improved snapping.
        * [Pull request #1304](https://bitbucket.org/osrf/gazebo/pull-request/1304)

    1. Snap walls to length increments, moved scale to SegmentItem and added Get/SetScale, added SegmentItem::SnapAngle and SegmentItem::SnapLength.
        * [Pull request #1311](https://bitbucket.org/osrf/gazebo/pull-request/1311)

    1. Make buildings available in "Insert Models" tab, improve save flow.
        * [Pull request #1312](https://bitbucket.org/osrf/gazebo/pull-request/1312)

    1. Added EditorItem::SetHighlighted.
        * [Pull request #1308](https://bitbucket.org/osrf/gazebo/pull-request/1308)

    1. Current level is transparent, lower levels opaque, higher levels invisible.
        * [Pull request #1303](https://bitbucket.org/osrf/gazebo/pull-request/1303)

    1. Detach all child manips when item is deleted, added BuildingMaker::DetachAllChildren.
        * [Pull request #1316](https://bitbucket.org/osrf/gazebo/pull-request/1316)

    1. Added texture picker to inspector dialogs.
        * [Pull request #1306](https://bitbucket.org/osrf/gazebo/pull-request/1306)

    1. Measures for doors and windows. Added RectItem::angleOnWall and related Get/Set.
        * [Pull request #1322](https://bitbucket.org/osrf/gazebo/pull-request/1322)
        * [Issue #370](https://bitbucket.org/osrf/gazebo/issue/370)

    1. Added Gazebo/BuildingFrame material to display holes for doors and windows on walls.
        * [Pull request #1338](https://bitbucket.org/osrf/gazebo/pull-request/1338)

    1. Added Gazebo/Bricks material to be used as texture on the building editor.
        * [Pull request #1333](https://bitbucket.org/osrf/gazebo/pull-request/1333)

    1. Pick colors from the palette and assign on 3D view. Added mouse and key event handlers to BuildingMaker, and events to communicate from BuildingModelManip to EditorItem.
        * [Pull request #1336](https://bitbucket.org/osrf/gazebo/pull-request/1336)

    1. Pick textures from the palette and assign in 3D view.
        * [Pull request #1368](https://bitbucket.org/osrf/gazebo/pull-request/1368)

1. Model editor updates
    1. Fix adding/removing event filters .
        * [Pull request #1279](https://bitbucket.org/osrf/gazebo/pull-request/1279)

    1. Enabled multi-selection and align tool inside model editor.
        * [Pull request #1302](https://bitbucket.org/osrf/gazebo/pull-request/1302)
        * [Issue #1323](https://bitbucket.org/osrf/gazebo/issue/1323)

    1. Enabled snap mode inside model editor.
        * [Pull request #1331](https://bitbucket.org/osrf/gazebo/pull-request/1331)
        * [Issue #1318](https://bitbucket.org/osrf/gazebo/issue/1318)

    1. Implemented copy/pasting of links.
        * [Pull request #1330](https://bitbucket.org/osrf/gazebo/pull-request/1330)

1. GUI publishes model selection information on ~/selection topic.
    * [Pull request #1318](https://bitbucket.org/osrf/gazebo/pull-request/1318)

## Gazebo 4.0

### Gazebo 4.x.x (2015-xx-xx)

1. Fix build for Bullet 2.83, enable angle wrapping for BulletHingeJoint
    * [Pull request #1664](https://bitbucket.org/osrf/gazebo/pull-request/1664)

### Gazebo 4.1.3 (2015-05-07)

1. Fix saving visual geom SDF values
    * [Pull request #1597](https://bitbucket.org/osrf/gazebo/pull-request/1597)
1. Fix heightmap model texture loading.
    * [Pull request #1595](https://bitbucket.org/osrf/gazebo/pull-request/1595)
1. Fix visual collision scale on separate client
    * [Pull request #1585](https://bitbucket.org/osrf/gazebo/pull-request/1585)
1. Fix several clang compiler warnings
    * [Pull request #1594](https://bitbucket.org/osrf/gazebo/pull-request/1594)
1. Fix blank save / browse dialogs
    * [Pull request #1544](https://bitbucket.org/osrf/gazebo/pull-request/1544)

### Gazebo 4.1.2 (2015-03-20)

1. Fix quaternion documentation: target Gazebo_4.1
    * [Pull request #1525](https://bitbucket.org/osrf/gazebo/pull-request/1525)
1. Speed up World::Step in loops
    * [Pull request #1492](https://bitbucket.org/osrf/gazebo/pull-request/1492)
1. Reduce selection buffer updates -> 4.1
    * [Pull request #1494](https://bitbucket.org/osrf/gazebo/pull-request/1494)
1. Fix QT rendering, and rendering update rate
    * [Pull request #1487](https://bitbucket.org/osrf/gazebo/pull-request/1487)
1. Fix loading of SimbodyPhysics parameters
    * [Pull request #1474](https://bitbucket.org/osrf/gazebo/pull-request/1474)
1. Fix heightmap on OSX -> 4.1
    * [Pull request #1455](https://bitbucket.org/osrf/gazebo/pull-request/1455)
1. Remove extra pose tag in a world file that should not be there
    * [Pull request #1458](https://bitbucket.org/osrf/gazebo/pull-request/1458)
1. Better fix for #236 for IMU that doesn't require ABI changes
    * [Pull request #1448](https://bitbucket.org/osrf/gazebo/pull-request/1448)
1. Fix regression of #236 for ImuSensor in 4.1
    * [Pull request #1446](https://bitbucket.org/osrf/gazebo/pull-request/1446)
1. Preserve previous GAZEBO_MODEL_PATH values when sourcing setup.sh
    * [Pull request #1430](https://bitbucket.org/osrf/gazebo/pull-request/1430)
1. issue #857: fix segfault for simbody screw joint when setting limits due to uninitialized limitForce.
    * [Pull request #1423](https://bitbucket.org/osrf/gazebo/pull-request/1423)
1. Allow multiple contact sensors per link (#960)
    * [Pull request #1413](https://bitbucket.org/osrf/gazebo/pull-request/1413)
1. Fix for issue #351, ODE World Step
    * [Pull request #1406](https://bitbucket.org/osrf/gazebo/pull-request/1406)
1. Disable failing InelasticCollision/0 test (#1394)
    * [Pull request #1405](https://bitbucket.org/osrf/gazebo/pull-request/1405)
1. Prevent out of bounds array access in SkidSteerDrivePlugin (found by cppcheck 1.68)
    * [Pull request #1379](https://bitbucket.org/osrf/gazebo/pull-request/1379)

### Gazebo 4.1.1 (2015-01-15)

1. Fix BulletPlaneShape bounding box (#1265)
    * [Pull request #1367](https://bitbucket.org/osrf/gazebo/pull-request/1367)
1. Fix dart linking errors on osx
    * [Pull request #1372](https://bitbucket.org/osrf/gazebo/pull-request/1372)
1. Update to player interfaces
    * [Pull request #1324](https://bitbucket.org/osrf/gazebo/pull-request/1324)
1. Handle GpuLaser name collisions (#1403)
    * [Pull request #1360](https://bitbucket.org/osrf/gazebo/pull-request/1360)
1. Add checks for handling array's with counts of zero, and read specular values
    * [Pull request #1339](https://bitbucket.org/osrf/gazebo/pull-request/1339)
1. Fix model list widget test
    * [Pull request #1327](https://bitbucket.org/osrf/gazebo/pull-request/1327)
1. Fix ogre includes
    * [Pull request #1323](https://bitbucket.org/osrf/gazebo/pull-request/1323)

### Gazebo 4.1.0 (2014-11-20)

1. Modified GUI rendering to improve the rendering update rate.
    * [Pull request #1487](https://bitbucket.org/osrf/gazebo/pull-request/1487)

### Gazebo 4.1.0 (2014-11-20)

1. Add ArrangePlugin for arranging groups of models.
   Also add Model::ResetPhysicsStates to call Link::ResetPhysicsStates
   recursively on all links in model.
    * [Pull request #1208](https://bitbucket.org/osrf/gazebo/pull-request/1208)
1. The `gz model` command line tool will output model info using either `-i` for complete info, or `-p` for just the model pose.
    * [Pull request #1212](https://bitbucket.org/osrf/gazebo/pull-request/1212)
    * [DRCSim Issue #389](https://bitbucket.org/osrf/drcsim/issue/389)
1. Added SignalStats class for computing incremental signal statistics.
    * [Pull request #1198](https://bitbucket.org/osrf/gazebo/pull-request/1198)
1. Add InitialVelocityPlugin to setting the initial state of links
    * [Pull request #1237](https://bitbucket.org/osrf/gazebo/pull-request/1237)
1. Added Quaternion::Integrate function.
    * [Pull request #1255](https://bitbucket.org/osrf/gazebo/pull-request/1255)
1. Added ConvertJointType functions, display more joint info on model list.
    * [Pull request #1259](https://bitbucket.org/osrf/gazebo/pull-request/1259)
1. Added ModelListWidget::AddProperty, removed unnecessary checks on ModelListWidget.
    * [Pull request #1271](https://bitbucket.org/osrf/gazebo/pull-request/1271)
1. Fix loading collada meshes with unsupported input semantics.
    * [Pull request #1319](https://bitbucket.org/osrf/gazebo/pull-request/1319)

### Gazebo 4.0.2 (2014-09-23)

1. Fix and improve mechanism to generate pkgconfig libs
    * [Pull request #1027](https://bitbucket.org/osrf/gazebo/pull-request/1027)
    * [Issue #1284](https://bitbucket.org/osrf/gazebo/issue/1284)
1. Added arat.world
    * [Pull request #1205](https://bitbucket.org/osrf/gazebo/pull-request/1205)
1. Update gzprop to output zip files.
    * [Pull request #1197](https://bitbucket.org/osrf/gazebo/pull-request/1197)
1. Make Collision::GetShape a const function
    * [Pull requset #1189](https://bitbucket.org/osrf/gazebo/pull-request/1189)
1. Install missing physics headers
    * [Pull requset #1183](https://bitbucket.org/osrf/gazebo/pull-request/1183)
1. Remove SimbodyLink::AddTorque console message
    * [Pull requset #1185](https://bitbucket.org/osrf/gazebo/pull-request/1185)
1. Fix log xml
    * [Pull requset #1188](https://bitbucket.org/osrf/gazebo/pull-request/1188)

### Gazebo 4.0.0 (2014-08-08)

1. Added lcov support to cmake
    * [Pull request #1047](https://bitbucket.org/osrf/gazebo/pull-request/1047)
1. Fixed memory leak in image conversion
    * [Pull request #1057](https://bitbucket.org/osrf/gazebo/pull-request/1057)
1. Removed deprecated function
    * [Pull request #1067](https://bitbucket.org/osrf/gazebo/pull-request/1067)
1. Improved collada loading performance
    * [Pull request #1066](https://bitbucket.org/osrf/gazebo/pull-request/1066)
    * [Pull request #1082](https://bitbucket.org/osrf/gazebo/pull-request/1082)
    * [Issue #1134](https://bitbucket.org/osrf/gazebo/issue/1134)
1. Implemented a collada exporter
    * [Pull request #1064](https://bitbucket.org/osrf/gazebo/pull-request/1064)
1. Force torque sensor now makes use of sensor's pose.
    * [Pull request #1076](https://bitbucket.org/osrf/gazebo/pull-request/1076)
    * [Issue #940](https://bitbucket.org/osrf/gazebo/issue/940)
1. Fix Model::GetLinks segfault
    * [Pull request #1093](https://bitbucket.org/osrf/gazebo/pull-request/1093)
1. Fix deleting and saving lights in gzserver
    * [Pull request #1094](https://bitbucket.org/osrf/gazebo/pull-request/1094)
    * [Issue #1182](https://bitbucket.org/osrf/gazebo/issue/1182)
    * [Issue #346](https://bitbucket.org/osrf/gazebo/issue/346)
1. Fix Collision::GetWorldPose. The pose of a collision would not update properly.
    * [Pull request #1049](https://bitbucket.org/osrf/gazebo/pull-request/1049)
    * [Issue #1124](https://bitbucket.org/osrf/gazebo/issue/1124)
1. Fixed the animate_box and animate_joints examples
    * [Pull request #1086](https://bitbucket.org/osrf/gazebo/pull-request/1086)
1. Integrated Oculus Rift functionality
    * [Pull request #1074](https://bitbucket.org/osrf/gazebo/pull-request/1074)
    * [Pull request #1136](https://bitbucket.org/osrf/gazebo/pull-request/1136)
    * [Pull request #1139](https://bitbucket.org/osrf/gazebo/pull-request/1139)
1. Updated Base::GetScopedName
    * [Pull request #1104](https://bitbucket.org/osrf/gazebo/pull-request/1104)
1. Fix collada loader from adding duplicate materials into a Mesh
    * [Pull request #1105](https://bitbucket.org/osrf/gazebo/pull-request/1105)
    * [Issue #1180](https://bitbucket.org/osrf/gazebo/issue/1180)
1. Integrated Razer Hydra functionality
    * [Pull request #1083](https://bitbucket.org/osrf/gazebo/pull-request/1083)
    * [Pull request #1109](https://bitbucket.org/osrf/gazebo/pull-request/1109)
1. Added ability to copy and paste models in the GUI
    * [Pull request #1103](https://bitbucket.org/osrf/gazebo/pull-request/1103)
1. Removed unnecessary inclusion of gazebo.hh and common.hh in plugins
    * [Pull request #1111](https://bitbucket.org/osrf/gazebo/pull-request/1111)
1. Added ability to specify custom road textures
    * [Pull request #1027](https://bitbucket.org/osrf/gazebo/pull-request/1027)
1. Added support for DART 4.1
    * [Pull request #1113](https://bitbucket.org/osrf/gazebo/pull-request/1113)
    * [Pull request #1132](https://bitbucket.org/osrf/gazebo/pull-request/1132)
    * [Pull request #1134](https://bitbucket.org/osrf/gazebo/pull-request/1134)
    * [Pull request #1154](https://bitbucket.org/osrf/gazebo/pull-request/1154)
1. Allow position of joints to be directly set.
    * [Pull request #1097](https://bitbucket.org/osrf/gazebo/pull-request/1097)
    * [Issue #1138](https://bitbucket.org/osrf/gazebo/issue/1138)
1. Added extruded polyline geometry
    * [Pull request #1026](https://bitbucket.org/osrf/gazebo/pull-request/1026)
1. Fixed actor animation
    * [Pull request #1133](https://bitbucket.org/osrf/gazebo/pull-request/1133)
    * [Pull request #1141](https://bitbucket.org/osrf/gazebo/pull-request/1141)
1. Generate a versioned cmake config file
    * [Pull request #1153](https://bitbucket.org/osrf/gazebo/pull-request/1153)
    * [Issue #1226](https://bitbucket.org/osrf/gazebo/issue/1226)
1. Added KMeans class
    * [Pull request #1147](https://bitbucket.org/osrf/gazebo/pull-request/1147)
1. Added --summary-range feature to bitbucket pullrequest tool
    * [Pull request #1156](https://bitbucket.org/osrf/gazebo/pull-request/1156)
1. Updated web links
    * [Pull request #1159](https://bitbucket.org/osrf/gazebo/pull-request/1159)
1. Update tests
    * [Pull request #1155](https://bitbucket.org/osrf/gazebo/pull-request/1155)
    * [Pull request #1143](https://bitbucket.org/osrf/gazebo/pull-request/1143)
    * [Pull request #1138](https://bitbucket.org/osrf/gazebo/pull-request/1138)
    * [Pull request #1140](https://bitbucket.org/osrf/gazebo/pull-request/1140)
    * [Pull request #1127](https://bitbucket.org/osrf/gazebo/pull-request/1127)
    * [Pull request #1115](https://bitbucket.org/osrf/gazebo/pull-request/1115)
    * [Pull request #1102](https://bitbucket.org/osrf/gazebo/pull-request/1102)
    * [Pull request #1087](https://bitbucket.org/osrf/gazebo/pull-request/1087)
    * [Pull request #1084](https://bitbucket.org/osrf/gazebo/pull-request/1084)

## Gazebo 3.0

### Gazebo 3.x.x (yyyy-mm-dd)

1. Fixed sonar and wireless sensor visualization
    * [Pull request #1254](https://bitbucket.org/osrf/gazebo/pull-request/1254)
1. Update visual bounding box when model is selected
    * [Pull request #1280](https://bitbucket.org/osrf/gazebo/pull-request/1280)

### Gazebo 3.1.0 (2014-08-08)

1. Implemented Simbody::Link::Set*Vel
    * [Pull request #1160](https://bitbucket.org/osrf/gazebo/pull-request/1160)
    * [Issue #1012](https://bitbucket.org/osrf/gazebo/issue/1012)
1. Added World::RemoveModel function
    * [Pull request #1106](https://bitbucket.org/osrf/gazebo/pull-request/1106)
    * [Issue #1177](https://bitbucket.org/osrf/gazebo/issue/1177)
1. Fix exit from camera follow mode using the escape key
    * [Pull request #1137](https://bitbucket.org/osrf/gazebo/pull-request/1137)
    * [Issue #1220](https://bitbucket.org/osrf/gazebo/issue/1220)
1. Added support for SDF joint spring stiffness and reference positions
    * [Pull request #1117](https://bitbucket.org/osrf/gazebo/pull-request/1117)
1. Removed the gzmodel_create script
    * [Pull request #1130](https://bitbucket.org/osrf/gazebo/pull-request/1130)
1. Added Vector2 dot product
    * [Pull request #1101](https://bitbucket.org/osrf/gazebo/pull-request/1101)
1. Added SetPositionPID and SetVelocityPID to JointController
    * [Pull request #1091](https://bitbucket.org/osrf/gazebo/pull-request/1091)
1. Fix gzclient startup crash with ogre 1.9
    * [Pull request #1098](https://bitbucket.org/osrf/gazebo/pull-request/1098)
    * [Issue #996](https://bitbucket.org/osrf/gazebo/issue/996)
1. Update the bitbucket_pullrequests tool
    * [Pull request #1108](https://bitbucket.org/osrf/gazebo/pull-request/1108)
1. Light properties now remain in place after move by the user via the GUI.
    * [Pull request #1110](https://bitbucket.org/osrf/gazebo/pull-request/1110)
    * [Issue #1211](https://bitbucket.org/osrf/gazebo/issue/1211)
1. Allow position of joints to be directly set.
    * [Pull request #1096](https://bitbucket.org/osrf/gazebo/pull-request/1096)
    * [Issue #1138](https://bitbucket.org/osrf/gazebo/issue/1138)

### Gazebo 3.0.0 (2014-04-11)

1. Fix bug when deleting the sun light
    * [Pull request #1088](https://bitbucket.org/osrf/gazebo/pull-request/1088)
    * [Issue #1133](https://bitbucket.org/osrf/gazebo/issue/1133)
1. Fix ODE screw joint
    * [Pull request #1078](https://bitbucket.org/osrf/gazebo/pull-request/1078)
    * [Issue #1167](https://bitbucket.org/osrf/gazebo/issue/1167)
1. Update joint integration tests
    * [Pull request #1081](https://bitbucket.org/osrf/gazebo/pull-request/1081)
1. Fixed false positives in cppcheck.
    * [Pull request #1061](https://bitbucket.org/osrf/gazebo/pull-request/1061)
1. Made joint axis reference frame relative to child, and updated simbody and dart accordingly.
    * [Pull request #1069](https://bitbucket.org/osrf/gazebo/pull-request/1069)
    * [Issue #494](https://bitbucket.org/osrf/gazebo/issue/494)
    * [Issue #1143](https://bitbucket.org/osrf/gazebo/issue/1143)
1. Added ability to pass vector of strings to SetupClient and SetupServer
    * [Pull request #1068](https://bitbucket.org/osrf/gazebo/pull-request/1068)
    * [Issue #1132](https://bitbucket.org/osrf/gazebo/issue/1132)
1. Fix error correction in screw constraints for ODE
    * [Pull request #1159](https://bitbucket.org/osrf/gazebo/pull-request/1159)
    * [Issue #1159](https://bitbucket.org/osrf/gazebo/issue/1159)
1. Improved pkgconfig with SDF
    * [Pull request #1062](https://bitbucket.org/osrf/gazebo/pull-request/1062)
1. Added a plugin to simulate aero dynamics
    * [Pull request #905](https://bitbucket.org/osrf/gazebo/pull-request/905)
1. Updated bullet support
    * [Issue #1069](https://bitbucket.org/osrf/gazebo/issue/1069)
    * [Pull request #1011](https://bitbucket.org/osrf/gazebo/pull-request/1011)
    * [Pull request #996](https://bitbucket.org/osrf/gazebo/pull-request/966)
    * [Pull request #1024](https://bitbucket.org/osrf/gazebo/pull-request/1024)
1. Updated simbody support
    * [Pull request #995](https://bitbucket.org/osrf/gazebo/pull-request/995)
1. Updated worlds to SDF 1.5
    * [Pull request #1021](https://bitbucket.org/osrf/gazebo/pull-request/1021)
1. Improvements to ODE
    * [Pull request #1001](https://bitbucket.org/osrf/gazebo/pull-request/1001)
    * [Pull request #1014](https://bitbucket.org/osrf/gazebo/pull-request/1014)
    * [Pull request #1015](https://bitbucket.org/osrf/gazebo/pull-request/1015)
    * [Pull request #1016](https://bitbucket.org/osrf/gazebo/pull-request/1016)
1. New command line tool
    * [Pull request #972](https://bitbucket.org/osrf/gazebo/pull-request/972)
1. Graphical user interface improvements
    * [Pull request #971](https://bitbucket.org/osrf/gazebo/pull-request/971)
    * [Pull request #1013](https://bitbucket.org/osrf/gazebo/pull-request/1013)
    * [Pull request #989](https://bitbucket.org/osrf/gazebo/pull-request/989)
1. Created a friction pyramid class
    * [Pull request #935](https://bitbucket.org/osrf/gazebo/pull-request/935)
1. Added GetWorldEnergy functions to Model, Joint, and Link
    * [Pull request #1017](https://bitbucket.org/osrf/gazebo/pull-request/1017)
1. Preparing Gazebo for admission into Ubuntu
    * [Pull request #969](https://bitbucket.org/osrf/gazebo/pull-request/969)
    * [Pull request #998](https://bitbucket.org/osrf/gazebo/pull-request/998)
    * [Pull request #1002](https://bitbucket.org/osrf/gazebo/pull-request/1002)
1. Add method for querying if useImplicitStiffnessDamping flag is set for a given joint
    * [Issue #629](https://bitbucket.org/osrf/gazebo/issue/629)
    * [Pull request #1006](https://bitbucket.org/osrf/gazebo/pull-request/1006)
1. Fix joint axis frames
    * [Issue #494](https://bitbucket.org/osrf/gazebo/issue/494)
    * [Pull request #963](https://bitbucket.org/osrf/gazebo/pull-request/963)
1. Compute joint anchor pose relative to parent
    * [Issue #1029](https://bitbucket.org/osrf/gazebo/issue/1029)
    * [Pull request #982](https://bitbucket.org/osrf/gazebo/pull-request/982)
1. Cleanup the installed worlds
    * [Issue #1036](https://bitbucket.org/osrf/gazebo/issue/1036)
    * [Pull request #984](https://bitbucket.org/osrf/gazebo/pull-request/984)
1. Update to the GPS sensor
    * [Issue #1059](https://bitbucket.org/osrf/gazebo/issue/1059)
    * [Pull request #984](https://bitbucket.org/osrf/gazebo/pull-request/984)
1. Removed libtool from plugin loading
    * [Pull request #981](https://bitbucket.org/osrf/gazebo/pull-request/981)
1. Added functions to get inertial information for a link in the world frame.
    * [Pull request #1005](https://bitbucket.org/osrf/gazebo/pull-request/1005)

## Gazebo 2.0

### Gazebo 2.2.3 (2014-04-29)

1. Removed redundant call to World::Init
    * [Pull request #1107](https://bitbucket.org/osrf/gazebo/pull-request/1107)
    * [Issue #1208](https://bitbucket.org/osrf/gazebo/issue/1208)
1. Return proper error codes when gazebo exits
    * [Pull request #1085](https://bitbucket.org/osrf/gazebo/pull-request/1085)
    * [Issue #1178](https://bitbucket.org/osrf/gazebo/issue/1178)
1. Fixed Camera::GetWorldRotation().
    * [Pull request #1071](https://bitbucket.org/osrf/gazebo/pull-request/1071)
    * [Issue #1087](https://bitbucket.org/osrf/gazebo/issue/1087)
1. Fixed memory leak in image conversion
    * [Pull request #1073](https://bitbucket.org/osrf/gazebo/pull-request/1073)

### Gazebo 2.2.0 (2014-01-10)

1. Fix compilation when using OGRE-1.9 (full support is being worked on)
    * [Issue #994](https://bitbucket.org/osrf/gazebo/issue/994)
    * [Issue #995](https://bitbucket.org/osrf/gazebo/issue/995)
    * [Issue #996](https://bitbucket.org/osrf/gazebo/issue/996)
    * [Pull request #883](https://bitbucket.org/osrf/gazebo/pull-request/883)
1. Added unit test for issue 624.
    * [Issue #624](https://bitbucket.org/osrf/gazebo/issue/624).
    * [Pull request #889](https://bitbucket.org/osrf/gazebo/pull-request/889)
1. Use 3x3 PCF shadows for smoother shadows.
    * [Pull request #887](https://bitbucket.org/osrf/gazebo/pull-request/887)
1. Update manpage copyright to 2014.
    * [Pull request #893](https://bitbucket.org/osrf/gazebo/pull-request/893)
1. Added friction integration test .
    * [Pull request #885](https://bitbucket.org/osrf/gazebo/pull-request/885)
1. Fix joint anchor when link pose is not specified.
    * [Issue #978](https://bitbucket.org/osrf/gazebo/issue/978)
    * [Pull request #862](https://bitbucket.org/osrf/gazebo/pull-request/862)
1. Added (ESC) tooltip for GUI Selection Mode icon.
    * [Issue #993](https://bitbucket.org/osrf/gazebo/issue/993)
    * [Pull request #888](https://bitbucket.org/osrf/gazebo/pull-request/888)
1. Removed old comment about resolved issue.
    * [Issue #837](https://bitbucket.org/osrf/gazebo/issue/837)
    * [Pull request #880](https://bitbucket.org/osrf/gazebo/pull-request/880)
1. Made SimbodyLink::Get* function thread-safe
    * [Issue #918](https://bitbucket.org/osrf/gazebo/issue/918)
    * [Pull request #872](https://bitbucket.org/osrf/gazebo/pull-request/872)
1. Suppressed spurious gzlog messages in ODE::Body
    * [Issue #983](https://bitbucket.org/osrf/gazebo/issue/983)
    * [Pull request #875](https://bitbucket.org/osrf/gazebo/pull-request/875)
1. Fixed Force Torque Sensor Test by properly initializing some values.
    * [Issue #982](https://bitbucket.org/osrf/gazebo/issue/982)
    * [Pull request #869](https://bitbucket.org/osrf/gazebo/pull-request/869)
1. Added breakable joint plugin to support breakable walls.
    * [Pull request #865](https://bitbucket.org/osrf/gazebo/pull-request/865)
1. Used different tuple syntax to fix compilation on OSX mavericks.
    * [Issue #947](https://bitbucket.org/osrf/gazebo/issue/947)
    * [Pull request #858](https://bitbucket.org/osrf/gazebo/pull-request/858)
1. Fixed sonar test and deprecation warning.
    * [Pull request #856](https://bitbucket.org/osrf/gazebo/pull-request/856)
1. Speed up test compilation.
    * Part of [Issue #955](https://bitbucket.org/osrf/gazebo/issue/955)
    * [Pull request #846](https://bitbucket.org/osrf/gazebo/pull-request/846)
1. Added Joint::SetEffortLimit API
    * [Issue #923](https://bitbucket.org/osrf/gazebo/issue/923)
    * [Pull request #808](https://bitbucket.org/osrf/gazebo/pull-request/808)
1. Made bullet output less verbose.
    * [Pull request #839](https://bitbucket.org/osrf/gazebo/pull-request/839)
1. Convergence acceleration and stability tweak to make atlas_v3 stable
    * [Issue #895](https://bitbucket.org/osrf/gazebo/issue/895)
    * [Pull request #772](https://bitbucket.org/osrf/gazebo/pull-request/772)
1. Added colors, textures and world files for the SPL RoboCup environment
    * [Pull request #838](https://bitbucket.org/osrf/gazebo/pull-request/838)
1. Fixed bitbucket_pullrequests tool to work with latest BitBucket API.
    * [Issue #933](https://bitbucket.org/osrf/gazebo/issue/933)
    * [Pull request #841](https://bitbucket.org/osrf/gazebo/pull-request/841)
1. Fixed cppcheck warnings.
    * [Pull request #842](https://bitbucket.org/osrf/gazebo/pull-request/842)

### Gazebo 2.1.0 (2013-11-08)
1. Fix mainwindow unit test
    * [Pull request #752](https://bitbucket.org/osrf/gazebo/pull-request/752)
1. Visualize moment of inertia
    * Pull request [#745](https://bitbucket.org/osrf/gazebo/pull-request/745), [#769](https://bitbucket.org/osrf/gazebo/pull-request/769), [#787](https://bitbucket.org/osrf/gazebo/pull-request/787)
    * [Issue #203](https://bitbucket.org/osrf/gazebo/issue/203)
1. Update tool to count lines of code
    * [Pull request #758](https://bitbucket.org/osrf/gazebo/pull-request/758)
1. Implement World::Clear
    * Pull request [#785](https://bitbucket.org/osrf/gazebo/pull-request/785), [#804](https://bitbucket.org/osrf/gazebo/pull-request/804)
1. Improve Bullet support
    * [Pull request #805](https://bitbucket.org/osrf/gazebo/pull-request/805)
1. Fix doxygen spacing
    * [Pull request #740](https://bitbucket.org/osrf/gazebo/pull-request/740)
1. Add tool to generate model images for thepropshop.org
    * [Pull request #734](https://bitbucket.org/osrf/gazebo/pull-request/734)
1. Added paging support for terrains
    * [Pull request #707](https://bitbucket.org/osrf/gazebo/pull-request/707)
1. Added plugin path to LID_LIBRARY_PATH in setup.sh
    * [Pull request #750](https://bitbucket.org/osrf/gazebo/pull-request/750)
1. Fix for OSX
    * [Pull request #766](https://bitbucket.org/osrf/gazebo/pull-request/766)
    * [Pull request #786](https://bitbucket.org/osrf/gazebo/pull-request/786)
    * [Issue #906](https://bitbucket.org/osrf/gazebo/issue/906)
1. Update copyright information
    * [Pull request #771](https://bitbucket.org/osrf/gazebo/pull-request/771)
1. Enable screen dependent tests
    * [Pull request #764](https://bitbucket.org/osrf/gazebo/pull-request/764)
    * [Issue #811](https://bitbucket.org/osrf/gazebo/issue/811)
1. Fix gazebo command line help message
    * [Pull request #775](https://bitbucket.org/osrf/gazebo/pull-request/775)
    * [Issue #898](https://bitbucket.org/osrf/gazebo/issue/898)
1. Fix man page test
    * [Pull request #774](https://bitbucket.org/osrf/gazebo/pull-request/774)
1. Improve load time by reducing calls to RTShader::Update
    * [Pull request #773](https://bitbucket.org/osrf/gazebo/pull-request/773)
    * [Issue #877](https://bitbucket.org/osrf/gazebo/issue/877)
1. Fix joint visualization
    * [Pull request #776](https://bitbucket.org/osrf/gazebo/pull-request/776)
    * [Pull request #802](https://bitbucket.org/osrf/gazebo/pull-request/802)
    * [Issue #464](https://bitbucket.org/osrf/gazebo/issue/464)
1. Add helpers to fix NaN
    * [Pull request #742](https://bitbucket.org/osrf/gazebo/pull-request/742)
1. Fix model resizing via the GUI
    * [Pull request #763](https://bitbucket.org/osrf/gazebo/pull-request/763)
    * [Issue #885](https://bitbucket.org/osrf/gazebo/issue/885)
1. Simplify gzlog test by using sha1
    * [Pull request #781](https://bitbucket.org/osrf/gazebo/pull-request/781)
    * [Issue #837](https://bitbucket.org/osrf/gazebo/issue/837)
1. Enable cppcheck for header files
    * [Pull request #782](https://bitbucket.org/osrf/gazebo/pull-request/782)
    * [Issue #907](https://bitbucket.org/osrf/gazebo/issue/907)
1. Fix broken regression test
    * [Pull request #784](https://bitbucket.org/osrf/gazebo/pull-request/784)
    * [Issue #884](https://bitbucket.org/osrf/gazebo/issue/884)
1. All simbody and dart to pass tests
    * [Pull request #790](https://bitbucket.org/osrf/gazebo/pull-request/790)
    * [Issue #873](https://bitbucket.org/osrf/gazebo/issue/873)
1. Fix camera rotation from SDF
    * [Pull request #789](https://bitbucket.org/osrf/gazebo/pull-request/789)
    * [Issue #920](https://bitbucket.org/osrf/gazebo/issue/920)
1. Fix bitbucket pullrequest command line tool to match new API
    * [Pull request #803](https://bitbucket.org/osrf/gazebo/pull-request/803)
1. Fix transceiver spawn errors in tests
    * [Pull request #811](https://bitbucket.org/osrf/gazebo/pull-request/811)
    * [Pull request #814](https://bitbucket.org/osrf/gazebo/pull-request/814)

### Gazebo 2.0.0 (2013-10-08)
1. Refactor code check tool.
    * [Pull Request #669](https://bitbucket.org/osrf/gazebo/pull-request/669)
1. Added pull request tool for Bitbucket.
    * [Pull Request #670](https://bitbucket.org/osrf/gazebo/pull-request/670)
    * [Pull Request #691](https://bitbucket.org/osrf/gazebo/pull-request/671)
1. New wireless receiver and transmitter sensor models.
    * [Pull Request #644](https://bitbucket.org/osrf/gazebo/pull-request/644)
    * [Pull Request #675](https://bitbucket.org/osrf/gazebo/pull-request/675)
    * [Pull Request #727](https://bitbucket.org/osrf/gazebo/pull-request/727)
1. Audio support using OpenAL.
    * [Pull Request #648](https://bitbucket.org/osrf/gazebo/pull-request/648)
    * [Pull Request #704](https://bitbucket.org/osrf/gazebo/pull-request/704)
1. Simplify command-line parsing of gztopic echo output.
    * [Pull Request #674](https://bitbucket.org/osrf/gazebo/pull-request/674)
    * Resolves: [Issue #795](https://bitbucket.org/osrf/gazebo/issue/795)
1. Use UNIX directories through the user of GNUInstallDirs cmake module.
    * [Pull Request #676](https://bitbucket.org/osrf/gazebo/pull-request/676)
    * [Pull Request #681](https://bitbucket.org/osrf/gazebo/pull-request/681)
1. New GUI interactions for object manipulation.
    * [Pull Request #634](https://bitbucket.org/osrf/gazebo/pull-request/634)
1. Fix for OSX menubar.
    * [Pull Request #677](https://bitbucket.org/osrf/gazebo/pull-request/677)
1. Remove internal SDF directories and dependencies.
    * [Pull Request #680](https://bitbucket.org/osrf/gazebo/pull-request/680)
1. Add minimum version for sdformat.
    * [Pull Request #682](https://bitbucket.org/osrf/gazebo/pull-request/682)
    * Resolves: [Issue #818](https://bitbucket.org/osrf/gazebo/issue/818)
1. Allow different gtest parameter types with ServerFixture
    * [Pull Request #686](https://bitbucket.org/osrf/gazebo/pull-request/686)
    * Resolves: [Issue #820](https://bitbucket.org/osrf/gazebo/issue/820)
1. GUI model scaling when using Bullet.
    * [Pull Request #683](https://bitbucket.org/osrf/gazebo/pull-request/683)
1. Fix typo in cmake config.
    * [Pull Request #694](https://bitbucket.org/osrf/gazebo/pull-request/694)
    * Resolves: [Issue #824](https://bitbucket.org/osrf/gazebo/issue/824)
1. Remove gazebo include subdir from pkgconfig and cmake config.
    * [Pull Request #691](https://bitbucket.org/osrf/gazebo/pull-request/691)
1. Torsional spring demo
    * [Pull Request #693](https://bitbucket.org/osrf/gazebo/pull-request/693)
1. Remove repeated call to SetAxis in Joint.cc
    * [Pull Request #695](https://bitbucket.org/osrf/gazebo/pull-request/695)
    * Resolves: [Issue #823](https://bitbucket.org/osrf/gazebo/issue/823)
1. Add test for rotational joints.
    * [Pull Request #697](https://bitbucket.org/osrf/gazebo/pull-request/697)
    * Resolves: [Issue #820](https://bitbucket.org/osrf/gazebo/issue/820)
1. Fix compilation of tests using Joint base class
    * [Pull Request #701](https://bitbucket.org/osrf/gazebo/pull-request/701)
1. Terrain paging implemented.
    * [Pull Request #687](https://bitbucket.org/osrf/gazebo/pull-request/687)
1. Improve timeout error reporting in ServerFixture
    * [Pull Request #705](https://bitbucket.org/osrf/gazebo/pull-request/705)
1. Fix mouse picking for cases where visuals overlap with the laser
    * [Pull Request #709](https://bitbucket.org/osrf/gazebo/pull-request/709)
1. Fix string literals for OSX
    * [Pull Request #712](https://bitbucket.org/osrf/gazebo/pull-request/712)
    * Resolves: [Issue #803](https://bitbucket.org/osrf/gazebo/issue/803)
1. Support for ENABLE_TESTS_COMPILATION cmake parameter
    * [Pull Request #708](https://bitbucket.org/osrf/gazebo/pull-request/708)
1. Updated system gui plugin
    * [Pull Request #702](https://bitbucket.org/osrf/gazebo/pull-request/702)
1. Fix force torque unit test issue
    * [Pull Request #673](https://bitbucket.org/osrf/gazebo/pull-request/673)
    * Resolves: [Issue #813](https://bitbucket.org/osrf/gazebo/issue/813)
1. Use variables to control auto generation of CFlags
    * [Pull Request #699](https://bitbucket.org/osrf/gazebo/pull-request/699)
1. Remove deprecated functions.
    * [Pull Request #715](https://bitbucket.org/osrf/gazebo/pull-request/715)
1. Fix typo in `Camera.cc`
    * [Pull Request #719](https://bitbucket.org/osrf/gazebo/pull-request/719)
    * Resolves: [Issue #846](https://bitbucket.org/osrf/gazebo/issue/846)
1. Performance improvements
    * [Pull Request #561](https://bitbucket.org/osrf/gazebo/pull-request/561)
1. Fix gripper model.
    * [Pull Request #713](https://bitbucket.org/osrf/gazebo/pull-request/713)
    * Resolves: [Issue #314](https://bitbucket.org/osrf/gazebo/issue/314)
1. First part of Simbody integration
    * [Pull Request #716](https://bitbucket.org/osrf/gazebo/pull-request/716)

## Gazebo 1.9

### Gazebo 1.9.6 (2014-04-29)

1. Refactored inertia ratio reduction for ODE
    * [Pull request #1114](https://bitbucket.org/osrf/gazebo/pull-request/1114)
1. Improved collada loading performance
    * [Pull request #1075](https://bitbucket.org/osrf/gazebo/pull-request/1075)

### Gazebo 1.9.3 (2014-01-10)

1. Add thickness to plane to remove shadow flickering.
    * [Pull request #886](https://bitbucket.org/osrf/gazebo/pull-request/886)
1. Temporary GUI shadow toggle fix.
    * [Issue #925](https://bitbucket.org/osrf/gazebo/issue/925)
    * [Pull request #868](https://bitbucket.org/osrf/gazebo/pull-request/868)
1. Fix memory access bugs with libc++ on mavericks.
    * [Issue #965](https://bitbucket.org/osrf/gazebo/issue/965)
    * [Pull request #857](https://bitbucket.org/osrf/gazebo/pull-request/857)
    * [Pull request #881](https://bitbucket.org/osrf/gazebo/pull-request/881)
1. Replaced printf with cout in gztopic hz.
    * [Issue #969](https://bitbucket.org/osrf/gazebo/issue/969)
    * [Pull request #854](https://bitbucket.org/osrf/gazebo/pull-request/854)
1. Add Dark grey material and fix indentation.
    * [Pull request #851](https://bitbucket.org/osrf/gazebo/pull-request/851)
1. Fixed sonar sensor unit test.
    * [Pull request #848](https://bitbucket.org/osrf/gazebo/pull-request/848)
1. Convergence acceleration and stability tweak to make atlas_v3 stable.
    * [Pull request #845](https://bitbucket.org/osrf/gazebo/pull-request/845)
1. Update gtest to 1.7.0 to resolve problems with libc++.
    * [Issue #947](https://bitbucket.org/osrf/gazebo/issue/947)
    * [Pull request #827](https://bitbucket.org/osrf/gazebo/pull-request/827)
1. Fixed LD_LIBRARY_PATH for plugins.
    * [Issue #957](https://bitbucket.org/osrf/gazebo/issue/957)
    * [Pull request #844](https://bitbucket.org/osrf/gazebo/pull-request/844)
1. Fix transceiver sporadic errors.
    * Backport of [pull request #811](https://bitbucket.org/osrf/gazebo/pull-request/811)
    * [Pull request #836](https://bitbucket.org/osrf/gazebo/pull-request/836)
1. Modified the MsgTest to be deterministic with time checks.
    * [Pull request #843](https://bitbucket.org/osrf/gazebo/pull-request/843)
1. Fixed seg fault in LaserVisual.
    * [Issue #950](https://bitbucket.org/osrf/gazebo/issue/950)
    * [Pull request #832](https://bitbucket.org/osrf/gazebo/pull-request/832)
1. Implemented the option to disable tests that need a working screen to run properly.
    * Backport of [Pull request #764](https://bitbucket.org/osrf/gazebo/pull-request/764)
    * [Pull request #837](https://bitbucket.org/osrf/gazebo/pull-request/837)
1. Cleaned up gazebo shutdown.
    * [Pull request #829](https://bitbucket.org/osrf/gazebo/pull-request/829)
1. Fixed bug associated with loading joint child links.
    * [Issue #943](https://bitbucket.org/osrf/gazebo/issue/943)
    * [Pull request #820](https://bitbucket.org/osrf/gazebo/pull-request/820)

### Gazebo 1.9.2 (2013-11-08)
1. Fix enable/disable sky and clouds from SDF
    * [Pull request #809](https://bitbucket.org/osrf/gazebo/pull-request/809])
1. Fix occasional blank GUI screen on startup
    * [Pull request #815](https://bitbucket.org/osrf/gazebo/pull-request/815])
1. Fix GPU laser when interacting with heightmaps
    * [Pull request #796](https://bitbucket.org/osrf/gazebo/pull-request/796])
1. Added API/ABI checker command line tool
    * [Pull request #765](https://bitbucket.org/osrf/gazebo/pull-request/765])
1. Added gtest version information
    * [Pull request #801](https://bitbucket.org/osrf/gazebo/pull-request/801])
1. Fix GUI world saving
    * [Pull request #806](https://bitbucket.org/osrf/gazebo/pull-request/806])
1. Enable anti-aliasing for camera sensor
    * [Pull request #800](https://bitbucket.org/osrf/gazebo/pull-request/800])
1. Make sensor noise deterministic
    * [Pull request #788](https://bitbucket.org/osrf/gazebo/pull-request/788])
1. Fix build problem
    * [Issue #901](https://bitbucket.org/osrf/gazebo/issue/901)
    * [Pull request #778](https://bitbucket.org/osrf/gazebo/pull-request/778])
1. Fix a typo in Camera.cc
    * [Pull request #720](https://bitbucket.org/osrf/gazebo/pull-request/720])
    * [Issue #846](https://bitbucket.org/osrf/gazebo/issue/846)
1. Fix OSX menu bar
    * [Pull request #688](https://bitbucket.org/osrf/gazebo/pull-request/688])
1. Fix gazebo::init by calling sdf::setFindCallback() before loading the sdf in gzfactory.
    * [Pull request #678](https://bitbucket.org/osrf/gazebo/pull-request/678])
    * [Issue #817](https://bitbucket.org/osrf/gazebo/issue/817)

### Gazebo 1.9.1 (2013-08-20)
* Deprecate header files that require case-sensitive filesystem (e.g. Common.hh, Physics.hh) [https://bitbucket.org/osrf/gazebo/pull-request/638/fix-for-775-deprecate-headers-that-require]
* Initial support for building on Mac OS X [https://bitbucket.org/osrf/gazebo/pull-request/660/osx-support-for-gazebo-19] [https://bitbucket.org/osrf/gazebo/pull-request/657/cmake-fixes-for-osx]
* Fixes for various issues [https://bitbucket.org/osrf/gazebo/pull-request/635/fix-for-issue-792/diff] [https://bitbucket.org/osrf/gazebo/pull-request/628/allow-scoped-and-non-scoped-joint-names-to/diff] [https://bitbucket.org/osrf/gazebo/pull-request/636/fix-build-dependency-in-message-generation/diff] [https://bitbucket.org/osrf/gazebo/pull-request/639/make-the-unversioned-setupsh-a-copy-of-the/diff] [https://bitbucket.org/osrf/gazebo/pull-request/650/added-missing-lib-to-player-client-library/diff] [https://bitbucket.org/osrf/gazebo/pull-request/656/install-gzmode_create-without-sh-suffix/diff]

### Gazebo 1.9.0 (2013-07-23)
* Use external package [sdformat](https://bitbucket.org/osrf/sdformat) for sdf parsing, refactor the `Element::GetValue*` function calls, and deprecate Gazebo's internal sdf parser [https://bitbucket.org/osrf/gazebo/pull-request/627]
* Improved ROS support ([[Tutorials#ROS_Integration |documentation here]]) [https://bitbucket.org/osrf/gazebo/pull-request/559]
* Added Sonar, Force-Torque, and Tactile Pressure sensors [https://bitbucket.org/osrf/gazebo/pull-request/557], [https://bitbucket.org/osrf/gazebo/pull-request/567]
* Add compile-time defaults for environment variables so that sourcing setup.sh is unnecessary in most cases [https://bitbucket.org/osrf/gazebo/pull-request/620]
* Enable user camera to follow objects in client window [https://bitbucket.org/osrf/gazebo/pull-request/603]
* Install protobuf message files for use in custom messages [https://bitbucket.org/osrf/gazebo/pull-request/614]
* Change default compilation flags to improve debugging [https://bitbucket.org/osrf/gazebo/pull-request/617]
* Change to supported relative include paths [https://bitbucket.org/osrf/gazebo/pull-request/594]
* Fix display of laser scans when sensor is rotated [https://bitbucket.org/osrf/gazebo/pull-request/599]

## Gazebo 1.8

### Gazebo 1.8.7 (2013-07-16)
* Fix bug in URDF parsing of Vector3 elements [https://bitbucket.org/osrf/gazebo/pull-request/613]
* Fix compilation errors with newest libraries [https://bitbucket.org/osrf/gazebo/pull-request/615]

### Gazebo 1.8.6 (2013-06-07)
* Fix inertia lumping in the URDF parser[https://bitbucket.org/osrf/gazebo/pull-request/554]
* Fix for ODEJoint CFM damping sign error [https://bitbucket.org/osrf/gazebo/pull-request/586]
* Fix transport memory growth[https://bitbucket.org/osrf/gazebo/pull-request/584]
* Reduce log file data in order to reduce buffer growth that results in out of memory kernel errors[https://bitbucket.org/osrf/gazebo/pull-request/587]

### Gazebo 1.8.5 (2013-06-04)
* Fix Gazebo build for machines without a valid display.[https://bitbucket.org/osrf/gazebo/commits/37f00422eea03365b839a632c1850431ee6a1d67]

### Gazebo 1.8.4 (2013-06-03)
* Fix UDRF to SDF converter so that URDF gazebo extensions are applied to all collisions in a link.[https://bitbucket.org/osrf/gazebo/pull-request/579]
* Prevent transport layer from locking when a gzclient connects to a gzserver over a connection with high latency.[https://bitbucket.org/osrf/gazebo/pull-request/572]
* Improve performance and fix uninitialized conditional jumps.[https://bitbucket.org/osrf/gazebo/pull-request/571]

### Gazebo 1.8.3 (2013-06-03)
* Fix for gzlog hanging when gzserver is not present or not responsive[https://bitbucket.org/osrf/gazebo/pull-request/577]
* Fix occasional segfault when generating log files[https://bitbucket.org/osrf/gazebo/pull-request/575]
* Performance improvement to ODE[https://bitbucket.org/osrf/gazebo/pull-request/556]
* Fix node initialization[https://bitbucket.org/osrf/gazebo/pull-request/570]
* Fix GPU laser Hz rate reduction when sensor moved away from world origin[https://bitbucket.org/osrf/gazebo/pull-request/566]
* Fix incorrect lighting in camera sensors when GPU laser is subscribe to[https://bitbucket.org/osrf/gazebo/pull-request/563]

### Gazebo 1.8.2 (2013-05-28)
* ODE performance improvements[https://bitbucket.org/osrf/gazebo/pull-request/535][https://bitbucket.org/osrf/gazebo/pull-request/537]
* Fixed tests[https://bitbucket.org/osrf/gazebo/pull-request/538][https://bitbucket.org/osrf/gazebo/pull-request/541][https://bitbucket.org/osrf/gazebo/pull-request/542]
* Fixed sinking vehicle bug[https://bitbucket.org/osrf/drcsim/issue/300] in pull-request[https://bitbucket.org/osrf/gazebo/pull-request/538]
* Fix GPU sensor throttling[https://bitbucket.org/osrf/gazebo/pull-request/536]
* Reduce string comparisons for better performance[https://bitbucket.org/osrf/gazebo/pull-request/546]
* Contact manager performance improvements[https://bitbucket.org/osrf/gazebo/pull-request/543]
* Transport performance improvements[https://bitbucket.org/osrf/gazebo/pull-request/548]
* Reduce friction noise[https://bitbucket.org/osrf/gazebo/pull-request/545]

### Gazebo 1.8.1 (2013-05-22)
* Please note that 1.8.1 contains a bug[https://bitbucket.org/osrf/drcsim/issue/300] that causes interpenetration between objects in resting contact to grow slowly.  Please update to 1.8.2 for the patch.
* Added warm starting[https://bitbucket.org/osrf/gazebo/pull-request/529]
* Reduced console output[https://bitbucket.org/osrf/gazebo/pull-request/533]
* Improved off screen rendering performance[https://bitbucket.org/osrf/gazebo/pull-request/530]
* Performance improvements [https://bitbucket.org/osrf/gazebo/pull-request/535] [https://bitbucket.org/osrf/gazebo/pull-request/537]

### Gazebo 1.8.0 (2013-05-17)
* Fixed slider axis [https://bitbucket.org/osrf/gazebo/pull-request/527]
* Fixed heightmap shadows [https://bitbucket.org/osrf/gazebo/pull-request/525]
* Fixed model and canonical link pose [https://bitbucket.org/osrf/gazebo/pull-request/519]
* Fixed OSX message header[https://bitbucket.org/osrf/gazebo/pull-request/524]
* Added zlib compression for logging [https://bitbucket.org/osrf/gazebo/pull-request/515]
* Allow clouds to be disabled in cameras [https://bitbucket.org/osrf/gazebo/pull-request/507]
* Camera rendering performance [https://bitbucket.org/osrf/gazebo/pull-request/528]


## Gazebo 1.7

### Gazebo 1.7.3 (2013-05-08)
* Fixed log cleanup (again) [https://bitbucket.org/osrf/gazebo/pull-request/511/fix-log-cleanup-logic]

### Gazebo 1.7.2 (2013-05-07)
* Fixed log cleanup [https://bitbucket.org/osrf/gazebo/pull-request/506/fix-gzlog-stop-command-line]
* Minor documentation fix [https://bitbucket.org/osrf/gazebo/pull-request/488/minor-documentation-fix]

### Gazebo 1.7.1 (2013-04-19)
* Fixed tests
* IMU sensor receives time stamped data from links
* Fix saving image frames [https://bitbucket.org/osrf/gazebo/pull-request/466/fix-saving-frames/diff]
* Wireframe rendering in GUI [https://bitbucket.org/osrf/gazebo/pull-request/414/allow-rendering-of-models-in-wireframe]
* Improved logging performance [https://bitbucket.org/osrf/gazebo/pull-request/457/improvements-to-gzlog-filter-and-logging]
* Viscous mud model [https://bitbucket.org/osrf/gazebo/pull-request/448/mud-plugin/diff]

## Gazebo 1.6

### Gazebo 1.6.3 (2013-04-15)
* Fixed a [critical SDF bug](https://bitbucket.org/osrf/gazebo/pull-request/451)
* Fixed a [laser offset bug](https://bitbucket.org/osrf/gazebo/pull-request/449)

### Gazebo 1.6.2 (2013-04-14)
* Fix for fdir1 physics property [https://bitbucket.org/osrf/gazebo/pull-request/429/fixes-to-treat-fdir1-better-1-rotate-into/diff]
* Fix for force torque sensor [https://bitbucket.org/osrf/gazebo/pull-request/447]
* SDF documentation fix [https://bitbucket.org/osrf/gazebo/issue/494/joint-axis-reference-frame-doesnt-match]

### Gazebo 1.6.1 (2013-04-05)
* Switch default build type to Release.

### Gazebo 1.6.0 (2013-04-05)
* Improvements to inertia in rubble pile
* Various Bullet integration advances.
* Noise models for ray, camera, and imu sensors.
* SDF 1.4, which accommodates more physics engine parameters and also some sensor noise models.
* Initial support for making movies from within Gazebo.
* Many performance improvements.
* Many bug fixes.
* Progress toward to building on OS X.

## Gazebo 1.5

### Gazebo 1.5.0 (2013-03-11)
* Partial integration of Bullet
  * Includes: cubes, spheres, cylinders, planes, meshes, revolute joints, ray sensors
* GUI Interface for log writing.
* Threaded sensors.
* Multi-camera sensor.

* Fixed the following issues:
 * [https://bitbucket.org/osrf/gazebo/issue/236 Issue #236]
 * [https://bitbucket.org/osrf/gazebo/issue/507 Issue #507]
 * [https://bitbucket.org/osrf/gazebo/issue/530 Issue #530]
 * [https://bitbucket.org/osrf/gazebo/issue/279 Issue #279]
 * [https://bitbucket.org/osrf/gazebo/issue/529 Issue #529]
 * [https://bitbucket.org/osrf/gazebo/issue/239 Issue #239]
 * [https://bitbucket.org/osrf/gazebo/issue/5 Issue #5]

## Gazebo 1.4

### Gazebo 1.4.0 (2013-02-01)
* New Features:
 * GUI elements to display messages from the server.
 * Multi-floor building editor and creator.
 * Improved sensor visualizations.
 * Improved mouse interactions

* Fixed the following issues:
 * [https://bitbucket.org/osrf/gazebo/issue/16 Issue #16]
 * [https://bitbucket.org/osrf/gazebo/issue/142 Issue #142]
 * [https://bitbucket.org/osrf/gazebo/issue/229 Issue #229]
 * [https://bitbucket.org/osrf/gazebo/issue/277 Issue #277]
 * [https://bitbucket.org/osrf/gazebo/issue/291 Issue #291]
 * [https://bitbucket.org/osrf/gazebo/issue/310 Issue #310]
 * [https://bitbucket.org/osrf/gazebo/issue/320 Issue #320]
 * [https://bitbucket.org/osrf/gazebo/issue/329 Issue #329]
 * [https://bitbucket.org/osrf/gazebo/issue/333 Issue #333]
 * [https://bitbucket.org/osrf/gazebo/issue/334 Issue #334]
 * [https://bitbucket.org/osrf/gazebo/issue/335 Issue #335]
 * [https://bitbucket.org/osrf/gazebo/issue/341 Issue #341]
 * [https://bitbucket.org/osrf/gazebo/issue/350 Issue #350]
 * [https://bitbucket.org/osrf/gazebo/issue/384 Issue #384]
 * [https://bitbucket.org/osrf/gazebo/issue/431 Issue #431]
 * [https://bitbucket.org/osrf/gazebo/issue/433 Issue #433]
 * [https://bitbucket.org/osrf/gazebo/issue/453 Issue #453]
 * [https://bitbucket.org/osrf/gazebo/issue/456 Issue #456]
 * [https://bitbucket.org/osrf/gazebo/issue/457 Issue #457]
 * [https://bitbucket.org/osrf/gazebo/issue/459 Issue #459]

## Gazebo 1.3

### Gazebo 1.3.1 (2012-12-14)
* Fixed the following issues:
 * [https://bitbucket.org/osrf/gazebo/issue/297 Issue #297]
* Other bugs fixed:
 * [https://bitbucket.org/osrf/gazebo/pull-request/164/ Fix light bounding box to disable properly when deselected]
 * [https://bitbucket.org/osrf/gazebo/pull-request/169/ Determine correct local IP address, to make remote clients work properly]
 * Various test fixes

### Gazebo 1.3.0 (2012-12-03)
* Fixed the following issues:
 * [https://bitbucket.org/osrf/gazebo/issue/233 Issue #233]
 * [https://bitbucket.org/osrf/gazebo/issue/238 Issue #238]
 * [https://bitbucket.org/osrf/gazebo/issue/2 Issue #2]
 * [https://bitbucket.org/osrf/gazebo/issue/95 Issue #95]
 * [https://bitbucket.org/osrf/gazebo/issue/97 Issue #97]
 * [https://bitbucket.org/osrf/gazebo/issue/90 Issue #90]
 * [https://bitbucket.org/osrf/gazebo/issue/253 Issue #253]
 * [https://bitbucket.org/osrf/gazebo/issue/163 Issue #163]
 * [https://bitbucket.org/osrf/gazebo/issue/91 Issue #91]
 * [https://bitbucket.org/osrf/gazebo/issue/245 Issue #245]
 * [https://bitbucket.org/osrf/gazebo/issue/242 Issue #242]
 * [https://bitbucket.org/osrf/gazebo/issue/156 Issue #156]
 * [https://bitbucket.org/osrf/gazebo/issue/78 Issue #78]
 * [https://bitbucket.org/osrf/gazebo/issue/36 Issue #36]
 * [https://bitbucket.org/osrf/gazebo/issue/104 Issue #104]
 * [https://bitbucket.org/osrf/gazebo/issue/249 Issue #249]
 * [https://bitbucket.org/osrf/gazebo/issue/244 Issue #244]
 * [https://bitbucket.org/osrf/gazebo/issue/36 Issue #36]

* New features:
 * Default camera view changed to look down at the origin from a height of 2 meters at location (5, -5, 2).
 * Record state data using the '-r' command line option, playback recorded state data using the '-p' command line option
 * Adjust placement of lights using the mouse.
 * Reduced the startup time.
 * Added visual reference for GUI mouse movements.
 * SDF version 1.3 released (changes from 1.2 listed below):
     - added `name` to `<camera name="cam_name"/>`
     - added `pose` to `<camera><pose>...</pose></camera>`
     - removed `filename` from `<mesh><filename>...</filename><mesh>`, use uri only.
     - recovered `provide_feedback` under `<joint>`, allowing calling `physics::Joint::GetForceTorque` in plugins.
     - added `imu` under `<sensor>`.

## Gazebo 1.2

### Gazebo 1.2.6 (2012-11-08)
* Fixed a transport issue with the GUI. Fixed saving the world via the GUI. Added more documentation. ([https://bitbucket.org/osrf/gazebo/pull-request/43/fixed-a-transport-issue-with-the-gui-fixed/diff pull request #43])
* Clean up mutex usage. ([https://bitbucket.org/osrf/gazebo/pull-request/54/fix-mutex-in-modellistwidget-using-boost/diff pull request #54])
* Fix OGRE path determination ([https://bitbucket.org/osrf/gazebo/pull-request/58/fix-ogre-paths-so-this-also-works-with/diff pull request #58], [https://bitbucket.org/osrf/gazebo/pull-request/68/fix-ogre-plugindir-determination/diff pull request #68])
* Fixed a couple of crashes and model selection/dragging problems ([https://bitbucket.org/osrf/gazebo/pull-request/59/fixed-a-couple-of-crashes-and-model/diff pull request #59])

### Gazebo 1.2.5 (2012-10-22)
* Step increment update while paused fixed ([https://bitbucket.org/osrf/gazebo/pull-request/45/fix-proper-world-stepinc-count-we-were/diff pull request #45])
* Actually call plugin destructors on shutdown ([https://bitbucket.org/osrf/gazebo/pull-request/51/fixed-a-bug-which-prevent-a-plugin/diff pull request #51])
* Don't crash on bad SDF input ([https://bitbucket.org/osrf/gazebo/pull-request/52/fixed-loading-of-bad-sdf-files/diff pull request #52])
* Fix cleanup of ray sensors on model deletion ([https://bitbucket.org/osrf/gazebo/pull-request/53/deleting-a-model-with-a-ray-sensor-did/diff pull request #53])
* Fix loading / deletion of improperly specified models ([https://bitbucket.org/osrf/gazebo/pull-request/56/catch-when-loading-bad-models-joint/diff pull request #56])

### Gazebo 1.2.4 (10-19-2012:08:00:52)
*  Style fixes ([https://bitbucket.org/osrf/gazebo/pull-request/30/style-fixes/diff pull request #30]).
*  Fix joint position control ([https://bitbucket.org/osrf/gazebo/pull-request/49/fixed-position-joint-control/diff pull request #49])

### Gazebo 1.2.3 (10-16-2012:18:39:54)
*  Disabled selection highlighting due to bug ([https://bitbucket.org/osrf/gazebo/pull-request/44/disabled-selection-highlighting-fixed/diff pull request #44]).
*  Fixed saving a world via the GUI.

### Gazebo 1.2.2 (10-16-2012:15:12:22)
*  Skip search for system install of libccd, use version inside gazebo ([https://bitbucket.org/osrf/gazebo/pull-request/39/skip-search-for-system-install-of-libccd/diff pull request #39]).
*  Fixed sensor initialization race condition ([https://bitbucket.org/osrf/gazebo/pull-request/42/fix-sensor-initializaiton-race-condition pull request #42]).

### Gazebo 1.2.1 (10-15-2012:21:32:55)
*  Properly removed projectors attached to deleted models ([https://bitbucket.org/osrf/gazebo/pull-request/37/remove-projectors-that-are-attached-to/diff pull request #37]).
*  Fix model plugin loading bug ([https://bitbucket.org/osrf/gazebo/pull-request/31/moving-bool-first-in-model-and-world pull request #31]).
*  Fix light insertion and visualization of models prior to insertion ([https://bitbucket.org/osrf/gazebo/pull-request/35/fixed-light-insertion-and-visualization-of/diff pull request #35]).
*  Fixed GUI manipulation of static objects ([https://bitbucket.org/osrf/gazebo/issue/63/moving-static-objects-does-not-move-the issue #63] [https://bitbucket.org/osrf/gazebo/pull-request/38/issue-63-bug-patch-moving-static-objects/diff pull request #38]).
*  Fixed GUI selection bug ([https://bitbucket.org/osrf/gazebo/pull-request/40/fixed-selection-of-multiple-objects-at/diff pull request #40])

### Gazebo 1.2.0 (10-04-2012:20:01:20)
*  Updated GUI: new style, improved mouse controls, and removal of non-functional items.
*  Model database: An online repository of models.
*  Numerous bug fixes
*  APT repository hosted at [http://osrfoundation.org OSRF]
*  Improved process control prevents zombie processes<|MERGE_RESOLUTION|>--- conflicted
+++ resolved
@@ -1,24 +1,22 @@
 ## Gazebo 7.0
-<<<<<<< HEAD
+
+1. Display gearbox and screw joint properties in property tree
+    * [Pull request #1838](https://bitbucket.org/osrf/gazebo/pull-request/1838)
+
+1. Set window flags for dialogs and file dialogs
+    * [Pull request #1816](https://bitbucket.org/osrf/gazebo/pull-request/1816)
+
+1. Log playback GUI for multistep, rewind, forward and seek
+    * [Pull request #1791](https://bitbucket.org/osrf/gazebo/pull-request/1791)
+
+1. Added Apply Force/Torque movable text
+    * [Pull request #1789](https://bitbucket.org/osrf/gazebo/pull-request/1789)
+
+1. Tweaks to Data Logger, such as multiline text edit for path
+    * [Pull request #1800](https://bitbucket.org/osrf/gazebo/pull-request/1800)
+
 1. Refactored makers
     * [Pull request #1828](https://bitbucket.org/osrf/gazebo/pull-request/1828)
-=======
-
-1. Display gearbox and screw joint properties in property tree
-    * [Pull request #1838](https://bitbucket.org/osrf/gazebo/pull-request/1838)
->>>>>>> 5fd1101f
-
-1. Set window flags for dialogs and file dialogs
-    * [Pull request #1816](https://bitbucket.org/osrf/gazebo/pull-request/1816)
-
-1. Log playback GUI for multistep, rewind, forward and seek
-    * [Pull request #1791](https://bitbucket.org/osrf/gazebo/pull-request/1791)
-
-1. Added Apply Force/Torque movable text
-    * [Pull request #1789](https://bitbucket.org/osrf/gazebo/pull-request/1789)
-
-1. Tweaks to Data Logger, such as multiline text edit for path
-    * [Pull request #1800](https://bitbucket.org/osrf/gazebo/pull-request/1800)
 
 1. Model editor updates
     1. Added support for more joint types (gearbox and fixed joints).
