/*
 * Copyright (C) 2012 Open Source Robotics Foundation
 *
 * Licensed under the Apache License, Version 2.0 (the "License");
 * you may not use this file except in compliance with the License.
 * You may obtain a copy of the License at
 *
 *     http://www.apache.org/licenses/LICENSE-2.0
 *
 * Unless required by applicable law or agreed to in writing, software
 * distributed under the License is distributed on an "AS IS" BASIS,
 * WITHOUT WARRANTIES OR CONDITIONS OF ANY KIND, either express or implied.
 * See the License for the specific language governing permissions and
 * limitations under the License.
 *
*/

#include "gazebo/test/ServerFixture.hh"

using namespace gazebo;

class TrackedVehiclesTest : public ServerFixture
{
  public: explicit TrackedVehiclesTest(const std::string &_worldFilename)
  {
    this->Load(_worldFilename, true);
    this->world = physics::get_world();

    this->node.reset(new transport::Node());
    this->node->Init();
  }

  protected: physics::WorldPtr world;
  protected: transport::NodePtr node;
};

class SimpleTrackedVehiclesTest : public TrackedVehiclesTest
{
 public:
  SimpleTrackedVehiclesTest()
    : TrackedVehiclesTest("worlds/tracked_vehicle_simple.world")
  {
    auto pub = this->node->Advertise<msgs::Factory>("~/factory");

    msgs::Factory msg;
    msg.set_clone_model_name("simple_tracked");
    msgs::Set(msg.mutable_pose(), ignition::math::Pose3d(
        ignition::math::Vector3d(2, 3, 0.1),
        ignition::math::Quaterniond::Identity));

    pub->Publish(msg);

    this->WaitUntilEntitySpawn("simple_tracked_clone", 100, 100);
  }
};

class WheeledTrackedVehiclesTest : public TrackedVehiclesTest
{
 public:
  WheeledTrackedVehiclesTest()
    : TrackedVehiclesTest("worlds/tracked_vehicle_wheeled.world")
  {
    auto pub = this->node->Advertise<msgs::Factory>("~/factory");

    msgs::Factory msg;
    msg.set_clone_model_name("wheel_tracked");
    msgs::Set(msg.mutable_pose(), ignition::math::Pose3d(
        ignition::math::Vector3d(2, 3, 0.1),
        ignition::math::Quaterniond::Identity));

    pub->Publish(msg);

    this->WaitUntilEntitySpawn("wheel_tracked_clone", 100, 100);
  }
};

// Verify that a model's world pose is near a specified pose.
void verifyPose(
    const physics::ModelPtr model,
    const ignition::math::Pose3d& pose)
{
  EXPECT_NEAR(model->WorldPose().Pos().X(), pose.Pos().X(), 1e-1);
  EXPECT_NEAR(model->WorldPose().Pos().Y(), pose.Pos().Y(), 1e-1);
  EXPECT_NEAR(model->WorldPose().Pos().Z(), pose.Pos().Z(), 1e-2);
  EXPECT_NEAR(model->WorldPose().Rot().Roll(), pose.Rot().Roll(), 1e-2);
  EXPECT_NEAR(model->WorldPose().Rot().Pitch(), pose.Rot().Pitch(), 1e-2);
  EXPECT_NEAR(model->WorldPose().Rot().Yaw(), pose.Rot().Yaw(), 1e-1);
}

// Test that the SimpleTracked vehicle is moving as expected.
TEST_F(SimpleTrackedVehiclesTest, SimpleTracked)
{
  ASSERT_NE(this->world->ModelCount(), 0u);
  physics::ModelPtr model = this->world->ModelByName("simple_tracked");
  ASSERT_NE(model, nullptr);
  ASSERT_EQ(model->GetName(), "simple_tracked");

  auto modelClone = this->world->ModelByName("simple_tracked_clone");
  ASSERT_NE(modelClone, nullptr);

  transport::PublisherPtr pub = this->node->Advertise<msgs::Pose>(
    "~/simple_tracked/cmd_vel");
  pub->WaitForConnection();

  // Move the robot somewhere to free space without obstacles.
  model->SetWorldPose(ignition::math::Pose3d(10, 10, 0.1, 0, 0, 0));

  // Let the models settle down.
  this->world->Step(300);

  // Test straight driving - 1 sec driving, should move 1 meter forward.

  const auto startPose = model->WorldPose();
  const auto startPoseClone = modelClone->WorldPose();

  const double forwardSpeed = 1.0;
  msgs::Pose msg;
  msgs::Set(&msg, ignition::math::Pose3d(forwardSpeed, 0, 0, 0, 0, 0));
  pub->Publish(msg, true);
  this->world->Step(1000);

  EXPECT_NEAR(model->WorldPose().Pos().X(),
              startPose.Pos().X() + forwardSpeed,
              1e-1);
  EXPECT_NEAR(model->WorldPose().Pos().Y(), startPose.Pos().Y(), 1e-1);
  EXPECT_NEAR(model->WorldPose().Pos().Z(), startPose.Pos().Z(), 1e-2);
  EXPECT_NEAR(model->WorldPose().Rot().Roll(), startPose.Rot().Roll(), 1e-2);
  EXPECT_NEAR(model->WorldPose().Rot().Pitch(), startPose.Rot().Pitch(), 1e-2);
  EXPECT_NEAR(model->WorldPose().Rot().Yaw(), startPose.Rot().Yaw(), 1e-1);

  // The cloned model should not move
  verifyPose(modelClone, startPoseClone);

  // Test rotation in place - 1 sec rotation, should turn 0.25 rad.

  const auto middlePose = model->WorldPose();

  // Take care when changing this value - if too high, it could get restricted
  // by the max speed of the tracks.
  const double rotationSpeed = 0.25;
  msgs::Set(&msg, ignition::math::Pose3d(0, 0, 0, 0, 0, rotationSpeed));
  pub->Publish(msg, true);
  this->world->Step(1000);

  EXPECT_NEAR(model->WorldPose().Pos().X(), middlePose.Pos().X(), 1e-1);
  EXPECT_NEAR(model->WorldPose().Pos().Y(), middlePose.Pos().Y(), 1e-1);
  EXPECT_NEAR(model->WorldPose().Pos().Z(), middlePose.Pos().Z(), 1e-2);
  EXPECT_NEAR(model->WorldPose().Rot().Roll(), middlePose.Rot().Roll(), 1e-2);
  EXPECT_NEAR(model->WorldPose().Rot().Pitch(), middlePose.Rot().Pitch(), 1e-2);
  EXPECT_NEAR(model->WorldPose().Rot().Yaw(),
              middlePose.Rot().Yaw() - rotationSpeed,
              1e-1);

  // The cloned model should not move
  verifyPose(modelClone, startPoseClone);

  // Test following a circular path.

  // This also tests the fix from commit b1836a3 still works. If not, the test
  // will segfault in debug mode, because there was a use-after-free problem.

  const auto lastPose = model->WorldPose();

  msgs::Set(&msg, ignition::math::Pose3d(0.5, 0, 0, 0, 0, 0.2));
  pub->Publish(msg, true);
  this->world->Step(1000);

  EXPECT_NEAR(model->WorldPose().Pos().X(), lastPose.Pos().X() + 0.4, 1e-1);
  EXPECT_NEAR(model->WorldPose().Pos().Y(), lastPose.Pos().Y() - 0.15, 1e-1);
  EXPECT_NEAR(model->WorldPose().Pos().Z(), lastPose.Pos().Z(), 1e-2);
  EXPECT_NEAR(model->WorldPose().Rot().Roll(), lastPose.Rot().Roll(), 1e-2);
  EXPECT_NEAR(model->WorldPose().Rot().Pitch(), lastPose.Rot().Pitch(), 1e-2);
  EXPECT_NEAR(model->WorldPose().Rot().Yaw(),
              lastPose.Rot().Yaw() - 0.37,
              1e-1);

  // The cloned model should not move
  verifyPose(modelClone, startPoseClone);

  // Test driving on staircase - should climb to its middle part.

  this->world->Reset();

  const auto beforeStairsPose = ignition::math::Pose3d(
      0, 3, 0.1,
      0, 0, -ignition::math::Angle::HalfPi.Radian());
  model->SetWorldPose(beforeStairsPose);

  // Let the model settle down.
  this->world->Step(300);

  msgs::Set(&msg, ignition::math::Pose3d(forwardSpeed, 0, 0, 0, 0, 0));
  pub->Publish(msg, true);
  this->world->Step(3500);

  EXPECT_NEAR(model->WorldPose().Pos().X(), 0.0, 0.15);
  EXPECT_LE(model->WorldPose().Pos().Y(), 0.7);
  EXPECT_GT(model->WorldPose().Pos().Z(), 0.6);
  EXPECT_NEAR(model->WorldPose().Rot().Roll(), 0.0, 1e-1);
  EXPECT_NEAR(model->WorldPose().Rot().Pitch(), -0.4, 1e-1);
  EXPECT_NEAR(model->WorldPose().Rot().Yaw(),
              beforeStairsPose.Rot().Yaw(), 1e-1);

  // The cloned model should not move
  verifyPose(modelClone, startPoseClone);

  // Test driving over a cylinder - this is a check of the bugfix
  // released in commit 6196a2a. In some cases, the track isn't the "collision
  // body nr. 1", but it is nr. 2. The contact normal is then flipped and the
  // computed friction direction is therefore wrong. This situation isn't easy
  // to reach, ie. the track is the first collision body in most cases. But it
  // seems the cylinder likes to be first even more :)

  this->world->Reset();

  const auto beforeCylinderPose = ignition::math::Pose3d(
    0, -2, 0.1,
    0, 0, -ignition::math::Angle::HalfPi.Radian());
  model->SetWorldPose(beforeCylinderPose);

  // Let the model settle down.
  this->world->Step(300);

  msgs::Set(&msg, ignition::math::Pose3d(forwardSpeed, 0, 0, 0, 0, 0));
  pub->Publish(msg, true);
  this->world->Step(2000);

  // The cylinder is at (0, -3, 0), we start at (0, -2, 0), and want to pass
  // at least a bit behind the cylinder (0, -3.5, 0). The driving is a bit wild,
  // so we don't care much about the end X position and yaw.
  EXPECT_NEAR(model->WorldPose().Pos().X(), 0.0, 0.5);  // The driving is wild
  EXPECT_LT(model->WorldPose().Pos().Y(), -3.5);
  EXPECT_NEAR(model->WorldPose().Pos().Z(), 0.0, 1e-1);
  EXPECT_NEAR(model->WorldPose().Rot().Roll(), 0.0, 1e-1);
  EXPECT_NEAR(model->WorldPose().Rot().Pitch(), 0.0, 1e-1);
  EXPECT_NEAR(model->WorldPose().Rot().Yaw(),
              beforeStairsPose.Rot().Yaw(), 0.5);  // The driving is wild

<<<<<<< HEAD
  // Test driving over an obstacle that requires flippers. Without them, the
  // robot would get stuck in front of the obstacle.

  this->world->Reset();

  const auto beforeBoxPose = ignition::math::Pose3d(
      2, -0.5, 0.1,
      0, 0, ignition::math::Angle::HalfPi.Radian());
  model->SetWorldPose(beforeBoxPose);

  // Let the model settle down.
  this->world->Step(300);

  // we go backwards because we have the CoG in the back
  msgs::Set(&msg, ignition::math::Pose3d(-forwardSpeed, 0, 0, 0, 0, 0));
  pub->Publish(msg, true);
  this->world->Step(4000);

  // The box is at (2, -2, 0), we start at (2, -0.5, 0), and want to pass
  // at least a bit behind the box (2, -3, 0). The driving is a bit wild.
  EXPECT_NEAR(model->WorldPose().Pos().X(), 2.0, 0.1);  // The driving is wild
  EXPECT_LT(model->WorldPose().Pos().Y(), -3);
  EXPECT_NEAR(model->WorldPose().Pos().Z(), 0.0, 1e-1);
  EXPECT_NEAR(model->WorldPose().Rot().Roll(), 0.0, 1e-1);
  EXPECT_NEAR(model->WorldPose().Rot().Pitch(), 0.0, 1e-1);
  EXPECT_NEAR(model->WorldPose().Rot().Yaw(),
              beforeBoxPose.Rot().Yaw(), 0.25);  // The driving is wild
  // And we go back, which is a somewhat easier way

  msgs::Set(&msg, ignition::math::Pose3d(forwardSpeed, 0, 0, 0, 0, 0));
  pub->Publish(msg, true);
  this->world->Step(4000);

  // We start at (2, -0.5, 0), we go back, and it should be a bit faster than
  // the previous traversal, so we should end up beyond the starting point.
  EXPECT_NEAR(model->WorldPose().Pos().X(), 2.0, 0.1);  // The driving is wild
  EXPECT_GT(model->WorldPose().Pos().Y(), -0.5);
  EXPECT_NEAR(model->WorldPose().Pos().Z(), 0.0, 1e-1);
  EXPECT_NEAR(model->WorldPose().Rot().Roll(), 0.0, 1e-1);
  EXPECT_NEAR(model->WorldPose().Rot().Pitch(), 0.0, 1e-1);
  EXPECT_NEAR(model->WorldPose().Rot().Yaw(),
              beforeBoxPose.Rot().Yaw(), 0.25);  // The driving is wild
=======
  // The cloned model should not move
  verifyPose(modelClone, startPoseClone);
>>>>>>> 8c737635
}

//// Test that the WheelTracked vehicle is moving as expected.
TEST_F(WheeledTrackedVehiclesTest, WheelTracked)
{
  ASSERT_NE(this->world->ModelCount(), 0u);
  physics::ModelPtr model = this->world->ModelByName("wheel_tracked");
  ASSERT_NE(model, nullptr);
  ASSERT_EQ(model->GetName(), "wheel_tracked");

  auto modelClone = this->world->ModelByName("wheel_tracked_clone");
  ASSERT_NE(modelClone, nullptr);

  transport::PublisherPtr pub = node->Advertise<msgs::Pose>(
    "~/wheel_tracked/cmd_vel");
  pub->WaitForConnection();

  // Move the robot somewhere to free space without obstacles.
  model->SetWorldPose(ignition::math::Pose3d(10, 10, 0.1, 0, 0, 0));

  // Let the models settle down.
  this->world->Step(300);

  // Test straight driving - 1 sec driving, should move 1 meter forward.

  const auto startPose = model->WorldPose();
  const auto startPoseClone = modelClone->WorldPose();

  const double forwardSpeed = 1.0;
  msgs::Pose msg;
  msgs::Set(&msg, ignition::math::Pose3d(forwardSpeed, 0, 0, 0, 0, 0));
  pub->Publish(msg, true);
  this->world->Step(1000);

  EXPECT_NEAR(model->WorldPose().Pos().X(),
              startPose.Pos().X() + forwardSpeed,
              0.2);
  EXPECT_NEAR(model->WorldPose().Pos().Y(), startPose.Pos().Y(), 1e-1);
  EXPECT_NEAR(model->WorldPose().Pos().Z(), startPose.Pos().Z(), 1e-2);
  EXPECT_NEAR(model->WorldPose().Rot().Roll(), startPose.Rot().Roll(), 1e-2);
  EXPECT_NEAR(model->WorldPose().Rot().Pitch(), startPose.Rot().Pitch(), 1e-2);
  EXPECT_NEAR(model->WorldPose().Rot().Yaw(), startPose.Rot().Yaw(), 1e-1);

  // The cloned model should not move
  verifyPose(modelClone, startPoseClone);

  // Test rotation in place - 1 sec rotation, should turn 0.25 rad.

  const auto middlePose = model->WorldPose();

  // Take care when changing this value - if too high, it could get restricted
  // by the max speed of the tracks.
  const double rotationSpeed = 0.25;
  msgs::Set(&msg, ignition::math::Pose3d(0, 0, 0, 0, 0, rotationSpeed));
  pub->Publish(msg, true);
  this->world->Step(1000);

  EXPECT_NEAR(model->WorldPose().Pos().X(), middlePose.Pos().X(), 0.2);
  EXPECT_NEAR(model->WorldPose().Pos().Y(), middlePose.Pos().Y(), 0.2);
  EXPECT_NEAR(model->WorldPose().Pos().Z(), middlePose.Pos().Z(), 1e-2);
  EXPECT_NEAR(model->WorldPose().Rot().Roll(), middlePose.Rot().Roll(), 1e-2);
  EXPECT_NEAR(model->WorldPose().Rot().Pitch(), middlePose.Rot().Pitch(), 1e-2);
  EXPECT_NEAR(model->WorldPose().Rot().Yaw(),
              middlePose.Rot().Yaw() - rotationSpeed,
              0.2);

  // The cloned model should not move
  verifyPose(modelClone, startPoseClone);

  // Test following a circular path.

  const auto lastPose = model->WorldPose();

  msgs::Set(&msg, ignition::math::Pose3d(0.5, 0, 0, 0, 0, 0.2));
  pub->Publish(msg, true);
  this->world->Step(1000);

  EXPECT_NEAR(model->WorldPose().Pos().X(), lastPose.Pos().X() + 0.4, 1e-1);
  EXPECT_NEAR(model->WorldPose().Pos().Y(), lastPose.Pos().Y() - 0.15, 1e-1);
  EXPECT_NEAR(model->WorldPose().Pos().Z(), lastPose.Pos().Z(), 1e-2);
  EXPECT_NEAR(model->WorldPose().Rot().Roll(), lastPose.Rot().Roll(), 1e-2);
  EXPECT_NEAR(model->WorldPose().Rot().Pitch(), lastPose.Rot().Pitch(), 1e-2);
  EXPECT_NEAR(model->WorldPose().Rot().Yaw(),
              lastPose.Rot().Yaw() - 0.37,
              0.4);  // TODO lower to 0.2 when directional friction is fixed

  // The cloned model should not move
  verifyPose(modelClone, startPoseClone);

  // Test driving on staircase - should climb to its front part.

  this->world->Reset();

  const auto beforeStairsPose = ignition::math::Pose3d(
    0, 3, 0.1,
    0, 0, -ignition::math::Angle::HalfPi.Radian());
  model->SetWorldPose(beforeStairsPose);

  // Let the model settle down.
  this->world->Step(300);

  msgs::Set(&msg, ignition::math::Pose3d(forwardSpeed, 0, 0, 0, 0, 0));
  pub->Publish(msg, true);
  this->world->Step(3500);

  // This model gets stuck on the first steps.
  EXPECT_NEAR(model->WorldPose().Pos().X(), 0.0, 1e-1);
  EXPECT_NEAR(model->WorldPose().Pos().Y(), 1.6, 0.4);
  EXPECT_NEAR(model->WorldPose().Pos().Z(), 0.2, 0.2);
  EXPECT_NEAR(model->WorldPose().Rot().Roll(), 0.0, 1e-1);
  EXPECT_NEAR(model->WorldPose().Rot().Pitch(), -0.4, 1e-1);
  EXPECT_NEAR(model->WorldPose().Rot().Yaw(),
              beforeStairsPose.Rot().Yaw(), 1e-1);

  // The cloned model should not move
  verifyPose(modelClone, startPoseClone);
}

int main(int argc, char **argv)
{
  ::testing::InitGoogleTest(&argc, argv);
  return RUN_ALL_TESTS();
}<|MERGE_RESOLUTION|>--- conflicted
+++ resolved
@@ -236,7 +236,9 @@
   EXPECT_NEAR(model->WorldPose().Rot().Yaw(),
               beforeStairsPose.Rot().Yaw(), 0.5);  // The driving is wild
 
-<<<<<<< HEAD
+  // The cloned model should not move
+  verifyPose(modelClone, startPoseClone);
+
   // Test driving over an obstacle that requires flippers. Without them, the
   // robot would get stuck in front of the obstacle.
 
@@ -279,10 +281,9 @@
   EXPECT_NEAR(model->WorldPose().Rot().Pitch(), 0.0, 1e-1);
   EXPECT_NEAR(model->WorldPose().Rot().Yaw(),
               beforeBoxPose.Rot().Yaw(), 0.25);  // The driving is wild
-=======
-  // The cloned model should not move
-  verifyPose(modelClone, startPoseClone);
->>>>>>> 8c737635
+
+  // The cloned model should not move
+  verifyPose(modelClone, startPoseClone);
 }
 
 //// Test that the WheelTracked vehicle is moving as expected.
