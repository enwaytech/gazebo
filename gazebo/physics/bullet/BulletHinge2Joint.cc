--- conflicted
+++ resolved
@@ -55,10 +55,6 @@
 void BulletHinge2Joint::Init()
 {
   Hinge2Joint<BulletJoint>::Init();
-<<<<<<< HEAD
-
-=======
->>>>>>> d0ffe38b
   BulletLinkPtr bulletChildLink =
     boost::static_pointer_cast<BulletLink>(this->childLink);
   BulletLinkPtr bulletParentLink =
@@ -107,7 +103,10 @@
 math::Vector3 BulletHinge2Joint::GetAxis(int /*index*/) const
 {
   if (!this->bulletHinge2)
-    gzthrow("Joint must be created first.  Change this throw to gzerr.");
+  {
+    gzerr << "Joint must be created first.\n";
+    return math::Vector3();
+  }
 
   btVector3 vec = this->bulletHinge2->getAxis1();
   return math::Vector3(vec.getX(), vec.getY(), vec.getZ());
@@ -117,7 +116,10 @@
 math::Angle BulletHinge2Joint::GetAngle(int /*_index*/) const
 {
   if (!this->bulletHinge2)
-    gzthrow("Joint must be created first.  Change this throw to gzerr.");
+  {
+    gzerr << "Joint must be created first.\n";
+    return math::Angle();
+  }
 
   return this->bulletHinge2->getAngle1();
 }
@@ -176,11 +178,8 @@
 {
   if (this->bulletHinge2)
     this->bulletHinge2->setUpperLimit(_angle.Radian());
-<<<<<<< HEAD
   else
     gzthrow("Joint must be created first.  Change this throw to gzerr.");
-=======
->>>>>>> d0ffe38b
 }
 
 //////////////////////////////////////////////////
@@ -188,11 +187,8 @@
 {
   if (this->bulletHinge2)
     this->bulletHinge2->setLowerLimit(_angle.Radian());
-<<<<<<< HEAD
   else
     gzthrow("Joint must be created first.  Change this throw to gzerr.");
-=======
->>>>>>> d0ffe38b
 }
 
 //////////////////////////////////////////////////
