--- conflicted
+++ resolved
@@ -2,13 +2,11 @@
 
 ## Gazebo 9.XX.X (2019-XX-XX)
 
-<<<<<<< HEAD
 1. Fix missing road segments in camera sensors
     * [Pull request 3182](https://bitbucket.org/osrf/gazebo/pull-request/3182)
-=======
+
 1. Workaround for race condition when setting model scale.
     * [Pull request 3159](https://bitbucket.org/osrf/gazebo/pull-request/3159)
->>>>>>> d400cf9c
 
 1. Fix compilation of plugins with tbb and qt 5.14.
     * [Pull request 3164](https://bitbucket.org/osrf/gazebo/pull-request/3164)
