--- conflicted
+++ resolved
@@ -1,12 +1,10 @@
 ## Gazebo 7.0
 
-<<<<<<< HEAD
 1. Updating physics library to use ignition math.
     * [Pull request #2007](https://bitbucket.org/osrf/gazebo/pull-request/2007)
-=======
+
 1. Publish camera sensor image size when rendering is not enabled
     * [Pull request #1969](https://bitbucket.org/osrf/gazebo/pull-request/1969)
->>>>>>> abd073b3
 
 1. Added Poissons Ratio and Elastic Modulus for ODE.
     * [Pull request #1974](https://bitbucket.org/osrf/gazebo/pull-request/1974)
