/*
 * Copyright (C) 2012-2015 Open Source Robotics Foundation
 *
 * Licensed under the Apache License, Version 2.0 (the "License");
 * you may not use this file except in compliance with the License.
 * You may obtain a copy of the License at
 *
 *     http://www.apache.org/licenses/LICENSE-2.0
 *
 * Unless required by applicable law or agreed to in writing, software
 * distributed under the License is distributed on an "AS IS" BASIS,
 * WITHOUT WARRANTIES OR CONDITIONS OF ANY KIND, either express or implied.
 * See the License for the specific language governing permissions and
 * limitations under the License.
 *
*/

#include <gtest/gtest.h>
#include "gazebo/msgs/msgs.hh"
#include "gazebo/common/Exception.hh"
#include "test/util.hh"

using namespace gazebo;

class MsgsTest : public gazebo::testing::AutoLogFixture { };

void TimeTest(const common::Time &_t, const msgs::Time &_msg)
{
  EXPECT_LE(_t.sec, _msg.sec());
  if (_t.sec == _msg.sec())
    EXPECT_LE(_t.nsec, _msg.nsec());
}

TEST_F(MsgsTest, Msg)
{
  common::Time t = common::Time::GetWallTime();

  msgs::Test msg, msg2;
  msgs::Init(msg, "_test_");
  msgs::Init(msg2);

  ASSERT_TRUE(msg.header().has_stamp());
  TimeTest(t, msg.header().stamp());
  EXPECT_STREQ("_test_", msg.header().str_id().c_str());

  ASSERT_TRUE(msg2.header().has_stamp());
  TimeTest(t, msg2.header().stamp());
  EXPECT_FALSE(msg2.header().has_str_id());

  msgs::Header *header = msgs::GetHeader(msg);
  EXPECT_STREQ("_test_", header->str_id().c_str());

  msgs::Header testHeader;
  testHeader.set_str_id("_hello_");
  header = msgs::GetHeader(testHeader);
  EXPECT_STREQ("_hello_", header->str_id().c_str());
}

TEST_F(MsgsTest, Request)
{
  msgs::Request *request = msgs::CreateRequest("help", "me");
  EXPECT_STREQ("help", request->request().c_str());
  EXPECT_STREQ("me", request->data().c_str());
  EXPECT_GT(request->id(), 0);
}

TEST_F(MsgsTest, Time)
{
  common::Time t = common::Time::GetWallTime();
  msgs::Time msg;
  msgs::Stamp(&msg);
  TimeTest(t, msg);
}


TEST_F(MsgsTest, TimeFromHeader)
{
  common::Time t = common::Time::GetWallTime();
  msgs::Header msg;
  msgs::Stamp(&msg);
  TimeTest(t, msg.stamp());
}


TEST_F(MsgsTest, Packet)
{
  msgs::GzString msg;
  msg.set_data("test_string");
  std::string data = msgs::Package("test_type", msg);

  msgs::Packet packet;
  packet.ParseFromString(data);
  msg.ParseFromString(packet.serialized_data());

  EXPECT_STREQ("test_type", packet.type().c_str());
  EXPECT_STREQ("test_string", msg.data().c_str());
}

TEST_F(MsgsTest, BadPackage)
{
  msgs::GzString msg;
  EXPECT_THROW(msgs::Package("test_type", msg), common::Exception);
}

TEST_F(MsgsTest, CovertMathVector3ToMsgs)
{
  msgs::Vector3d msg = msgs::Convert(math::Vector3(1, 2, 3));
  EXPECT_DOUBLE_EQ(1, msg.x());
  EXPECT_DOUBLE_EQ(2, msg.y());
  EXPECT_DOUBLE_EQ(3, msg.z());
}

TEST_F(MsgsTest, ConvertMsgsVector3dToMath)
{
  msgs::Vector3d msg = msgs::Convert(math::Vector3(1, 2, 3));
  math::Vector3 v    = msgs::Convert(msg);
  EXPECT_DOUBLE_EQ(1, v.x);
  EXPECT_DOUBLE_EQ(2, v.y);
  EXPECT_DOUBLE_EQ(3, v.z);
}

TEST_F(MsgsTest, ConvertMathQuaterionToMsgs)
{
  msgs::Quaternion msg =
    msgs::Convert(math::Quaternion(M_PI * 0.25, M_PI * 0.5, M_PI));

  EXPECT_TRUE(math::equal(msg.x(), -0.65328148243818818));
  EXPECT_TRUE(math::equal(msg.y(), 0.27059805007309856));
  EXPECT_TRUE(math::equal(msg.z(), 0.65328148243818829));
  EXPECT_TRUE(math::equal(msg.w(), 0.27059805007309851));
}

TEST_F(MsgsTest, ConvertMsgsQuaterionToMath)
{
  msgs::Quaternion msg =
    msgs::Convert(math::Quaternion(M_PI * 0.25, M_PI * 0.5, M_PI));
  math::Quaternion v = msgs::Convert(msg);

  // TODO: to real unit test move math::equal to EXPECT_DOUBLE_EQ
  EXPECT_TRUE(math::equal(v.x, -0.65328148243818818));
  EXPECT_TRUE(math::equal(v.y, 0.27059805007309856));
  EXPECT_TRUE(math::equal(v.z, 0.65328148243818829));
  EXPECT_TRUE(math::equal(v.w, 0.27059805007309851));
}

TEST_F(MsgsTest, ConvertPoseMathToMsgs)
{
  msgs::Pose msg = msgs::Convert(math::Pose(math::Vector3(1, 2, 3),
        math::Quaternion(M_PI * 0.25, M_PI * 0.5, M_PI)));

  EXPECT_DOUBLE_EQ(1, msg.position().x());
  EXPECT_DOUBLE_EQ(2, msg.position().y());
  EXPECT_DOUBLE_EQ(3, msg.position().z());

  EXPECT_TRUE(math::equal(msg.orientation().x(), -0.65328148243818818));
  EXPECT_TRUE(math::equal(msg.orientation().y(), 0.27059805007309856));
  EXPECT_TRUE(math::equal(msg.orientation().z(), 0.65328148243818829));
  EXPECT_TRUE(math::equal(msg.orientation().w(), 0.27059805007309851));
}

TEST_F(MsgsTest, ConvertMsgPoseToMath)
{
  msgs::Pose msg = msgs::Convert(math::Pose(math::Vector3(1, 2, 3),
        math::Quaternion(M_PI * 0.25, M_PI * 0.5, M_PI)));
  math::Pose v = msgs::Convert(msg);

  EXPECT_DOUBLE_EQ(1, v.pos.x);
  EXPECT_DOUBLE_EQ(2, v.pos.y);
  EXPECT_DOUBLE_EQ(3, v.pos.z);
  EXPECT_TRUE(math::equal(v.rot.x, -0.65328148243818818));
  EXPECT_TRUE(math::equal(v.rot.y, 0.27059805007309856));
  EXPECT_TRUE(math::equal(v.rot.z, 0.65328148243818829));
  EXPECT_TRUE(math::equal(v.rot.w, 0.27059805007309851));
}

TEST_F(MsgsTest, ConvertCommonColorToMsgs)
{
  msgs::Color msg = msgs::Convert(common::Color(.1, .2, .3, 1.0));

  EXPECT_TRUE(math::equal(0.1f, msg.r()));
  EXPECT_TRUE(math::equal(0.2f, msg.g()));
  EXPECT_TRUE(math::equal(0.3f, msg.b()));
  EXPECT_TRUE(math::equal(1.0f, msg.a()));
}

TEST_F(MsgsTest, ConvertMsgsColorToCommon)
{
  msgs::Color msg = msgs::Convert(common::Color(.1, .2, .3, 1.0));
  common::Color v = msgs::Convert(msg);

  EXPECT_TRUE(math::equal(0.1f, v.r));
  EXPECT_TRUE(math::equal(0.2f, v.g));
  EXPECT_TRUE(math::equal(0.3f, v.b));
  EXPECT_TRUE(math::equal(1.0f, v.a));
}

TEST_F(MsgsTest, ConvertCommonTimeToMsgs)
{
  msgs::Time msg = msgs::Convert(common::Time(2, 123));
  EXPECT_EQ(2, msg.sec());
  EXPECT_EQ(123, msg.nsec());

  common::Time v = msgs::Convert(msg);
  EXPECT_EQ(2, v.sec);
  EXPECT_EQ(123, v.nsec);
}

TEST_F(MsgsTest, ConvertMathPlaneToMsgs)
{
  msgs::PlaneGeom msg = msgs::Convert(math::Plane(math::Vector3(0, 0, 1),
        math::Vector2d(123, 456), 1.0));

  EXPECT_DOUBLE_EQ(0, msg.normal().x());
  EXPECT_DOUBLE_EQ(0, msg.normal().y());
  EXPECT_DOUBLE_EQ(1, msg.normal().z());

  EXPECT_DOUBLE_EQ(123, msg.size().x());
  EXPECT_DOUBLE_EQ(456, msg.size().y());
}

TEST_F(MsgsTest, ConvertMsgsPlaneToMath)
{
  msgs::PlaneGeom msg = msgs::Convert(math::Plane(math::Vector3(0, 0, 1),
        math::Vector2d(123, 456), 1.0));
  math::Plane v = msgs::Convert(msg);

  EXPECT_DOUBLE_EQ(0, v.normal.x);
  EXPECT_DOUBLE_EQ(0, v.normal.y);
  EXPECT_DOUBLE_EQ(1, v.normal.z);

  EXPECT_DOUBLE_EQ(123, v.size.x);
  EXPECT_DOUBLE_EQ(456, v.size.y);

  EXPECT_TRUE(math::equal(1.0, v.d));
}

//////////////////////////////////////////////////
void CompareMsgsShaderTypeToString(const msgs::Material::ShaderType _type)
{
  EXPECT_EQ(_type, msgs::ConvertShaderType(msgs::ConvertShaderType(_type)));
}

//////////////////////////////////////////////////
TEST_F(MsgsTest, ConvertMsgsShaderTypeToString)
{
  CompareMsgsShaderTypeToString(msgs::Material::NORMAL_MAP_OBJECT_SPACE);
  CompareMsgsShaderTypeToString(msgs::Material::NORMAL_MAP_TANGENT_SPACE);
  CompareMsgsShaderTypeToString(msgs::Material::PIXEL);
  CompareMsgsShaderTypeToString(msgs::Material::VERTEX);
}

//////////////////////////////////////////////////
void CompareMsgsJointTypeToString(const msgs::Joint::Type _type)
{
  EXPECT_EQ(_type, msgs::ConvertJointType(msgs::ConvertJointType(_type)));
}

//////////////////////////////////////////////////
TEST_F(MsgsTest, ConvertMsgsJointTypeToString)
{
  CompareMsgsJointTypeToString(msgs::Joint::REVOLUTE);
  CompareMsgsJointTypeToString(msgs::Joint::REVOLUTE2);
  CompareMsgsJointTypeToString(msgs::Joint::PRISMATIC);
  CompareMsgsJointTypeToString(msgs::Joint::UNIVERSAL);
  CompareMsgsJointTypeToString(msgs::Joint::BALL);
  CompareMsgsJointTypeToString(msgs::Joint::SCREW);
  CompareMsgsJointTypeToString(msgs::Joint::GEARBOX);
}

TEST_F(MsgsTest, SetVector3)
{
  msgs::Vector3d msg;
  msgs::Set(&msg, math::Vector3(1, 2, 3));
  EXPECT_DOUBLE_EQ(1, msg.x());
  EXPECT_DOUBLE_EQ(2, msg.y());
  EXPECT_DOUBLE_EQ(3, msg.z());
}

TEST_F(MsgsTest, SetVector2d)
{
  msgs::Vector2d msg;
  msgs::Set(&msg, math::Vector2d(1, 2));
  EXPECT_DOUBLE_EQ(1, msg.x());
  EXPECT_DOUBLE_EQ(2, msg.y());
}

TEST_F(MsgsTest, SetQuaternion)
{
  msgs::Quaternion msg;
  msgs::Set(&msg, math::Quaternion(M_PI * 0.25, M_PI * 0.5, M_PI));
  EXPECT_TRUE(math::equal(msg.x(), -0.65328148243818818));
  EXPECT_TRUE(math::equal(msg.y(), 0.27059805007309856));
  EXPECT_TRUE(math::equal(msg.z(), 0.65328148243818829));
  EXPECT_TRUE(math::equal(msg.w(), 0.27059805007309851));
}

TEST_F(MsgsTest, SetPose)
{
  msgs::Pose msg;
  msgs::Set(&msg, math::Pose(math::Vector3(1, 2, 3),
        math::Quaternion(M_PI * 0.25, M_PI * 0.5, M_PI)));

  EXPECT_DOUBLE_EQ(1, msg.position().x());
  EXPECT_DOUBLE_EQ(2, msg.position().y());
  EXPECT_DOUBLE_EQ(3, msg.position().z());

  EXPECT_TRUE(math::equal(msg.orientation().x(), -0.65328148243818818));
  EXPECT_TRUE(math::equal(msg.orientation().y(), 0.27059805007309856));
  EXPECT_TRUE(math::equal(msg.orientation().z(), 0.65328148243818829));
  EXPECT_TRUE(math::equal(msg.orientation().w(), 0.27059805007309851));
}

TEST_F(MsgsTest, SetColor)
{
  msgs::Color msg;
  msgs::Set(&msg, common::Color(.1, .2, .3, 1.0));
  EXPECT_TRUE(math::equal(0.1f, msg.r()));
  EXPECT_TRUE(math::equal(0.2f, msg.g()));
  EXPECT_TRUE(math::equal(0.3f, msg.b()));
  EXPECT_TRUE(math::equal(1.0f, msg.a()));
}

TEST_F(MsgsTest, SetTime)
{
  msgs::Time msg;
  msgs::Set(&msg, common::Time(2, 123));
  EXPECT_EQ(2, msg.sec());
  EXPECT_EQ(123, msg.nsec());
}

TEST_F(MsgsTest, SetPlane)
{
  msgs::PlaneGeom msg;
  msgs::Set(&msg, math::Plane(math::Vector3(0, 0, 1),
                              math::Vector2d(123, 456), 1.0));

  EXPECT_DOUBLE_EQ(0, msg.normal().x());
  EXPECT_DOUBLE_EQ(0, msg.normal().y());
  EXPECT_DOUBLE_EQ(1, msg.normal().z());

  EXPECT_DOUBLE_EQ(123, msg.size().x());
  EXPECT_DOUBLE_EQ(456, msg.size().y());

  EXPECT_TRUE(math::equal(1.0, msg.d()));
}

TEST_F(MsgsTest, Initialization)
{
  {
    msgs::Vector3d msg;
    EXPECT_DOUBLE_EQ(0, msg.x());
    EXPECT_DOUBLE_EQ(0, msg.y());
    EXPECT_DOUBLE_EQ(0, msg.z());
  }

  {
    msgs::Wrench msg;
    EXPECT_DOUBLE_EQ(0, msg.force().x());
    EXPECT_DOUBLE_EQ(0, msg.force().y());
    EXPECT_DOUBLE_EQ(0, msg.force().z());
    EXPECT_DOUBLE_EQ(0, msg.torque().x());
    EXPECT_DOUBLE_EQ(0, msg.torque().y());
    EXPECT_DOUBLE_EQ(0, msg.torque().z());
  }
}

TEST_F(MsgsTest, GUIFromSDF)
{
  sdf::ElementPtr sdf(new sdf::Element());
  sdf::initFile("gui.sdf", sdf);
  sdf::readString(
      "<sdf version='" SDF_VERSION "'>\
         <gui fullscreen='true'>\
         <camera name='camera'>\
           <view_controller>fps</view_controller>\
           <pose>1 2 3 0 0 0</pose>\
           <track_visual>\
             <name>track</name>\
             <min_dist>0.2</min_dist>\
             <max_dist>1.0</max_dist>\
           </track_visual>\
         </camera>\
         </gui>\
       </gazebo>", sdf);
  msgs::GUI msg = msgs::GUIFromSDF(sdf);
}

TEST_F(MsgsTest, GUIFromSDF_EmptyTrackVisual)
{
  sdf::ElementPtr sdf(new sdf::Element());
  sdf::initFile("gui.sdf", sdf);
  sdf::readString(
      "<sdf version='" SDF_VERSION "'>\
         <gui fullscreen='true'>\
         <camera name='camera'>\
           <view_controller>fps</view_controller>\
           <pose>1 2 3 0 0 0</pose>\
           <track_visual>\
             <name>visual_name</name>\
             <min_dist>0.1</min_dist>\
             <max_dist>1.0</max_dist>\
           </track_visual>\
         </camera>\
         </gui>\
       </gazebo>", sdf);
  msgs::GUI msg = msgs::GUIFromSDF(sdf);
}

TEST_F(MsgsTest, GUIFromSDF_WithEmptyCamera)
{
  sdf::ElementPtr sdf(new sdf::Element());
  sdf::initFile("gui.sdf", sdf);
  sdf::readString(
      "<sdf version='" SDF_VERSION "'>\
         <gui fullscreen='true'>\
         <camera name='camera'>\
         </camera>\
         </gui>\
       </gazebo>", sdf);
  msgs::GUI msg = msgs::GUIFromSDF(sdf);
}

TEST_F(MsgsTest, GUIFromSDF_WithoutCamera)
{
  sdf::ElementPtr sdf(new sdf::Element());
  sdf::initFile("gui.sdf", sdf);
  sdf::readString(
      "<sdf version='" SDF_VERSION "'>\
         <gui fullscreen='true'>\
         </gui>\
       </gazebo>", sdf);
  msgs::GUI msg = msgs::GUIFromSDF(sdf);
}

TEST_F(MsgsTest, LightFromSDF_ListDirectional)
{
  sdf::ElementPtr sdf(new sdf::Element());
  sdf::initFile("light.sdf", sdf);
  sdf::readString(
      "<sdf version='" SDF_VERSION "'>\
         <light type='directional' name='sun'>\
           <cast_shadows>true</cast_shadows>\
           <pose>0 0 10 0 0 0</pose>\
           <diffuse>0.8 0.8 0.8 1</diffuse>\
           <specular>0 0 0 1</specular>\
           <attenuation>\
             <range>20</range>\
             <constant>0.8</constant>\
             <linear>0.01</liner>\
             <quadratic>0.0</quadratic>\
           </attenuation>\
           <direction>1.0 1.0 -1.0</direction>\
         </light>\
       </gazebo>", sdf);
  msgs::Light msg = msgs::LightFromSDF(sdf);
}

TEST_F(MsgsTest, LightFromSDF_LightSpot)
{
  sdf::ElementPtr sdf(new sdf::Element());
  sdf::initFile("light.sdf", sdf);
  sdf::readString(
      "<sdf version='" SDF_VERSION "'>\
         <light type='spot' name='lamp'>\
           <pose>0 0 10 0 0 0</pose>\
           <diffuse>0.8 0.8 0.8 1</diffuse>\
           <specular>0 0 0 1</specular>\
           <spot>\
             <inner_angle>0</inner_angle>\
             <outer_angle>1</outer_angle>\
             <falloff>0.1</falloff>\
           </spot>\
           <attenuation>\
             <range>20</range>\
             <constant>0.8</constant>\
             <linear>0.01</linear>\
             <quadratic>0.0</quadratic>\
           </attenuation>\
           <direction>1.0 1.0 -1.0</direction>\
         </light>\
       </gazebo>", sdf);
  msgs::Light msg = msgs::LightFromSDF(sdf);
}

TEST_F(MsgsTest, LightFromSDF_LightPoint)
{
  sdf::ElementPtr sdf(new sdf::Element());
  sdf::initFile("light.sdf", sdf);
  sdf::readString(
      "<sdf version='" SDF_VERSION "'>\
         <light type='point' name='lamp'>\
           <pose>0 0 10 0 0 0</pose>\
           <diffuse>0.8 0.8 0.8 1</diffuse>\
           <specular>0 0 0 1</specular>\
           <attenuation>\
             <range>20</range>\
             <constant>0.8</constant>\
             <linear>0.01</linear>\
             <quadratic>0.0</quadratic>\
           </attenuation>\
         </light>\
       </gazebo>", sdf);
  msgs::Light msg = msgs::LightFromSDF(sdf);
}

TEST_F(MsgsTest, LightFromSDF_LighBadType)
{
  sdf::ElementPtr sdf(new sdf::Element());
  sdf::initFile("light.sdf", sdf);
  sdf::readString(
      "<sdf version='" SDF_VERSION "'>\
         <light type='_bad_' name='lamp'>\
         </light>\
       </gazebo>", sdf);
  msgs::Light msg = msgs::LightFromSDF(sdf);
}

// Plane visual
TEST_F(MsgsTest, VisualFromSDF_PlaneVisual)
{
  sdf::ElementPtr sdf(new sdf::Element());
  sdf::initFile("visual.sdf", sdf);
  sdf::readString(
      "<sdf version='" SDF_VERSION "'>\
         <visual name='visual'>\
           <cast_shadows>false</cast_shadows>\
           <geometry>\
             <plane><normal>0 0 1</normal></plane>\
           </geometry>\
           <material><script>Gazebo/Grey</script></material>\
         </visual>\
      </gazebo>", sdf);
  msgs::Visual msg = msgs::VisualFromSDF(sdf);
}

TEST_F(MsgsTest, VisualFromSDF_BoxVisual)
{
  sdf::ElementPtr sdf(new sdf::Element());
  sdf::initFile("visual.sdf", sdf);
  sdf::readString(
      "<sdf version='" SDF_VERSION "'>\
         <visual name='visual'>\
           <cast_shadows>false</cast_shadows>\
           <geometry>\
             <box><size>1 1 1</size></box>\
           </geometry>\
           <material><script>Gazebo/Grey'</script></material>\
         </visual>\
      </gazebo>", sdf);
  msgs::Visual msg = msgs::VisualFromSDF(sdf);
}

TEST_F(MsgsTest, VisualFromSDF_SphereVisual)
{
  sdf::ElementPtr sdf(new sdf::Element());
  sdf::initFile("visual.sdf", sdf);
  sdf::readString(
      "<sdf version='" SDF_VERSION "'>\
         <visual name='visual'>\
           <cast_shadows>false</cast_shadows>\
           <geometry>\
             <sphere><radius>1</radius></sphere>\
           </geometry>\
           <material><script>Gazebo/Grey</script>\
           <shader type='normal_map_tangent_space'>\
             <normal_map>test.map</normal_map>\
           </shader>\
           </material>\
         </visual>\
      </gazebo>", sdf);
  msgs::Visual msg = msgs::VisualFromSDF(sdf);
}

TEST_F(MsgsTest, VisualFromSDF_CylinderVisual)
{
  sdf::ElementPtr sdf(new sdf::Element());
  sdf::initFile("visual.sdf", sdf);
  sdf::readString(
      "<sdf version='" SDF_VERSION "'>\
         <visual name='visual'>\
           <cast_shadows>false</cast_shadows>\
           <geometry>\
             <cylinder><radius>1</radius><length>1.0</length></cylinder\
           </geometry>\
           <material><script>Gazebo/Grey</script>\
           <shader type='normal_map_object_space'/>\
           </material>\
         </visual>\
      </gazebo>", sdf);
  msgs::Visual msg = msgs::VisualFromSDF(sdf);
}

TEST_F(MsgsTest, VisualFromSDF_MeshVisual)
{
  sdf::ElementPtr sdf(new sdf::Element());
  sdf::initFile("visual.sdf", sdf);
  sdf::readString(
      "<sdf version='" SDF_VERSION "'>\
         <visual name='visual'>\
           <cast_shadows>false</cast_shadows>\
           <geometry>\
             <mesh><scale>1 1 1</scale><uri>test1.mesh</uri></mesh>\
           </geometry>\
           <material><script>Gazebo/Grey</script>\
           <shader type='vertex'/>\
           </material>\
         </visual>\
      </gazebo>", sdf);
  msgs::Visual msg = msgs::VisualFromSDF(sdf);
}

TEST_F(MsgsTest, VisualFromSDF_ImageVisual)
{
  sdf::ElementPtr sdf(new sdf::Element());
  sdf::initFile("visual.sdf", sdf);
  sdf::readString(
      "<sdf version='" SDF_VERSION "'>\
         <visual name='visual'>\
           <cast_shadows>false</cast_shadows>\
           <pose>1 1 1 1 2 3</pose>\
           <geometry>\
             <image>\
               <scale>1</scale>\
               <height>1</height>\
               <threshold>255</threshold>\
               <granularity>10</granularit>\
               <uri>test2.mesh</uri>\
             <image>\
           </geometry>\
           <material>\
             <script>Gazebo/Grey</script>\
             <shader type='pixel'/>\
             <ambient>.1 .2 .3 1</ambient>\
             <diffuse>.1 .2 .3 1</diffuse>\
             <specular>.1 .2 .3 1</specular>\
             <emissive>.1 .2 .3 1</emissive>\
           </material>\
         </visual>\
      </gazebo>", sdf);
  msgs::Visual msg = msgs::VisualFromSDF(sdf);
}

TEST_F(MsgsTest, VisualFromSDF_HeigthmapVisual)
{
  sdf::ElementPtr sdf(new sdf::Element());
  sdf::initFile("visual.sdf", sdf);
  sdf::readString(
      "<sdf version='" SDF_VERSION "'>\
         <visual name='visual'>\
           <cast_shadows>false</cast_shadows>\
           <pose>1 1 1 1 2 3</pose>\
           <geometry>\
             <heightmap>\
               <size>1 2 3</size>\
               <uri>test3.mesh</uri>\
               <pos>0 0 1</pos>\
             </heightmap>\
           </geometry>\
           <material><script>Gazebo/Grey</script>\
           <shader type='pixel'/>\
           </material>\
         </visual>\
      </gazebo>", sdf);
  msgs::Visual msg = msgs::VisualFromSDF(sdf);
}

TEST_F(MsgsTest, VisualFromSDF_NoGeometry)
{
  sdf::ElementPtr sdf(new sdf::Element());
  sdf::initFile("visual.sdf", sdf);
  sdf::readString(
      "<sdf version='" SDF_VERSION "'>\
         <visual name='visual'>\
         </visual>\
      </gazebo>", sdf);
  EXPECT_THROW(msgs::Visual msg = msgs::VisualFromSDF(sdf),
      common::Exception);
}

TEST_F(MsgsTest, VisualFromSDF_ShaderTypeThrow)
{
  sdf::ElementPtr sdf(new sdf::Element());
  sdf::initFile("visual.sdf", sdf);
  sdf::readString(
      "<sdf version='" SDF_VERSION "'>\
         <visual name='visual'>\
           <pose>1 1 1 1 2 3</pose>\
           <geometry>\
             <heightmap>\
               <size>1 2 3</size>\
               <uri>test4.mesh</uri>\
               <pos>0 0 0</pos>\
             </heightmap>\
           </geometry>\
           <shader type='throw'/>\
           </material>\
         </visual>\
      </gazebo>", sdf);
  msgs::Visual msg = msgs::VisualFromSDF(sdf);
}

TEST_F(MsgsTest, VisualFromSDF_BadGeometryVisual)
{
  sdf::ElementPtr sdf(new sdf::Element());
  sdf::initFile("visual.sdf", sdf);
  sdf::readString(
      "<sdf version='" SDF_VERSION "'>\
         <visual name='visual'>\
           <pose>1 1 1 1 2 3</pose>\
           <geometry>\
           </geometry>\
           <material><script>Gazebo/Grey</script>\
           <shader type='pixel'/>\
           </material>\
         </visual>\
      </gazebo>", sdf);
  EXPECT_THROW(msgs::Visual msg = msgs::VisualFromSDF(sdf),
               common::Exception);
}

TEST_F(MsgsTest, VisualFromSDF_BadGeometryType)
{
  sdf::ElementPtr sdf(new sdf::Element());
  sdf::initFile("visual.sdf", sdf);
  EXPECT_FALSE(sdf::readString(
      "<sdf version='" SDF_VERSION "'>\
         <visual name='visual'>\
           <pose>1 1 1 1 2 3</pose>\
           <geometry>\
             <bad_type/>\
           </geometry>\
           <material><script>Gazebo/Grey</script>\
           <shader type='pixel'/>\
           </material>\
         </visual>\
      </gazebo>", sdf));

  sdf::readString(
      "<sdf version='" SDF_VERSION "'>\
         <visual name='visual'>\
         </visual>\
      </gazebo>", sdf);

  sdf::ElementPtr badElement(new sdf::Element());
  badElement->SetName("bad_type");
  sdf->GetElement("geometry")->InsertElement(badElement);
  EXPECT_THROW(msgs::Visual msg = msgs::VisualFromSDF(sdf),
      common::Exception);
}

TEST_F(MsgsTest, VisualFromSDF_BadFogType)
{
  sdf::ElementPtr sdf(new sdf::Element());
  sdf::initFile("scene.sdf", sdf);
  sdf::readString(
      "<sdf version='" SDF_VERSION "'>\
         <scene>\
           <ambient>0.1 0.1 0.1 1</ambient>\
           <background>0 0 0 1</background>\
           <shadows>true</shadows>\
           <fog><color>1 1 1 1</color> <type>throw</type>\
           <start>0</start> <end>10</end> <density>1</density> </fog>\
           <grid>false</grid>\
         </scene>\
      </gazebo>", sdf);
  EXPECT_THROW(msgs::Scene msg = msgs::SceneFromSDF(sdf), common::Exception);
}

TEST_F(MsgsTest, VisualSceneFromSDF_A)
{
  sdf::ElementPtr sdf(new sdf::Element());
  sdf::initFile("scene.sdf", sdf);
  sdf::readString(
      "<sdf version='" SDF_VERSION "'>\
         <scene>\
           <ambient>0.1 0.1 0.1 1</ambient>\
           <background>0 0 0 1</background>\
           <shadows>true</shadows>\
           <fog>1 1 1 1' type='linear' start='0' end='10' density='1'/>\
           <grid>false</grid>\
         </scene>\
      </gazebo>", sdf);
  msgs::Scene msg = msgs::SceneFromSDF(sdf);
}

TEST_F(MsgsTest, VisualSceneFromSDF_B)
{
  sdf::ElementPtr sdf(new sdf::Element());
  sdf::initFile("scene.sdf", sdf);
  sdf::readString(
      "<sdf version='" SDF_VERSION "'>\
         <scene>\
           <ambient>0.1 0.1 0.1 1</ambient>\
           <background>0 0 0 1</background>\
           <shadows>false</shadows>\
           <fog><color>1 1 1 1</color><type>exp</type><start>0</start>\
           <end>10</end><density>1<density/>\
         </scene>\
      </gazebo>", sdf);
  msgs::Scene msg = msgs::SceneFromSDF(sdf);
}

TEST_F(MsgsTest, VisualSceneFromSDF_C)
{
  sdf::ElementPtr sdf(new sdf::Element());
  sdf::initFile("scene.sdf", sdf);
  sdf::readString(
      "<sdf version='" SDF_VERSION "'>\
         <scene>\
           <ambient>0.1 0.1 0.1 1</ambient>\
           <background>0 0 0 1</background>\
           <shadows>false</shadows>\
           <fog><color>1 1 1 1</color>\
           <type>exp2</type><start>0</start><end>10</end>\
           <density>1</density>\
           <grid>true</grid>\
         </scene>\
      </gazebo>", sdf);
  msgs::Scene msg = msgs::SceneFromSDF(sdf);
}

TEST_F(MsgsTest, VisualSceneFromSDF_CEmpty)
{
  sdf::ElementPtr sdf(new sdf::Element());
  sdf::initFile("scene.sdf", sdf);
  sdf::readString(
      "<sdf version='" SDF_VERSION "'>\
         <scene>\
         </scene>\
      </gazebo>", sdf);
  msgs::Scene msg = msgs::SceneFromSDF(sdf);
}

TEST_F(MsgsTest, VisualSceneFromSDF_CEmptyNoSky)
{
  sdf::ElementPtr sdf(new sdf::Element());
  sdf::initFile("scene.sdf", sdf);
  sdf::readString(
      "<sdf version='" SDF_VERSION "'>\
         <scene>\
           <background>0 0 0 1</background>\
         </scene>\
      </gazebo>", sdf);
  msgs::Scene msg = msgs::SceneFromSDF(sdf);
}

/////////////////////////////////////////////////
TEST_F(MsgsTest, MeshFromSDF)
{
  sdf::ElementPtr sdf(new sdf::Element());
  sdf::initFile("geometry.sdf", sdf);
  sdf::readString(
      "<sdf version='" SDF_VERSION "'>\
           <geometry>\
             <mesh>\
               <uri>test/mesh.dae</uri>\
               <scale>1 2 3</scale>\
               <submesh>\
                 <name>test_name</name>\
                 <center>true</center>\
               </submesh>\
             </mesh>\
           </geometry>\
         </visual>\
      </sdf>", sdf);

  msgs::MeshGeom msg = msgs::MeshFromSDF(sdf->GetElement("mesh"));
  EXPECT_TRUE(msg.has_filename());
  EXPECT_STREQ("test/mesh.dae", msg.filename().c_str());

  EXPECT_TRUE(msg.has_scale());
  EXPECT_DOUBLE_EQ(msg.scale().x(), 1.0);
  EXPECT_DOUBLE_EQ(msg.scale().y(), 2.0);
  EXPECT_DOUBLE_EQ(msg.scale().z(), 3.0);

  EXPECT_TRUE(msg.has_submesh());
  EXPECT_STREQ("test_name", msg.submesh().c_str());

  EXPECT_TRUE(msg.has_center_submesh());
  EXPECT_TRUE(msg.center_submesh());
}

/////////////////////////////////////////////////
TEST_F(MsgsTest, LinkToSDF)
{
  const std::string name("test_link");
  const math::Pose pose(math::Vector3(3, 2, 1),
                        math::Quaternion(0.5, -0.5, -0.5, 0.5));
<<<<<<< HEAD
  const std::string materialName("Gazebo/Grey");
  const std::string uri("pretend_this_is_a_URI");
=======
>>>>>>> 427cee51

  msgs::Link linkMsg;
  linkMsg.set_name(name);
  linkMsg.set_self_collide(false);
  linkMsg.set_gravity(true);
  linkMsg.set_kinematic(false);
  msgs::Set(linkMsg.mutable_pose(), pose);

  const double laserRetro1 = 0.4;
  const double laserRetro2 = 0.5;

  // collision - see CollisionToSDF for a more detailed test
  auto collisionMsg1 = linkMsg.add_collision();
  collisionMsg1->set_laser_retro(laserRetro1);
  collisionMsg1->set_max_contacts(100);

  auto collisionMsg2 = linkMsg.add_collision();
  collisionMsg2->set_laser_retro(laserRetro2);
  collisionMsg2->set_max_contacts(300);

  // visual - see VisualToSDF for a more detailed test
  auto visualMsg1 = linkMsg.add_visual();
  visualMsg1->set_laser_retro(laserRetro1);

  auto visualMsg2 = linkMsg.add_visual();
  visualMsg2->set_laser_retro(laserRetro2);

  // inertial - see InertialToSDF for a more detailed test
  auto inertialMsg = linkMsg.mutable_inertial();
  inertialMsg->set_mass(3.5);

  sdf::ElementPtr linkSDF = msgs::LinkToSDF(linkMsg);
  EXPECT_EQ(linkSDF->Get<std::string>("name"), name);
  EXPECT_FALSE(linkSDF->Get<bool>("self_collide"));
  EXPECT_TRUE(linkSDF->Get<bool>("gravity"));
  EXPECT_FALSE(linkSDF->Get<bool>("kinematic"));
  EXPECT_EQ(pose, linkSDF->Get<math::Pose>("pose"));

  sdf::ElementPtr collisionElem1 = linkSDF->GetElement("collision");
  EXPECT_DOUBLE_EQ(collisionElem1->Get<double>("laser_retro"), laserRetro1);
  EXPECT_DOUBLE_EQ(collisionElem1->Get<double>("max_contacts"), 100);

  sdf::ElementPtr collisionElem2 = collisionElem1->GetNextElement("collision");
  EXPECT_DOUBLE_EQ(collisionElem2->Get<double>("laser_retro"), laserRetro2);
  EXPECT_DOUBLE_EQ(collisionElem2->Get<double>("max_contacts"), 300);

  sdf::ElementPtr visualElem1 = linkSDF->GetElement("visual");
  EXPECT_DOUBLE_EQ(visualElem1->Get<double>("laser_retro"), laserRetro1);

  sdf::ElementPtr visualElem2 = visualElem1->GetNextElement("visual");
  EXPECT_DOUBLE_EQ(visualElem2->Get<double>("laser_retro"), laserRetro2);

  sdf::ElementPtr inertialElem = linkSDF->GetElement("inertial");
  EXPECT_DOUBLE_EQ(inertialElem->Get<double>("mass"), 3.5);
}

/////////////////////////////////////////////////
TEST_F(MsgsTest, CollisionToSDF)
{
  const std::string name("collision");

  msgs::Collision collisionMsg;
  collisionMsg.set_name(name);
  collisionMsg.set_laser_retro(0.2);
  collisionMsg.set_max_contacts(5);
  msgs::Set(collisionMsg.mutable_pose(),  math::Pose(math::Vector3(1, 2, 3),
      math::Quaternion(0, 0, 1, 0)));

  // geometry - see GeometryToSDF for a more detailed test
  msgs::Geometry *geomMsg = collisionMsg.mutable_geometry();
  geomMsg->set_type(msgs::Geometry::CYLINDER);
  msgs::CylinderGeom *cylinderMsg = geomMsg->mutable_cylinder();
  cylinderMsg->set_radius(3.3);
  cylinderMsg->set_length(1.0);

  // surface - see SurfaceToSDF for a more detailed test
  msgs::Surface *surfaceMsg = collisionMsg.mutable_surface();
  surfaceMsg->set_restitution_coefficient(5.1);
  surfaceMsg->set_bounce_threshold(1300);

  sdf::ElementPtr collisionSDF = msgs::CollisionToSDF(collisionMsg);

  EXPECT_TRUE(collisionSDF->HasAttribute("name"));
  EXPECT_EQ(name, collisionSDF->Get<std::string>("name"));

  EXPECT_DOUBLE_EQ(collisionSDF->Get<double>("laser_retro"), 0.2);
  EXPECT_DOUBLE_EQ(collisionSDF->Get<double>("max_contacts"), 5);

  EXPECT_TRUE(collisionSDF->Get<math::Pose>("pose") ==
      math::Pose(math::Vector3(1, 2, 3), math::Quaternion(0, 0, 1, 0)));

  sdf::ElementPtr geomElem = collisionSDF->GetElement("geometry");
  sdf::ElementPtr cylinderElem = geomElem->GetElement("cylinder");
  EXPECT_DOUBLE_EQ(cylinderElem->Get<double>("radius"), 3.3);
  EXPECT_DOUBLE_EQ(cylinderElem->Get<double>("length"), 1.0);

  sdf::ElementPtr surfaceElem = collisionSDF->GetElement("surface");
  sdf::ElementPtr bounceElem = surfaceElem->GetElement("bounce");
  EXPECT_DOUBLE_EQ(bounceElem->Get<double>("restitution_coefficient"), 5.1);
  EXPECT_DOUBLE_EQ(bounceElem->Get<double>("threshold"), 1300);
}

/////////////////////////////////////////////////
TEST_F(MsgsTest, VisualToSDF)
{
  const std::string name("visual");
  const double laserRetro = 0.2;
  const math::Pose pose(math::Vector3(1, 2, 3), math::Quaternion(0, 0, 1, 0));
  const double radius = 3.3;
  const std::string materialName("Gazebo/Grey");
  const std::string uri("pretend_this_is_a_URI");

  msgs::Visual visualMsg;
  visualMsg.set_name(name);
  visualMsg.set_laser_retro(laserRetro);
  msgs::Set(visualMsg.mutable_pose(), pose);

  // geometry - see GeometryToSDF for a more detailed test
  auto geomMsg = visualMsg.mutable_geometry();
  geomMsg->set_type(msgs::Geometry::SPHERE);
  geomMsg->mutable_sphere()->set_radius(radius);

  // material - see MaterialToSDF for a more detailed test
  auto scriptMsg = visualMsg.mutable_material()->mutable_script();
  scriptMsg->set_name(materialName);
  scriptMsg->add_uri();
  scriptMsg->set_uri(0, uri);

  sdf::ElementPtr visualSDF = msgs::VisualToSDF(visualMsg);

  EXPECT_TRUE(visualSDF->HasAttribute("name"));
  EXPECT_EQ(name, visualSDF->Get<std::string>("name"));

  EXPECT_DOUBLE_EQ(visualSDF->Get<double>("laser_retro"), laserRetro);

  EXPECT_EQ(pose, visualSDF->Get<math::Pose>("pose"));

  ASSERT_TRUE(visualSDF->HasElement("geometry"));
  sdf::ElementPtr geomElem = visualSDF->GetElement("geometry");
  EXPECT_TRUE(geomElem->HasElement("sphere"));
  sdf::ElementPtr sphereElem = geomElem->GetElement("sphere");
  EXPECT_TRUE(sphereElem->HasElement("radius"));
  EXPECT_DOUBLE_EQ(sphereElem->Get<double>("radius"), radius);

  ASSERT_TRUE(visualSDF->HasElement("material"));
  sdf::ElementPtr materialElem = visualSDF->GetElement("material");
  EXPECT_TRUE(materialElem->HasElement("script"));
  sdf::ElementPtr scriptElem = materialElem->GetElement("script");
  EXPECT_TRUE(scriptElem->HasElement("name"));
  EXPECT_EQ(materialName, scriptElem->Get<std::string>("name"));
  EXPECT_TRUE(scriptElem->HasElement("uri"));
  EXPECT_EQ(uri, scriptElem->Get<std::string>("uri"));
}

/////////////////////////////////////////////////
TEST_F(MsgsTest, GeometryToSDF)
{
  // box
  msgs::Geometry boxMsg;
  boxMsg.set_type(msgs::Geometry::BOX);
  msgs::BoxGeom *boxGeom = boxMsg.mutable_box();
  msgs::Set(boxGeom->mutable_size(), math::Vector3(0.5, 0.75, 1.0));

  sdf::ElementPtr boxSDF = msgs::GeometryToSDF(boxMsg);
  sdf::ElementPtr boxElem = boxSDF->GetElement("box");
  EXPECT_TRUE(boxElem->Get<math::Vector3>("size") ==
      math::Vector3(0.5, 0.75, 1.0));

  // cylinder
  msgs::Geometry cylinderMsg;
  cylinderMsg.set_type(msgs::Geometry::CYLINDER);
  msgs::CylinderGeom *cylinderGeom = cylinderMsg.mutable_cylinder();
  cylinderGeom->set_radius(0.3);
  cylinderGeom->set_length(1.0);

  sdf::ElementPtr cylinderSDF = msgs::GeometryToSDF(cylinderMsg);
  sdf::ElementPtr cylinderElem = cylinderSDF->GetElement("cylinder");
  EXPECT_DOUBLE_EQ(cylinderElem->Get<double>("radius"), 0.3);
  EXPECT_DOUBLE_EQ(cylinderElem->Get<double>("length"), 1.0);

  // sphere
  msgs::Geometry sphereMsg;
  sphereMsg.set_type(msgs::Geometry::SPHERE);
  msgs::SphereGeom *sphereGeom = sphereMsg.mutable_sphere();
  sphereGeom->set_radius(3.0);

  sdf::ElementPtr sphereSDF = msgs::GeometryToSDF(sphereMsg);
  sdf::ElementPtr sphereElem = sphereSDF->GetElement("sphere");
  EXPECT_DOUBLE_EQ(sphereElem->Get<double>("radius"), 3.0);

  // plane
  msgs::Geometry planeMsg;
  planeMsg.set_type(msgs::Geometry::PLANE);
  msgs::PlaneGeom *planeGeom = planeMsg.mutable_plane();
  msgs::Set(planeGeom->mutable_normal(), math::Vector3(0, 0, 1.0));
  msgs::Set(planeGeom->mutable_size(), math::Vector2d(0.5, 0.8));

  sdf::ElementPtr planeSDF = msgs::GeometryToSDF(planeMsg);
  sdf::ElementPtr planeElem = planeSDF->GetElement("plane");
  EXPECT_TRUE(planeElem->Get<math::Vector3>("normal") ==
      math::Vector3(0, 0, 1.0));
  EXPECT_TRUE(planeElem->Get<math::Vector2d>("size") ==
      math::Vector2d(0.5, 0.8));

  // image
  msgs::Geometry imageMsg;
  imageMsg.set_type(msgs::Geometry::IMAGE);
  msgs::ImageGeom *imageGeom = imageMsg.mutable_image();
  imageGeom->set_uri("test_uri");
  imageGeom->set_scale(1.8);
  imageGeom->set_threshold(255);
  imageGeom->set_height(1.3);
  imageGeom->set_granularity(2);

  sdf::ElementPtr imageSDF = msgs::GeometryToSDF(imageMsg);
  sdf::ElementPtr imageElem = imageSDF->GetElement("image");
  EXPECT_STREQ(imageElem->Get<std::string>("uri").c_str(), "test_uri");
  EXPECT_DOUBLE_EQ(imageElem->Get<double>("scale"), 1.8);
  EXPECT_DOUBLE_EQ(imageElem->Get<double>("threshold"), 255);
  EXPECT_DOUBLE_EQ(imageElem->Get<double>("height"), 1.3);
  EXPECT_DOUBLE_EQ(imageElem->Get<int>("granularity"), 2);

  // heightmap
  msgs::Geometry heightmapMsg;
  heightmapMsg.set_type(msgs::Geometry::HEIGHTMAP);
  msgs::HeightmapGeom *heightmapGeom = heightmapMsg.mutable_heightmap();
  heightmapGeom->set_filename("test_heightmap_filename");
  msgs::Set(heightmapGeom->mutable_size(), math::Vector3(100, 200, 30));
  msgs::Set(heightmapGeom->mutable_origin(), math::Vector3(50, 100, 15));
  heightmapGeom->set_use_terrain_paging(true);

  msgs::HeightmapGeom_Texture *texture1 = heightmapGeom->add_texture();
  texture1->set_diffuse("test_diffuse1");
  texture1->set_normal("test_normal1");
  texture1->set_size(10);

  msgs::HeightmapGeom_Texture *texture2 = heightmapGeom->add_texture();
  texture2->set_diffuse("test_diffuse2");
  texture2->set_normal("test_normal2");
  texture2->set_size(20);

  msgs::HeightmapGeom_Blend *blend = heightmapGeom->add_blend();
  blend->set_min_height(25);
  blend->set_fade_dist(5);

  sdf::ElementPtr heightmapSDF = msgs::GeometryToSDF(heightmapMsg);
  sdf::ElementPtr heightmapElem = heightmapSDF->GetElement("heightmap");
  EXPECT_STREQ(heightmapElem->Get<std::string>("uri").c_str(),
      "test_heightmap_filename");
  EXPECT_TRUE(heightmapElem->Get<math::Vector3>("size") ==
      math::Vector3(100, 200, 30));
  EXPECT_TRUE(heightmapElem->Get<math::Vector3>("pos") ==
      math::Vector3(50, 100, 15));
  EXPECT_TRUE(heightmapElem->Get<bool>("use_terrain_paging"));

  sdf::ElementPtr textureElem1 = heightmapElem->GetElement("texture");
  EXPECT_STREQ(textureElem1->Get<std::string>("diffuse").c_str(),
      "test_diffuse1");
  EXPECT_STREQ(textureElem1->Get<std::string>("normal").c_str(),
      "test_normal1");
  EXPECT_DOUBLE_EQ(textureElem1->Get<double>("size"), 10);
  sdf::ElementPtr textureElem2 = textureElem1->GetNextElement("texture");
  EXPECT_STREQ(textureElem2->Get<std::string>("diffuse").c_str(),
      "test_diffuse2");
  EXPECT_STREQ(textureElem2->Get<std::string>("normal").c_str(),
      "test_normal2");
  EXPECT_DOUBLE_EQ(textureElem2->Get<double>("size"), 20);

  sdf::ElementPtr blendElem = heightmapElem->GetElement("blend");
  EXPECT_DOUBLE_EQ(blendElem->Get<double>("min_height"), 25);
  EXPECT_DOUBLE_EQ(blendElem->Get<double>("fade_dist"), 5);

  // mesh
  msgs::Geometry meshMsg;
  meshMsg.set_type(msgs::Geometry::MESH);
  msgs::MeshGeom *meshGeom = meshMsg.mutable_mesh();
  meshGeom->set_filename("test_mesh_filename");
  msgs::Set(meshGeom->mutable_scale(), math::Vector3(2.3, 1.2, 2.9));
  meshGeom->set_submesh("test_mesh_submesh");
  meshGeom->set_center_submesh(false);

  sdf::ElementPtr meshSDF = msgs::GeometryToSDF(meshMsg);
  sdf::ElementPtr meshElem = meshSDF->GetElement("mesh");
  EXPECT_STREQ(meshElem->Get<std::string>("uri").c_str(),
      "test_mesh_filename");
  EXPECT_TRUE(meshElem->Get<math::Vector3>("scale") ==
      math::Vector3(2.3, 1.2, 2.9));
  sdf::ElementPtr submeshElem = meshElem->GetElement("submesh");
  EXPECT_STREQ(submeshElem->Get<std::string>("name").c_str(),
      "test_mesh_submesh");
  EXPECT_TRUE(!submeshElem->Get<bool>("center"));

  // polyline
  msgs::Geometry polylineMsg;
  polylineMsg.set_type(msgs::Geometry::POLYLINE);
  msgs::Polyline *polylineGeom = polylineMsg.mutable_polyline();
  polylineGeom->set_height(2.33);
  msgs::Set(polylineGeom->add_point(), math::Vector2d(0.5, 0.7));
  msgs::Set(polylineGeom->add_point(), math::Vector2d(3.5, 4.7));
  msgs::Set(polylineGeom->add_point(), math::Vector2d(1000, 2000));

  sdf::ElementPtr polylineSDF = msgs::GeometryToSDF(polylineMsg);
  sdf::ElementPtr polylineElem = polylineSDF->GetElement("polyline");
  EXPECT_DOUBLE_EQ(polylineElem->Get<double>("height"), 2.33);

  sdf::ElementPtr pointElem1 = polylineElem->GetElement("point");
  EXPECT_TRUE(pointElem1->Get<math::Vector2d>() == math::Vector2d(0.5, 0.7));
  sdf::ElementPtr pointElem2 = pointElem1->GetNextElement("point");
  EXPECT_TRUE(pointElem2->Get<math::Vector2d>() == math::Vector2d(3.5, 4.7));
  sdf::ElementPtr pointElem3 = pointElem2->GetNextElement("point");
  EXPECT_TRUE(pointElem3->Get<math::Vector2d>() == math::Vector2d(1000, 2000));
}

/////////////////////////////////////////////////
TEST_F(MsgsTest, MeshToSDF)
{
  msgs::MeshGeom msg;
  msg.set_filename("test_filename");
  msgs::Set(msg.mutable_scale(), math::Vector3(0.1, 0.2, 0.3));
  msg.set_submesh("test_submesh");
  msg.set_center_submesh(true);

  sdf::ElementPtr meshSDF = msgs::MeshToSDF(msg);

  EXPECT_STREQ(meshSDF->Get<std::string>("uri").c_str(), "test_filename");
  math::Vector3 scale = meshSDF->Get<math::Vector3>("scale");
  EXPECT_DOUBLE_EQ(scale.x, 0.1);
  EXPECT_DOUBLE_EQ(scale.y, 0.2);
  EXPECT_DOUBLE_EQ(scale.z, 0.3);

  sdf::ElementPtr submeshElem = meshSDF->GetElement("submesh");
  EXPECT_STREQ(submeshElem->Get<std::string>("name").c_str(), "test_submesh");
  EXPECT_TRUE(submeshElem->Get<bool>("center"));
}

/////////////////////////////////////////////////
TEST_F(MsgsTest, InertialToSDF)
{
  const double mass = 3.4;
  const math::Pose pose = math::Pose(math::Vector3(1.2, 3.4, 5.6),
      math::Quaternion(0.7071, 0.0, 0.7071, 0.0));
  const double ixx = 0.0133;
  const double ixy = -0.0003;
  const double ixz = -0.0004;
  const double iyy = 0.0116;
  const double iyz = 0.0008;
  const double izz = 0.0038;

  msgs::Inertial msg;
  msg.set_mass(mass);
  msgs::Set(msg.mutable_pose(), pose);
  msg.set_ixx(ixx);
  msg.set_ixy(ixy);
  msg.set_ixz(ixz);
  msg.set_iyy(iyy);
  msg.set_iyz(iyz);
  msg.set_izz(izz);

  sdf::ElementPtr inertialSDF = msgs::InertialToSDF(msg);

  EXPECT_TRUE(inertialSDF->HasElement("mass"));
  EXPECT_DOUBLE_EQ(inertialSDF->Get<double>("mass"), mass);

  EXPECT_TRUE(inertialSDF->HasElement("pose"));
  EXPECT_EQ(inertialSDF->Get<math::Pose>("pose"), pose);

  {
    ASSERT_TRUE(inertialSDF->HasElement("inertia"));
    sdf::ElementPtr inertiaElem = inertialSDF->GetElement("inertia");

    EXPECT_TRUE(inertiaElem->HasElement("ixx"));
    EXPECT_DOUBLE_EQ(inertiaElem->Get<double>("ixx"), ixx);

    EXPECT_TRUE(inertiaElem->HasElement("ixy"));
    EXPECT_DOUBLE_EQ(inertiaElem->Get<double>("ixy"), ixy);

    EXPECT_TRUE(inertiaElem->HasElement("ixz"));
    EXPECT_DOUBLE_EQ(inertiaElem->Get<double>("ixz"), ixz);

    EXPECT_TRUE(inertiaElem->HasElement("iyy"));
    EXPECT_DOUBLE_EQ(inertiaElem->Get<double>("iyy"), iyy);

    EXPECT_TRUE(inertiaElem->HasElement("iyz"));
    EXPECT_DOUBLE_EQ(inertiaElem->Get<double>("iyz"), iyz);

    EXPECT_TRUE(inertiaElem->HasElement("izz"));
    EXPECT_DOUBLE_EQ(inertiaElem->Get<double>("izz"), izz);
  }
}

/////////////////////////////////////////////////
TEST_F(MsgsTest, MaterialToSDF)
{
  msgs::Material msg;

  const std::string name("Gazebo/Grey");
  const std::string uri("file://media/materials/scripts/gazebo.material");
  const msgs::Material::ShaderType type = msgs::Material::VERTEX;
  const std::string normalMap("normalMap");
  const bool lighting = true;
  const common::Color ambient(.1, .2, .3, 1.0);
  const common::Color diffuse(.4, .5, .6, 1.0);
  const common::Color emissive(.5, .5, .5, 0.5);
  const common::Color specular(.7, .8, .9, 1.0);

  msg.mutable_script()->set_name(name);
  msg.mutable_script()->add_uri();
  msg.mutable_script()->set_uri(0, uri);
  msg.set_shader_type(type);
  msg.set_normal_map(normalMap);
  msg.set_lighting(lighting);
  msgs::Set(msg.mutable_ambient(), ambient);
  msgs::Set(msg.mutable_diffuse(), diffuse);
  msgs::Set(msg.mutable_emissive(), emissive);
  msgs::Set(msg.mutable_specular(), specular);

  sdf::ElementPtr materialSDF = msgs::MaterialToSDF(msg);

  {
    ASSERT_TRUE(materialSDF->HasElement("script"));
    sdf::ElementPtr scriptElem = materialSDF->GetElement("script");
    EXPECT_TRUE(scriptElem->HasElement("name"));
    EXPECT_EQ(name, scriptElem->Get<std::string>("name"));
    EXPECT_TRUE(scriptElem->HasElement("uri"));
    EXPECT_EQ(uri, scriptElem->Get<std::string>("uri"));
  }

  {
    ASSERT_TRUE(materialSDF->HasElement("shader"));
    sdf::ElementPtr shaderElem = materialSDF->GetElement("shader");
    EXPECT_TRUE(shaderElem->HasAttribute("type"));
    EXPECT_EQ(msgs::ConvertShaderType(type),
              shaderElem->Get<std::string>("type"));
    EXPECT_TRUE(shaderElem->HasElement("normal_map"));
    EXPECT_EQ(normalMap, shaderElem->Get<std::string>("normal_map"));
  }

  EXPECT_TRUE(materialSDF->HasElement("ambient"));
  EXPECT_EQ(ambient, materialSDF->Get<common::Color>("ambient"));
  EXPECT_TRUE(materialSDF->HasElement("diffuse"));
  EXPECT_EQ(diffuse, materialSDF->Get<common::Color>("diffuse"));
  EXPECT_TRUE(materialSDF->HasElement("emissive"));
  EXPECT_EQ(emissive, materialSDF->Get<common::Color>("emissive"));
  EXPECT_TRUE(materialSDF->HasElement("specular"));
  EXPECT_EQ(specular, materialSDF->Get<common::Color>("specular"));
}

/////////////////////////////////////////////////
TEST_F(MsgsTest, SurfaceToSDF)
{
  msgs::Surface msg;

  // friction
  const double mu = 0.1;
  const double mu2 = 0.2;
  const math::Vector3 fdir1(0.3, 0.4, 0.5);
  const double slip1 = 0.6;
  const double slip2 = 0.7;

  msgs::Friction *friction = msg.mutable_friction();
  friction->set_mu(mu);
  friction->set_mu2(mu2);
  msgs::Set(friction->mutable_fdir1(), fdir1);
  friction->set_slip1(slip1);
  friction->set_slip2(slip2);

  // bounce
  msg.set_restitution_coefficient(1.1);
  msg.set_bounce_threshold(1000);

  // other ode surface properties
  msg.set_soft_cfm(0.9);
  msg.set_soft_erp(0.3);
  msg.set_kp(0.4);
  msg.set_kd(0.8);
  msg.set_max_vel(3.8);
  msg.set_min_depth(0.0001);
  msg.set_collide_without_contact(true);
  msg.set_collide_without_contact_bitmask(0x0004);

  sdf::ElementPtr surfaceSDF = msgs::SurfaceToSDF(msg);
  sdf::ElementPtr frictionElem = surfaceSDF->GetElement("friction");
  sdf::ElementPtr frictionPhysicsElem = frictionElem->GetElement("ode");
  EXPECT_DOUBLE_EQ(frictionPhysicsElem->Get<double>("mu"), mu);
  EXPECT_DOUBLE_EQ(frictionPhysicsElem->Get<double>("mu2"), mu2);
  EXPECT_TRUE(frictionPhysicsElem->Get<math::Vector3>("fdir1") == fdir1);
  EXPECT_DOUBLE_EQ(frictionPhysicsElem->Get<double>("slip1"), slip1);
  EXPECT_DOUBLE_EQ(frictionPhysicsElem->Get<double>("slip2"), slip2);

  sdf::ElementPtr bounceElem = surfaceSDF->GetElement("bounce");
  EXPECT_DOUBLE_EQ(bounceElem->Get<double>("restitution_coefficient"), 1.1);
  EXPECT_DOUBLE_EQ(bounceElem->Get<double>("threshold"), 1000);

  sdf::ElementPtr contactElem = surfaceSDF->GetElement("contact");
  sdf::ElementPtr contactPhysicsElem = contactElem->GetElement("ode");
  EXPECT_DOUBLE_EQ(contactPhysicsElem->Get<double>("soft_cfm"), 0.9);
  EXPECT_DOUBLE_EQ(contactPhysicsElem->Get<double>("soft_erp"), 0.3);
  EXPECT_DOUBLE_EQ(contactPhysicsElem->Get<double>("kp"), 0.4);
  EXPECT_DOUBLE_EQ(contactPhysicsElem->Get<double>("kd"), 0.8);
  EXPECT_DOUBLE_EQ(contactPhysicsElem->Get<double>("max_vel"), 3.8);
  EXPECT_DOUBLE_EQ(contactPhysicsElem->Get<double>("min_depth"), 0.0001);

  EXPECT_TRUE(contactElem->Get<bool>("collide_without_contact"));
  EXPECT_EQ(contactElem->Get<unsigned int>("collide_without_contact_bitmask"),
      static_cast<unsigned int>(0x0004));
}

/////////////////////////////////////////////////
TEST_F(MsgsTest, JointToSDF)
{
  const std::string name("test_joint");
  const msgs::Joint::Type type = msgs::Joint::UNIVERSAL;
  const math::Pose pose(math::Vector3(9, 1, 1), math::Quaternion(0, 1, 0, 0));
  const std::string parent("parent_link");
  const std::string child("child_link");

  const double cfm = 0.1;
  const double bounce = 0.2;
  const double velocity = 0.6;
  const double fudge_factor = 0.7;
  const double limit_cfm = 0.3;
  const double limit_erp = 0.4;
  const double suspension_cfm = 0.8;
  const double suspension_erp = 0.9;
  const math::Vector3 xyz1(0.6, 0.8, 0.0);
  const math::Vector3 xyz2(0.0, 0.0, 1.0);
  const double limit_lower1 = -2.0;
  const double limit_lower2 = -4.0;
  const double limit_upper1 = 12.0;
  const double limit_upper2 = 24.0;
  const double limit_effort1 = 1e3;
  const double limit_effort2 = 1e4;
  const double limit_velocity1 = 33;
  const double limit_velocity2 = 44;
  const double damping1 = 1e-2;
  const double damping2 = 3e-2;
  const double friction1 = 1e2;
  const double friction2 = 3e2;
  const bool useParentModelFrame1 = true;
  // don't set use_parent_model_frame for axis2
  // expect it to match sdformat default (false)

  msgs::Joint jointMsg;
  jointMsg.set_name(name);
  jointMsg.set_type(type);
<<<<<<< HEAD
  jointMsg.set_parent("parent_link");
  jointMsg.set_child("child_link");
=======
  jointMsg.set_parent(parent);
  jointMsg.set_child(child);
>>>>>>> 427cee51
  msgs::Set(jointMsg.mutable_pose(), pose);
  jointMsg.set_cfm(cfm);
  jointMsg.set_bounce(bounce);
  jointMsg.set_velocity(velocity);
  jointMsg.set_fudge_factor(fudge_factor);
  jointMsg.set_limit_cfm(limit_cfm);
  jointMsg.set_limit_erp(limit_erp);
  jointMsg.set_suspension_cfm(suspension_cfm);
  jointMsg.set_suspension_erp(suspension_erp);
  {
    auto axis1 = jointMsg.mutable_axis1();
    msgs::Set(axis1->mutable_xyz(), xyz1);
    axis1->set_limit_lower(limit_lower1);
    axis1->set_limit_upper(limit_upper1);
    axis1->set_limit_effort(limit_effort1);
    axis1->set_limit_velocity(limit_velocity1);
    axis1->set_damping(damping1);
    axis1->set_friction(friction1);
    axis1->set_use_parent_model_frame(useParentModelFrame1);
  }
  {
    auto axis2 = jointMsg.mutable_axis2();
    msgs::Set(axis2->mutable_xyz(), xyz2);
    axis2->set_limit_lower(limit_lower2);
    axis2->set_limit_upper(limit_upper2);
    axis2->set_limit_effort(limit_effort2);
    axis2->set_limit_velocity(limit_velocity2);
    axis2->set_damping(damping2);
    axis2->set_friction(friction2);
  }

  sdf::ElementPtr jointSDF = msgs::JointToSDF(jointMsg);
  EXPECT_TRUE(jointSDF->HasAttribute("name"));
  EXPECT_EQ(jointSDF->Get<std::string>("name"), name);
  EXPECT_TRUE(jointSDF->HasAttribute("type"));
  EXPECT_STREQ(jointSDF->Get<std::string>("type").c_str(), "universal");
  EXPECT_TRUE(jointSDF->HasElement("parent"));
  EXPECT_EQ(jointSDF->Get<std::string>("parent"), parent);
  EXPECT_TRUE(jointSDF->HasElement("child"));
  EXPECT_EQ(jointSDF->Get<std::string>("child"), child);
  EXPECT_TRUE(jointSDF->HasElement("pose"));
  EXPECT_EQ(pose, jointSDF->Get<math::Pose>("pose"));

  EXPECT_TRUE(jointSDF->HasElement("axis"));
  {
    auto axisElem = jointSDF->GetElement("axis");
    EXPECT_TRUE(axisElem->HasElement("xyz"));
    EXPECT_EQ(xyz1, axisElem->Get<math::Vector3>("xyz"));
    EXPECT_TRUE(axisElem->HasElement("use_parent_model_frame"));
    EXPECT_EQ(useParentModelFrame1,
              axisElem->Get<bool>("use_parent_model_frame"));

    EXPECT_TRUE(axisElem->HasElement("dynamics"));
    auto axisDynamics = axisElem->GetElement("dynamics");
    EXPECT_TRUE(axisDynamics->HasElement("damping"));
    EXPECT_DOUBLE_EQ(damping1, axisDynamics->Get<double>("damping"));
    EXPECT_TRUE(axisDynamics->HasElement("friction"));
    EXPECT_DOUBLE_EQ(friction1, axisDynamics->Get<double>("friction"));

    EXPECT_TRUE(axisElem->HasElement("limit"));
    auto axisLimit = axisElem->GetElement("limit");
    EXPECT_TRUE(axisLimit->HasElement("lower"));
    EXPECT_DOUBLE_EQ(limit_lower1, axisLimit->Get<double>("lower"));
    EXPECT_TRUE(axisLimit->HasElement("upper"));
    EXPECT_DOUBLE_EQ(limit_upper1, axisLimit->Get<double>("upper"));
    EXPECT_TRUE(axisLimit->HasElement("effort"));
    EXPECT_DOUBLE_EQ(limit_effort1, axisLimit->Get<double>("effort"));
    EXPECT_TRUE(axisLimit->HasElement("velocity"));
    EXPECT_DOUBLE_EQ(limit_velocity1, axisLimit->Get<double>("velocity"));
  }

  EXPECT_TRUE(jointSDF->HasElement("axis2"));
  {
    auto axisElem = jointSDF->GetElement("axis2");
    EXPECT_TRUE(axisElem->HasElement("xyz"));
    EXPECT_EQ(xyz2, axisElem->Get<math::Vector3>("xyz"));
    // use_parent_model_frame is required in axis.proto
    // so expect to to exist even if we don't set it
    EXPECT_TRUE(axisElem->HasElement("use_parent_model_frame"));
    // expect false (default sdformat value)
    EXPECT_FALSE(axisElem->Get<bool>("use_parent_model_frame"));

    EXPECT_TRUE(axisElem->HasElement("dynamics"));
    auto axisDynamics = axisElem->GetElement("dynamics");
    EXPECT_TRUE(axisDynamics->HasElement("damping"));
    EXPECT_DOUBLE_EQ(damping2, axisDynamics->Get<double>("damping"));
    EXPECT_TRUE(axisDynamics->HasElement("friction"));
    EXPECT_DOUBLE_EQ(friction2, axisDynamics->Get<double>("friction"));

    EXPECT_TRUE(axisElem->HasElement("limit"));
    auto axisLimit = axisElem->GetElement("limit");
    EXPECT_TRUE(axisLimit->HasElement("lower"));
    EXPECT_DOUBLE_EQ(limit_lower2, axisLimit->Get<double>("lower"));
    EXPECT_TRUE(axisLimit->HasElement("upper"));
    EXPECT_DOUBLE_EQ(limit_upper2, axisLimit->Get<double>("upper"));
    EXPECT_TRUE(axisLimit->HasElement("effort"));
    EXPECT_DOUBLE_EQ(limit_effort2, axisLimit->Get<double>("effort"));
    EXPECT_TRUE(axisLimit->HasElement("velocity"));
    EXPECT_DOUBLE_EQ(limit_velocity2, axisLimit->Get<double>("velocity"));
  }

  EXPECT_TRUE(jointSDF->HasElement("physics"));
  auto physicsElem = jointSDF->GetElement("physics");
  EXPECT_TRUE(physicsElem->HasElement("ode"));
  auto odePhysics = physicsElem->GetElement("ode");
  EXPECT_TRUE(odePhysics->HasElement("cfm"));
  EXPECT_DOUBLE_EQ(odePhysics->Get<double>("cfm"), cfm);
  EXPECT_TRUE(odePhysics->HasElement("bounce"));
  EXPECT_DOUBLE_EQ(odePhysics->Get<double>("bounce"), bounce);
  EXPECT_TRUE(odePhysics->HasElement("velocity"));
  EXPECT_DOUBLE_EQ(odePhysics->Get<double>("velocity"), velocity);
  EXPECT_TRUE(odePhysics->HasElement("fudge_factor"));
  EXPECT_DOUBLE_EQ(odePhysics->Get<double>("fudge_factor"), fudge_factor);

  EXPECT_TRUE(odePhysics->HasElement("limit"));
  auto limitElem = odePhysics->GetElement("limit");
  EXPECT_TRUE(limitElem->HasElement("cfm"));
  EXPECT_DOUBLE_EQ(limitElem->Get<double>("cfm"), limit_cfm);
  EXPECT_TRUE(limitElem->HasElement("erp"));
  EXPECT_DOUBLE_EQ(limitElem->Get<double>("erp"), limit_erp);

  EXPECT_TRUE(odePhysics->HasElement("suspension"));
  auto suspensionElem = odePhysics->GetElement("suspension");
  EXPECT_TRUE(suspensionElem->HasElement("cfm"));
  EXPECT_DOUBLE_EQ(suspensionElem->Get<double>("cfm"), suspension_cfm);
  EXPECT_TRUE(suspensionElem->HasElement("erp"));
  EXPECT_DOUBLE_EQ(suspensionElem->Get<double>("erp"), suspension_erp);
<<<<<<< HEAD
}

/////////////////////////////////////////////////
TEST_F(MsgsTest, AddBoxLink)
{
  msgs::Model model;
  EXPECT_EQ(model.link_size(), 0);

  double mass = 1.0;
  math::Vector3 size(1, 1, 1);
  msgs::AddBoxLink(model, mass, size);
  EXPECT_EQ(model.link_size(), 1);
  {
    const msgs::Link link = model.link(0);
    EXPECT_EQ(link.name(), std::string("link1"));

    const msgs::Inertial inertial = link.inertial();
    EXPECT_DOUBLE_EQ(inertial.mass(), mass);
    double ixx = inertial.ixx();
    double iyy = inertial.iyy();
    double izz = inertial.izz();
    double ixy = inertial.ixy();
    double ixz = inertial.ixz();
    double iyz = inertial.iyz();
    EXPECT_GT(ixx, 0.0);
    EXPECT_GT(iyy, 0.0);
    EXPECT_GT(izz, 0.0);
    EXPECT_DOUBLE_EQ(ixy, 0.0);
    EXPECT_DOUBLE_EQ(ixz, 0.0);
    EXPECT_DOUBLE_EQ(iyz, 0.0);
    // triangle inequality
    EXPECT_GT(ixx + iyy, izz);
    EXPECT_GT(iyy + izz, ixx);
    EXPECT_GT(izz + ixx, iyy);

    EXPECT_EQ(link.collision_size(), 1);
    const msgs::Collision collision = link.collision(0);
    const msgs::Geometry geometry = collision.geometry();
    EXPECT_EQ(geometry.type(), msgs::Geometry_Type_BOX);
    EXPECT_EQ(msgs::Convert(geometry.box().size()), size);
  }

  mass *= 2.0;
  msgs::AddBoxLink(model, mass, size);
  EXPECT_EQ(model.link_size(), 2);
  {
    msgs::Link link1 = model.link(0);
    msgs::Link link2 = model.link(1);
    EXPECT_EQ(link2.name(), std::string("link2"));

    msgs::Inertial inertial1 = link1.inertial();
    msgs::Inertial inertial2 = link2.inertial();

    EXPECT_NEAR(inertial1.mass() * 2.0, inertial2.mass(), 1e-6);
    EXPECT_NEAR(inertial1.ixx() * 2.0, inertial2.ixx(), 1e-6);
    EXPECT_NEAR(inertial1.iyy() * 2.0, inertial2.iyy(), 1e-6);
    EXPECT_NEAR(inertial1.izz() * 2.0, inertial2.izz(), 1e-6);
  }
=======
>>>>>>> 427cee51
}<|MERGE_RESOLUTION|>--- conflicted
+++ resolved
@@ -886,11 +886,6 @@
   const std::string name("test_link");
   const math::Pose pose(math::Vector3(3, 2, 1),
                         math::Quaternion(0.5, -0.5, -0.5, 0.5));
-<<<<<<< HEAD
-  const std::string materialName("Gazebo/Grey");
-  const std::string uri("pretend_this_is_a_URI");
-=======
->>>>>>> 427cee51
 
   msgs::Link linkMsg;
   linkMsg.set_name(name);
@@ -1436,13 +1431,8 @@
   msgs::Joint jointMsg;
   jointMsg.set_name(name);
   jointMsg.set_type(type);
-<<<<<<< HEAD
-  jointMsg.set_parent("parent_link");
-  jointMsg.set_child("child_link");
-=======
   jointMsg.set_parent(parent);
   jointMsg.set_child(child);
->>>>>>> 427cee51
   msgs::Set(jointMsg.mutable_pose(), pose);
   jointMsg.set_cfm(cfm);
   jointMsg.set_bounce(bounce);
@@ -1570,7 +1560,6 @@
   EXPECT_DOUBLE_EQ(suspensionElem->Get<double>("cfm"), suspension_cfm);
   EXPECT_TRUE(suspensionElem->HasElement("erp"));
   EXPECT_DOUBLE_EQ(suspensionElem->Get<double>("erp"), suspension_erp);
-<<<<<<< HEAD
 }
 
 /////////////////////////////////////////////////
@@ -1629,6 +1618,4 @@
     EXPECT_NEAR(inertial1.iyy() * 2.0, inertial2.iyy(), 1e-6);
     EXPECT_NEAR(inertial1.izz() * 2.0, inertial2.izz(), 1e-6);
   }
-=======
->>>>>>> 427cee51
 }