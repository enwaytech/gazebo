--- conflicted
+++ resolved
@@ -67,11 +67,7 @@
       /// \brief DEPRECATED in version 1.6
       /// \sa SetPublication
       public: void SetPublication(PublicationPtr &_publication, int _i)
-<<<<<<< HEAD
-              GAZEBO_DEPRECATED;
-=======
               GAZEBO_DEPRECATED(1.5);
->>>>>>> 20d3bd46
 
       /// \brief Set the publication object for a particular publication
       /// \param[in] _publication Pointer to the publication object to be set
