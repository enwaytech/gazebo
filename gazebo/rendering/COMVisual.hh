--- conflicted
+++ resolved
@@ -51,25 +51,12 @@
       /// \param[in] _msg Pointer to the message
       public: virtual void Load(ConstLinkPtr &_msg);
 
-<<<<<<< HEAD
-      /// \brief Load based on a math::Pose
-      /// \param[in] _pose Pose of the COM visual.
-      /// \param[in] _radius Radius for the sphere visual.
-      /// \param[in] _box Link's bounding box.
-      private: void Load(const math::Pose &_pose,
-          double _radius = 0.01, math::Box _box = math::Box());
-
-      /// \brief Get inertia pose.
-      /// \return Inertia pose in link frame.
-      public: math::Pose GetInertiaPose() const;
-=======
       /// \brief Get inertia pose.
       /// \return Inertia pose in link frame.
       public: math::Pose GetInertiaPose() const;
 
       /// \brief Load using previously set member variables.
       private: void Load();
->>>>>>> dd56a460
     };
     /// \}
   }
