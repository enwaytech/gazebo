--- conflicted
+++ resolved
@@ -2,10 +2,9 @@
 
 ## Gazebo 7.x.x (2017-xx-xx)
 
-<<<<<<< HEAD
 1. Diagnostics: record timing statistics instead of all timestamps
     * [Pull request 2821](https://bitbucket.org/osrf/gazebo/pull-requests/2821)
-=======
+
 1. Move Connection header buffer from heap to stack to avoid race condition.
     * [Pull request 2844](https://bitbucket.org/osrf/gazebo/pull-requests/2844)
 
@@ -19,7 +18,6 @@
 1. Add camera lens flare effect
     * [Pull request 2806](https://bitbucket.org/osrf/gazebo/pull-request/2806)
     * [Pull request 2829](https://bitbucket.org/osrf/gazebo/pull-request/2829)
->>>>>>> fa99c478
 
 
 ## Gazebo 7.9.0 (2017-11-22)
