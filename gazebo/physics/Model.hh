/*
 * Copyright (C) 2012-2014 Open Source Robotics Foundation
 *
 * Licensed under the Apache License, Version 2.0 (the "License");
 * you may not use this file except in compliance with the License.
 * You may obtain a copy of the License at
 *
 *     http://www.apache.org/licenses/LICENSE-2.0
 *
 * Unless required by applicable law or agreed to in writing, software
 * distributed under the License is distributed on an "AS IS" BASIS,
 * WITHOUT WARRANTIES OR CONDITIONS OF ANY KIND, either express or implied.
 * See the License for the specific language governing permissions and
 * limitations under the License.
 *
*/
/* Desc: Base class for all models
 * Author: Nathan Koenig and Andrew Howard
 * Date: 8 May 2003
 */

#ifndef _MODEL_HH_
#define _MODEL_HH_

#include <string>
#include <map>
#include <vector>
#include <boost/thread/recursive_mutex.hpp>

#include "gazebo/common/CommonTypes.hh"
#include "gazebo/physics/PhysicsTypes.hh"
#include "gazebo/physics/ModelState.hh"
#include "gazebo/physics/Entity.hh"

namespace boost
{
  class recursive_mutex;
}

namespace gazebo
{
  namespace physics
  {
    class Gripper;

    /// \addtogroup gazebo_physics
    /// \{

    /// \class Model Model.hh physics/physics.hh
    /// \brief A model is a collection of links, joints, and plugins.
    class Model : public Entity
    {
      /// \brief Constructor.
      /// \param[in] _parent Parent object.
      public: explicit Model(BasePtr _parent);

      /// \brief Destructor.
      public: virtual ~Model();

      /// \brief Load the model.
      /// \param[in] _sdf SDF parameters to load from.
      public: void Load(sdf::ElementPtr _sdf);

      /// \brief Load all the joints.
      public: void LoadJoints();

      /// \brief Initialize the model.
      public: virtual void Init();

      /// \brief Update the model.
      public: void Update();

      /// \brief Finalize the model.
      public: virtual void Fini();

      /// \brief Update the parameters using new sdf values.
      /// \param[in] _sdf SDF values to update from.
      public: virtual void UpdateParameters(sdf::ElementPtr _sdf);

      /// \brief Get the SDF values for the model.
      /// \return The SDF value for this model.
      public: virtual const sdf::ElementPtr GetSDF();

      /// \brief Remove a child.
      /// \param[in] _child Remove a child entity.
      public: virtual void RemoveChild(EntityPtr _child);
      using Base::RemoveChild;

      /// \brief Reset the model.
      public: void Reset();

      /// \brief Set the linear velocity of the model, and all its links.
      /// \param[in] _vel The new linear velocity.
      public: void SetLinearVel(const math::Vector3 &_vel);

      /// \brief Set the angular velocity of the model, and all its links.
      /// \param[in] _vel The new angular velocity.
      public: void SetAngularVel(const math::Vector3 &_vel);

      /// \brief Set the linear acceleration of the model, and all its
      /// links.
      /// \param[in] _vel The new linear acceleration.
      public: void SetLinearAccel(const math::Vector3 &_vel);

      /// \brief Set the angular acceleration of the model, and all its
      /// links.
      /// \param[in] _vel The new angular acceleration
      public: void SetAngularAccel(const math::Vector3 &_vel);

      /// \brief Get the linear velocity of the entity.
      /// \return math::Vector3, set to 0, 0, 0 if the model has no body.
      public: virtual math::Vector3 GetRelativeLinearVel() const;

      /// \brief Get the linear velocity of the entity in the world frame.
      /// \return math::Vector3, set to 0, 0, 0 if the model has no body.
      public: virtual math::Vector3 GetWorldLinearVel() const;

      /// \brief Get the angular velocity of the entity.
      /// \return math::Vector3, set to 0, 0, 0 if the model has no body.
      public: virtual math::Vector3 GetRelativeAngularVel() const;

      /// \brief Get the angular velocity of the entity in the world frame.
      /// \return math::Vector3, set to 0, 0, 0 if the model has no body.
      public: virtual math::Vector3 GetWorldAngularVel() const;

      /// \brief Get the linear acceleration of the entity.
      /// \return math::Vector3, set to 0, 0, 0 if the model has no body.
      public: virtual math::Vector3 GetRelativeLinearAccel() const;

      /// \brief Get the linear acceleration of the entity in the world frame.
      /// \return math::Vector3, set to 0, 0, 0 if the model has no body.
      public: virtual math::Vector3 GetWorldLinearAccel() const;

      /// \brief Get the angular acceleration of the entity.
      /// \return math::Vector3, set to 0, 0, 0 if the model has no body.
      public: virtual math::Vector3 GetRelativeAngularAccel() const;

      /// \brief Get the angular acceleration of the entity in the world frame.
      /// \return math::Vector3, set to 0, 0, 0 if the model has no body.
      public: virtual math::Vector3 GetWorldAngularAccel() const;

      /// \brief Get the size of the bounding box.
      /// \return The bounding box.
      public: virtual math::Box GetBoundingBox() const;

      /// \brief Get the number of joints.
      /// \return Get the number of joints.
      public: unsigned int GetJointCount() const;

      /// \brief Construct and return a vector of Link's in this model
      /// Note this constructs the vector of Link's on the fly, could be costly
      /// \return a vector of Link's in this model
      public: Link_V GetLinks() const;

      /// \brief Get the joints.
      /// \return Vector of joints.
      public: const Joint_V &GetJoints() const;

      /// \brief Get a joint
      /// \param name The name of the joint, specified in the world file
      /// \return Pointer to the joint
      public: JointPtr GetJoint(const std::string &name);

      /// \cond
      /// This is an internal function
      /// \brief Get a link by id.
      /// \return Pointer to the link, NULL if the id is invalid.
      public: LinkPtr GetLinkById(unsigned int _id) const;
      /// \endcond

      /// \brief Get a link by name.
      /// \param[in] _name Name of the link to get.
      /// \return Pointer to the link, NULL if the name is invalid.
      public: LinkPtr GetLink(const std::string &_name ="canonical") const;

      /// \brief Set the gravity mode of the model.
      /// \param[in] _value False to turn gravity on for the model.
      public: void SetGravityMode(const bool &_value);

      /// \TODO This is not implemented in Link, which means this function
      /// doesn't do anything.
      /// \brief Set the collide mode of the model.
      /// \param[in] _mode The collision mode
      public: void SetCollideMode(const std::string &_mode);

      /// \brief Set the laser retro reflectiveness of the model.
      /// \param[in] _retro Retro reflectance value.
      public: void SetLaserRetro(const float _retro);

      /// \brief Fill a model message.
      /// \param[in] _msg Message to fill using this model's data.
      public: virtual void FillMsg(msgs::Model &_msg);

      /// \brief Update parameters from a model message.
      /// \param[in] _msg Message to process.
      public: void ProcessMsg(const msgs::Model &_msg);

      /// \brief Set the positions of a Joint by name.
      /// \sa JointController::SetJointPosition
      /// \param[in] _jointName Name of the joint to set.
      /// \param[in] _position Position to set the joint to.
      public: void SetJointPosition(const std::string &_jointName,
                                    double _position, int _index = 0);

      /// \brief Set the positions of a set of joints.
      /// \sa JointController::SetJointPositions.
      /// \param[in] _jointPositions Map of joint names to their positions.
      public: void SetJointPositions(
                  const std::map<std::string, double> &_jointPositions);

      /// \brief Joint Animation.
      /// \param[in] _anim Map of joint names to their position animation.
      /// \param[in] _onComplete Callback function for when the animation
      /// completes.
      public: void SetJointAnimation(
               const std::map<std::string, common::NumericAnimationPtr> &_anims,
               boost::function<void()> _onComplete = NULL);

      /// \brief Stop the current animations.
      public: virtual void StopAnimation();

      /// \brief Attach a static model to this model
      ///
      /// This function takes as input a static Model, which is a Model that
      /// has been marked as static (no physics simulation), and attaches it
      /// to this Model with a given offset.
      ///
      /// This function is useful when you want to simulate a grasp of a
      /// static object, or move a static object around using a dynamic
      /// model.
      ///
      /// If you are in doubt, do not use this function.
      ///
      /// \param[in] _model Pointer to the static model.
      /// \param[in] _offset Offset, relative to this Model, to place _model.
      public: void AttachStaticModel(ModelPtr &_model, math::Pose _offset);

      /// \brief Detach a static model from this model.
      /// \param[in] _model Name of an attached static model to remove.
      /// \sa Model::AttachStaticModel.
      public: void DetachStaticModel(const std::string &_model);

      /// \brief Set the current model state.
      /// \param[in] _state State to set the model to.
      public: void SetState(const ModelState &_state);

      /// \brief Set the scale of model.
      /// \param[in] _scale Scale to set the model to.
      public: void SetScale(const math::Vector3 &_scale);

      /// \brief Enable all the links in all the models.
      /// \param[in] _enabled True to enable all the links.
      public: void SetEnabled(bool _enabled);

      /// \brief Set the Pose of the entire Model by specifying
      /// desired Pose of a Link within the Model.  Doing so, keeps
      /// the configuration of the Model unchanged, i.e. all Joint angles
      /// are unchanged.
      /// \param[in] _pose Pose to set the link to.
      /// \param[in] _linkName Name of the link to set.
      public: void SetLinkWorldPose(const math::Pose &_pose,
                                    std::string _linkName);

      /// \brief Set the Pose of the entire Model by specifying
      /// desired Pose of a Link within the Model.  Doing so, keeps
      /// the configuration of the Model unchanged, i.e. all Joint angles
      /// are unchanged.
      /// \param[in] _pose Pose to set the link to.
      /// \param[in] _link Pointer to the link to set.
      public: void SetLinkWorldPose(const math::Pose &_pose,
                                    const LinkPtr &_link);

      /// \brief Allow the model the auto disable. This is ignored if the
      /// model has joints.
      /// \param[in] _disable If true, the model is allowed to auto disable.
      public: void SetAutoDisable(bool _disable);

      /// \brief Return the value of the SDF <allow_auto_disable> element.
      /// \return True if auto disable is allowed for this model.
      public: bool GetAutoDisable() const;

      /// \brief Load all plugins
      ///
      /// Load all plugins specified in the SDF for the model.
      public: void LoadPlugins();

      /// \brief Get the number of plugins this model has.
      /// \return Number of plugins associated with this model.
      public: unsigned int GetPluginCount() const;

      /// \brief Get the number of sensors attached to this model.
      /// This will count all the sensors attached to all the links.
      /// \return Number of sensors.
      public: unsigned int GetSensorCount() const;

      /// \brief Get a handle to the Controller for the joints in this model.
      /// \return A handle to the Controller for the joints in this model.
      public: JointControllerPtr GetJointController();

      /// \brief Get a gripper based on an index.
      /// \return A pointer to a Gripper. Null if the _index is invalid.
      public: GripperPtr GetGripper(size_t _index) const;

      /// \brief Get the number of grippers in this model.
      /// \return Size of this->grippers array.
      /// \sa Model::GetGripper()
      public: size_t GetGripperCount() const;

      /// \brief Returns this link's potential energy,
      /// based on position in world frame and gravity.
      /// \return this link's potential energy,
<<<<<<< HEAD
      public: double GetWorldEnergyPotential();

      /// \brief Returns this link's kinetic energy
      /// \return this link's kinetic energy
      public: double GetWorldEnergyKinetic();

      /// \brief Returns this link's total energy
      /// \return this link's total energy
      public: double GetWorldEnergy();

      /// \brief Returns this link's kinetic energy filtered
      /// by moving window average.
      /// \return this link's kinetic energy filtered by moving window average.
      public: double GetWorldEnergyKineticFiltered();

      /// \brief Returns this link's total energy with kinetic energy filtered
      /// by moving window average.
      /// \return this link's filtered total energy.
      public: double GetWorldEnergyFiltered();

      /// \brief Returns this link's kinetic vibrational
      /// "thermal" energy.  Where this is basically
      ///   GetWorldEnergyKinetic() - GetWorldEnergyKineticFilterd()
      /// \return this link's kinetic vibrational energy
      public: double GetWorldEnergyKineticVibrational();
=======
      public: double GetWorldEnergyPotential() const;

      /// \brief Returns this link's kinetic energy
      /// \return this link's kinetic energy
      public: double GetWorldEnergyKinetic() const;

      /// \brief Returns this link's total energy
      /// \return this link's total energy
      public: double GetWorldEnergy() const;
>>>>>>> 2e07a48e

      /// \brief Callback when the pose of the model has been changed.
      protected: virtual void OnPoseChange();

      /// \brief Load all the links.
      private: void LoadLinks();

      /// \brief Load a joint helper function.
      /// \param[in] _sdf SDF parameter.
      private: void LoadJoint(sdf::ElementPtr _sdf);

      /// \brief Load a plugin helper function.
      /// \param[in] _sdf SDF parameter.
      private: void LoadPlugin(sdf::ElementPtr _sdf);

      /// \brief Load a gripper helper function.
      /// \param[in] _sdf SDF parameter.
      private: void LoadGripper(sdf::ElementPtr _sdf);

      /// \brief Remove a link from the model's cached list of links.
      /// This does not delete the link.
      /// \param[in] _name Name of the link to remove.
      private: void RemoveLink(const std::string &_name);

      /// used by Model::AttachStaticModel
      protected: std::vector<ModelPtr> attachedModels;

      /// used by Model::AttachStaticModel
      protected: std::vector<math::Pose> attachedModelsOffset;

      /// \brief Publisher for joint info.
      protected: transport::PublisherPtr jointPub;

      /// \brief The canonical link of the model.
      private: LinkPtr canonicalLink;

      /// \brief All the joints in the model.
      private: Joint_V joints;

      /// \brief Cached list of links. This is here for performance.
      private: Link_V links;

      /// \brief All the grippers in the model.
      private: std::vector<GripperPtr> grippers;

      /// \brief All the model plugins.
      private: std::vector<ModelPluginPtr> plugins;

      /// \brief The joint animations.
      private: std::map<std::string, common::NumericAnimationPtr>
               jointAnimations;

      /// \brief Callback used when a joint animation completes.
      private: boost::function<void()> onJointAnimationComplete;

      /// \brief Mutex used during the update cycle.
      private: mutable boost::recursive_mutex updateMutex;

      /// \brief Controller for the joints.
      private: JointControllerPtr jointController;
    };
    /// \}
  }
}
#endif<|MERGE_RESOLUTION|>--- conflicted
+++ resolved
@@ -309,43 +309,31 @@
       /// \brief Returns this link's potential energy,
       /// based on position in world frame and gravity.
       /// \return this link's potential energy,
-<<<<<<< HEAD
-      public: double GetWorldEnergyPotential();
+      public: double GetWorldEnergyPotential() const;
 
       /// \brief Returns this link's kinetic energy
       /// \return this link's kinetic energy
-      public: double GetWorldEnergyKinetic();
+      public: double GetWorldEnergyKinetic() const;
 
       /// \brief Returns this link's total energy
       /// \return this link's total energy
-      public: double GetWorldEnergy();
+      public: double GetWorldEnergy() const;
 
       /// \brief Returns this link's kinetic energy filtered
       /// by moving window average.
       /// \return this link's kinetic energy filtered by moving window average.
-      public: double GetWorldEnergyKineticFiltered();
+      public: double GetWorldEnergyKineticFiltered() const;
 
       /// \brief Returns this link's total energy with kinetic energy filtered
       /// by moving window average.
       /// \return this link's filtered total energy.
-      public: double GetWorldEnergyFiltered();
+      public: double GetWorldEnergyFiltered() const;
 
       /// \brief Returns this link's kinetic vibrational
       /// "thermal" energy.  Where this is basically
       ///   GetWorldEnergyKinetic() - GetWorldEnergyKineticFilterd()
       /// \return this link's kinetic vibrational energy
-      public: double GetWorldEnergyKineticVibrational();
-=======
-      public: double GetWorldEnergyPotential() const;
-
-      /// \brief Returns this link's kinetic energy
-      /// \return this link's kinetic energy
-      public: double GetWorldEnergyKinetic() const;
-
-      /// \brief Returns this link's total energy
-      /// \return this link's total energy
-      public: double GetWorldEnergy() const;
->>>>>>> 2e07a48e
+      public: double GetWorldEnergyKineticVibrational() const;
 
       /// \brief Callback when the pose of the model has been changed.
       protected: virtual void OnPoseChange();
