/*
 * Copyright (C) 2012-2015 Open Source Robotics Foundation
 *
 * Licensed under the Apache License, Version 2.0 (the "License");
 * you may not use this file except in compliance with the License.
 * You may obtain a copy of the License at
 *
 *     http://www.apache.org/licenses/LICENSE-2.0
 *
 * Unless required by applicable law or agreed to in writing, software
 * distributed under the License is distributed on an "AS IS" BASIS,
 * WITHOUT WARRANTIES OR CONDITIONS OF ANY KIND, either express or implied.
 * See the License for the specific language governing permissions and
 * limitations under the License.
 *
*/

#ifdef _WIN32
  // Ensure that Winsock2.h is included before Windows.h, which can get
  // pulled in by anybody (e.g., Boost).
  #include <Winsock2.h>
#endif

#include <tbb/parallel_for.h>
#include <tbb/blocked_range.h>
#include <float.h>

#include <boost/bind.hpp>
#include <boost/function.hpp>
#include <boost/thread/recursive_mutex.hpp>
#include <sstream>

#include "gazebo/util/OpenAL.hh"
#include "gazebo/util/Diagnostics.hh"
#include "gazebo/common/KeyFrame.hh"
#include "gazebo/common/Animation.hh"
#include "gazebo/common/Plugin.hh"
#include "gazebo/common/Events.hh"
#include "gazebo/common/Exception.hh"
#include "gazebo/common/Console.hh"
#include "gazebo/common/CommonTypes.hh"

#include "gazebo/physics/Gripper.hh"
#include "gazebo/physics/Joint.hh"
#include "gazebo/physics/JointController.hh"
#include "gazebo/physics/Link.hh"
#include "gazebo/physics/World.hh"
#include "gazebo/physics/PhysicsEngine.hh"
#include "gazebo/physics/Model.hh"
#include "gazebo/physics/Contact.hh"

#include "gazebo/sensors/SensorManager.hh"

#include "gazebo/transport/Node.hh"

using namespace gazebo;
using namespace physics;

//////////////////////////////////////////////////
Model::Model(BasePtr _parent)
  : Entity(_parent)
{
  this->AddType(MODEL);
}

//////////////////////////////////////////////////
Model::~Model()
{
}

//////////////////////////////////////////////////
void Model::Load(sdf::ElementPtr _sdf)
{
  Entity::Load(_sdf);

  this->jointPub = this->node->Advertise<msgs::Joint>("~/joint");

  this->SetStatic(this->sdf->Get<bool>("static"));
  if (this->sdf->HasElement("static"))
  {
    this->sdf->GetElement("static")->GetValue()->SetUpdateFunc(
        boost::bind(&Entity::IsStatic, this));
  }

  if (this->sdf->HasElement("self_collide"))
  {
    this->SetSelfCollide(this->sdf->Get<bool>("self_collide"));
  }

  if (this->sdf->HasElement("allow_auto_disable"))
    this->SetAutoDisable(this->sdf->Get<bool>("allow_auto_disable"));

  this->LoadLinks();

  this->LoadModels();

  // Load the joints if the world is already loaded. Otherwise, the World
  // has some special logic to load models that takes into account state
  // information.
  if (this->world->IsLoaded())
    this->LoadJoints();
}

//////////////////////////////////////////////////
void Model::LoadLinks()
{
  /// \TODO: check for duplicate model, and raise an error
  /// BasePtr dup = Base::GetByName(this->GetScopedName());

  // Load the bodies
  if (this->sdf->HasElement("link"))
  {
    sdf::ElementPtr linkElem = this->sdf->GetElement("link");
    while (linkElem)
    {
      // Create a new link
      LinkPtr link = this->GetWorld()->GetPhysicsEngine()->CreateLink(
          boost::static_pointer_cast<Model>(shared_from_this()));

      /// \TODO: canonical link is hardcoded to the first link.
      ///        warn users for now, need  to add parsing of
      ///        the canonical tag in sdf

      // find canonical link - there should only be one within a tree of models
      if (!this->canonicalLink)
      {
        // Get the canonical link from parent, if not found then set the
        // current link as the canonoical link.
        LinkPtr cLink;
        BasePtr entity = this->GetParent();
        while (entity && entity->HasType(MODEL))
        {
          ModelPtr model = boost::static_pointer_cast<Model>(entity);
          LinkPtr tmpLink = model->GetLink();
          if (tmpLink)
          {
            cLink = tmpLink;
            break;
          }
          entity = entity->GetParent();
        }

        if (cLink)
        {
          this->canonicalLink = cLink;
        }
        else
        {
          // first link found, set as canonical link
          link->SetCanonicalLink(true);
          this->canonicalLink = link;

          // notify parent models of this canonical link
          entity = this->GetParent();
          while (entity && entity->HasType(MODEL))
          {
            ModelPtr model = boost::static_pointer_cast<Model>(entity);
            model->canonicalLink = this->canonicalLink;
            entity = entity->GetParent();
          }
        }
      }

      // Load the link using the config node. This also loads all of the
      // bodies collisionetries
      link->Load(linkElem);
      linkElem = linkElem->GetNextElement("link");
      this->links.push_back(link);
    }
  }
}

//////////////////////////////////////////////////
void Model::LoadModels()
{
  // Load the models
  if (this->sdf->HasElement("model"))
  {
    sdf::ElementPtr modelElem = this->sdf->GetElement("model");
    while (modelElem)
    {
      // Create a new model
      ModelPtr model = this->GetWorld()->GetPhysicsEngine()->CreateModel(
          boost::static_pointer_cast<Model>(shared_from_this()));
      model->SetWorld(this->GetWorld());
      model->Load(modelElem);
      this->models.push_back(model);
      modelElem = modelElem->GetNextElement("model");
    }

    for (auto &model : this->models)
      model->SetEnabled(true);
  }
}

//////////////////////////////////////////////////
void Model::LoadJoints()
{
  // Load the joints
  if (this->sdf->HasElement("joint"))
  {
    sdf::ElementPtr jointElem = this->sdf->GetElement("joint");
    while (jointElem)
    {
      try
      {
        this->LoadJoint(jointElem);
      }
      catch(...)
      {
        gzerr << "LoadJoint Failed\n";
      }
      jointElem = jointElem->GetNextElement("joint");
    }
  }

  if (this->sdf->HasElement("gripper"))
  {
    sdf::ElementPtr gripperElem = this->sdf->GetElement("gripper");
    while (gripperElem)
    {
      this->LoadGripper(gripperElem);
      gripperElem = gripperElem->GetNextElement("gripper");
    }
  }

  // Load nested model joints if the world is not already loaded. Otherwise,
  // LoadJoints will be called from Model::Load.
  if (!this->world->IsLoaded())
  {
    for (auto model : this->models)
      model->LoadJoints();
  }
}

//////////////////////////////////////////////////
void Model::Init()
{
  // Record the model's initial pose (for reseting)
  math::Pose initPose = this->sdf->Get<math::Pose>("pose");
  this->SetInitialRelativePose(initPose);
  this->SetRelativePose(initPose);

  // Initialize the bodies before the joints
  for (Base_V::iterator iter = this->children.begin();
       iter != this->children.end(); ++iter)
  {
    if ((*iter)->HasType(Base::LINK))
    {
      LinkPtr link = boost::static_pointer_cast<Link>(*iter);
      if (link)
        link->Init();
      else
        gzerr << "Child [" << (*iter)->GetName()
              << "] has type Base::LINK, but cannot be dynamically casted\n";
    }
    else if ((*iter)->HasType(Base::MODEL))
      boost::static_pointer_cast<Model>(*iter)->Init();
  }

  // Initialize the joints last.
  for (Joint_V::iterator iter = this->joints.begin();
       iter != this->joints.end(); ++iter)
  {
    try
    {
      (*iter)->Init();
    }
    catch(...)
    {
      gzerr << "Init joint failed" << std::endl;
      return;
    }
    // The following message used to be filled and sent in Model::LoadJoint
    // It is moved here, after Joint::Init, so that the joint properties
    // can be included in the message.
    msgs::Joint msg;
    (*iter)->FillMsg(msg);
    this->jointPub->Publish(msg);
  }

  for (std::vector<GripperPtr>::iterator iter = this->grippers.begin();
       iter != this->grippers.end(); ++iter)
  {
    (*iter)->Init();
  }
}

//////////////////////////////////////////////////
void Model::Update()
{
  if (this->IsStatic())
    return;

  boost::recursive_mutex::scoped_lock lock(this->updateMutex);

  for (Joint_V::iterator jiter = this->joints.begin();
       jiter != this->joints.end(); ++jiter)
    (*jiter)->Update();

  if (this->jointController)
    this->jointController->Update();

  if (!this->jointAnimations.empty())
  {
    common::NumericKeyFrame kf(0);
    std::map<std::string, double> jointPositions;
    std::map<std::string, common::NumericAnimationPtr>::iterator iter;
    iter = this->jointAnimations.begin();
    while (iter != this->jointAnimations.end())
    {
      iter->second->GetInterpolatedKeyFrame(kf);

      iter->second->AddTime(
          (this->world->GetSimTime() - this->prevAnimationTime).Double());

      if (iter->second->GetTime() < iter->second->GetLength())
      {
        iter->second->GetInterpolatedKeyFrame(kf);
        jointPositions[iter->first] = kf.GetValue();
        ++iter;
      }
      else
      {
        this->jointAnimations.erase(iter++);
      }
    }
    if (!jointPositions.empty())
    {
      this->jointController->SetJointPositions(jointPositions);
    }
    else
    {
      if (this->onJointAnimationComplete)
        this->onJointAnimationComplete();
    }
    this->prevAnimationTime = this->world->GetSimTime();
  }

  // diagnostics
  if (DIAG_ENABLED())
  {
    DIAG_VARIABLE("model ["+this->GetName()+"] potential energy",
      this->GetWorldEnergyPotential());
    DIAG_VARIABLE("model ["+this->GetName()+"] kinetic energy",
      this->GetWorldEnergyKinetic());
    DIAG_VARIABLE("model ["+this->GetName()+"] total energy",
      this->GetWorldEnergy());

    for (Link_V::iterator liter = this->links.begin();
         liter != this->links.end(); ++liter)
    {
      DIAG_VARIABLE("link ["+(*liter)->GetScopedName()+"] potential energy",
        (*liter)->GetWorldEnergyPotential());
      DIAG_VARIABLE("link ["+(*liter)->GetScopedName()+"] kinetic energy",
        (*liter)->GetWorldEnergyKinetic());
      DIAG_VARIABLE("link ["+(*liter)->GetScopedName()+"] total energy",
        (*liter)->GetWorldEnergy());
    }

    for (Joint_V::iterator jiter = this->joints.begin();
         jiter != this->joints.end(); ++jiter)
    {
      for(unsigned int i = 0; i < (*jiter)->GetAngleCount(); ++i)
      {
        std::ostringstream stream;
        stream << "joint [" << (*jiter)->GetScopedName() << "] ["
               << i << "] potential spring energy";
        DIAG_VARIABLE(stream.str(), (*jiter)->GetWorldEnergyPotentialSpring(i));
      }
    }
  }

  for (auto &model : this->models)
    model->Update();
}

//////////////////////////////////////////////////
void Model::SetJointPosition(
  const std::string &_jointName, double _position, int _index)
{
  JointPtr joint = this->GetJoint(_jointName);
  if (joint)
  {
    joint->SetPosition(_index, _position);
  }
  else
  {
    gzerr << "Joint [" << _jointName << "] not found.\n";
  }
}

//////////////////////////////////////////////////
void Model::SetJointPositions(
    const std::map<std::string, double> &_jointPositions)
{
  // go through all joints in this model and update each one
  //   for each joint update, recursively update all children
  for (std::map<std::string, double>::const_iterator
       jiter = _jointPositions.begin();
       jiter != _jointPositions.end();
       ++jiter)
  {
    // First try name without scope, i.e. joint_name
    JointPtr joint = this->GetJoint(jiter->first);

    if (joint)
    {
      // assume joint index is 0
      // FIXME: get index from user for multi dof joints.
<<<<<<< HEAD
      const unsigned int id = 0;
      joint->SetPosition(id, jiter->second);
=======
      const unsigned int jid = 0;
      joint->SetPosition(jid, jiter->second);
>>>>>>> dd280303
    }
    else
    {
      gzerr << "Joint [" << jiter->first << "] not found.\n";
    }
  }
}

//////////////////////////////////////////////////
void Model::RemoveChild(EntityPtr _child)
{
  Joint_V::iterator jiter;

  if (_child->HasType(LINK))
  {
    bool done = false;

    while (!done)
    {
      done = true;

      for (jiter = this->joints.begin(); jiter != this->joints.end(); ++jiter)
      {
        if (!(*jiter))
          continue;

        LinkPtr jlink0 = (*jiter)->GetJointLink(0);
        LinkPtr jlink1 = (*jiter)->GetJointLink(1);

        if (!jlink0 || !jlink1 || jlink0->GetName() == _child->GetName() ||
            jlink1->GetName() == _child->GetName() ||
            jlink0->GetName() == jlink1->GetName())
        {
          this->joints.erase(jiter);
          done = false;
          break;
        }
      }
    }

    this->RemoveLink(_child->GetScopedName());
  }

  Entity::RemoveChild(_child->GetId());

  for (Link_V::iterator liter = this->links.begin();
       liter != this->links.end(); ++liter)
  {
    (*liter)->SetEnabled(true);
  }
}

//////////////////////////////////////////////////
boost::shared_ptr<Model> Model::shared_from_this()
{
  return boost::static_pointer_cast<Model>(Entity::shared_from_this());
}

//////////////////////////////////////////////////
void Model::Fini()
{
  Entity::Fini();

  this->plugins.clear();
  this->attachedModels.clear();
  this->joints.clear();
  this->links.clear();
  this->canonicalLink.reset();
  this->models.clear();
}

//////////////////////////////////////////////////
void Model::UpdateParameters(sdf::ElementPtr _sdf)
{
  Entity::UpdateParameters(_sdf);

  if (_sdf->HasElement("link"))
  {
    sdf::ElementPtr linkElem = _sdf->GetElement("link");
    while (linkElem)
    {
      LinkPtr link = boost::dynamic_pointer_cast<Link>(
          this->GetChild(linkElem->Get<std::string>("name")));
      link->UpdateParameters(linkElem);
      linkElem = linkElem->GetNextElement("link");
    }
  }
  /*

  if (_sdf->HasElement("joint"))
  {
    sdf::ElementPtr jointElem = _sdf->GetElement("joint");
    while (jointElem)
    {
      JointPtr joint = boost::dynamic_pointer_cast<Joint>(this->GetChild(jointElem->Get<std::string>("name")));
      joint->UpdateParameters(jointElem);
      jointElem = jointElem->GetNextElement("joint");
    }
  }
  */
}

//////////////////////////////////////////////////
const sdf::ElementPtr Model::GetSDF()
{
  return Entity::GetSDF();
}

//////////////////////////////////////////////////
void Model::Reset()
{
  Entity::Reset();

  this->ResetPhysicsStates();

  for (Joint_V::iterator jiter = this->joints.begin();
       jiter != this->joints.end(); ++jiter)
  {
    (*jiter)->Reset();
  }

  // Reset plugins after links and joints,
  // so that plugins can restore initial conditions
  for (std::vector<ModelPluginPtr>::iterator iter = this->plugins.begin();
       iter != this->plugins.end(); ++iter)
  {
    (*iter)->Reset();
  }
}

//////////////////////////////////////////////////
void Model::ResetPhysicsStates()
{
  // reset link velocities when resetting model
  for (Link_V::iterator liter = this->links.begin();
       liter != this->links.end(); ++liter)
  {
    (*liter)->ResetPhysicsStates();
  }
}

//////////////////////////////////////////////////
void Model::SetLinearVel(const math::Vector3 &_vel)
{
  for (Link_V::iterator iter = this->links.begin();
       iter != this->links.end(); ++iter)
  {
    if (*iter)
    {
      (*iter)->SetEnabled(true);
      (*iter)->SetLinearVel(_vel);
    }
  }
}

//////////////////////////////////////////////////
void Model::SetAngularVel(const math::Vector3 &_vel)
{
  for (Link_V::iterator iter = this->links.begin();
       iter != this->links.end(); ++iter)
  {
    if (*iter)
    {
      (*iter)->SetEnabled(true);
      (*iter)->SetAngularVel(_vel);
    }
  }
}

//////////////////////////////////////////////////
void Model::SetLinearAccel(const math::Vector3 &_accel)
{
  for (Link_V::iterator iter = this->links.begin();
       iter != this->links.end(); ++iter)
  {
    if (*iter)
    {
      (*iter)->SetEnabled(true);
      (*iter)->SetLinearAccel(_accel);
    }
  }
}

//////////////////////////////////////////////////
void Model::SetAngularAccel(const math::Vector3 &_accel)
{
  for (Link_V::iterator iter = this->links.begin();
       iter != this->links.end(); ++iter)
  {
    if (*iter)
    {
      (*iter)->SetEnabled(true);
      (*iter)->SetAngularAccel(_accel);
    }
  }
}

//////////////////////////////////////////////////
math::Vector3 Model::GetRelativeLinearVel() const
{
  if (this->GetLink("canonical"))
    return this->GetLink("canonical")->GetRelativeLinearVel();
  else
    return math::Vector3(0, 0, 0);
}

//////////////////////////////////////////////////
math::Vector3 Model::GetWorldLinearVel() const
{
  if (this->GetLink("canonical"))
    return this->GetLink("canonical")->GetWorldLinearVel();
  else
    return math::Vector3(0, 0, 0);
}

//////////////////////////////////////////////////
math::Vector3 Model::GetRelativeAngularVel() const
{
  if (this->GetLink("canonical"))
    return this->GetLink("canonical")->GetRelativeAngularVel();
  else
    return math::Vector3(0, 0, 0);
}

//////////////////////////////////////////////////
math::Vector3 Model::GetWorldAngularVel() const
{
  if (this->GetLink("canonical"))
    return this->GetLink("canonical")->GetWorldAngularVel();
  else
    return math::Vector3(0, 0, 0);
}


//////////////////////////////////////////////////
math::Vector3 Model::GetRelativeLinearAccel() const
{
  if (this->GetLink("canonical"))
    return this->GetLink("canonical")->GetRelativeLinearAccel();
  else
    return math::Vector3(0, 0, 0);
}

//////////////////////////////////////////////////
math::Vector3 Model::GetWorldLinearAccel() const
{
  if (this->GetLink("canonical"))
    return this->GetLink("canonical")->GetWorldLinearAccel();
  else
    return math::Vector3(0, 0, 0);
}

//////////////////////////////////////////////////
math::Vector3 Model::GetRelativeAngularAccel() const
{
  if (this->GetLink("canonical"))
    return this->GetLink("canonical")->GetRelativeAngularAccel();
  else
    return math::Vector3(0, 0, 0);
}

//////////////////////////////////////////////////
math::Vector3 Model::GetWorldAngularAccel() const
{
  if (this->GetLink("canonical"))
    return this->GetLink("canonical")->GetWorldAngularAccel();
  else
    return math::Vector3(0, 0, 0);
}

//////////////////////////////////////////////////
math::Box Model::GetBoundingBox() const
{
  math::Box box;

  box.min.Set(FLT_MAX, FLT_MAX, FLT_MAX);
  box.max.Set(-FLT_MAX, -FLT_MAX, -FLT_MAX);

  for (Link_V::const_iterator iter = this->links.begin();
       iter != this->links.end(); ++iter)
  {
    if (*iter)
    {
      math::Box linkBox;
      linkBox = (*iter)->GetBoundingBox();
      box += linkBox;
    }
  }

  return box;
}

//////////////////////////////////////////////////
unsigned int Model::GetJointCount() const
{
  return this->joints.size();
}

//////////////////////////////////////////////////
const Joint_V &Model::GetJoints() const
{
  return this->joints;
}

//////////////////////////////////////////////////
JointPtr Model::GetJoint(const std::string &_name)
{
  JointPtr result;
  Joint_V::iterator iter;

  for (iter = this->joints.begin(); iter != this->joints.end(); ++iter)
  {
    if ((*iter)->GetScopedName() == _name || (*iter)->GetName() == _name)
    {
      result = (*iter);
      break;
    }
  }

  return result;
}

//////////////////////////////////////////////////
const Model_V &Model::NestedModels() const
{
  return this->models;
}

//////////////////////////////////////////////////
ModelPtr Model::NestedModel(const std::string &_name) const
{
  ModelPtr result;

  for (auto &m : this->models)
  {
    if ((m->GetScopedName() == _name) || (m->GetName() == _name))
    {
      result = m;
      break;
    }
  }

  return result;
}

//////////////////////////////////////////////////
LinkPtr Model::GetLinkById(unsigned int _id) const
{
  return boost::dynamic_pointer_cast<Link>(this->GetById(_id));
}

//////////////////////////////////////////////////
const Link_V &Model::GetLinks() const
{
  return this->links;
}

//////////////////////////////////////////////////
LinkPtr Model::GetLink(const std::string &_name) const
{
  Link_V::const_iterator iter;
  LinkPtr result;

  if (_name == "canonical")
  {
    result = this->canonicalLink;
  }
  else
  {
    for (iter = this->links.begin(); iter != this->links.end(); ++iter)
    {
      if (((*iter)->GetScopedName() == _name) || ((*iter)->GetName() == _name))
      {
        result = *iter;
        break;
      }
    }
  }

  return result;
}

//////////////////////////////////////////////////
void Model::LoadJoint(sdf::ElementPtr _sdf)
{
  JointPtr joint;

  std::string stype = _sdf->Get<std::string>("type");

  joint = this->GetWorld()->GetPhysicsEngine()->CreateJoint(stype,
     boost::static_pointer_cast<Model>(shared_from_this()));
  if (!joint)
  {
    gzerr << "Unable to create joint of type[" << stype << "]\n";
    // gzthrow("Unable to create joint of type[" + stype + "]\n");
    return;
  }

  joint->SetModel(boost::static_pointer_cast<Model>(shared_from_this()));

  // Load the joint
  joint->Load(_sdf);

  if (this->GetJoint(joint->GetScopedName()) != NULL)
  {
    gzerr << "can't have two joint with the same name\n";
    gzthrow("can't have two joints with the same name ["+
      joint->GetScopedName() + "]\n");
  }

  this->joints.push_back(joint);

  if (!this->jointController)
    this->jointController.reset(new JointController(
        boost::dynamic_pointer_cast<Model>(shared_from_this())));
  this->jointController->AddJoint(joint);
}

//////////////////////////////////////////////////
void Model::LoadGripper(sdf::ElementPtr _sdf)
{
  GripperPtr gripper(new Gripper(
      boost::static_pointer_cast<Model>(shared_from_this())));
  gripper->Load(_sdf);
  this->grippers.push_back(gripper);
}

//////////////////////////////////////////////////
void Model::LoadPlugins()
{
  // Check to see if we need to load any model plugins
  if (this->GetPluginCount() > 0)
  {
    int iterations = 0;

    // Wait for the sensors to be initialized before loading
    // plugins, if there are any sensors
    while (this->GetSensorCount() > 0 &&
        !sensors::SensorManager::Instance()->SensorsInitialized() &&
        iterations < 50)
    {
      common::Time::MSleep(100);
      iterations++;
    }

    // Load the plugins if the sensors have been loaded, or if there
    // are no sensors attached to the model.
    if (iterations < 50)
    {
      // Load the plugins
      sdf::ElementPtr pluginElem = this->sdf->GetElement("plugin");
      while (pluginElem)
      {
        this->LoadPlugin(pluginElem);
        pluginElem = pluginElem->GetNextElement("plugin");
      }
    }
    else
    {
      gzerr << "Sensors failed to initialize when loading model["
        << this->GetName() << "] via the factory mechanism."
        << "Plugins for the model will not be loaded.\n";
    }
  }

  for (auto &model : this->models)
    model->LoadPlugins();
}

//////////////////////////////////////////////////
unsigned int Model::GetPluginCount() const
{
  unsigned int result = 0;

  // Count all the plugins specified in SDF
  if (this->sdf->HasElement("plugin"))
  {
    sdf::ElementPtr pluginElem = this->sdf->GetElement("plugin");
    while (pluginElem)
    {
      result++;
      pluginElem = pluginElem->GetNextElement("plugin");
    }
  }

  return result;
}

//////////////////////////////////////////////////
unsigned int Model::GetSensorCount() const
{
  unsigned int result = 0;

  // Count all the sensors on all the links
  for (Link_V::const_iterator iter = this->links.begin();
       iter != this->links.end(); ++iter)
  {
    result += (*iter)->GetSensorCount();
  }

  return result;
}

//////////////////////////////////////////////////
void Model::LoadPlugin(sdf::ElementPtr _sdf)
{
  std::string pluginName = _sdf->Get<std::string>("name");
  std::string filename = _sdf->Get<std::string>("filename");

  gazebo::ModelPluginPtr plugin;

  try
  {
    plugin = gazebo::ModelPlugin::Create(filename, pluginName);
  }
  catch(...)
  {
    gzerr << "Exception occured in the constructor of plugin with name["
      << pluginName << "] and filename[" << filename << "]. "
      << "This plugin will not run.\n";

    // Log the message. gzerr has problems with this in 1.9. Remove the
    // gzlog command in gazebo2.
    gzlog << "Exception occured in the constructor of plugin with name["
      << pluginName << "] and filename[" << filename << "]. "
      << "This plugin will not run." << std::endl;
    return;
  }

  if (plugin)
  {
    if (plugin->GetType() != MODEL_PLUGIN)
    {
      gzerr << "Model[" << this->GetName() << "] is attempting to load "
            << "a plugin, but detected an incorrect plugin type. "
            << "Plugin filename[" << filename << "] name["
            << pluginName << "]\n";
      return;
    }

    ModelPtr myself = boost::static_pointer_cast<Model>(shared_from_this());

    try
    {
      plugin->Load(myself, _sdf);
    }
    catch(...)
    {
      gzerr << "Exception occured in the Load function of plugin with name["
        << pluginName << "] and filename[" << filename << "]. "
        << "This plugin will not run.\n";

      // Log the message. gzerr has problems with this in 1.9. Remove the
      // gzlog command in gazebo2.
      gzlog << "Exception occured in the Load function of plugin with name["
        << pluginName << "] and filename[" << filename << "]. "
        << "This plugin will not run." << std::endl;
      return;
    }

    try
    {
      plugin->Init();
    }
    catch(...)
    {
      gzerr << "Exception occured in the Init function of plugin with name["
        << pluginName << "] and filename[" << filename << "]. "
        << "This plugin will not run\n";

      // Log the message. gzerr has problems with this in 1.9. Remove the
      // gzlog command in gazebo2.
      gzlog << "Exception occured in the Init function of plugin with name["
        << pluginName << "] and filename[" << filename << "]. "
        << "This plugin will not run." << std::endl;
      return;
    }

    this->plugins.push_back(plugin);
  }
}

//////////////////////////////////////////////////
void Model::SetGravityMode(const bool &_v)
{
  for (Link_V::iterator liter = this->links.begin();
      liter != this->links.end(); ++liter)
  {
    if (*liter)
    {
      (*liter)->SetGravityMode(_v);
    }
  }
}

//////////////////////////////////////////////////
void Model::SetCollideMode(const std::string &_m)
{
  for (Link_V::iterator liter = this->links.begin();
      liter != this->links.end(); ++liter)
  {
    if (*liter)
    {
      (*liter)->SetCollideMode(_m);
    }
  }
}

//////////////////////////////////////////////////
void Model::SetLaserRetro(const float _retro)
{
  for (Link_V::iterator liter = this->links.begin();
      liter != this->links.end(); ++liter)
  {
    if (*liter)
    {
      (*liter)->SetLaserRetro(_retro);
    }
  }
}

//////////////////////////////////////////////////
void Model::FillMsg(msgs::Model &_msg)
{
  ignition::math::Pose3d relPose = this->GetRelativePose().Ign();

  _msg.set_name(this->GetScopedName());
  _msg.set_is_static(this->IsStatic());
  _msg.set_self_collide(this->GetSelfCollide());
  msgs::Set(_msg.mutable_pose(), relPose);
  _msg.set_id(this->GetId());
  msgs::Set(_msg.mutable_scale(), this->scale.Ign());

  msgs::Set(this->visualMsg->mutable_pose(), relPose);
  _msg.add_visual()->CopyFrom(*this->visualMsg);

  for (const auto &link : this->links)
  {
    link->FillMsg(*_msg.add_link());
  }

  for (const auto &joint : this->joints)
  {
    joint->FillMsg(*_msg.add_joint());
  }
  for (const auto &model : this->models)
  {
    model->FillMsg(*_msg.add_model());
  }
}

//////////////////////////////////////////////////
void Model::ProcessMsg(const msgs::Model &_msg)
{
  if (_msg.has_id() && _msg.id() != this->GetId())
  {
    gzerr << "Incorrect ID[" << _msg.id() << " != " << this->GetId() << "]\n";
    return;
  }
  else if ((_msg.has_id() && _msg.id() != this->GetId()) &&
            _msg.name() != this->GetScopedName())
  {
    gzerr << "Incorrect name[" << _msg.name() << " != " << this->GetName()
      << "]\n";
    return;
  }

  this->SetName(this->world->StripWorldName(_msg.name()));
  if (_msg.has_pose())
    this->SetWorldPose(msgs::ConvertIgn(_msg.pose()));
  for (int i = 0; i < _msg.link_size(); i++)
  {
    LinkPtr link = this->GetLinkById(_msg.link(i).id());
    if (link)
      link->ProcessMsg(_msg.link(i));
  }

  if (_msg.has_is_static())
    this->SetStatic(_msg.is_static());

  if (_msg.has_scale())
    this->SetScale(msgs::ConvertIgn(_msg.scale()));
}

//////////////////////////////////////////////////
void Model::SetJointAnimation(
    const std::map<std::string, common::NumericAnimationPtr> &_anims,
    boost::function<void()> _onComplete)
{
  boost::recursive_mutex::scoped_lock lock(this->updateMutex);
  std::map<std::string, common::NumericAnimationPtr>::const_iterator iter;
  for (iter = _anims.begin(); iter != _anims.end(); ++iter)
  {
    this->jointAnimations[iter->first] = iter->second;
  }
  this->onJointAnimationComplete = _onComplete;
  this->prevAnimationTime = this->world->GetSimTime();
}

//////////////////////////////////////////////////
void Model::StopAnimation()
{
  boost::recursive_mutex::scoped_lock lock(this->updateMutex);
  Entity::StopAnimation();
  this->onJointAnimationComplete.clear();
  this->jointAnimations.clear();
}

//////////////////////////////////////////////////
void Model::AttachStaticModel(ModelPtr &_model, math::Pose _offset)
{
  if (!_model->IsStatic())
  {
    gzerr << "AttachStaticModel requires a static model\n";
    return;
  }

  this->attachedModels.push_back(_model);
  this->attachedModelsOffset.push_back(_offset);
}

//////////////////////////////////////////////////
void Model::DetachStaticModel(const std::string &_modelName)
{
  for (unsigned int i = 0; i < this->attachedModels.size(); i++)
  {
    if (this->attachedModels[i]->GetName() == _modelName)
    {
      this->attachedModels.erase(this->attachedModels.begin()+i);
      this->attachedModelsOffset.erase(this->attachedModelsOffset.begin()+i);
      break;
    }
  }
}

//////////////////////////////////////////////////
void Model::OnPoseChange()
{
  math::Pose p;
  for (unsigned int i = 0; i < this->attachedModels.size(); i++)
  {
    p = this->GetWorldPose();
    p += this->attachedModelsOffset[i];
    this->attachedModels[i]->SetWorldPose(p, true);
  }
}

//////////////////////////////////////////////////
void Model::SetState(const ModelState &_state)
{
  this->SetWorldPose(_state.GetPose(), true);

  LinkState_M linkStates = _state.GetLinkStates();
  for (LinkState_M::iterator iter = linkStates.begin();
       iter != linkStates.end(); ++iter)
  {
    LinkPtr link = this->GetLink(iter->first);
    if (link)
      link->SetState(iter->second);
    else
      gzerr << "Unable to find link[" << iter->first << "]\n";
  }

  for (const auto &ms : _state.NestedModelStates())
  {
    ModelPtr model = this->NestedModel(ms.first);
    if (model)
      model->SetState(ms.second);
    else
      gzerr << "Unable to find model[" << ms.first << "]\n";
  }

  // For now we don't use the joint state values to set the state of
  // simulation.
  // for (unsigned int i = 0; i < _state.GetJointStateCount(); ++i)
  // {
  //   JointState jointState = _state.GetJointState(i);
  //   this->SetJointPosition(this->GetName() + "::" + jointState.GetName(),
  //                          jointState.GetAngle(0).Radian());
  // }
}

/////////////////////////////////////////////////
void Model::SetScale(const math::Vector3 &_scale)
{
  if (this->scale == _scale)
    return;

  this->scale = _scale;

  Base_V::iterator iter;
  for (iter = this->children.begin(); iter != this->children.end(); ++iter)
  {
    if (*iter && (*iter)->HasType(LINK))
    {
      boost::static_pointer_cast<Link>(*iter)->SetScale(_scale);
    }
  }
}

/////////////////////////////////////////////////
void Model::SetEnabled(bool _enabled)
{
  for (Link_V::iterator liter = this->links.begin();
      liter != this->links.end(); ++liter)
  {
    if (*liter)
      (*liter)->SetEnabled(_enabled);
  }
}

/////////////////////////////////////////////////
void Model::SetLinkWorldPose(const math::Pose &_pose, std::string _linkName)
{
  // look for link matching link name
  LinkPtr link = this->GetLink(_linkName);
  if (link)
    this->SetLinkWorldPose(_pose, link);
  else
    gzerr << "Setting Model Pose by specifying Link failed:"
          << " Link[" << _linkName << "] not found.\n";
}

/////////////////////////////////////////////////
void Model::SetLinkWorldPose(const math::Pose &_pose, const LinkPtr &_link)
{
  math::Pose linkPose = _link->GetWorldPose();
  math::Pose currentModelPose = this->GetWorldPose();
  math::Pose linkRelPose = currentModelPose - linkPose;
  math::Pose targetModelPose =  linkRelPose * _pose;
  this->SetWorldPose(targetModelPose);
}

/////////////////////////////////////////////////
void Model::SetAutoDisable(bool _auto)
{
  if (!this->joints.empty())
    return;

  for (Link_V::iterator liter = this->links.begin();
      liter != this->links.end(); ++liter)
  {
    if (*liter)
    {
      (*liter)->SetAutoDisable(_auto);
    }
  }
}

/////////////////////////////////////////////////
bool Model::GetAutoDisable() const
{
  return this->sdf->Get<bool>("allow_auto_disable");
}

/////////////////////////////////////////////////
void Model::SetSelfCollide(bool _self_collide)
{
  this->sdf->GetElement("self_collide")->Set(_self_collide);
}

/////////////////////////////////////////////////
bool Model::GetSelfCollide() const
{
  return this->sdf->Get<bool>("self_collide");
}

/////////////////////////////////////////////////
void Model::RemoveLink(const std::string &_name)
{
  for (Link_V::iterator iter = this->links.begin();
       iter != this->links.end(); ++iter)
  {
    if ((*iter)->GetName() == _name || (*iter)->GetScopedName() == _name)
    {
      this->links.erase(iter);
      break;
    }
  }
}
/////////////////////////////////////////////////
JointControllerPtr Model::GetJointController()
{
  return this->jointController;
}

/////////////////////////////////////////////////
GripperPtr Model::GetGripper(size_t _index) const
{
  if (_index < this->grippers.size())
    return this->grippers[_index];
  else
    return GripperPtr();
}

/////////////////////////////////////////////////
size_t Model::GetGripperCount() const
{
  return this->grippers.size();
}

/////////////////////////////////////////////////
double Model::GetWorldEnergyPotential() const
{
  double e = 0;
  for (Link_V::const_iterator iter = this->links.begin();
    iter != this->links.end(); ++iter)
  {
    e += (*iter)->GetWorldEnergyPotential();
  }
  for (Joint_V::const_iterator iter = this->joints.begin();
    iter != this->joints.end(); ++iter)
  {
    for (unsigned int j = 0; j < (*iter)->GetAngleCount(); ++j)
    {
      e += (*iter)->GetWorldEnergyPotentialSpring(j);
    }
  }
  return e;
}

/////////////////////////////////////////////////
double Model::GetWorldEnergyKinetic() const
{
  double e = 0;
  for (Link_V::const_iterator iter = this->links.begin();
    iter != this->links.end(); ++iter)
  {
    e += (*iter)->GetWorldEnergyKinetic();
  }
  return e;
}

/////////////////////////////////////////////////
double Model::GetWorldEnergy() const
{
  return this->GetWorldEnergyPotential() + this->GetWorldEnergyKinetic();
}

/////////////////////////////////////////////////
gazebo::physics::JointPtr Model::CreateJoint(
  const std::string &_name, const std::string &_type,
  physics::LinkPtr _parent, physics::LinkPtr _child)
{
  gazebo::physics::JointPtr joint;
  if (this->GetJoint(_name))
  {
    gzwarn << "Model [" << this->GetName()
           << "] already has a joint named [" << _name
           << "], skipping creating joint.\n";
    return joint;
  }
  joint =
    this->world->GetPhysicsEngine()->CreateJoint(_type, shared_from_this());
  joint->SetName(_name);
  joint->Attach(_parent, _child);
  // need to call Joint::Load to clone Joint::sdfJoint into Joint::sdf
  joint->Load(_parent, _child, gazebo::math::Pose());
  this->joints.push_back(joint);
  return joint;
}

/////////////////////////////////////////////////
bool Model::RemoveJoint(const std::string &_name)
{
  bool paused = this->world->IsPaused();
  gazebo::physics::JointPtr joint = this->GetJoint(_name);
  if (joint)
  {
    this->world->SetPaused(true);
    joint->Detach();

    this->joints.erase(
      std::remove(this->joints.begin(), this->joints.end(), joint),
      this->joints.end());
    this->world->SetPaused(paused);
    return true;
  }
  else
  {
    gzwarn << "Joint [" << _name
           << "] does not exist in model [" << this->GetName()
           << "], not removed.\n";
    return false;
  }
}<|MERGE_RESOLUTION|>--- conflicted
+++ resolved
@@ -408,13 +408,8 @@
     {
       // assume joint index is 0
       // FIXME: get index from user for multi dof joints.
-<<<<<<< HEAD
-      const unsigned int id = 0;
-      joint->SetPosition(id, jiter->second);
-=======
       const unsigned int jid = 0;
       joint->SetPosition(jid, jiter->second);
->>>>>>> dd280303
     }
     else
     {
