--- conflicted
+++ resolved
@@ -1513,11 +1513,7 @@
   if (idx != std::string::npos)
     unscopedName = _linkName.substr(idx+2);
 
-<<<<<<< HEAD
-  this->linkList[_linkName] = unscopedName;
-=======
-  this->dataPtr->linkList[_linkName] = leafName;
->>>>>>> 5af0a128
+  this->dataPtr->linkList[_linkName] = unscopedName;
 
   this->EmitLinkInserted(_linkName);
 }
