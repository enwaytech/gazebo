include (${gazebo_cmake_dir}/GazeboUtils.cmake)

set (sources_local
  model/CollisionConfig.cc
<<<<<<< HEAD
  model/EditorMaterialSwitcher.cc
=======
  model/DensityModel.cc
>>>>>>> 0e7e2338
  model/ExtrudeDialog.cc
  model/ImportDialog.cc
  model/JointInspector.cc
  model/JointMaker.cc
  model/LinkConfig.cc
  model/LinkInspector.cc
  model/ModelCreator.cc
  model/ModelData.cc
  model/ModelEditor.cc
  model/ModelEditorEvents.cc
  model/ModelEditorPalette.cc
  model/ModelPluginInspector.cc
  model/ModelTreeWidget.cc
  model/VisualConfig.cc
)

set (qt_headers_local
  model/CollisionConfig.hh
  model/DensityModel.hh
  model/ExtrudeDialog.hh
  model/ImportDialog.hh
  model/JointInspector.hh
  model/JointMaker.hh
  model/LinkConfig.hh
  model/LinkInspector.hh
  model/ModelCreator.hh
  model/ModelData.hh
  model/ModelEditor.hh
  model/ModelEditorPalette.hh
  model/ModelPluginInspector.hh
  model/ModelTreeWidget.hh
  model/VisualConfig.hh
)

set (headers_install
  ModelEditorEvents.hh
  ModelEditor.hh
)

set (qt_tests_local
  CollisionConfig_TEST.cc
  JointInspector_TEST.cc
  LinkConfig_TEST.cc
  LinkInspector_TEST.cc
  ModelPluginInspector_TEST.cc
  VisualConfig_TEST.cc
)

if (ENABLE_SCREEN_TESTS)
  set (qt_tests_local
<<<<<<< HEAD
    ${qt_tests_local}
    EditorMaterialSwitcher_TEST.cc
=======
	${qt_tests_local}
    DensityModel_TEST.cc
>>>>>>> 0e7e2338
    ExtrudeDialog_TEST.cc
    JointMaker_TEST.cc
    ModelCreator_TEST.cc
    ModelData_TEST.cc
    ModelEditor_TEST.cc
    ModelEditorPalette_TEST.cc
    ModelTreeWidget_TEST.cc
  )
endif()

if (HAVE_GRAPHVIZ)
  set (qt_headers_local ${qt_headers_local}
     model/GraphScene.hh
     model/GraphView.hh
     model/SchematicViewWidget.hh
  )

  set (sources_local ${sources_local}
    model/GraphScene.cc
    model/GraphView.cc
    model/SchematicViewWidget.cc
  )

  set (qt_tests_local ${qt_tests_local}
    GraphScene_TEST.cc
  )

  if (ENABLE_SCREEN_TESTS)
    set (qt_tests_local ${qt_tests_local}
      SchematicViewWidget_TEST.cc
    )
  endif()

endif()

set (sources ${sources} ${sources_local} PARENT_SCOPE)
set (internal_qt_headers ${internal_qt_headers} ${qt_headers_local} PARENT_SCOPE)

gz_build_qt_tests(${qt_tests_local})
gz_install_includes("gui/model" ${headers_install})<|MERGE_RESOLUTION|>--- conflicted
+++ resolved
@@ -2,11 +2,8 @@
 
 set (sources_local
   model/CollisionConfig.cc
-<<<<<<< HEAD
+  model/DensityModel.cc
   model/EditorMaterialSwitcher.cc
-=======
-  model/DensityModel.cc
->>>>>>> 0e7e2338
   model/ExtrudeDialog.cc
   model/ImportDialog.cc
   model/JointInspector.cc
@@ -57,13 +54,9 @@
 
 if (ENABLE_SCREEN_TESTS)
   set (qt_tests_local
-<<<<<<< HEAD
     ${qt_tests_local}
+    DensityModel_TEST.cc
     EditorMaterialSwitcher_TEST.cc
-=======
-	${qt_tests_local}
-    DensityModel_TEST.cc
->>>>>>> 0e7e2338
     ExtrudeDialog_TEST.cc
     JointMaker_TEST.cc
     ModelCreator_TEST.cc
