## Gazebo 7

## Gazebo 7.X.X (2018-XX-XX)

<<<<<<< HEAD
1. Adding WheelSlipPlugin: for adding wheel slip using ODE's contact parameters
    * [Pull request 2950](https://bitbucket.org/osrf/gazebo/pull-request/2950)
=======
1. More documentation to Model::CreateJoint()
    * [Pull request 3002](https://bitbucket.org/osrf/gazebo/pull-request/3002)

1. Improve ODE slip parameter behavior with multiple contact points
    * [Pull request 2965](https://bitbucket.org/osrf/gazebo/pull-request/2965)

1. Fix for BulletFixedJoint when used with inertial matrices with non-zero values on their off-diagonal
    * [Pull request 3010](https://bitbucket.org/osrf/gazebo/pull-request/3010)
>>>>>>> 6cdbc5f0


## Gazebo 7.14.0 (2018-07-27)

1. Fix manipulating links in the model editor
    * [Pull request 2999](https://bitbucket.org/osrf/gazebo/pull-request/2999)
    * [Issue 2487](https://bitbucket.org/osrf/gazebo/issues/2487)

1. LOD skirt length
    * [Pull request 2968](https://bitbucket.org/osrf/gazebo/pull-request/2968)

1. Patch for visual message process
    * [Pull request 2983](https://bitbucket.org/osrf/gazebo/pull-request/2983)

1. Fix build on homebrew with protobuf 3.6
    * [Pull request 2984](https://bitbucket.org/osrf/gazebo/pull-request/2984)

1. Fix GpuRaySensor vertical rays
    * [Pull request 2955](https://bitbucket.org/osrf/gazebo/pull-request/2955)


## Gazebo 7.13.1 (2018-06-15)

1. Fix check terrain layer count in height map
    * [Pull request 2978](https://bitbucket.org/osrf/gazebo/pull-request/2978)


## Gazebo 7.13.0 (2018-06-08)

1. Update model database URI
    * [Pull request 2969](https://bitbucket.org/osrf/gazebo/pull-request/2969)

1. Fix getting joint limits for BulletHingeJoint
    * [Pull request 2959](https://bitbucket.org/osrf/gazebo/pull-request/2959)

1. Save model materials and meshes when logging
    * [Pull request 2811](https://bitbucket.org/osrf/gazebo/pull-request/2811)

1. Fix build on hombrew with boost 1.67
    * [Pull request 2954](https://bitbucket.org/osrf/gazebo/pull-request/2954)

1. Add Screen Space Ambient Occlusion visual plugin
    * [Pull request 2916](https://bitbucket.org/osrf/gazebo/pull-request/2916)
    * [Pull request 2947](https://bitbucket.org/osrf/gazebo/pull-request/2947)

1. Fix ray intersection check in Scene::FirstContact
    * [Pull request 2945](https://bitbucket.org/osrf/gazebo/pull-request/2945)

1. Fix camera view control inside bounding box of large meshes
    * [Pull request 2932](https://bitbucket.org/osrf/gazebo/pull-request/2932)

1. Fix compilation with boost 1.67
    * [Pull request 2937](https://bitbucket.org/osrf/gazebo/pull-request/2937)

1. Fix compilation with ffmpeg4
    * [Pull request 2942](https://bitbucket.org/osrf/gazebo/pull-request/2942)

1. Fix Joint::SetPosition for HingeJoint
    * [Pull request 2892](https://bitbucket.org/osrf/gazebo/pull-request/2892)
    * [Issue 2430](https://bitbucket.org/osrf/gazebo/issues/2430)

1. Use QVERIFY() around qFuzzyCompare statements
    * [Pull request 2936](https://bitbucket.org/osrf/gazebo/pull-request/2936)


## Gazebo 7.12.0 (2018-04-11)

1. Fix mouse movement ogre assertion error
    * [Pull request 2928](https://bitbucket.org/osrf/gazebo/pull-request/2928)

1. Fix normal maps on ubuntu with OGRE 1.9 and disable on OSX
    * [Pull request 2917](https://bitbucket.org/osrf/gazebo/pull-request/2917)

1. Support lens flare occlusion
    * [Pull request 2915](https://bitbucket.org/osrf/gazebo/pull-request/2915)

1. Fix log recording, only call sdf::initFile once
    * [Pull request 2889](https://bitbucket.org/osrf/gazebo/pull-request/2889)
    * [Issue 2425](https://bitbucket.org/osrf/gazebo/issues/2425)

1. Fix OBJLoader when mesh has invalid material
    * [Pull request 2888](https://bitbucket.org/osrf/gazebo/pull-request/2888)

1. Fix clang warnings in LaserView and EnumIface
    * [Pull request 2891](https://bitbucket.org/osrf/gazebo/pull-request/2891)

1. Add support for moving geometry to ContainPlugin
    * [Pull request 2886](https://bitbucket.org/osrf/gazebo/pull-request/2886)

1. Support python3 with check_test_ran.py
    * [Pull request 2902](https://bitbucket.org/osrf/gazebo/pull-request/2902)

1. Fix undefined behavior in ODESliderJoint
    * [Pull request 2905](https://bitbucket.org/osrf/gazebo/pull-requests/2905)

1. Fix loading collada mesh that contains multiple texcoord sets with same offset
    * [Pull request 2899](https://bitbucket.org/osrf/gazebo/pull-request/2899)

1. Fix race conditions during client startup, and introduce Node::TryInit()
    * [Pull request 2897](https://bitbucket.org/osrf/gazebo/pull-requests/2897)

1. Diagnostics: record timing statistics instead of all timestamps
    * [Pull request 2821](https://bitbucket.org/osrf/gazebo/pull-requests/2821)

1. Backport pull request #2890 to gazebo7 (fix logging)
    * [Pull request 2933](https://bitbucket.org/osrf/gazebo/pull-requests/2933)
    * [Issue 2441](https://bitbucket.org/osrf/gazebo/issues/2441)

1. Add trigger_light example for ContainPlugin tutorial
    * [Pull request 2918](https://bitbucket.org/osrf/gazebo/pull-requests/2918)
    * [Pull request 2929](https://bitbucket.org/osrf/gazebo/pull-requests/2929)

1. Backport pull request #2884 to gazebo7 (disable model plugin during playback)
    * [Pull request 2927](https://bitbucket.org/osrf/gazebo/pull-requests/2927)
    * [Issue 2427](https://bitbucket.org/osrf/gazebo/issues/2427)

## Gazebo 7.11.0 (2018-02-12)

1. Fix gazebo7 + ogre 1.8 build error
    * [Pull request 2878](https://bitbucket.org/osrf/gazebo/pull-request/2878)

1. Process insertions and deletions on gz log echo
    * [Pull request 2608](https://bitbucket.org/osrf/gazebo/pull-request/2608)
    * [Issue 2136](https://bitbucket.org/osrf/gazebo/issues/2136)

1. Add Static Map Plugin for creating textured map model
    * [Pull request 2834](https://bitbucket.org/osrf/gazebo/pull-requests/2834)

## Gazebo 7.10.0 (2018-02-07)

1. Add support for 16 bit Grayscale and RGB camera image types.
    * [Pull request 2852](https://bitbucket.org/osrf/gazebo/pull-requests/2852)

1. Added a plugin to detect if an entity is inside a given volume in space
    * [Pull request 2780](https://bitbucket.org/osrf/gazebo/pull-requests/2780)

1. Add Visual::SetMaterialShaderParam function for setting shader parameters.
    * [Pull request 2863](https://bitbucket.org/osrf/gazebo/pull-requests/2863)

1. Adding accessors for velocity in ENU frame for gps sensor
    * [Pull request 2854](https://bitbucket.org/osrf/gazebo/pull-request/2854)

1. Fix DEM min elevation
    * [Pull request 2868](https://bitbucket.org/osrf/gazebo/pull-request/2868)

1. Update Color Clamp function
    * [Pull request 2859](https://bitbucket.org/osrf/gazebo/pull-requests/2859)

1. Move Connection header buffer from heap to stack to avoid race condition.
    * [Pull request 2844](https://bitbucket.org/osrf/gazebo/pull-requests/2844)

1. Initialize laser retro value
    * [Pull request 2841](https://bitbucket.org/osrf/gazebo/pull-request/2841)

1. Shadow improvements
    * [Pull request 2805](https://bitbucket.org/osrf/gazebo/pull-requests/2805)

1. Add light as child of link
    * [Pull request 2807](https://bitbucket.org/osrf/gazebo/pull-requests/2807)
    * [Pull request 2872](https://bitbucket.org/osrf/gazebo/pull-requests/2872)
    * [Issue 900](https://bitbucket.org/osrf/gazebo/issues/900)

1. Add camera lens flare effect
    * [Pull request 2806](https://bitbucket.org/osrf/gazebo/pull-request/2806)
    * [Pull request 2829](https://bitbucket.org/osrf/gazebo/pull-request/2829)

1. Fix inserting models with invalid submesh
    * [Pull request 2828](https://bitbucket.org/osrf/gazebo/pull-request/2828)

1. Call DisconnectNewImageFrame in the CameraPlugin destructor
    * [Pull request 2815](https://bitbucket.org/osrf/gazebo/pull-request/2815)

1. Fix gazebo7 homebrew build (tinyxml2 6.0.0)
    * [Pull request 2824](https://bitbucket.org/osrf/gazebo/pull-request/2824)


## Gazebo 7.9.0 (2017-11-22)

1. Diagnostics: enable test and don't create so many empty folders
    * [Pull request 2798](https://bitbucket.org/osrf/gazebo/pull-requests/2798)

1. Parallelize ODE physics with threaded islands parameter
    * [Pull request 2775](https://bitbucket.org/osrf/gazebo/pull-requests/2775)

1. Logical camera uses <topic>
    * [Pull request 2777](https://bitbucket.org/osrf/gazebo/pull-requests/2777)

1. Support off-diagonal inertia terms in bullet
    * [Pull request 2757](https://bitbucket.org/osrf/gazebo/pull-requests/2757)

1. Add option in gui.ini to disable the use of spacenav
    * [Pull request 2754](https://bitbucket.org/osrf/gazebo/pull-requests/2754)

1. Fix disabling mesh cast shadows
    * [Pull request 2710](https://bitbucket.org/osrf/gazebo/pull-request/2710)

1. Do not display COM or inertia visualizations for static models
    * [Pull request 2727](https://bitbucket.org/osrf/gazebo/pull-request/2727)
    * [Issue 2286](https://bitbucket.org/osrf/gazebo/issues/2286)

1. Fix Collision::GetWorldPose for non-canonical links (and friction directions)
    * [Pull request 2702](https://bitbucket.org/osrf/gazebo/pull-request/2702)
    * [Issue 2068](https://bitbucket.org/osrf/gazebo/issues/2068)

1. Fix orbiting view around heightmap
    * [Pull request 2688](https://bitbucket.org/osrf/gazebo/pull-request/2688)
    * [Issue 2049](https://bitbucket.org/osrf/gazebo/issues/2049)

1. Logical Camera sees nested models
    * [Pull request 2776](https://bitbucket.org/osrf/gazebo/pull-request/2776)
    * [Issue 2342](https://bitbucket.org/osrf/gazebo/issues/2342)

1. Aligned collision and visual geometries for friction_dir_test.world
    * [Pull request 2726](https://bitbucket.org/osrf/gazebo/pull-request/2726)

1. Test which demonstrates Simbody exception when manipulating object twice while paused
    * [Pull request 2737](https://bitbucket.org/osrf/gazebo/pull-request/2737)

1. Send message to subscribers only once per connection
    * [Pull request 2763](https://bitbucket.org/osrf/gazebo/pull-request/2763)

1. Update depth camera shaders version
    * [Pull request 2767](https://bitbucket.org/osrf/gazebo/pull-request/2767)
    * [Issue 2323](https://bitbucket.org/osrf/gazebo/issues/2323)

1. Fix gazebo7 compile error with boost 1.58 for oculus support
    * [Pull request 2788](https://bitbucket.org/osrf/gazebo/pull-request/2788)
    * [Issue 2356](https://bitbucket.org/osrf/gazebo/issues/2356)

1. Fix gui and rendering tests for gazebo7 + ogre1.9 on OSX
    * [Pull request 2793](https://bitbucket.org/osrf/gazebo/pull-request/2793)

1. Fix right-click segfault
    * [Pull request 2809](https://bitbucket.org/osrf/gazebo/pull-request/2809)
    * [Issue 2377](https://bitbucket.org/osrf/gazebo/issues/2377)

## Gazebo 7.8.1 (2017-06-08)

1. ODE slip parameter example world and test
    * [Pull request 2717](https://bitbucket.org/osrf/gazebo/pull-request/2717)

1. Fix inserted mesh scale during log playback
    * [Pull request #2723](https://bitbucket.org/osrf/gazebo/pull-request/2723)

## Gazebo 7.8.0 (2017-06-02)

1. Add log record filter options
    * [Pull request 2715](https://bitbucket.org/osrf/gazebo/pull-request/2715)

1. Backport wide angle camera VM FSAA fix
    * [Pull request 2711](https://bitbucket.org/osrf/gazebo/pull-request/2711)

1. Add function to retrieve scoped sensors name in multi-nested model
    * [Pull request #2676](https://bitbucket.org/osrf/gazebo/pull-request/2674)

## Gazebo 7.7.0 (2017-05-04)

1. Fix race condition during Detach of HarnessPlugin
    * [Pull request 2696](https://bitbucket.org/osrf/gazebo/pull-request/2696)

1. Added support for pincushion distortion model; fixed bug where
   cameras with different distortion models would have the same distortion.
    * [Pull request 2678](https://bitbucket.org/osrf/gazebo/pull-requests/2678)

1. Added <collide_bitmask> support to bullet
    * [Pull request 2649](https://bitbucket.org/osrf/gazebo/pull-request/2649)

1. Fix linking when using HDF5_INSTRUMENT for logging ODE data
    * [Pull request 2669](https://bitbucket.org/osrf/gazebo/pull-request/2669)

1. Subdivide large heightmaps to fix LOD and support global texture mapping
    * [Pull request 2655](https://bitbucket.org/osrf/gazebo/pull-request/2655)

## Gazebo 7.6.0 (2017-03-20)

1. Force / torque sensor visualization using WrenchVisual
    * [Pull request 2653](https://bitbucket.org/osrf/gazebo/pull-request/2653)

1. Cache heightmap tile data
    * [Pull request 2645](https://bitbucket.org/osrf/gazebo/pull-request/2645)

1. Add plugin for attaching lights to links in a model
    * [Pull request 2647](https://bitbucket.org/osrf/gazebo/pull-request/2647)

1. Support Heightmap LOD
    * [Pull request 2636](https://bitbucket.org/osrf/gazebo/pull-request/2636)

1. Support setting shadow texture size
    * [Pull request 2644](https://bitbucket.org/osrf/gazebo/pull-request/2644)

1. Fix deprecated sdf warnings produced by PluginToSDF
    * [Pull request 2646](https://bitbucket.org/osrf/gazebo/pull-request/2646)

1. Added TouchPlugin, which checks if a model has been in contact with another
   model exclusively for a certain time.
    * [Pull request 2651](https://bitbucket.org/osrf/gazebo/pull-request/2651)

1. Fixes -inf laser reading being displayed as +inf
    * [Pull request 2641](https://bitbucket.org/osrf/gazebo/pull-request/2641)

1. Fix memory leaks in tests
    * [Pull request 2639](https://bitbucket.org/osrf/gazebo/pull-request/2639)

1. Remove end year from copyright
    * [Pull request 2614](https://bitbucket.org/osrf/gazebo/pull-request/2614)

## Gazebo 7.5.0 (2017-01-11)

1. Remove qt4 webkit in gazebo7 (used for HotkeyDialog).
    * [Pull request 2584](https://bitbucket.org/osrf/gazebo/pull-request/2584)

1. Support configuring heightmap sampling level
    * [Pull request 2519](https://bitbucket.org/osrf/gazebo/pull-request/2519)

1. Fix `model.config` dependency support, and add ability to reference
   textures using a URI.
    * [Pull request 2517](https://bitbucket.org/osrf/gazebo/pull-request/2517)

1. Fix DEM heightmap size, collision, scale
    * [Pull request 2477](https://bitbucket.org/osrf/gazebo/pull-request/2477)

1. Create ode_quiet parameter to silence solver messages
    * [Pull request 2512](https://bitbucket.org/osrf/gazebo/pull-request/2512)

1. Update QT render loop to throttle based on UserCamera::RenderRate.
    * [Pull request 2476](https://bitbucket.org/osrf/gazebo/pull-request/2476)
    * [Issue 1560](https://bitbucket.org/osrf/gazebo/issues/1560)

1. Generate visualization on demand, instead of on load. This helps to
   reduce load time.
    * [Pull request 2457](https://bitbucket.org/osrf/gazebo/pull-request/2457)

1. Added a plugin to teleoperate joints in a model with the keyboard.
    * [Pull request 2490](https://bitbucket.org/osrf/gazebo/pull-request/2490)

1. Add GUI items to change the user camera clip distance
    * [Pull request 2470](https://bitbucket.org/osrf/gazebo/pull-request/2470)
    * [Issue 2064](https://bitbucket.org/osrf/gazebo/issues/2064)

1. Support custom material scripts for heightmaps
    * [Pull request 2473](https://bitbucket.org/osrf/gazebo/pull-request/2473)

1. Sim events plugin accepts custom topics
    * [Pull request 2535](https://bitbucket.org/osrf/gazebo/pull-request/2535)

1. Model Editor: Show / hide collisions
    * [Pull request 2503](https://bitbucket.org/osrf/gazebo/pull-request/2503)

1. Model Editor: Show / hide visuals
    * [Pull request 2516](https://bitbucket.org/osrf/gazebo/pull-request/2516)

1. Model Editor: Show / hide link frames
    * [Pull request 2521](https://bitbucket.org/osrf/gazebo/pull-request/2521)

## Gazebo 7.4.0 (2016-10-11)

1. Add test for HarnessPlugin, reduce likelihood of race condition
    * [Pull request 2431](https://bitbucket.org/osrf/gazebo/pull-request/2431)
    * [Issue 2034](https://bitbucket.org/osrf/gazebo/issues/2034)

1. Add `syntax = proto2` in proto files to fix some protobuf3 warnings
    * [Pull request 2456](https://bitbucket.org/osrf/gazebo/pull-request/2456)

1. Add support for loading wavefront obj mesh files
    * [Pull request 2454](https://bitbucket.org/osrf/gazebo/pull-request/2454)

1. Added filesystem operations to the common library. Additions include
   `cwd`, `exists`, `isDirectory`, `isFile`, `copyFile`, and `moveFile`.
    * [Pull request 2417](https://bitbucket.org/osrf/gazebo/pull-request/2417)

1. Fix loading collada files with multiple texture coordinates.
    * [Pull request 2413](https://bitbucket.org/osrf/gazebo/pull-request/2413)

1. Added visualization of minimum range to laservisual.
    * [Pull request 2412](https://bitbucket.org/osrf/gazebo/pull-request/2412)
    * [Issue 2018](https://bitbucket.org/osrf/gazebo/issues/2018)

1. Use precision 2 for FPS display in TimePanel
    * [Pull request 2405](https://bitbucket.org/osrf/gazebo/pull-request/2405)

1. Switch ImuSensor::worldToReference transform from Pose to Quaternion
    * [Pull request 2410](https://bitbucket.org/osrf/gazebo/pull-request/2410)
    * [Issue 1959](https://bitbucket.org/osrf/gazebo/issues/1959)

1. Include Boost_LIBRARIES  in the linking of gazebo_physics
    * [Pull request 2402](https://bitbucket.org/osrf/gazebo/pull-request/2402)

1. Backported KeyboardGUIPlugin and msgs::Any
    * [Pull request 2416](https://bitbucket.org/osrf/gazebo/pull-request/2416)

1. Use XML_SUCCESS enum instead of XML_NO_ERROR, which has been deleted in tinyxml2 4.0
    * [Pull request 2397](https://bitbucket.org/osrf/gazebo/pull-request/2397)

1. Ignore ffmpeg deprecation warnings to clean up CI since they are noted in #2002
    * [Pull request 2388](https://bitbucket.org/osrf/gazebo/pull-request/2388)

1. Added a visual blinking plugin
    * [Pull request 2394](https://bitbucket.org/osrf/gazebo/pull-request/2394)

1. Fix InertiaVisual for non-diagonal inertia matrices
    * [Pull request 2354](https://bitbucket.org/osrf/gazebo/pull-request/2354)

## Gazebo 7.3.1 (2016-07-13)

1. Fix homebrew test failure of UNIT_ApplyWrenchDialog_TEST
    * [Pull request 2393](https://bitbucket.org/osrf/gazebo/pull-request/2393)

1. Fix MainWindow crash when window is minimized and maximized
    * [Pull request 2392](https://bitbucket.org/osrf/gazebo/pull-request/2392)
    * [Issue 2003](https://bitbucket.org/osrf/gazebo/issues/2003)

## Gazebo 7.3.0 (2016-07-12)

1. Fix selecting ApplyWrenchVisual's force torque visuals
    * [Pull request 2377](https://bitbucket.org/osrf/gazebo/pull-request/2377)
    * [Issue 1999](https://bitbucket.org/osrf/gazebo/issues/1999)

1. Use ignition math in gazebo::msgs
    * [Pull request 2389](https://bitbucket.org/osrf/gazebo/pull-request/2389)

1. Parse command-line options for GUI plugins in Server to fix parsing of
   positional argument for world file.
   This fixes command-line parsing for `gazebo -g gui_plugin.so`.
    * [Pull request 2387](https://bitbucket.org/osrf/gazebo/pull-request/2387)

1. Added a harness plugin that supports lowering a model at a controlled rate
    * [Pull request 2346](https://bitbucket.org/osrf/gazebo/pull-request/2346)

1. Fix ogre log test on xenial+nvidia
    * [Pull request 2374](https://bitbucket.org/osrf/gazebo/pull-request/2374)

1. Redirect QT messages to Gazebo's console message handling system.
    * [Pull request 2375](https://bitbucket.org/osrf/gazebo/pull-request/2375)

1. Fix buoyancy plugin when multiple link tags are used within the plugin
    * [Pull request 2369](https://bitbucket.org/osrf/gazebo/pull-request/2369)

1. Remove contact filters with names that contain `::`
    * [Pull request 2363](https://bitbucket.org/osrf/gazebo/pull-request/2363)
    * [Issue 1805](https://bitbucket.org/osrf/gazebo/issues/1805)

1. Fix Model Manipulator switching between local and global frames
    * [Pull request 2361](https://bitbucket.org/osrf/gazebo/pull-request/2361)

1. Remove duplicate code from cmake config file caused by bad merge
    * [Pull request 2347](https://bitbucket.org/osrf/gazebo/pull-request/2347)

1. Properly cleanup pointers when destroying a world with joints.
    * [Pull request 2309](https://bitbucket.org/osrf/gazebo/pull-request/2309)

1. Fix right click view options after deleting and respawning a model.
    * [Pull request 2349](https://bitbucket.org/osrf/gazebo/pull-request/2349)
    * [Issue 1985](https://bitbucket.org/osrf/gazebo/issues/1985)

1. Implement missing function: LogicalCamera::Topic()
    * [Pull request 2343](https://bitbucket.org/osrf/gazebo/pull-request/2343)
    * [Issue 1980](https://bitbucket.org/osrf/gazebo/issues/1980)

## Gazebo 7.2.0 (2016-06-13)

1. Backport single pixel selection buffer for mouse picking
    * [Pull request 2338](https://bitbucket.org/osrf/gazebo/pull-request/2338)

1. Prevent mouse pan and orbit from deselecting entities in model editor
    * [Pull request 2333](https://bitbucket.org/osrf/gazebo/pull-request/2333)

1. Handle model manipulation tool RTS shortcuts in keyPress
    * [Pull request 2312](https://bitbucket.org/osrf/gazebo/pull-request/2312)

1. Reset ODE joint force feedback after world reset
    * [Pull request 2255](https://bitbucket.org/osrf/gazebo/pull-request/2255)

1. Update model editor snap to grid modifier key
    * [Pull request 2259](https://bitbucket.org/osrf/gazebo/pull-request/2259)
    * [Issue #1583](https://bitbucket.org/osrf/gazebo/issues/1583)

1. PIMPLize gui/model/ModelEditorPalette
    * [Pull request 2279](https://bitbucket.org/osrf/gazebo/pull-request/2279)

1. Properly cleanup pointers when destroying a blank world.
    * [Pull request 2220](https://bitbucket.org/osrf/gazebo/pull-request/2220)

1. Properly cleanup pointers when destroying a world with models and lights.
    * [Pull request 2263](https://bitbucket.org/osrf/gazebo/pull-request/2263)

1. Fix view control mouse focus in model editor
    * [Pull request 2315](https://bitbucket.org/osrf/gazebo/pull-request/2315)
    * [Issue #1791](https://bitbucket.org/osrf/gazebo/issues/1791)

1. Server generates unique model names in case of overlap
    * [Pull request 2296](https://bitbucket.org/osrf/gazebo/pull-request/2296)
    * [Issue 510](https://bitbucket.org/osrf/gazebo/issues/510)

1. Model Editor: Select and align nested models
    * [Pull request 2282](https://bitbucket.org/osrf/gazebo/pull-request/2282)

## Gazebo 7.1.0 (2016-04-07)

1. fix: remove back projection
    * [Pull request 2201](https://bitbucket.org/osrf/gazebo/pull-request/2201)
    * A contribution from Yuki Furuta

1. Fix oculus 2 camera field of view
    * [Pull request 2157](https://bitbucket.org/osrf/gazebo/pull-request/2157)

1. Added BeforePhysicsUpdate world event
    * [Pull request 2128](https://bitbucket.org/osrf/gazebo/pull-request/2128)
    * A contribution from Martin Pecka

1. Update `gz sdf -c` command line tool to use the new `sdf::convertFile` API.
    * [Pull request #2227](https://bitbucket.org/osrf/gazebo/pull-requests/2227)

1. Backport depth camera OSX fix
    * [Pull request 2233](https://bitbucket.org/osrf/gazebo/pull-request/2233)

1. Feat load collision.sdf only once
    * [Pull request 2236](https://bitbucket.org/osrf/gazebo/pull-request/2236)

1. Update gui/building/Item API
    * [Pull request 2228](https://bitbucket.org/osrf/gazebo/pull-request/2228)

1. Semantic version class to compare model versions in the model database.
    * [Pull request 2207](https://bitbucket.org/osrf/gazebo/pull-request/2207)

1. Backport issue 1834 fix to gazebo7
    * [Pull request 2222](https://bitbucket.org/osrf/gazebo/pull-request/2222)

1. Backport ImagesView_TEST changes
    * [Pull request 2217](https://bitbucket.org/osrf/gazebo/pull-request/2217)

1. Backport pull request #2189 (mutex in Transport::Conection)
    * [Pull request 2208](https://bitbucket.org/osrf/gazebo/pull-request/2208)

1. Process insertions on World::SetState
    * [Pull request #2200](https://bitbucket.org/osrf/gazebo/pull-requests/2200)

1. Process deletions on World::SetState
    * [Pull request #2204](https://bitbucket.org/osrf/gazebo/pull-requests/2204)

1. Fix ray-cylinder collision
    * [Pull request 2124](https://bitbucket.org/osrf/gazebo/pull-request/2124)

1. Fix editing physics parameters in gzclient, update test
    * [Pull request 2192](https://bitbucket.org/osrf/gazebo/pull-request/2192)

1. Fix Audio Decoder test failure
    * [Pull request 2193](https://bitbucket.org/osrf/gazebo/pull-request/2193)

1. Add layers to building levels
    * [Pull request 2180](https://bitbucket.org/osrf/gazebo/pull-request/2180)

1. Allow dynamically adding links to a model.
    * [Pull request #2185](https://bitbucket.org/osrf/gazebo/pull-requests/2185)

1. Fix editing physics parameters in gzclient, update test
    * [Pull request #2192](https://bitbucket.org/osrf/gazebo/pull-requests/2192)
    * [Issue #1876](https://bitbucket.org/osrf/gazebo/issues/1876)

1. Model database selects the latest model version.
    * [Pull request #2207](https://bitbucket.org/osrf/gazebo/pull-requests/2207)

1. Only link relevant libraries to tests
    * [Pull request 2130](https://bitbucket.org/osrf/gazebo/pull-request/2130)

1. PIMPLize gui/model/ModelCreator
    * [Pull request 2171](https://bitbucket.org/osrf/gazebo/pull-request/2171)

1. backport warning and test fixes from pull request #2177
    * [Pull request 2179](https://bitbucket.org/osrf/gazebo/pull-request/2179)

1. Prevent xml parser error from crashing LogPlay on osx -> gazebo7
    * [Pull request 2174](https://bitbucket.org/osrf/gazebo/pull-request/2174)

1. PIMPLize gui/building/ScaleWidget
    * [Pull request 2164](https://bitbucket.org/osrf/gazebo/pull-request/2164)

1. Fix using Shift key while scaling inside the model editor
    * [Pull request 2165](https://bitbucket.org/osrf/gazebo/pull-request/2165)

1. Backport fix for ign-math explicit constructors -> gazebo7
    * [Pull request 2163](https://bitbucket.org/osrf/gazebo/pull-request/2163)

1. Display physics engine type in the GUI
    * [Pull request #2155](https://bitbucket.org/osrf/gazebo/pull-requests/2155)
    * [Issue #1121](https://bitbucket.org/osrf/gazebo/issues/1121)
    * A contribution from Mohamd Ayman

1. Fix compilation against ffmpeg3 (libavcodec)
    * [Pull request #2154](https://bitbucket.org/osrf/gazebo/pull-request/2154)

1. Append a missing </gazebo_log> tag to log files when played.
    * [Pull request #2143](https://bitbucket.org/osrf/gazebo/pull-request/2143)

1. Add helper function QTestFixture::ProcessEventsAndDraw
    * [Pull request #2147](https://bitbucket.org/osrf/gazebo/pull-request/2147)

1. Add qt resources to gazebo gui library
    * [Pull request 2134](https://bitbucket.org/osrf/gazebo/pull-request/2134)

1. Undo scaling during simulation
    * [Pull request #2108](https://bitbucket.org/osrf/gazebo/pull-request/2108)

1. Fix SensorManager::SensorContainer::RunLoop sensor update time assertion
    * [Pull request #2115](https://bitbucket.org/osrf/gazebo/pull-request/2115)

1. Fix use of not initialized static attribute in Light class
    * [Pull request 2075](https://bitbucket.org/osrf/gazebo/pull-request/2075)
    * A contribution from Silvio Traversaro

1. Install GuiTypes header
    * [Pull request 2106](https://bitbucket.org/osrf/gazebo/pull-request/2106)

1. Removes one function call and replaces a manual swap with std::swap in ODE heightfield.
    * [Pull request #2114](https://bitbucket.org/osrf/gazebo/pull-request/2114)

1. New world event: BeforePhysicsUpdate
    * [Pull request #2128](https://bitbucket.org/osrf/gazebo/pull-request/2128)
    * [Issue #1851](https://bitbucket.org/osrf/gazebo/issues/1851)

1. Model editor: Fix setting relative pose after alignment during joint creation.
    * [Issue #1844](https://bitbucket.org/osrf/gazebo/issues/1844)
    * [Pull request #2150](https://bitbucket.org/osrf/gazebo/pull-request/2150)

1. Model editor: Fix saving and spawning model with its original name
    * [Pull request #2183](https://bitbucket.org/osrf/gazebo/pull-request/2183)

1. Model editor: Fix inserting custom links
    * [Pull request #2222](https://bitbucket.org/osrf/gazebo/pull-request/2222)
    * [Issue #1834](https://bitbucket.org/osrf/gazebo/issues/1834)

1. Model editor: Reset visual / collision insertion / deletion
        * [Pull request #2254](https://bitbucket.org/osrf/gazebo/pull-request/2254)
        * [Issue #1777](https://bitbucket.org/osrf/gazebo/issues/1777)
        * [Issue #1852](https://bitbucket.org/osrf/gazebo/issues/1852)

1. Building editor: Add layers to building levels
    * [Pull request #2180](https://bitbucket.org/osrf/gazebo/pull-request/2180)
    * [Issue #1806](https://bitbucket.org/osrf/gazebo/issues/1806)

1. Building editor: Update gui/building/Item API
    * [Pull request #2228](https://bitbucket.org/osrf/gazebo/pull-request/2228)

## Gazebo 7.0.0 (2016-01-25)

1. Add FollowerPlugin
    * [Pull request #2085](https://bitbucket.org/osrf/gazebo/pull-request/2085)

1. Fix circular dependency so that physics does not call the sensors API.
    * [Pull request #2089](https://bitbucket.org/osrf/gazebo/pull-request/2089)
    * [Issue #1516](https://bitbucket.org/osrf/gazebo/issues/1516)

1. Add Gravity and MagneticField API to World class to match sdformat change.
    * [SDFormat pull request 247](https://bitbucket.org/osrf/sdformat/pull-requests/247)
    * [Issue #1823](https://bitbucket.org/osrf/gazebo/issues/1823)
    * [Pull request #2090](https://bitbucket.org/osrf/gazebo/pull-request/2090)

1. Use opaque pointers and deprecate functions in the rendering library
    * [Pull request #2069](https://bitbucket.org/osrf/gazebo/pull-request/2069)
    * [Pull request #2064](https://bitbucket.org/osrf/gazebo/pull-request/2064)
    * [Pull request #2066](https://bitbucket.org/osrf/gazebo/pull-request/2066)
    * [Pull request #2069](https://bitbucket.org/osrf/gazebo/pull-request/2069)
    * [Pull request #2074](https://bitbucket.org/osrf/gazebo/pull-request/2074)
    * [Pull request #2076](https://bitbucket.org/osrf/gazebo/pull-request/2076)
    * [Pull request #2070](https://bitbucket.org/osrf/gazebo/pull-request/2070)
    * [Pull request #2071](https://bitbucket.org/osrf/gazebo/pull-request/2071)
    * [Pull request #2084](https://bitbucket.org/osrf/gazebo/pull-request/2084)
    * [Pull request #2073](https://bitbucket.org/osrf/gazebo/pull-request/2073)

1. Use opaque pointers for the Master class.
    * [Pull request #2036](https://bitbucket.org/osrf/gazebo/pull-request/2036)

1. Use opaque pointers in the gui library
    * [Pull request #2057](https://bitbucket.org/osrf/gazebo/pull-request/2057)
    * [Pull request #2037](https://bitbucket.org/osrf/gazebo/pull-request/2037)
    * [Pull request #2052](https://bitbucket.org/osrf/gazebo/pull-request/2052)
    * [Pull request #2053](https://bitbucket.org/osrf/gazebo/pull-request/2053)
    * [Pull request #2028](https://bitbucket.org/osrf/gazebo/pull-request/2028)
    * [Pull request #2051](https://bitbucket.org/osrf/gazebo/pull-request/2051)
    * [Pull request #2027](https://bitbucket.org/osrf/gazebo/pull-request/2027)
    * [Pull request #2026](https://bitbucket.org/osrf/gazebo/pull-request/2026)
    * [Pull request #2029](https://bitbucket.org/osrf/gazebo/pull-request/2029)
    * [Pull request #2042](https://bitbucket.org/osrf/gazebo/pull-request/2042)

1. Use more opaque pointers.
    * [Pull request #2022](https://bitbucket.org/osrf/gazebo/pull-request/2022)
    * [Pull request #2025](https://bitbucket.org/osrf/gazebo/pull-request/2025)
    * [Pull request #2043](https://bitbucket.org/osrf/gazebo/pull-request/2043)
    * [Pull request #2044](https://bitbucket.org/osrf/gazebo/pull-request/2044)
    * [Pull request #2065](https://bitbucket.org/osrf/gazebo/pull-request/2065)
    * [Pull request #2067](https://bitbucket.org/osrf/gazebo/pull-request/2067)
    * [Pull request #2079](https://bitbucket.org/osrf/gazebo/pull-request/2079)

1. Fix visual transparency issues
    * [Pull request #2031](https://bitbucket.org/osrf/gazebo/pull-request/2031)
    * [Issue #1726](https://bitbucket.org/osrf/gazebo/issue/1726)
    * [Issue #1790](https://bitbucket.org/osrf/gazebo/issue/1790)

1. Implemented private data pointer for the RTShaderSystem class. Minimized shader updates to once per render update.
    * [Pull request #2003](https://bitbucket.org/osrf/gazebo/pull-request/2003)

1. Updating physics library to use ignition math.
    * [Pull request #2007](https://bitbucket.org/osrf/gazebo/pull-request/2007)

1. Switching to ignition math for the rendering library.
    * [Pull request #1993](https://bitbucket.org/osrf/gazebo/pull-request/1993)
    * [Pull request #1994](https://bitbucket.org/osrf/gazebo/pull-request/1994)
    * [Pull request #1995](https://bitbucket.org/osrf/gazebo/pull-request/1995)
    * [Pull request #1996](https://bitbucket.org/osrf/gazebo/pull-request/1996)

1. Removed deprecations
    * [Pull request #1992]((https://bitbucket.org/osrf/gazebo/pull-request/1992)

1. Add ability to set the pose of a visual from a link.
    * [Pull request #1963](https://bitbucket.org/osrf/gazebo/pull-request/1963)

1. Copy visual visibility flags on clone
    * [Pull request #2008](https://bitbucket.org/osrf/gazebo/pull-request/2008)

1. Publish camera sensor image size when rendering is not enabled
    * [Pull request #1969](https://bitbucket.org/osrf/gazebo/pull-request/1969)

1. Added Poissons Ratio and Elastic Modulus for ODE.
    * [Pull request #1974](https://bitbucket.org/osrf/gazebo/pull-request/1974)

1. Update rest web plugin to publish response messages and display login user name in toolbar.
    * [Pull request #1956](https://bitbucket.org/osrf/gazebo/pull-request/1956)

1. Improve overall speed of log playback. Added new functions to LogPlay.
   Use tinyxml2 for playback.
    * [Pull request #1931](https://bitbucket.org/osrf/gazebo/pull-request/1931)

1. Improve SVG import. Added support for transforms in paths.
    * [Pull request #1981](https://bitbucket.org/osrf/gazebo/pull-request/1981)

1. Enter time during log playback
    * [Pull request #2000](https://bitbucket.org/osrf/gazebo/pull-request/2000)

1. Added Ignition Transport dependency.
    * [Pull request #1930](https://bitbucket.org/osrf/gazebo/pull-request/1930)

1. Make latched subscribers receive the message only once
    * [Issue #1789](https://bitbucket.org/osrf/gazebo/issue/1789)
    * [Pull request #2019](https://bitbucket.org/osrf/gazebo/pull-request/2019)

1. Implemented transport clear buffers
    * [Pull request #2017](https://bitbucket.org/osrf/gazebo/pull-request/2017)

1. KeyEvent constructor should be in a source file. Removed a few visibility
flags from c functions. Windows did not like `CPPTYPE_*` in
`gazebo/gui/ConfigWidget.cc`, so I replaced it with `TYPE_*`.
    * [Pull request #1943](https://bitbucket.org/osrf/gazebo/pull-request/1943)

1. Added wide angle camera sensor.
    * [Pull request #1866](https://bitbucket.org/osrf/gazebo/pull-request/1866)

1. Change the `near` and `far` members of `gazebo/msgs/logical_camera_sensors.proto` to `near_clip` and `far_clip`
    + [Pull request #1942](https://bitbucket.org/osrf/gazebo/pull-request/1942)

1. Resolve issue #1702
    * [Issue #1702](https://bitbucket.org/osrf/gazebo/issue/1702)
    * [Pull request #1905](https://bitbucket.org/osrf/gazebo/pull-request/1905)
    * [Pull request #1913](https://bitbucket.org/osrf/gazebo/pull-request/1913)
    * [Pull request #1914](https://bitbucket.org/osrf/gazebo/pull-request/1914)

1. Update physics when the world is reset
    * [Pull request #1903](https://bitbucket.org/osrf/gazebo/pull-request/1903)

1. Light and light state for the server side
    * [Pull request #1920](https://bitbucket.org/osrf/gazebo/pull-request/1920)

1. Add scale to model state so scaling works on log/playback.
    * [Pull request #2020](https://bitbucket.org/osrf/gazebo/pull-request/2020)

1. Added tests for WorldState
    * [Pull request #1968](https://bitbucket.org/osrf/gazebo/pull-request/1968)

1. Rename Reset to Reset Time in time widget
    * [Pull request #1892](https://bitbucket.org/osrf/gazebo/pull-request/1892)
    * [Issue #1730](https://bitbucket.org/osrf/gazebo/issue/1730)

1. Set QTestfFxture to verbose
    * [Pull request #1944](https://bitbucket.org/osrf/gazebo/pull-request/1944)
    * [Issue #1756](https://bitbucket.org/osrf/gazebo/issue/1756)

1. Added torsional friction
    * [Pull request #1831](https://bitbucket.org/osrf/gazebo/pull-request/1831)

1. Support loading and spawning nested models
    * [Pull request #1868](https://bitbucket.org/osrf/gazebo/pull-request/1868)
    * [Pull request #1895](https://bitbucket.org/osrf/gazebo/pull-request/1895)

1. Undo user motion commands during simulation, added physics::UserCmdManager and gui::UserCmdHistory.
    * [Pull request #1934](https://bitbucket.org/osrf/gazebo/pull-request/1934)

1. Forward user command messages for undo.
    * [Pull request #2009](https://bitbucket.org/osrf/gazebo/pull-request/2009)

1. Undo reset commands during simulation, forwarding commands
    * [Pull request #1986](https://bitbucket.org/osrf/gazebo/pull-request/1986)

1. Undo apply force / torque during simulation
    * [Pull request #2030](https://bitbucket.org/osrf/gazebo/pull-request/2030)

1. Add function to get the derived scale of a Visual
    * [Pull request #1881](https://bitbucket.org/osrf/gazebo/pull-request/1881)

1. Added EnumIface, which supports iterators over enums.
    * [Pull request #1847](https://bitbucket.org/osrf/gazebo/pull-request/1847)

1. Added RegionEventBoxPlugin - fires events when models enter / exit the region
    * [Pull request #1856](https://bitbucket.org/osrf/gazebo/pull-request/1856)

1. Added tests for checking the playback control via messages.
    * [Pull request #1885](https://bitbucket.org/osrf/gazebo/pull-request/1885)

1. Added LoadArgs() function to ServerFixture for being able to load a server
using the same arguments used in the command line.
    * [Pull request #1874](https://bitbucket.org/osrf/gazebo/pull-request/1874)

1. Added battery class, plugins and test world.
    * [Pull request #1872](https://bitbucket.org/osrf/gazebo/pull-request/1872)

1. Display gearbox and screw joint properties in property tree
    * [Pull request #1838](https://bitbucket.org/osrf/gazebo/pull-request/1838)

1. Set window flags for dialogs and file dialogs
    * [Pull request #1816](https://bitbucket.org/osrf/gazebo/pull-request/1816)

1. Fix minimum window height
   * [Pull request #1977](https://bitbucket.org/osrf/gazebo/pull-request/1977)
   * [Issue #1706](https://bitbucket.org/osrf/gazebo/issue/1706)

1. Add option to reverse alignment direction
   * [Pull request #2040](https://bitbucket.org/osrf/gazebo/pull-request/2040)
   * [Issue #1242](https://bitbucket.org/osrf/gazebo/issue/1242)

1. Fix unadvertising a publisher - only unadvertise topic if it is the last publisher.
   * [Pull request #2005](https://bitbucket.org/osrf/gazebo/pull-request/2005)
   * [Issue #1782](https://bitbucket.org/osrf/gazebo/issue/1782)

1. Log playback GUI for multistep, rewind, forward and seek
    * [Pull request #1791](https://bitbucket.org/osrf/gazebo/pull-request/1791)

1. Added Apply Force/Torque movable text
    * [Pull request #1789](https://bitbucket.org/osrf/gazebo/pull-request/1789)

1. Added cascade parameter (apply to children) for Visual SetMaterial, SetAmbient, SetEmissive, SetSpecular, SetDiffuse, SetTransparency
    * [Pull request #1851](https://bitbucket.org/osrf/gazebo/pull-request/1851)

1. Tweaks to Data Logger, such as multiline text edit for path
    * [Pull request #1800](https://bitbucket.org/osrf/gazebo/pull-request/1800)

1. Added TopToolbar and hide / disable several widgets according to WindowMode
    * [Pull request #1869](https://bitbucket.org/osrf/gazebo/pull-request/1869)

1. Added Visual::IsAncestorOf and Visual::IsDescendantOf
    * [Pull request #1850](https://bitbucket.org/osrf/gazebo/pull-request/1850)

1. Added msgs::PluginFromSDF and tests
    * [Pull request #1858](https://bitbucket.org/osrf/gazebo/pull-request/1858)

1. Added msgs::CollisionFromSDF msgs::SurfaceFromSDF and msgs::FrictionFromSDF
    * [Pull request #1900](https://bitbucket.org/osrf/gazebo/pull-request/1900)

1. Added hotkeys chart dialog
    * [Pull request #1835](https://bitbucket.org/osrf/gazebo/pull-request/1835)

1. Space bar to play / pause
   * [Pull request #2023](https://bitbucket.org/osrf/gazebo/pull-request/2023)
   * [Issue #1798](https://bitbucket.org/osrf/gazebo/issue/1798)

1. Make it possible to create custom ConfigWidgets
    * [Pull request #1861](https://bitbucket.org/osrf/gazebo/pull-request/1861)

1. AddItem / RemoveItem / Clear enum config widgets
    * [Pull request #1878](https://bitbucket.org/osrf/gazebo/pull-request/1878)

1. Make all child ConfigWidgets emit signals.
    * [Pull request #1884](https://bitbucket.org/osrf/gazebo/pull-request/1884)

1. Refactored makers
    * [Pull request #1828](https://bitbucket.org/osrf/gazebo/pull-request/1828)

1. Added gui::Conversions to convert between Gazebo and Qt
    * [Pull request #2034](https://bitbucket.org/osrf/gazebo/pull-request/2034)

1. Model editor updates
    1. Support adding model plugins in model editor
        * [Pull request #2060](https://bitbucket.org/osrf/gazebo/pull-request/2060)

    1. Added support for copying and pasting top level nested models
        * [Pull request #2006](https://bitbucket.org/osrf/gazebo/pull-request/2006)

    1. Make non-editable background models white in model editor
        * [Pull request #1950](https://bitbucket.org/osrf/gazebo/pull-request/1950)

    1. Choose / swap parent and child links in joint inspector
        * [Pull request #1887](https://bitbucket.org/osrf/gazebo/pull-request/1887)
        * [Issue #1500](https://bitbucket.org/osrf/gazebo/issue/1500)

    1. Presets combo box for Vector3 config widget
        * [Pull request #1954](https://bitbucket.org/osrf/gazebo/pull-request/1954)

    1. Added support for more joint types (gearbox and fixed joints).
        * [Pull request #1794](https://bitbucket.org/osrf/gazebo/pull-request/1794)

    1. Added support for selecting links and joints, opening context menu and inspectors in Schematic View.
        * [Pull request #1787](https://bitbucket.org/osrf/gazebo/pull-request/1787)

    1. Color-coded edges in Schematic View to match joint color.
        * [Pull request #1781](https://bitbucket.org/osrf/gazebo/pull-request/1781)

    1. Scale link mass and inertia when a link is scaled
        * [Pull request #1836](https://bitbucket.org/osrf/gazebo/pull-request/1836)

    1. Added icons for child and parent link in joint inspector
        * [Pull request #1953](https://bitbucket.org/osrf/gazebo/pull-request/1953)

    1. Load and save nested models
        * [Pull request #1894](https://bitbucket.org/osrf/gazebo/pull-request/1894)

    1. Display model plugins on the left panel and added model plugin inspector
        * [Pull request #1863](https://bitbucket.org/osrf/gazebo/pull-request/1863)

    1. Context menu and deletion for model plugins
        * [Pull request #1890](https://bitbucket.org/osrf/gazebo/pull-request/1890)

    1. Delete self from inspector
        * [Pull request #1904](https://bitbucket.org/osrf/gazebo/pull-request/1904)
        * [Issue #1543](https://bitbucket.org/osrf/gazebo/issue/1543)

    1. Apply inspector changes in real time and add reset button
        * [Pull request #1945](https://bitbucket.org/osrf/gazebo/pull-request/1945)
        * [Issue #1472](https://bitbucket.org/osrf/gazebo/issue/1472)

    1. Set physics to be paused when exiting model editor mode
        * [Pull request #1893](https://bitbucket.org/osrf/gazebo/pull-request/1893)
        * [Issue #1734](https://bitbucket.org/osrf/gazebo/issue/1734)

    1. Add Insert tab to model editor
        * [Pull request #1924](https://bitbucket.org/osrf/gazebo/pull-request/1924)

    1. Support inserting nested models from model maker
        * [Pull request #1982](https://bitbucket.org/osrf/gazebo/pull-request/1982)

    1. Added joint creation dialog
        * [Pull request #2021](https://bitbucket.org/osrf/gazebo/pull-request/2021)

    1. Added reverse checkboxes to joint creation dialog
        * [Pull request #2086](https://bitbucket.org/osrf/gazebo/pull-request/2086)

    1. Use opaque pointers in the model editor
        * [Pull request #2056](https://bitbucket.org/osrf/gazebo/pull-request/2056)
        * [Pull request #2059](https://bitbucket.org/osrf/gazebo/pull-request/2059)
        * [Pull request #2087](https://bitbucket.org/osrf/gazebo/pull-request/2087)

    1. Support joint creation between links in nested model.
        * [Pull request #2080](https://bitbucket.org/osrf/gazebo/pull-request/2080)

1. Building editor updates

    1. Use opaque pointers in the building editor
        * [Pull request #2041](https://bitbucket.org/osrf/gazebo/pull-request/2041)
        * [Pull request #2039](https://bitbucket.org/osrf/gazebo/pull-request/2039)
        * [Pull request #2055](https://bitbucket.org/osrf/gazebo/pull-request/2055)
        * [Pull request #2032](https://bitbucket.org/osrf/gazebo/pull-request/2032)
        * [Pull request #2082](https://bitbucket.org/osrf/gazebo/pull-request/2082)
        * [Pull request #2038](https://bitbucket.org/osrf/gazebo/pull-request/2038)
        * [Pull request #2033](https://bitbucket.org/osrf/gazebo/pull-request/2033)

    1. Use opaque pointers for GrabberHandle, add *LinkedGrabbers functions
        * [Pull request #2034](https://bitbucket.org/osrf/gazebo/pull-request/2034)

    1. Removed unused class: BuildingItem
        * [Pull request #2045](https://bitbucket.org/osrf/gazebo/pull-request/2045)

    1. Use opaque pointers for BuildingModelManip, move attachment logic to BuildingMaker
        * [Pull request #2046](https://bitbucket.org/osrf/gazebo/pull-request/2046)

    1. Use opaque pointers for all Dialog classes, add conversion from QPointF, move common logic to BaseInspectorDialog.
        * [Pull request #2083](https://bitbucket.org/osrf/gazebo/pull-request/2083)

## Gazebo 6.0

### Gazebo 6.7.0 (201X-01-12)

1. Add vector3 and quaternion rendering conversions
    * [Pull request 2276](https://bitbucket.org/osrf/gazebo/pull-request/2276)

1. Reverse view angle widget left and right view
    * [Pull request 2265](https://bitbucket.org/osrf/gazebo/pull-request/2265)
    * [Issue 1924](https://bitbucket.org/osrf/gazebo/issue/1924)

1. Fix race condition in ~TimePanelPrivate (#1919)
    * [Pull request 2250](https://bitbucket.org/osrf/gazebo/pull-request/2250)

1. Prevent orthographic camera from resetting zoom after animation
    * [Pull request 2267](https://bitbucket.org/osrf/gazebo/pull-request/2267)
    * [Issue #1927](https://bitbucket.org/osrf/gazebo/issues/1927)

1. Fix MeshToSDF missing scale issue
    * [Pull request 2258](https://bitbucket.org/osrf/gazebo/pull-request/2258)
    * [Issue #1925](https://bitbucket.org/osrf/gazebo/issues/1925)

1. Register Qt metatypes in gui tests
    * [Pull request 2273](https://bitbucket.org/osrf/gazebo/pull-request/2273)

1. Fix resetting model to initial pose
    * [Pull request 2307](https://bitbucket.org/osrf/gazebo/pull-request/2307)
    * [Issue #1960](https://bitbucket.org/osrf/gazebo/issues/1960)


### Gazebo 6.6.0 (2016-04-07)

1. fix: remove back projection
    * [Pull request 2201](https://bitbucket.org/osrf/gazebo/pull-request/2201)
    * A contribution from Yuki Furuta

1. Backport depth camera OSX fix and test
    * [Pull request 2230](https://bitbucket.org/osrf/gazebo/pull-request/2230)

1. Add missing tinyxml includes (gazebo6)
    * [Pull request 2218](https://bitbucket.org/osrf/gazebo/pull-request/2218)

1. Fix ray-cylinder collision in ode
    * [Pull request 2125](https://bitbucket.org/osrf/gazebo/pull-request/2125)

1. backport fixes for ffmpeg3 to gazebo6 (from pull request #2154)
    * [Pull request 2162](https://bitbucket.org/osrf/gazebo/pull-request/2162)

1. Install shapes_bitmask.world
    * [Pull request 2104](https://bitbucket.org/osrf/gazebo/pull-request/2104)

1. Add gazebo_client to gazebo.pc (gazebo6)
    * [Pull request 2102](https://bitbucket.org/osrf/gazebo/pull-request/2102)

1. Fix removing multiple camera sensors that have the same camera name
    * [Pull request 2081](https://bitbucket.org/osrf/gazebo/pull-request/2081)

1. Ensure that LINK_FRAME_VISUAL arrow components are deleted (#1812)
    * [Pull request 2078](https://bitbucket.org/osrf/gazebo/pull-request/2078)

1. add migration notes for gazebo::setupClient to gazebo::client::setup
    * [Pull request 2068](https://bitbucket.org/osrf/gazebo/pull-request/2068)

1. Update inertia properties during simulation: part 2
    * [Pull request 1984](https://bitbucket.org/osrf/gazebo/pull-request/1984)

1. Fix minimum window height
    * [Pull request 2002](https://bitbucket.org/osrf/gazebo/pull-request/2002)

1. Backport gpu laser test fix
    * [Pull request 1999](https://bitbucket.org/osrf/gazebo/pull-request/1999)

1. Relax physics tolerances for single-precision bullet (gazebo6)
    * [Pull request 1997](https://bitbucket.org/osrf/gazebo/pull-request/1997)

1. Fix minimum window height
    * [Pull request 1998](https://bitbucket.org/osrf/gazebo/pull-request/1998)

1. backport model editor fixed joint option to gazebo6
    * [Pull request 1957](https://bitbucket.org/osrf/gazebo/pull-request/1957)

1. Update shaders once per render update
    * [Pull request 1991](https://bitbucket.org/osrf/gazebo/pull-request/1991)

1. Relax physics tolerances for single-precision bullet
    * [Pull request 1976](https://bitbucket.org/osrf/gazebo/pull-request/1976)

1. Fix visual transparency issues
    * [Pull request 1967](https://bitbucket.org/osrf/gazebo/pull-request/1967)

1. fix memory corruption in transport/Publisher.cc
    * [Pull request 1951](https://bitbucket.org/osrf/gazebo/pull-request/1951)

1. Add test for SphericalCoordinates::LocalFromGlobal
    * [Pull request 1959](https://bitbucket.org/osrf/gazebo/pull-request/1959)

### Gazebo 6.5.1 (2015-10-29)

1. Fix removing multiple camera sensors that have the same camera name.
    * [Pull request #2081](https://bitbucket.org/osrf/gazebo/pull-request/2081)
    * [Issue #1811](https://bitbucket.org/osrf/gazebo/issues/1811)

1. Backport model editor toolbar fixed joint option from [pull request #1794](https://bitbucket.org/osrf/gazebo/pull-request/1794)
    * [Pull request #1957](https://bitbucket.org/osrf/gazebo/pull-request/1957)

1. Fix minimum window height
    * Backport of [pull request #1977](https://bitbucket.org/osrf/gazebo/pull-request/1977)
    * [Pull request #1998](https://bitbucket.org/osrf/gazebo/pull-request/1998)
    * [Issue #1706](https://bitbucket.org/osrf/gazebo/issue/1706)

1. Fix visual transparency issues
    * [Pull request #1967](https://bitbucket.org/osrf/gazebo/pull-request/1967)
    * [Issue #1726](https://bitbucket.org/osrf/gazebo/issue/1726)

### Gazebo 6.5.0 (2015-10-22)

1. Added ability to convert from spherical coordinates to local coordinates.
    * [Pull request #1955](https://bitbucket.org/osrf/gazebo/pull-request/1955)

### Gazebo 6.4.0 (2015-10-14)

1. Fix ABI problem. Make `Sensor::SetPose` function non virtual.
    * [Pull request #1947](https://bitbucket.org/osrf/gazebo/pull-request/1947)

1. Update inertia properties during simulation
    * [Pull request #1909](https://bitbucket.org/osrf/gazebo/pull-requests/1909)
    * [Design document](https://bitbucket.org/osrf/gazebo_design/src/default/inertia_resize/inertia_resize.md)

1. Fix transparency correction for opaque materials
    * [Pull request #1946](https://bitbucket.org/osrf/gazebo/pull-requests/1946/fix-transparency-correction-for-opaque/diff)

### Gazebo 6.3.0 (2015-10-06)

1. Added `Sensor::SetPose` function
    * [Pull request #1935](https://bitbucket.org/osrf/gazebo/pull-request/1935)

### Gazebo 6.2.0 (2015-10-02)

1. Update physics when the world is reset
    * Backport of [pull request #1903](https://bitbucket.org/osrf/gazebo/pull-request/1903)
    * [Pull request #1916](https://bitbucket.org/osrf/gazebo/pull-request/1916)
    * [Issue #101](https://bitbucket.org/osrf/gazebo/issue/101)

1. Added Copy constructor and assignment operator to MouseEvent
    * [Pull request #1855](https://bitbucket.org/osrf/gazebo/pull-request/1855)

### Gazebo 6.1.0 (2015-08-02)

1. Added logical_camera sensor.
    * [Pull request #1845](https://bitbucket.org/osrf/gazebo/pull-request/1845)

1. Added RandomVelocityPlugin, which applies a random velocity to a model's link.
    * [Pull request #1839](https://bitbucket.org/osrf/gazebo/pull-request/1839)

1. Sim events for joint position, velocity and applied force
    * [Pull request #1849](https://bitbucket.org/osrf/gazebo/pull-request/1849)

### Gazebo 6.0.0 (2015-07-27)

1. Added magnetometer sensor. A contribution from Andrew Symington.
    * [Pull request #1788](https://bitbucket.org/osrf/gazebo/pull-request/1788)

1. Added altimeter sensor. A contribution from Andrew Symington.
    * [Pull request #1792](https://bitbucket.org/osrf/gazebo/pull-request/1792)

1. Implement more control options for log playback:
  1. Rewind: The simulation starts from the beginning.
  1. Forward: The simulation jumps to the end of the log file.
  1. Seek: The simulation jumps to a specific point specified by its simulation
  time.
      * [Pull request #1737](https://bitbucket.org/osrf/gazebo/pull-request/1737)

1. Added Gazebo splash screen
    * [Pull request #1745](https://bitbucket.org/osrf/gazebo/pull-request/1745)

1. Added a transporter plugin which allows models to move from one location
   to another based on their location and the location of transporter pads.
    * [Pull request #1738](https://bitbucket.org/osrf/gazebo/pull-request/1738)

1. Implement forward/backwards multi-step for log playback. Now, the semantics
of a multi-step while playing back a log session are different from a multi-step
during a live simulation. While playback, a multi-step simulates all the
intermediate steps as before, but the client only perceives a single step.
E.g: You have a log file containing a 1 hour simulation session. You want to
jump to the minute 00H::30M::00S to check a specific aspect of the simulation.
You should not see continuous updates until minute 00H:30M:00S. Instead, you
should visualize a single jump to the specific instant of the simulation that
you are interested.
    * [Pull request #1623](https://bitbucket.org/osrf/gazebo/pull-request/1623)

1. Added browse button to log record dialog.
    * [Pull request #1719](https://bitbucket.org/osrf/gazebo/pull-request/1719)

1. Improved SVG support: arcs in paths, and contours made of multiple paths.
    * [Pull request #1608](https://bitbucket.org/osrf/gazebo/pull-request/1608)

1. Added simulation iterations to the world state.
    * [Pull request #1722](https://bitbucket.org/osrf/gazebo/pull-request/1722)

1. Added multiple LiftDrag plugins to the cessna_demo.world to allow the Cessna
C-172 model to fly.
    * [Pull request #1715](https://bitbucket.org/osrf/gazebo/pull-request/1715)

1. Added a plugin to control a Cessna C-172 via messages (CessnaPlugin), and a
GUI plugin to test this functionality with the keyboard (CessnaGUIPlugin). Added
world with the Cessna model and the two previous plugins loaded
(cessna_demo.world).
    * [Pull request #1712](https://bitbucket.org/osrf/gazebo/pull-request/1712)

1. Added world with OSRF building and an elevator
    * [Pull request #1697](https://bitbucket.org/osrf/gazebo/pull-request/1697)

1. Fixed collide bitmask by changing default value from 0x1 to 0xffff.
    * [Pull request #1696](https://bitbucket.org/osrf/gazebo/pull-request/1696)

1. Added a plugin to control an elevator (ElevatorPlugin), and an OccupiedEvent plugin that sends a message when a model is within a specified region.
    * [Pull request #1694](https://bitbucket.org/osrf/gazebo/pull-request/1694)
    * [Pull request #1775](https://bitbucket.org/osrf/gazebo/pull-request/1775)

1. Added Layers tab and meta information for visuals.
    * [Pull request #1674](https://bitbucket.org/osrf/gazebo/pull-request/1674)

1. Added countdown behavior for common::Timer and exposed the feature in TimerGUIPlugin.
    * [Pull request #1690](https://bitbucket.org/osrf/gazebo/pull-request/1690)

1. Added BuoyancyPlugin for simulating the buoyancy of an object in a column of fluid.
    * [Pull request #1622](https://bitbucket.org/osrf/gazebo/pull-request/1622)

1. Added ComputeVolume function for simple shape subclasses of Shape.hh.
    * [Pull request #1605](https://bitbucket.org/osrf/gazebo/pull-request/1605)

1. Add option to parallelize the ODE quickstep constraint solver,
which solves an LCP twice with different parameters in order
to corrected for position projection errors.
    * [Pull request #1561](https://bitbucket.org/osrf/gazebo/pull-request/1561)

1. Get/Set user camera pose in GUI.
    * [Pull request #1649](https://bitbucket.org/osrf/gazebo/pull-request/1649)
    * [Issue #1595](https://bitbucket.org/osrf/gazebo/issue/1595)

1. Added ViewAngleWidget, removed hard-coded reset view and removed MainWindow::Reset(). Also added GLWidget::GetSelectedVisuals().
    * [Pull request #1768](https://bitbucket.org/osrf/gazebo/pull-request/1768)
    * [Issue #1507](https://bitbucket.org/osrf/gazebo/issue/1507)

1. Windows support. This consists mostly of numerous small changes to support
compilation on Windows.
    * [Pull request #1616](https://bitbucket.org/osrf/gazebo/pull-request/1616)
    * [Pull request #1618](https://bitbucket.org/osrf/gazebo/pull-request/1618)
    * [Pull request #1620](https://bitbucket.org/osrf/gazebo/pull-request/1620)
    * [Pull request #1625](https://bitbucket.org/osrf/gazebo/pull-request/1625)
    * [Pull request #1626](https://bitbucket.org/osrf/gazebo/pull-request/1626)
    * [Pull request #1627](https://bitbucket.org/osrf/gazebo/pull-request/1627)
    * [Pull request #1628](https://bitbucket.org/osrf/gazebo/pull-request/1628)
    * [Pull request #1629](https://bitbucket.org/osrf/gazebo/pull-request/1629)
    * [Pull request #1630](https://bitbucket.org/osrf/gazebo/pull-request/1630)
    * [Pull request #1631](https://bitbucket.org/osrf/gazebo/pull-request/1631)
    * [Pull request #1632](https://bitbucket.org/osrf/gazebo/pull-request/1632)
    * [Pull request #1633](https://bitbucket.org/osrf/gazebo/pull-request/1633)
    * [Pull request #1635](https://bitbucket.org/osrf/gazebo/pull-request/1635)
    * [Pull request #1637](https://bitbucket.org/osrf/gazebo/pull-request/1637)
    * [Pull request #1639](https://bitbucket.org/osrf/gazebo/pull-request/1639)
    * [Pull request #1647](https://bitbucket.org/osrf/gazebo/pull-request/1647)
    * [Pull request #1650](https://bitbucket.org/osrf/gazebo/pull-request/1650)
    * [Pull request #1651](https://bitbucket.org/osrf/gazebo/pull-request/1651)
    * [Pull request #1653](https://bitbucket.org/osrf/gazebo/pull-request/1653)
    * [Pull request #1654](https://bitbucket.org/osrf/gazebo/pull-request/1654)
    * [Pull request #1657](https://bitbucket.org/osrf/gazebo/pull-request/1657)
    * [Pull request #1658](https://bitbucket.org/osrf/gazebo/pull-request/1658)
    * [Pull request #1659](https://bitbucket.org/osrf/gazebo/pull-request/1659)
    * [Pull request #1660](https://bitbucket.org/osrf/gazebo/pull-request/1660)
    * [Pull request #1661](https://bitbucket.org/osrf/gazebo/pull-request/1661)
    * [Pull request #1669](https://bitbucket.org/osrf/gazebo/pull-request/1669)
    * [Pull request #1670](https://bitbucket.org/osrf/gazebo/pull-request/1670)
    * [Pull request #1672](https://bitbucket.org/osrf/gazebo/pull-request/1672)
    * [Pull request #1682](https://bitbucket.org/osrf/gazebo/pull-request/1682)
    * [Pull request #1683](https://bitbucket.org/osrf/gazebo/pull-request/1683)

1. Install `libgazebo_server_fixture`. This will facilitate tests external to the main gazebo repository. See `examples/stand_alone/test_fixture`.
    * [Pull request #1606](https://bitbucket.org/osrf/gazebo/pull-request/1606)

1. Laser visualization renders light blue for rays that do not hit obstacles, and dark blue for other rays.
    * [Pull request #1607](https://bitbucket.org/osrf/gazebo/pull-request/1607)
    * [Issue #1576](https://bitbucket.org/osrf/gazebo/issue/1576)

1. Add VisualType enum to Visual and clean up visuals when entity is deleted.
    * [Pull request #1614](https://bitbucket.org/osrf/gazebo/pull-request/1614)

1. Alert user of connection problems when using the REST service plugin
    * [Pull request #1655](https://bitbucket.org/osrf/gazebo/pull-request/1655)
    * [Issue #1574](https://bitbucket.org/osrf/gazebo/issue/1574)

1. ignition-math is now a dependency.
    + [http://ignitionrobotics.org/libraries/math](http://ignitionrobotics.org/libraries/math)
    + [Gazebo::math migration](https://bitbucket.org/osrf/gazebo/src/583edbeb90759d43d994cc57c0797119dd6d2794/ign-math-migration.md)

1. Detect uuid library during compilation.
    * [Pull request #1655](https://bitbucket.org/osrf/gazebo/pull-request/1655)
    * [Issue #1572](https://bitbucket.org/osrf/gazebo/issue/1572)

1. New accessors in LogPlay class.
    * [Pull request #1577](https://bitbucket.org/osrf/gazebo/pull-request/1577)

1. Added a plugin to send messages to an existing website.
   Added gui::MainWindow::AddMenu and msgs/rest_error, msgs/rest_login, msgs rest/post
    * [Pull request #1524](https://bitbucket.org/osrf/gazebo/pull-request/1524)

1. Fix deprecation warnings when using SDFormat 3.0.2, 3.0.3 prereleases
    * [Pull request #1568](https://bitbucket.org/osrf/gazebo/pull-request/1568)

1. Use GAZEBO_CFLAGS or GAZEBO_CXX_FLAGS in CMakeLists.txt for example plugins
    * [Pull request #1573](https://bitbucket.org/osrf/gazebo/pull-request/1573)

1. Added Link::OnWrenchMsg subscriber with test
    * [Pull request #1582](https://bitbucket.org/osrf/gazebo/pull-request/1582)

1. Show/hide GUI overlays using the menu bar.
    * [Pull request #1555](https://bitbucket.org/osrf/gazebo/pull-request/1555)

1. Added world origin indicator rendering::OriginVisual.
    * [Pull request #1700](https://bitbucket.org/osrf/gazebo/pull-request/1700)

1. Show/hide toolbars using the menu bars and shortcut.
   Added MainWindow::CloneAction.
   Added Window menu to Model Editor.
    * [Pull request #1584](https://bitbucket.org/osrf/gazebo/pull-request/1584)

1. Added event to show/hide toolbars.
    * [Pull request #1707](https://bitbucket.org/osrf/gazebo/pull-request/1707)

1. Added optional start/stop/reset buttons to timer GUI plugin.
    * [Pull request #1576](https://bitbucket.org/osrf/gazebo/pull-request/1576)

1. Timer GUI Plugin: Treat negative positions as positions from the ends
    * [Pull request #1703](https://bitbucket.org/osrf/gazebo/pull-request/1703)

1. Added Visual::GetDepth() and Visual::GetNthAncestor()
    * [Pull request #1613](https://bitbucket.org/osrf/gazebo/pull-request/1613)

1. Added a context menu for links
    * [Pull request #1589](https://bitbucket.org/osrf/gazebo/pull-request/1589)

1. Separate TimePanel's display into TimeWidget and LogPlayWidget.
    * [Pull request #1564](https://bitbucket.org/osrf/gazebo/pull-request/1564)

1. Display confirmation message after log is saved
    * [Pull request #1646](https://bitbucket.org/osrf/gazebo/pull-request/1646)

1. Added LogPlayView to display timeline and LogPlaybackStatistics message type.
    * [Pull request #1724](https://bitbucket.org/osrf/gazebo/pull-request/1724)

1. Added Time::FormattedString and removed all other FormatTime functions.
    * [Pull request #1710](https://bitbucket.org/osrf/gazebo/pull-request/1710)

1. Added support for Oculus DK2
    * [Pull request #1526](https://bitbucket.org/osrf/gazebo/pull-request/1526)

1. Use collide_bitmask from SDF to perform collision filtering
    * [Pull request #1470](https://bitbucket.org/osrf/gazebo/pull-request/1470)

1. Pass Coulomb surface friction parameters to DART.
    * [Pull request #1420](https://bitbucket.org/osrf/gazebo/pull-request/1420)

1. Added ModelAlign::SetHighlighted
    * [Pull request #1598](https://bitbucket.org/osrf/gazebo/pull-request/1598)

1. Added various Get functions to Visual. Also added a ConvertGeometryType function to msgs.
    * [Pull request #1402](https://bitbucket.org/osrf/gazebo/pull-request/1402)

1. Get and Set visibility of SelectionObj's handles, with unit test.
    * [Pull request #1417](https://bitbucket.org/osrf/gazebo/pull-request/1417)

1. Set material of SelectionObj's handles.
    * [Pull request #1472](https://bitbucket.org/osrf/gazebo/pull-request/1472)

1. Add SelectionObj::Fini with tests and make Visual::Fini virtual
    * [Pull request #1685](https://bitbucket.org/osrf/gazebo/pull-request/1685)

1. Allow link selection with the mouse if parent model already selected.
    * [Pull request #1409](https://bitbucket.org/osrf/gazebo/pull-request/1409)

1. Added ModelRightMenu::EntityTypes.
    * [Pull request #1414](https://bitbucket.org/osrf/gazebo/pull-request/1414)

1. Scale joint visuals according to link size.
    * [Pull request #1591](https://bitbucket.org/osrf/gazebo/pull-request/1591)
    * [Issue #1563](https://bitbucket.org/osrf/gazebo/issue/1563)

1. Added Gazebo/CoM material.
    * [Pull request #1439](https://bitbucket.org/osrf/gazebo/pull-request/1439)

1. Added arc parameter to MeshManager::CreateTube
    * [Pull request #1436](https://bitbucket.org/osrf/gazebo/pull-request/1436)

1. Added View Inertia and InertiaVisual, changed COMVisual to sphere proportional to mass.
    * [Pull request #1445](https://bitbucket.org/osrf/gazebo/pull-request/1445)

1. Added View Link Frame and LinkFrameVisual. Visual::SetTransparency goes into texture_unit.
    * [Pull request #1762](https://bitbucket.org/osrf/gazebo/pull-request/1762)
    * [Issue #853](https://bitbucket.org/osrf/gazebo/issue/853)

1. Changed the position of Save and Cancel buttons on editor dialogs
    * [Pull request #1442](https://bitbucket.org/osrf/gazebo/pull-request/1442)
    * [Issue #1377](https://bitbucket.org/osrf/gazebo/issue/1377)

1. Fixed Visual material updates
    * [Pull request #1454](https://bitbucket.org/osrf/gazebo/pull-request/1454)
    * [Issue #1455](https://bitbucket.org/osrf/gazebo/issue/1455)

1. Added Matrix3::Inverse() and tests
    * [Pull request #1481](https://bitbucket.org/osrf/gazebo/pull-request/1481)

1. Implemented AddLinkForce for ODE.
    * [Pull request #1456](https://bitbucket.org/osrf/gazebo/pull-request/1456)

1. Updated ConfigWidget class to parse enum values.
    * [Pull request #1518](https://bitbucket.org/osrf/gazebo/pull-request/1518)

1. Added PresetManager to physics libraries and corresponding integration test.
    * [Pull request #1471](https://bitbucket.org/osrf/gazebo/pull-request/1471)

1. Sync name and location on SaveDialog.
    * [Pull request #1563](https://bitbucket.org/osrf/gazebo/pull-request/1563)

1. Added Apply Force/Torque dialog
    * [Pull request #1600](https://bitbucket.org/osrf/gazebo/pull-request/1600)

1. Added Apply Force/Torque visuals
    * [Pull request #1619](https://bitbucket.org/osrf/gazebo/pull-request/1619)

1. Added Apply Force/Torque OnMouseRelease and ActivateWindow
    * [Pull request #1699](https://bitbucket.org/osrf/gazebo/pull-request/1699)

1. Added Apply Force/Torque mouse interactions, modes, activation
    * [Pull request #1731](https://bitbucket.org/osrf/gazebo/pull-request/1731)

1. Added inertia pose getter for COMVisual and COMVisual_TEST
    * [Pull request #1581](https://bitbucket.org/osrf/gazebo/pull-request/1581)

1. Model editor updates
    1. Joint preview using JointVisuals.
        * [Pull request #1369](https://bitbucket.org/osrf/gazebo/pull-request/1369)

    1. Added inspector for configuring link, visual, and collision properties.
        * [Pull request #1408](https://bitbucket.org/osrf/gazebo/pull-request/1408)

    1. Saving, exiting, generalizing SaveDialog.
        * [Pull request #1401](https://bitbucket.org/osrf/gazebo/pull-request/1401)

    1. Inspectors redesign
        * [Pull request #1586](https://bitbucket.org/osrf/gazebo/pull-request/1586)

    1. Edit existing model.
        * [Pull request #1425](https://bitbucket.org/osrf/gazebo/pull-request/1425)

    1. Add joint inspector to link's context menu.
        * [Pull request #1449](https://bitbucket.org/osrf/gazebo/pull-request/1449)
        * [Issue #1443](https://bitbucket.org/osrf/gazebo/issue/1443)

    1. Added button to select mesh file on inspector.
        * [Pull request #1460](https://bitbucket.org/osrf/gazebo/pull-request/1460)
        * [Issue #1450](https://bitbucket.org/osrf/gazebo/issue/1450)

    1. Renamed Part to Link.
        * [Pull request #1478](https://bitbucket.org/osrf/gazebo/pull-request/1478)

    1. Fix snapping inside editor.
        * [Pull request #1489](https://bitbucket.org/osrf/gazebo/pull-request/1489)
        * [Issue #1457](https://bitbucket.org/osrf/gazebo/issue/1457)

    1. Moved DataLogger from Window menu to the toolbar and moved screenshot button to the right.
        * [Pull request #1665](https://bitbucket.org/osrf/gazebo/pull-request/1665)

    1. Keep loaded model's name.
        * [Pull request #1516](https://bitbucket.org/osrf/gazebo/pull-request/1516)
        * [Issue #1504](https://bitbucket.org/osrf/gazebo/issue/1504)

    1. Added ExtrudeDialog.
        * [Pull request #1483](https://bitbucket.org/osrf/gazebo/pull-request/1483)

    1. Hide time panel inside editor and keep main window's paused state.
        * [Pull request #1500](https://bitbucket.org/osrf/gazebo/pull-request/1500)

    1. Fixed pose issues and added ModelCreator_TEST.
        * [Pull request #1509](https://bitbucket.org/osrf/gazebo/pull-request/1509)
        * [Issue #1497](https://bitbucket.org/osrf/gazebo/issue/1497)
        * [Issue #1509](https://bitbucket.org/osrf/gazebo/issue/1509)

    1. Added list of links and joints.
        * [Pull request #1515](https://bitbucket.org/osrf/gazebo/pull-request/1515)
        * [Issue #1418](https://bitbucket.org/osrf/gazebo/issue/1418)

    1. Expose API to support adding items to the palette.
        * [Pull request #1565](https://bitbucket.org/osrf/gazebo/pull-request/1565)

    1. Added menu for toggling joint visualization
        * [Pull request #1551](https://bitbucket.org/osrf/gazebo/pull-request/1551)
        * [Issue #1483](https://bitbucket.org/osrf/gazebo/issue/1483)

    1. Add schematic view to model editor
        * [Pull request #1562](https://bitbucket.org/osrf/gazebo/pull-request/1562)

1. Building editor updates
    1. Make palette tips tooltip clickable to open.
        * [Pull request #1519](https://bitbucket.org/osrf/gazebo/pull-request/1519)
        * [Issue #1370](https://bitbucket.org/osrf/gazebo/issue/1370)

    1. Add measurement unit to building inspectors.
        * [Pull request #1741](https://bitbucket.org/osrf/gazebo/pull-request/1741)
        * [Issue #1363](https://bitbucket.org/osrf/gazebo/issue/1363)

    1. Add `BaseInspectorDialog` as a base class for inspectors.
        * [Pull request #1749](https://bitbucket.org/osrf/gazebo/pull-request/1749)

## Gazebo 5.0

### Gazebo 5.4.0 (2017-01-17)

1. Check FSAA support when creating camera render textures
    * [Pull request 2442](https://bitbucket.org/osrf/gazebo/pull-request/2442)
    * [Issue #1837](https://bitbucket.org/osrf/gazebo/issue/1837)

1. Fix mouse picking with transparent visuals
    * [Pull request 2305](https://bitbucket.org/osrf/gazebo/pull-request/2305)
    * [Issue #1956](https://bitbucket.org/osrf/gazebo/issue/1956)

1. Backport fix for DepthCamera visibility mask
    * [Pull request 2286](https://bitbucket.org/osrf/gazebo/pull-request/2286)
    * [Pull request 2287](https://bitbucket.org/osrf/gazebo/pull-request/2287)

1. Backport sensor reset fix
    * [Pull request 2272](https://bitbucket.org/osrf/gazebo/pull-request/2272)
    * [Issue #1917](https://bitbucket.org/osrf/gazebo/issue/1917)

1. Fix model snap tool highlighting
    * [Pull request 2293](https://bitbucket.org/osrf/gazebo/pull-request/2293)
    * [Issue #1955](https://bitbucket.org/osrf/gazebo/issue/1955)

### Gazebo 5.3.0 (2015-04-07)

1. fix: remove back projection
    * [Pull request 2201](https://bitbucket.org/osrf/gazebo/pull-request/2201)
    * A contribution from Yuki Furuta

1. Backport depth camera OSX fix and test
    * [Pull request 2230](https://bitbucket.org/osrf/gazebo/pull-request/2230)

1. Add missing tinyxml includes
    * [Pull request 2216](https://bitbucket.org/osrf/gazebo/pull-request/2216)

1. backport fixes for ffmpeg3 to gazebo5 (from pull request #2154)
    * [Pull request 2161](https://bitbucket.org/osrf/gazebo/pull-request/2161)

1. Check for valid display using xwininfo -root
    * [Pull request 2111](https://bitbucket.org/osrf/gazebo/pull-request/2111)

1. Don't search for sdformat4 on gazebo5, since gazebo5 can't handle sdformat protocol 1.6
    * [Pull request 2092](https://bitbucket.org/osrf/gazebo/pull-request/2092)

1. Fix minimum window height
    * [Pull request 2002](https://bitbucket.org/osrf/gazebo/pull-request/2002)

1. Relax physics tolerances for single-precision bullet
    * [Pull request 1976](https://bitbucket.org/osrf/gazebo/pull-request/1976)

1. Try finding sdformat 4 in gazebo5 branch
    * [Pull request 1972](https://bitbucket.org/osrf/gazebo/pull-request/1972)

1. Fix_send_message (backport of pull request #1951)
    * [Pull request 1964](https://bitbucket.org/osrf/gazebo/pull-request/1964)
    * A contribution from Samuel Lekieffre

1. Export the media path in the cmake config file.
    * [Pull request 1933](https://bitbucket.org/osrf/gazebo/pull-request/1933)

1. Shorten gearbox test since it is failing via timeout on osx
    * [Pull request 1937](https://bitbucket.org/osrf/gazebo/pull-request/1937)

### Gazebo 5.2.1 (2015-10-02)

1. Fix minimum window height
    * Backport of [pull request #1977](https://bitbucket.org/osrf/gazebo/pull-request/1977)
    * [Pull request #2002](https://bitbucket.org/osrf/gazebo/pull-request/2002)
    * [Issue #1706](https://bitbucket.org/osrf/gazebo/issue/1706)

### Gazebo 5.2.0 (2015-10-02)

1. Initialize sigact struct fields that valgrind said were being used uninitialized
    * [Pull request #1809](https://bitbucket.org/osrf/gazebo/pull-request/1809)

1. Add missing ogre includes to ensure macros are properly defined
    * [Pull request #1813](https://bitbucket.org/osrf/gazebo/pull-request/1813)

1. Use ToSDF functions to simplify physics_friction test
    * [Pull request #1808](https://bitbucket.org/osrf/gazebo/pull-request/1808)

1. Added lines to laser sensor visualization
    * [Pull request #1742](https://bitbucket.org/osrf/gazebo/pull-request/1742)
    * [Issue #935](https://bitbucket.org/osrf/gazebo/issue/935)

1. Fix BulletSliderJoint friction for bullet 2.83
    * [Pull request #1686](https://bitbucket.org/osrf/gazebo/pull-request/1686)

1. Fix heightmap model texture loading.
    * [Pull request #1592](https://bitbucket.org/osrf/gazebo/pull-request/1592)

1. Disable failing pr2 test for dart
    * [Pull request #1540](https://bitbucket.org/osrf/gazebo/pull-request/1540)
    * [Issue #1435](https://bitbucket.org/osrf/gazebo/issue/1435)

### Gazebo 5.1.0 (2015-03-20)
1. Backport pull request #1527 (FindOGRE.cmake for non-Debian systems)
  * [Pull request #1532](https://bitbucket.org/osrf/gazebo/pull-request/1532)

1. Respect system cflags when not using USE_UPSTREAM_CFLAGS
  * [Pull request #1531](https://bitbucket.org/osrf/gazebo/pull-request/1531)

1. Allow light manipulation
  * [Pull request #1529](https://bitbucket.org/osrf/gazebo/pull-request/1529)

1. Allow sdformat 2.3.1+ or 3+ and fix tests
  * [Pull request #1484](https://bitbucket.org/osrf/gazebo/pull-request/1484)

1. Add Link::GetWorldAngularMomentum function and test.
  * [Pull request #1482](https://bitbucket.org/osrf/gazebo/pull-request/1482)

1. Preserve previous GAZEBO_MODEL_PATH values when sourcing setup.sh
  * [Pull request #1430](https://bitbucket.org/osrf/gazebo/pull-request/1430)

1. Implement Coulomb joint friction for DART
  * [Pull request #1427](https://bitbucket.org/osrf/gazebo/pull-request/1427)
  * [Issue #1281](https://bitbucket.org/osrf/gazebo/issue/1281)

1. Fix simple shape normals.
    * [Pull request #1477](https://bitbucket.org/osrf/gazebo/pull-request/1477)
    * [Issue #1369](https://bitbucket.org/osrf/gazebo/issue/1369)

1. Use Msg-to-SDF conversion functions in tests, add ServerFixture::SpawnModel(msgs::Model).
    * [Pull request #1466](https://bitbucket.org/osrf/gazebo/pull-request/1466)

1. Added Model Msg-to-SDF conversion functions and test.
    * [Pull request #1429](https://bitbucket.org/osrf/gazebo/pull-request/1429)

1. Added Joint Msg-to-SDF conversion functions and test.
    * [Pull request #1419](https://bitbucket.org/osrf/gazebo/pull-request/1419)

1. Added Visual, Material Msg-to-SDF conversion functions and ShaderType to string conversion functions.
    * [Pull request #1415](https://bitbucket.org/osrf/gazebo/pull-request/1415)

1. Implement Coulomb joint friction for BulletSliderJoint
  * [Pull request #1452](https://bitbucket.org/osrf/gazebo/pull-request/1452)
  * [Issue #1348](https://bitbucket.org/osrf/gazebo/issue/1348)

### Gazebo 5.0.0 (2015-01-27)
1. Support for using [digital elevation maps](http://gazebosim.org/tutorials?tut=dem) has been added to debian packages.

1. C++11 support (C++11 compatible compiler is now required)
    * [Pull request #1340](https://bitbucket.org/osrf/gazebo/pull-request/1340)

1. Implemented private data pointer for the World class.
    * [Pull request #1383](https://bitbucket.org/osrf/gazebo/pull-request/1383)

1. Implemented private data pointer for the Scene class.
    * [Pull request #1385](https://bitbucket.org/osrf/gazebo/pull-request/1385)

1. Added a events::Event::resetWorld event that is triggered when World::Reset is called.
    * [Pull request #1332](https://bitbucket.org/osrf/gazebo/pull-request/1332)
    * [Issue #1375](https://bitbucket.org/osrf/gazebo/issue/1375)

1. Fixed `math::Box::GetCenter` functionality.
    * [Pull request #1278](https://bitbucket.org/osrf/gazebo/pull-request/1278)
    * [Issue #1327](https://bitbucket.org/osrf/gazebo/issue/1327)

1. Added a GUI timer plugin that facilitates the display and control a timer inside the Gazebo UI.
    * [Pull request #1270](https://bitbucket.org/osrf/gazebo/pull-request/1270)

1. Added ability to load plugins via SDF.
    * [Pull request #1261](https://bitbucket.org/osrf/gazebo/pull-request/1261)

1. Added GUIEvent to hide/show the left GUI pane.
    * [Pull request #1269](https://bitbucket.org/osrf/gazebo/pull-request/1269)

1. Modified KeyEventHandler and GLWidget so that hotkeys can be suppressed by custom KeyEvents set up by developers
    * [Pull request #1251](https://bitbucket.org/osrf/gazebo/pull-request/1251)

1. Added ability to read the directory where the log files are stored.
    * [Pull request #1277](https://bitbucket.org/osrf/gazebo/pull-request/1277)

1. Implemented a simulation cloner
    * [Pull request #1180](https://bitbucket.org/osrf/gazebo/pull-request/1180/clone-a-simulation)

1. Added GUI overlay plugins. Users can now write a Gazebo + QT plugin that displays widgets over the render window.
  * [Pull request #1181](https://bitbucket.org/osrf/gazebo/pull-request/1181)

1. Change behavior of Joint::SetVelocity, add Joint::SetVelocityLimit(unsigned int, double)
  * [Pull request #1218](https://bitbucket.org/osrf/gazebo/pull-request/1218)
  * [Issue #964](https://bitbucket.org/osrf/gazebo/issue/964)

1. Implement Coulomb joint friction for ODE
  * [Pull request #1221](https://bitbucket.org/osrf/gazebo/pull-request/1221)
  * [Issue #381](https://bitbucket.org/osrf/gazebo/issue/381)

1. Implement Coulomb joint friction for BulletHingeJoint
  * [Pull request #1317](https://bitbucket.org/osrf/gazebo/pull-request/1317)
  * [Issue #1348](https://bitbucket.org/osrf/gazebo/issue/1348)

1. Implemented camera lens distortion.
  * [Pull request #1213](https://bitbucket.org/osrf/gazebo/pull-request/1213)

1. Kill rogue gzservers left over from failed INTEGRATION_world_clone tests
   and improve robustness of `UNIT_gz_TEST`
  * [Pull request #1232](https://bitbucket.org/osrf/gazebo/pull-request/1232)
  * [Issue #1299](https://bitbucket.org/osrf/gazebo/issue/1299)

1. Added RenderWidget::ShowToolbar to toggle visibility of top toolbar.
  * [Pull request #1248](https://bitbucket.org/osrf/gazebo/pull-request/1248)

1. Fix joint axis visualization.
  * [Pull request #1258](https://bitbucket.org/osrf/gazebo/pull-request/1258)

1. Change UserCamera view control via joysticks. Clean up rate control vs. pose control.
   see UserCamera::OnJoyPose and UserCamera::OnJoyTwist. Added view twist control toggle
   with joystick button 1.
  * [Pull request #1249](https://bitbucket.org/osrf/gazebo/pull-request/1249)

1. Added RenderWidget::GetToolbar to get the top toolbar and change its actions on ModelEditor.
    * [Pull request #1263](https://bitbucket.org/osrf/gazebo/pull-request/1263)

1. Added accessor for MainWindow graphical widget to GuiIface.
    * [Pull request #1250](https://bitbucket.org/osrf/gazebo/pull-request/1250)

1. Added a ConfigWidget class that takes in a google protobuf message and generates widgets for configuring the fields in the message
    * [Pull request #1285](https://bitbucket.org/osrf/gazebo/pull-request/1285)

1. Added GLWidget::OnModelEditor when model editor is triggered, and MainWindow::OnEditorGroup to manually uncheck editor actions.
    * [Pull request #1283](https://bitbucket.org/osrf/gazebo/pull-request/1283)

1. Added Collision, Geometry, Inertial, Surface Msg-to-SDF conversion functions.
    * [Pull request #1315](https://bitbucket.org/osrf/gazebo/pull-request/1315)

1. Added "button modifier" fields (control, shift, and alt) to common::KeyEvent.
    * [Pull request #1325](https://bitbucket.org/osrf/gazebo/pull-request/1325)

1. Added inputs for environment variable GAZEBO_GUI_INI_FILE for reading a custom .ini file.
    * [Pull request #1252](https://bitbucket.org/osrf/gazebo/pull-request/1252)

1. Fixed crash on "permission denied" bug, added insert_model integration test.
    * [Pull request #1329](https://bitbucket.org/osrf/gazebo/pull-request/1329/)

1. Enable simbody joint tests, implement `SimbodyJoint::GetParam`, create
   `Joint::GetParam`, fix bug in `BulletHingeJoint::SetParam`.
    * [Pull request #1404](https://bitbucket.org/osrf/gazebo/pull-request/1404/)

1. Building editor updates
    1. Fixed inspector resizing.
        * [Pull request #1230](https://bitbucket.org/osrf/gazebo/pull-request/1230)
        * [Issue #395](https://bitbucket.org/osrf/gazebo/issue/395)

    1. Doors and windows move proportionally with wall.
        * [Pull request #1231](https://bitbucket.org/osrf/gazebo/pull-request/1231)
        * [Issue #368](https://bitbucket.org/osrf/gazebo/issue/368)

    1. Inspector dialogs stay on top.
        * [Pull request #1229](https://bitbucket.org/osrf/gazebo/pull-request/1229)
        * [Issue #417](https://bitbucket.org/osrf/gazebo/issue/417)

    1. Make model name editable on palette.
        * [Pull request #1239](https://bitbucket.org/osrf/gazebo/pull-request/1239)

    1. Import background image and improve add/delete levels.
        * [Pull request #1214](https://bitbucket.org/osrf/gazebo/pull-request/1214)
        * [Issue #422](https://bitbucket.org/osrf/gazebo/issue/422)
        * [Issue #361](https://bitbucket.org/osrf/gazebo/issue/361)

    1. Fix changing draw mode.
        * [Pull request #1233](https://bitbucket.org/osrf/gazebo/pull-request/1233)
        * [Issue #405](https://bitbucket.org/osrf/gazebo/issue/405)

    1. Tips on palette's top-right corner.
        * [Pull request #1241](https://bitbucket.org/osrf/gazebo/pull-request/1241)

    1. New buttons and layout for the palette.
        * [Pull request #1242](https://bitbucket.org/osrf/gazebo/pull-request/1242)

    1. Individual wall segments instead of polylines.
        * [Pull request #1246](https://bitbucket.org/osrf/gazebo/pull-request/1246)
        * [Issue #389](https://bitbucket.org/osrf/gazebo/issue/389)
        * [Issue #415](https://bitbucket.org/osrf/gazebo/issue/415)

    1. Fix exiting and saving, exiting when there's nothing drawn, fix text on popups.
        * [Pull request #1296](https://bitbucket.org/osrf/gazebo/pull-request/1296)

    1. Display measure for selected wall segment.
        * [Pull request #1291](https://bitbucket.org/osrf/gazebo/pull-request/1291)
        * [Issue #366](https://bitbucket.org/osrf/gazebo/issue/366)

    1. Highlight selected item's 3D visual.
        * [Pull request #1292](https://bitbucket.org/osrf/gazebo/pull-request/1292)

    1. Added color picker to inspector dialogs.
        * [Pull request #1298](https://bitbucket.org/osrf/gazebo/pull-request/1298)

    1. Snapping on by default, off holding Shift. Improved snapping.
        * [Pull request #1304](https://bitbucket.org/osrf/gazebo/pull-request/1304)

    1. Snap walls to length increments, moved scale to SegmentItem and added Get/SetScale, added SegmentItem::SnapAngle and SegmentItem::SnapLength.
        * [Pull request #1311](https://bitbucket.org/osrf/gazebo/pull-request/1311)

    1. Make buildings available in "Insert Models" tab, improve save flow.
        * [Pull request #1312](https://bitbucket.org/osrf/gazebo/pull-request/1312)

    1. Added EditorItem::SetHighlighted.
        * [Pull request #1308](https://bitbucket.org/osrf/gazebo/pull-request/1308)

    1. Current level is transparent, lower levels opaque, higher levels invisible.
        * [Pull request #1303](https://bitbucket.org/osrf/gazebo/pull-request/1303)

    1. Detach all child manips when item is deleted, added BuildingMaker::DetachAllChildren.
        * [Pull request #1316](https://bitbucket.org/osrf/gazebo/pull-request/1316)

    1. Added texture picker to inspector dialogs.
        * [Pull request #1306](https://bitbucket.org/osrf/gazebo/pull-request/1306)

    1. Measures for doors and windows. Added RectItem::angleOnWall and related Get/Set.
        * [Pull request #1322](https://bitbucket.org/osrf/gazebo/pull-request/1322)
        * [Issue #370](https://bitbucket.org/osrf/gazebo/issue/370)

    1. Added Gazebo/BuildingFrame material to display holes for doors and windows on walls.
        * [Pull request #1338](https://bitbucket.org/osrf/gazebo/pull-request/1338)

    1. Added Gazebo/Bricks material to be used as texture on the building editor.
        * [Pull request #1333](https://bitbucket.org/osrf/gazebo/pull-request/1333)

    1. Pick colors from the palette and assign on 3D view. Added mouse and key event handlers to BuildingMaker, and events to communicate from BuildingModelManip to EditorItem.
        * [Pull request #1336](https://bitbucket.org/osrf/gazebo/pull-request/1336)

    1. Pick textures from the palette and assign in 3D view.
        * [Pull request #1368](https://bitbucket.org/osrf/gazebo/pull-request/1368)

1. Model editor updates
    1. Fix adding/removing event filters .
        * [Pull request #1279](https://bitbucket.org/osrf/gazebo/pull-request/1279)

    1. Enabled multi-selection and align tool inside model editor.
        * [Pull request #1302](https://bitbucket.org/osrf/gazebo/pull-request/1302)
        * [Issue #1323](https://bitbucket.org/osrf/gazebo/issue/1323)

    1. Enabled snap mode inside model editor.
        * [Pull request #1331](https://bitbucket.org/osrf/gazebo/pull-request/1331)
        * [Issue #1318](https://bitbucket.org/osrf/gazebo/issue/1318)

    1. Implemented copy/pasting of links.
        * [Pull request #1330](https://bitbucket.org/osrf/gazebo/pull-request/1330)

1. GUI publishes model selection information on ~/selection topic.
    * [Pull request #1318](https://bitbucket.org/osrf/gazebo/pull-request/1318)

## Gazebo 4.0

### Gazebo 4.x.x (2015-xx-xx)

1. Fix build for Bullet 2.83, enable angle wrapping for BulletHingeJoint
    * [Pull request #1664](https://bitbucket.org/osrf/gazebo/pull-request/1664)

### Gazebo 4.1.3 (2015-05-07)

1. Fix saving visual geom SDF values
    * [Pull request #1597](https://bitbucket.org/osrf/gazebo/pull-request/1597)
1. Fix heightmap model texture loading.
    * [Pull request #1595](https://bitbucket.org/osrf/gazebo/pull-request/1595)
1. Fix visual collision scale on separate client
    * [Pull request #1585](https://bitbucket.org/osrf/gazebo/pull-request/1585)
1. Fix several clang compiler warnings
    * [Pull request #1594](https://bitbucket.org/osrf/gazebo/pull-request/1594)
1. Fix blank save / browse dialogs
    * [Pull request #1544](https://bitbucket.org/osrf/gazebo/pull-request/1544)

### Gazebo 4.1.2 (2015-03-20)

1. Fix quaternion documentation: target Gazebo_4.1
    * [Pull request #1525](https://bitbucket.org/osrf/gazebo/pull-request/1525)
1. Speed up World::Step in loops
    * [Pull request #1492](https://bitbucket.org/osrf/gazebo/pull-request/1492)
1. Reduce selection buffer updates -> 4.1
    * [Pull request #1494](https://bitbucket.org/osrf/gazebo/pull-request/1494)
1. Fix loading of SimbodyPhysics parameters
    * [Pull request #1474](https://bitbucket.org/osrf/gazebo/pull-request/1474)
1. Fix heightmap on OSX -> 4.1
    * [Pull request #1455](https://bitbucket.org/osrf/gazebo/pull-request/1455)
1. Remove extra pose tag in a world file that should not be there
    * [Pull request #1458](https://bitbucket.org/osrf/gazebo/pull-request/1458)
1. Better fix for #236 for IMU that doesn't require ABI changes
    * [Pull request #1448](https://bitbucket.org/osrf/gazebo/pull-request/1448)
1. Fix regression of #236 for ImuSensor in 4.1
    * [Pull request #1446](https://bitbucket.org/osrf/gazebo/pull-request/1446)
1. Preserve previous GAZEBO_MODEL_PATH values when sourcing setup.sh
    * [Pull request #1430](https://bitbucket.org/osrf/gazebo/pull-request/1430)
1. issue #857: fix segfault for simbody screw joint when setting limits due to uninitialized limitForce.
    * [Pull request #1423](https://bitbucket.org/osrf/gazebo/pull-request/1423)
1. Allow multiple contact sensors per link (#960)
    * [Pull request #1413](https://bitbucket.org/osrf/gazebo/pull-request/1413)
1. Fix for issue #351, ODE World Step
    * [Pull request #1406](https://bitbucket.org/osrf/gazebo/pull-request/1406)
1. Disable failing InelasticCollision/0 test (#1394)
    * [Pull request #1405](https://bitbucket.org/osrf/gazebo/pull-request/1405)
1. Prevent out of bounds array access in SkidSteerDrivePlugin (found by cppcheck 1.68)
    * [Pull request #1379](https://bitbucket.org/osrf/gazebo/pull-request/1379)

### Gazebo 4.1.1 (2015-01-15)

1. Fix BulletPlaneShape bounding box (#1265)
    * [Pull request #1367](https://bitbucket.org/osrf/gazebo/pull-request/1367)
1. Fix dart linking errors on osx
    * [Pull request #1372](https://bitbucket.org/osrf/gazebo/pull-request/1372)
1. Update to player interfaces
    * [Pull request #1324](https://bitbucket.org/osrf/gazebo/pull-request/1324)
1. Handle GpuLaser name collisions (#1403)
    * [Pull request #1360](https://bitbucket.org/osrf/gazebo/pull-request/1360)
1. Add checks for handling array's with counts of zero, and read specular values
    * [Pull request #1339](https://bitbucket.org/osrf/gazebo/pull-request/1339)
1. Fix model list widget test
    * [Pull request #1327](https://bitbucket.org/osrf/gazebo/pull-request/1327)
1. Fix ogre includes
    * [Pull request #1323](https://bitbucket.org/osrf/gazebo/pull-request/1323)

### Gazebo 4.1.0 (2014-11-20)

1. Modified GUI rendering to improve the rendering update rate.
    * [Pull request #1487](https://bitbucket.org/osrf/gazebo/pull-request/1487)
1. Add ArrangePlugin for arranging groups of models.
   Also add Model::ResetPhysicsStates to call Link::ResetPhysicsStates
   recursively on all links in model.
    * [Pull request #1208](https://bitbucket.org/osrf/gazebo/pull-request/1208)
1. The `gz model` command line tool will output model info using either `-i` for complete info, or `-p` for just the model pose.
    * [Pull request #1212](https://bitbucket.org/osrf/gazebo/pull-request/1212)
    * [DRCSim Issue #389](https://bitbucket.org/osrf/drcsim/issue/389)
1. Added SignalStats class for computing incremental signal statistics.
    * [Pull request #1198](https://bitbucket.org/osrf/gazebo/pull-request/1198)
1. Add InitialVelocityPlugin to setting the initial state of links
    * [Pull request #1237](https://bitbucket.org/osrf/gazebo/pull-request/1237)
1. Added Quaternion::Integrate function.
    * [Pull request #1255](https://bitbucket.org/osrf/gazebo/pull-request/1255)
1. Added ConvertJointType functions, display more joint info on model list.
    * [Pull request #1259](https://bitbucket.org/osrf/gazebo/pull-request/1259)
1. Added ModelListWidget::AddProperty, removed unnecessary checks on ModelListWidget.
    * [Pull request #1271](https://bitbucket.org/osrf/gazebo/pull-request/1271)
1. Fix loading collada meshes with unsupported input semantics.
    * [Pull request #1319](https://bitbucket.org/osrf/gazebo/pull-request/1319)

### Gazebo 4.0.2 (2014-09-23)

1. Fix and improve mechanism to generate pkgconfig libs
    * [Pull request #1207](https://bitbucket.org/osrf/gazebo/pull-request/1207)
    * [Issue #1284](https://bitbucket.org/osrf/gazebo/issue/1284)
1. Added arat.world
    * [Pull request #1205](https://bitbucket.org/osrf/gazebo/pull-request/1205)
1. Update gzprop to output zip files.
    * [Pull request #1197](https://bitbucket.org/osrf/gazebo/pull-request/1197)
1. Make Collision::GetShape a const function
    * [Pull requset #1189](https://bitbucket.org/osrf/gazebo/pull-request/1189)
1. Install missing physics headers
    * [Pull requset #1183](https://bitbucket.org/osrf/gazebo/pull-request/1183)
1. Remove SimbodyLink::AddTorque console message
    * [Pull requset #1185](https://bitbucket.org/osrf/gazebo/pull-request/1185)
1. Fix log xml
    * [Pull requset #1188](https://bitbucket.org/osrf/gazebo/pull-request/1188)

### Gazebo 4.0.0 (2014-08-08)

1. Added lcov support to cmake
    * [Pull request #1047](https://bitbucket.org/osrf/gazebo/pull-request/1047)
1. Fixed memory leak in image conversion
    * [Pull request #1057](https://bitbucket.org/osrf/gazebo/pull-request/1057)
1. Removed deprecated function
    * [Pull request #1067](https://bitbucket.org/osrf/gazebo/pull-request/1067)
1. Improved collada loading performance
    * [Pull request #1066](https://bitbucket.org/osrf/gazebo/pull-request/1066)
    * [Pull request #1082](https://bitbucket.org/osrf/gazebo/pull-request/1082)
    * [Issue #1134](https://bitbucket.org/osrf/gazebo/issue/1134)
1. Implemented a collada exporter
    * [Pull request #1064](https://bitbucket.org/osrf/gazebo/pull-request/1064)
1. Force torque sensor now makes use of sensor's pose.
    * [Pull request #1076](https://bitbucket.org/osrf/gazebo/pull-request/1076)
    * [Issue #940](https://bitbucket.org/osrf/gazebo/issue/940)
1. Fix Model::GetLinks segfault
    * [Pull request #1093](https://bitbucket.org/osrf/gazebo/pull-request/1093)
1. Fix deleting and saving lights in gzserver
    * [Pull request #1094](https://bitbucket.org/osrf/gazebo/pull-request/1094)
    * [Issue #1182](https://bitbucket.org/osrf/gazebo/issue/1182)
    * [Issue #346](https://bitbucket.org/osrf/gazebo/issue/346)
1. Fix Collision::GetWorldPose. The pose of a collision would not update properly.
    * [Pull request #1049](https://bitbucket.org/osrf/gazebo/pull-request/1049)
    * [Issue #1124](https://bitbucket.org/osrf/gazebo/issue/1124)
1. Fixed the animate_box and animate_joints examples
    * [Pull request #1086](https://bitbucket.org/osrf/gazebo/pull-request/1086)
1. Integrated Oculus Rift functionality
    * [Pull request #1074](https://bitbucket.org/osrf/gazebo/pull-request/1074)
    * [Pull request #1136](https://bitbucket.org/osrf/gazebo/pull-request/1136)
    * [Pull request #1139](https://bitbucket.org/osrf/gazebo/pull-request/1139)
1. Updated Base::GetScopedName
    * [Pull request #1104](https://bitbucket.org/osrf/gazebo/pull-request/1104)
1. Fix collada loader from adding duplicate materials into a Mesh
    * [Pull request #1105](https://bitbucket.org/osrf/gazebo/pull-request/1105)
    * [Issue #1180](https://bitbucket.org/osrf/gazebo/issue/1180)
1. Integrated Razer Hydra functionality
    * [Pull request #1083](https://bitbucket.org/osrf/gazebo/pull-request/1083)
    * [Pull request #1109](https://bitbucket.org/osrf/gazebo/pull-request/1109)
1. Added ability to copy and paste models in the GUI
    * [Pull request #1103](https://bitbucket.org/osrf/gazebo/pull-request/1103)
1. Removed unnecessary inclusion of gazebo.hh and common.hh in plugins
    * [Pull request #1111](https://bitbucket.org/osrf/gazebo/pull-request/1111)
1. Added ability to specify custom road textures
    * [Pull request #1027](https://bitbucket.org/osrf/gazebo/pull-request/1027)
1. Added support for DART 4.1
    * [Pull request #1113](https://bitbucket.org/osrf/gazebo/pull-request/1113)
    * [Pull request #1132](https://bitbucket.org/osrf/gazebo/pull-request/1132)
    * [Pull request #1134](https://bitbucket.org/osrf/gazebo/pull-request/1134)
    * [Pull request #1154](https://bitbucket.org/osrf/gazebo/pull-request/1154)
1. Allow position of joints to be directly set.
    * [Pull request #1097](https://bitbucket.org/osrf/gazebo/pull-request/1097)
    * [Issue #1138](https://bitbucket.org/osrf/gazebo/issue/1138)
1. Added extruded polyline geometry
    * [Pull request #1026](https://bitbucket.org/osrf/gazebo/pull-request/1026)
1. Fixed actor animation
    * [Pull request #1133](https://bitbucket.org/osrf/gazebo/pull-request/1133)
    * [Pull request #1141](https://bitbucket.org/osrf/gazebo/pull-request/1141)
1. Generate a versioned cmake config file
    * [Pull request #1153](https://bitbucket.org/osrf/gazebo/pull-request/1153)
    * [Issue #1226](https://bitbucket.org/osrf/gazebo/issue/1226)
1. Added KMeans class
    * [Pull request #1147](https://bitbucket.org/osrf/gazebo/pull-request/1147)
1. Added --summary-range feature to bitbucket pullrequest tool
    * [Pull request #1156](https://bitbucket.org/osrf/gazebo/pull-request/1156)
1. Updated web links
    * [Pull request #1159](https://bitbucket.org/osrf/gazebo/pull-request/1159)
1. Update tests
    * [Pull request #1155](https://bitbucket.org/osrf/gazebo/pull-request/1155)
    * [Pull request #1143](https://bitbucket.org/osrf/gazebo/pull-request/1143)
    * [Pull request #1138](https://bitbucket.org/osrf/gazebo/pull-request/1138)
    * [Pull request #1140](https://bitbucket.org/osrf/gazebo/pull-request/1140)
    * [Pull request #1127](https://bitbucket.org/osrf/gazebo/pull-request/1127)
    * [Pull request #1115](https://bitbucket.org/osrf/gazebo/pull-request/1115)
    * [Pull request #1102](https://bitbucket.org/osrf/gazebo/pull-request/1102)
    * [Pull request #1087](https://bitbucket.org/osrf/gazebo/pull-request/1087)
    * [Pull request #1084](https://bitbucket.org/osrf/gazebo/pull-request/1084)

## Gazebo 3.0

### Gazebo 3.x.x (yyyy-mm-dd)

1. Fixed sonar and wireless sensor visualization
    * [Pull request #1254](https://bitbucket.org/osrf/gazebo/pull-request/1254)
1. Update visual bounding box when model is selected
    * [Pull request #1280](https://bitbucket.org/osrf/gazebo/pull-request/1280)

### Gazebo 3.1.0 (2014-08-08)

1. Implemented Simbody::Link::Set*Vel
    * [Pull request #1160](https://bitbucket.org/osrf/gazebo/pull-request/1160)
    * [Issue #1012](https://bitbucket.org/osrf/gazebo/issue/1012)
1. Added World::RemoveModel function
    * [Pull request #1106](https://bitbucket.org/osrf/gazebo/pull-request/1106)
    * [Issue #1177](https://bitbucket.org/osrf/gazebo/issue/1177)
1. Fix exit from camera follow mode using the escape key
    * [Pull request #1137](https://bitbucket.org/osrf/gazebo/pull-request/1137)
    * [Issue #1220](https://bitbucket.org/osrf/gazebo/issue/1220)
1. Added support for SDF joint spring stiffness and reference positions
    * [Pull request #1117](https://bitbucket.org/osrf/gazebo/pull-request/1117)
1. Removed the gzmodel_create script
    * [Pull request #1130](https://bitbucket.org/osrf/gazebo/pull-request/1130)
1. Added Vector2 dot product
    * [Pull request #1101](https://bitbucket.org/osrf/gazebo/pull-request/1101)
1. Added SetPositionPID and SetVelocityPID to JointController
    * [Pull request #1091](https://bitbucket.org/osrf/gazebo/pull-request/1091)
1. Fix gzclient startup crash with ogre 1.9
    * [Pull request #1098](https://bitbucket.org/osrf/gazebo/pull-request/1098)
    * [Issue #996](https://bitbucket.org/osrf/gazebo/issue/996)
1. Update the bitbucket_pullrequests tool
    * [Pull request #1108](https://bitbucket.org/osrf/gazebo/pull-request/1108)
1. Light properties now remain in place after move by the user via the GUI.
    * [Pull request #1110](https://bitbucket.org/osrf/gazebo/pull-request/1110)
    * [Issue #1211](https://bitbucket.org/osrf/gazebo/issue/1211)
1. Allow position of joints to be directly set.
    * [Pull request #1096](https://bitbucket.org/osrf/gazebo/pull-request/1096)
    * [Issue #1138](https://bitbucket.org/osrf/gazebo/issue/1138)

### Gazebo 3.0.0 (2014-04-11)

1. Fix bug when deleting the sun light
    * [Pull request #1088](https://bitbucket.org/osrf/gazebo/pull-request/1088)
    * [Issue #1133](https://bitbucket.org/osrf/gazebo/issue/1133)
1. Fix ODE screw joint
    * [Pull request #1078](https://bitbucket.org/osrf/gazebo/pull-request/1078)
    * [Issue #1167](https://bitbucket.org/osrf/gazebo/issue/1167)
1. Update joint integration tests
    * [Pull request #1081](https://bitbucket.org/osrf/gazebo/pull-request/1081)
1. Fixed false positives in cppcheck.
    * [Pull request #1061](https://bitbucket.org/osrf/gazebo/pull-request/1061)
1. Made joint axis reference frame relative to child, and updated simbody and dart accordingly.
    * [Pull request #1069](https://bitbucket.org/osrf/gazebo/pull-request/1069)
    * [Issue #494](https://bitbucket.org/osrf/gazebo/issue/494)
    * [Issue #1143](https://bitbucket.org/osrf/gazebo/issue/1143)
1. Added ability to pass vector of strings to SetupClient and SetupServer
    * [Pull request #1068](https://bitbucket.org/osrf/gazebo/pull-request/1068)
    * [Issue #1132](https://bitbucket.org/osrf/gazebo/issue/1132)
1. Fix error correction in screw constraints for ODE
    * [Pull request #1070](https://bitbucket.org/osrf/gazebo/pull-request/1070)
    * [Issue #1159](https://bitbucket.org/osrf/gazebo/issue/1159)
1. Improved pkgconfig with SDF
    * [Pull request #1062](https://bitbucket.org/osrf/gazebo/pull-request/1062)
1. Added a plugin to simulate aero dynamics
    * [Pull request #905](https://bitbucket.org/osrf/gazebo/pull-request/905)
1. Updated bullet support
    * [Issue #1069](https://bitbucket.org/osrf/gazebo/issue/1069)
    * [Pull request #1011](https://bitbucket.org/osrf/gazebo/pull-request/1011)
    * [Pull request #996](https://bitbucket.org/osrf/gazebo/pull-request/966)
    * [Pull request #1024](https://bitbucket.org/osrf/gazebo/pull-request/1024)
1. Updated simbody support
    * [Pull request #995](https://bitbucket.org/osrf/gazebo/pull-request/995)
1. Updated worlds to SDF 1.5
    * [Pull request #1021](https://bitbucket.org/osrf/gazebo/pull-request/1021)
1. Improvements to ODE
    * [Pull request #1001](https://bitbucket.org/osrf/gazebo/pull-request/1001)
    * [Pull request #1014](https://bitbucket.org/osrf/gazebo/pull-request/1014)
    * [Pull request #1015](https://bitbucket.org/osrf/gazebo/pull-request/1015)
    * [Pull request #1016](https://bitbucket.org/osrf/gazebo/pull-request/1016)
1. New command line tool
    * [Pull request #972](https://bitbucket.org/osrf/gazebo/pull-request/972)
1. Graphical user interface improvements
    * [Pull request #971](https://bitbucket.org/osrf/gazebo/pull-request/971)
    * [Pull request #1013](https://bitbucket.org/osrf/gazebo/pull-request/1013)
    * [Pull request #989](https://bitbucket.org/osrf/gazebo/pull-request/989)
1. Created a friction pyramid class
    * [Pull request #935](https://bitbucket.org/osrf/gazebo/pull-request/935)
1. Added GetWorldEnergy functions to Model, Joint, and Link
    * [Pull request #1017](https://bitbucket.org/osrf/gazebo/pull-request/1017)
1. Preparing Gazebo for admission into Ubuntu
    * [Pull request #969](https://bitbucket.org/osrf/gazebo/pull-request/969)
    * [Pull request #998](https://bitbucket.org/osrf/gazebo/pull-request/998)
    * [Pull request #1002](https://bitbucket.org/osrf/gazebo/pull-request/1002)
1. Add method for querying if useImplicitStiffnessDamping flag is set for a given joint
    * [Issue #629](https://bitbucket.org/osrf/gazebo/issue/629)
    * [Pull request #1006](https://bitbucket.org/osrf/gazebo/pull-request/1006)
1. Fix joint axis frames
    * [Issue #494](https://bitbucket.org/osrf/gazebo/issue/494)
    * [Pull request #963](https://bitbucket.org/osrf/gazebo/pull-request/963)
1. Compute joint anchor pose relative to parent
    * [Issue #1029](https://bitbucket.org/osrf/gazebo/issue/1029)
    * [Pull request #982](https://bitbucket.org/osrf/gazebo/pull-request/982)
1. Cleanup the installed worlds
    * [Issue #1036](https://bitbucket.org/osrf/gazebo/issue/1036)
    * [Pull request #984](https://bitbucket.org/osrf/gazebo/pull-request/984)
1. Update to the GPS sensor
    * [Issue #1059](https://bitbucket.org/osrf/gazebo/issue/1059)
    * [Pull request #978](https://bitbucket.org/osrf/gazebo/pull-request/978)
1. Removed libtool from plugin loading
    * [Pull request #981](https://bitbucket.org/osrf/gazebo/pull-request/981)
1. Added functions to get inertial information for a link in the world frame.
    * [Pull request #1005](https://bitbucket.org/osrf/gazebo/pull-request/1005)

## Gazebo 2.0

### Gazebo 2.2.6 (2015-09-28)

1. Backport fixes to setup.sh from pull request #1430 to 2.2 branch
    * [Pull request 1889](https://bitbucket.org/osrf/gazebo/pull-request/1889)
1. Fix heightmap texture loading (2.2)
    * [Pull request 1596](https://bitbucket.org/osrf/gazebo/pull-request/1596)
1. Prevent out of bounds array access in SkidSteerDrivePlugin (found by cppcheck 1.68)
    * [Pull request 1379](https://bitbucket.org/osrf/gazebo/pull-request/1379)
1. Fix build with boost 1.57 for 2.2 branch (#1399)
    * [Pull request 1358](https://bitbucket.org/osrf/gazebo/pull-request/1358)
1. Fix manpage test failures by incrementing year to 2015
    * [Pull request 1361](https://bitbucket.org/osrf/gazebo/pull-request/1361)
1. Fix build for OS X 10.10 (#1304, #1289)
    * [Pull request 1346](https://bitbucket.org/osrf/gazebo/pull-request/1346)
1. Restore ODELink ABI, use Link variables instead (#1354)
    * [Pull request 1347](https://bitbucket.org/osrf/gazebo/pull-request/1347)
1. Fix inertia_ratio test
    * [Pull request 1344](https://bitbucket.org/osrf/gazebo/pull-request/1344)
1. backport collision visual fix -> 2.2
    * [Pull request 1343](https://bitbucket.org/osrf/gazebo/pull-request/1343)
1. Fix two code_check errors on 2.2
    * [Pull request 1314](https://bitbucket.org/osrf/gazebo/pull-request/1314)
1. issue #243 fix Link::GetWorldLinearAccel and Link::GetWorldAngularAccel for ODE
    * [Pull request 1284](https://bitbucket.org/osrf/gazebo/pull-request/1284)

### Gazebo 2.2.3 (2014-04-29)

1. Removed redundant call to World::Init
    * [Pull request #1107](https://bitbucket.org/osrf/gazebo/pull-request/1107)
    * [Issue #1208](https://bitbucket.org/osrf/gazebo/issue/1208)
1. Return proper error codes when gazebo exits
    * [Pull request #1085](https://bitbucket.org/osrf/gazebo/pull-request/1085)
    * [Issue #1178](https://bitbucket.org/osrf/gazebo/issue/1178)
1. Fixed Camera::GetWorldRotation().
    * [Pull request #1071](https://bitbucket.org/osrf/gazebo/pull-request/1071)
    * [Issue #1087](https://bitbucket.org/osrf/gazebo/issue/1087)
1. Fixed memory leak in image conversion
    * [Pull request #1073](https://bitbucket.org/osrf/gazebo/pull-request/1073)

### Gazebo 2.2.1 (xxxx-xx-xx)

1. Fix heightmap model texture loading.
    * [Pull request #1596](https://bitbucket.org/osrf/gazebo/pull-request/1596)

### Gazebo 2.2.0 (2014-01-10)

1. Fix compilation when using OGRE-1.9 (full support is being worked on)
    * [Issue #994](https://bitbucket.org/osrf/gazebo/issue/994)
    * [Issue #995](https://bitbucket.org/osrf/gazebo/issue/995)
    * [Issue #996](https://bitbucket.org/osrf/gazebo/issue/996)
    * [Pull request #883](https://bitbucket.org/osrf/gazebo/pull-request/883)
1. Added unit test for issue 624.
    * [Issue #624](https://bitbucket.org/osrf/gazebo/issue/624).
    * [Pull request #889](https://bitbucket.org/osrf/gazebo/pull-request/889)
1. Use 3x3 PCF shadows for smoother shadows.
    * [Pull request #887](https://bitbucket.org/osrf/gazebo/pull-request/887)
1. Update manpage copyright to 2014.
    * [Pull request #893](https://bitbucket.org/osrf/gazebo/pull-request/893)
1. Added friction integration test .
    * [Pull request #885](https://bitbucket.org/osrf/gazebo/pull-request/885)
1. Fix joint anchor when link pose is not specified.
    * [Issue #978](https://bitbucket.org/osrf/gazebo/issue/978)
    * [Pull request #862](https://bitbucket.org/osrf/gazebo/pull-request/862)
1. Added (ESC) tooltip for GUI Selection Mode icon.
    * [Issue #993](https://bitbucket.org/osrf/gazebo/issue/993)
    * [Pull request #888](https://bitbucket.org/osrf/gazebo/pull-request/888)
1. Removed old comment about resolved issue.
    * [Issue #837](https://bitbucket.org/osrf/gazebo/issue/837)
    * [Pull request #880](https://bitbucket.org/osrf/gazebo/pull-request/880)
1. Made SimbodyLink::Get* function thread-safe
    * [Issue #918](https://bitbucket.org/osrf/gazebo/issue/918)
    * [Pull request #872](https://bitbucket.org/osrf/gazebo/pull-request/872)
1. Suppressed spurious gzlog messages in ODE::Body
    * [Issue #983](https://bitbucket.org/osrf/gazebo/issue/983)
    * [Pull request #875](https://bitbucket.org/osrf/gazebo/pull-request/875)
1. Fixed Force Torque Sensor Test by properly initializing some values.
    * [Issue #982](https://bitbucket.org/osrf/gazebo/issue/982)
    * [Pull request #869](https://bitbucket.org/osrf/gazebo/pull-request/869)
1. Added breakable joint plugin to support breakable walls.
    * [Pull request #865](https://bitbucket.org/osrf/gazebo/pull-request/865)
1. Used different tuple syntax to fix compilation on OSX mavericks.
    * [Issue #947](https://bitbucket.org/osrf/gazebo/issue/947)
    * [Pull request #858](https://bitbucket.org/osrf/gazebo/pull-request/858)
1. Fixed sonar test and deprecation warning.
    * [Pull request #856](https://bitbucket.org/osrf/gazebo/pull-request/856)
1. Speed up test compilation.
    * Part of [Issue #955](https://bitbucket.org/osrf/gazebo/issue/955)
    * [Pull request #846](https://bitbucket.org/osrf/gazebo/pull-request/846)
1. Added Joint::SetEffortLimit API
    * [Issue #923](https://bitbucket.org/osrf/gazebo/issue/923)
    * [Pull request #808](https://bitbucket.org/osrf/gazebo/pull-request/808)
1. Made bullet output less verbose.
    * [Pull request #839](https://bitbucket.org/osrf/gazebo/pull-request/839)
1. Convergence acceleration and stability tweak to make atlas_v3 stable
    * [Issue #895](https://bitbucket.org/osrf/gazebo/issue/895)
    * [Pull request #772](https://bitbucket.org/osrf/gazebo/pull-request/772)
1. Added colors, textures and world files for the SPL RoboCup environment
    * [Pull request #838](https://bitbucket.org/osrf/gazebo/pull-request/838)
1. Fixed bitbucket_pullrequests tool to work with latest BitBucket API.
    * [Issue #933](https://bitbucket.org/osrf/gazebo/issue/933)
    * [Pull request #841](https://bitbucket.org/osrf/gazebo/pull-request/841)
1. Fixed cppcheck warnings.
    * [Pull request #842](https://bitbucket.org/osrf/gazebo/pull-request/842)

### Gazebo 2.1.0 (2013-11-08)
1. Fix mainwindow unit test
    * [Pull request #752](https://bitbucket.org/osrf/gazebo/pull-request/752)
1. Visualize moment of inertia
    * Pull request [#745](https://bitbucket.org/osrf/gazebo/pull-request/745), [#769](https://bitbucket.org/osrf/gazebo/pull-request/769), [#787](https://bitbucket.org/osrf/gazebo/pull-request/787)
    * [Issue #203](https://bitbucket.org/osrf/gazebo/issue/203)
1. Update tool to count lines of code
    * [Pull request #758](https://bitbucket.org/osrf/gazebo/pull-request/758)
1. Implement World::Clear
    * Pull request [#785](https://bitbucket.org/osrf/gazebo/pull-request/785), [#804](https://bitbucket.org/osrf/gazebo/pull-request/804)
1. Improve Bullet support
    * [Pull request #805](https://bitbucket.org/osrf/gazebo/pull-request/805)
1. Fix doxygen spacing
    * [Pull request #740](https://bitbucket.org/osrf/gazebo/pull-request/740)
1. Add tool to generate model images for thepropshop.org
    * [Pull request #734](https://bitbucket.org/osrf/gazebo/pull-request/734)
1. Added paging support for terrains
    * [Pull request #707](https://bitbucket.org/osrf/gazebo/pull-request/707)
1. Added plugin path to LID_LIBRARY_PATH in setup.sh
    * [Pull request #750](https://bitbucket.org/osrf/gazebo/pull-request/750)
1. Fix for OSX
    * [Pull request #766](https://bitbucket.org/osrf/gazebo/pull-request/766)
    * [Pull request #786](https://bitbucket.org/osrf/gazebo/pull-request/786)
    * [Issue #906](https://bitbucket.org/osrf/gazebo/issue/906)
1. Update copyright information
    * [Pull request #771](https://bitbucket.org/osrf/gazebo/pull-request/771)
1. Enable screen dependent tests
    * [Pull request #764](https://bitbucket.org/osrf/gazebo/pull-request/764)
    * [Issue #811](https://bitbucket.org/osrf/gazebo/issue/811)
1. Fix gazebo command line help message
    * [Pull request #775](https://bitbucket.org/osrf/gazebo/pull-request/775)
    * [Issue #898](https://bitbucket.org/osrf/gazebo/issue/898)
1. Fix man page test
    * [Pull request #774](https://bitbucket.org/osrf/gazebo/pull-request/774)
1. Improve load time by reducing calls to RTShader::Update
    * [Pull request #773](https://bitbucket.org/osrf/gazebo/pull-request/773)
    * [Issue #877](https://bitbucket.org/osrf/gazebo/issue/877)
1. Fix joint visualization
    * [Pull request #776](https://bitbucket.org/osrf/gazebo/pull-request/776)
    * [Pull request #802](https://bitbucket.org/osrf/gazebo/pull-request/802)
    * [Issue #464](https://bitbucket.org/osrf/gazebo/issue/464)
1. Add helpers to fix NaN
    * [Pull request #742](https://bitbucket.org/osrf/gazebo/pull-request/742)
1. Fix model resizing via the GUI
    * [Pull request #763](https://bitbucket.org/osrf/gazebo/pull-request/763)
    * [Issue #885](https://bitbucket.org/osrf/gazebo/issue/885)
1. Simplify gzlog test by using sha1
    * [Pull request #781](https://bitbucket.org/osrf/gazebo/pull-request/781)
    * [Issue #837](https://bitbucket.org/osrf/gazebo/issue/837)
1. Enable cppcheck for header files
    * [Pull request #782](https://bitbucket.org/osrf/gazebo/pull-request/782)
    * [Issue #907](https://bitbucket.org/osrf/gazebo/issue/907)
1. Fix broken regression test
    * [Pull request #784](https://bitbucket.org/osrf/gazebo/pull-request/784)
    * [Issue #884](https://bitbucket.org/osrf/gazebo/issue/884)
1. All simbody and dart to pass tests
    * [Pull request #790](https://bitbucket.org/osrf/gazebo/pull-request/790)
    * [Issue #873](https://bitbucket.org/osrf/gazebo/issue/873)
1. Fix camera rotation from SDF
    * [Pull request #789](https://bitbucket.org/osrf/gazebo/pull-request/789)
    * [Issue #920](https://bitbucket.org/osrf/gazebo/issue/920)
1. Fix bitbucket pullrequest command line tool to match new API
    * [Pull request #803](https://bitbucket.org/osrf/gazebo/pull-request/803)
1. Fix transceiver spawn errors in tests
    * [Pull request #811](https://bitbucket.org/osrf/gazebo/pull-request/811)
    * [Pull request #814](https://bitbucket.org/osrf/gazebo/pull-request/814)

### Gazebo 2.0.0 (2013-10-08)
1. Refactor code check tool.
    * [Pull Request #669](https://bitbucket.org/osrf/gazebo/pull-request/669)
1. Added pull request tool for Bitbucket.
    * [Pull Request #670](https://bitbucket.org/osrf/gazebo/pull-request/670)
    * [Pull Request #691](https://bitbucket.org/osrf/gazebo/pull-request/671)
1. New wireless receiver and transmitter sensor models.
    * [Pull Request #644](https://bitbucket.org/osrf/gazebo/pull-request/644)
    * [Pull Request #675](https://bitbucket.org/osrf/gazebo/pull-request/675)
    * [Pull Request #727](https://bitbucket.org/osrf/gazebo/pull-request/727)
1. Audio support using OpenAL.
    * [Pull Request #648](https://bitbucket.org/osrf/gazebo/pull-request/648)
    * [Pull Request #704](https://bitbucket.org/osrf/gazebo/pull-request/704)
1. Simplify command-line parsing of gztopic echo output.
    * [Pull Request #674](https://bitbucket.org/osrf/gazebo/pull-request/674)
    * Resolves: [Issue #795](https://bitbucket.org/osrf/gazebo/issue/795)
1. Use UNIX directories through the user of GNUInstallDirs cmake module.
    * [Pull Request #676](https://bitbucket.org/osrf/gazebo/pull-request/676)
    * [Pull Request #681](https://bitbucket.org/osrf/gazebo/pull-request/681)
1. New GUI interactions for object manipulation.
    * [Pull Request #634](https://bitbucket.org/osrf/gazebo/pull-request/634)
1. Fix for OSX menubar.
    * [Pull Request #677](https://bitbucket.org/osrf/gazebo/pull-request/677)
1. Remove internal SDF directories and dependencies.
    * [Pull Request #680](https://bitbucket.org/osrf/gazebo/pull-request/680)
1. Add minimum version for sdformat.
    * [Pull Request #682](https://bitbucket.org/osrf/gazebo/pull-request/682)
    * Resolves: [Issue #818](https://bitbucket.org/osrf/gazebo/issue/818)
1. Allow different gtest parameter types with ServerFixture
    * [Pull Request #686](https://bitbucket.org/osrf/gazebo/pull-request/686)
    * Resolves: [Issue #820](https://bitbucket.org/osrf/gazebo/issue/820)
1. GUI model scaling when using Bullet.
    * [Pull Request #683](https://bitbucket.org/osrf/gazebo/pull-request/683)
1. Fix typo in cmake config.
    * [Pull Request #694](https://bitbucket.org/osrf/gazebo/pull-request/694)
    * Resolves: [Issue #824](https://bitbucket.org/osrf/gazebo/issue/824)
1. Remove gazebo include subdir from pkgconfig and cmake config.
    * [Pull Request #691](https://bitbucket.org/osrf/gazebo/pull-request/691)
1. Torsional spring demo
    * [Pull Request #693](https://bitbucket.org/osrf/gazebo/pull-request/693)
1. Remove repeated call to SetAxis in Joint.cc
    * [Pull Request #695](https://bitbucket.org/osrf/gazebo/pull-request/695)
    * Resolves: [Issue #823](https://bitbucket.org/osrf/gazebo/issue/823)
1. Add test for rotational joints.
    * [Pull Request #697](https://bitbucket.org/osrf/gazebo/pull-request/697)
    * Resolves: [Issue #820](https://bitbucket.org/osrf/gazebo/issue/820)
1. Fix compilation of tests using Joint base class
    * [Pull Request #701](https://bitbucket.org/osrf/gazebo/pull-request/701)
1. Terrain paging implemented.
    * [Pull Request #687](https://bitbucket.org/osrf/gazebo/pull-request/687)
1. Improve timeout error reporting in ServerFixture
    * [Pull Request #705](https://bitbucket.org/osrf/gazebo/pull-request/705)
1. Fix mouse picking for cases where visuals overlap with the laser
    * [Pull Request #709](https://bitbucket.org/osrf/gazebo/pull-request/709)
1. Fix string literals for OSX
    * [Pull Request #712](https://bitbucket.org/osrf/gazebo/pull-request/712)
    * Resolves: [Issue #803](https://bitbucket.org/osrf/gazebo/issue/803)
1. Support for ENABLE_TESTS_COMPILATION cmake parameter
    * [Pull Request #708](https://bitbucket.org/osrf/gazebo/pull-request/708)
1. Updated system gui plugin
    * [Pull Request #702](https://bitbucket.org/osrf/gazebo/pull-request/702)
1. Fix force torque unit test issue
    * [Pull Request #673](https://bitbucket.org/osrf/gazebo/pull-request/673)
    * Resolves: [Issue #813](https://bitbucket.org/osrf/gazebo/issue/813)
1. Use variables to control auto generation of CFlags
    * [Pull Request #699](https://bitbucket.org/osrf/gazebo/pull-request/699)
1. Remove deprecated functions.
    * [Pull Request #715](https://bitbucket.org/osrf/gazebo/pull-request/715)
1. Fix typo in `Camera.cc`
    * [Pull Request #719](https://bitbucket.org/osrf/gazebo/pull-request/719)
    * Resolves: [Issue #846](https://bitbucket.org/osrf/gazebo/issue/846)
1. Performance improvements
    * [Pull Request #561](https://bitbucket.org/osrf/gazebo/pull-request/561)
1. Fix gripper model.
    * [Pull Request #713](https://bitbucket.org/osrf/gazebo/pull-request/713)
    * Resolves: [Issue #314](https://bitbucket.org/osrf/gazebo/issue/314)
1. First part of Simbody integration
    * [Pull Request #716](https://bitbucket.org/osrf/gazebo/pull-request/716)

## Gazebo 1.9

### Gazebo 1.9.6 (2014-04-29)

1. Refactored inertia ratio reduction for ODE
    * [Pull request #1114](https://bitbucket.org/osrf/gazebo/pull-request/1114)
1. Improved collada loading performance
    * [Pull request #1075](https://bitbucket.org/osrf/gazebo/pull-request/1075)

### Gazebo 1.9.3 (2014-01-10)

1. Add thickness to plane to remove shadow flickering.
    * [Pull request #886](https://bitbucket.org/osrf/gazebo/pull-request/886)
1. Temporary GUI shadow toggle fix.
    * [Issue #925](https://bitbucket.org/osrf/gazebo/issue/925)
    * [Pull request #868](https://bitbucket.org/osrf/gazebo/pull-request/868)
1. Fix memory access bugs with libc++ on mavericks.
    * [Issue #965](https://bitbucket.org/osrf/gazebo/issue/965)
    * [Pull request #857](https://bitbucket.org/osrf/gazebo/pull-request/857)
    * [Pull request #881](https://bitbucket.org/osrf/gazebo/pull-request/881)
1. Replaced printf with cout in gztopic hz.
    * [Issue #969](https://bitbucket.org/osrf/gazebo/issue/969)
    * [Pull request #854](https://bitbucket.org/osrf/gazebo/pull-request/854)
1. Add Dark grey material and fix indentation.
    * [Pull request #851](https://bitbucket.org/osrf/gazebo/pull-request/851)
1. Fixed sonar sensor unit test.
    * [Pull request #848](https://bitbucket.org/osrf/gazebo/pull-request/848)
1. Convergence acceleration and stability tweak to make atlas_v3 stable.
    * [Pull request #845](https://bitbucket.org/osrf/gazebo/pull-request/845)
1. Update gtest to 1.7.0 to resolve problems with libc++.
    * [Issue #947](https://bitbucket.org/osrf/gazebo/issue/947)
    * [Pull request #827](https://bitbucket.org/osrf/gazebo/pull-request/827)
1. Fixed LD_LIBRARY_PATH for plugins.
    * [Issue #957](https://bitbucket.org/osrf/gazebo/issue/957)
    * [Pull request #844](https://bitbucket.org/osrf/gazebo/pull-request/844)
1. Fix transceiver sporadic errors.
    * Backport of [pull request #811](https://bitbucket.org/osrf/gazebo/pull-request/811)
    * [Pull request #836](https://bitbucket.org/osrf/gazebo/pull-request/836)
1. Modified the MsgTest to be deterministic with time checks.
    * [Pull request #843](https://bitbucket.org/osrf/gazebo/pull-request/843)
1. Fixed seg fault in LaserVisual.
    * [Issue #950](https://bitbucket.org/osrf/gazebo/issue/950)
    * [Pull request #832](https://bitbucket.org/osrf/gazebo/pull-request/832)
1. Implemented the option to disable tests that need a working screen to run properly.
    * Backport of [Pull request #764](https://bitbucket.org/osrf/gazebo/pull-request/764)
    * [Pull request #837](https://bitbucket.org/osrf/gazebo/pull-request/837)
1. Cleaned up gazebo shutdown.
    * [Pull request #829](https://bitbucket.org/osrf/gazebo/pull-request/829)
1. Fixed bug associated with loading joint child links.
    * [Issue #943](https://bitbucket.org/osrf/gazebo/issue/943)
    * [Pull request #820](https://bitbucket.org/osrf/gazebo/pull-request/820)

### Gazebo 1.9.2 (2013-11-08)
1. Fix enable/disable sky and clouds from SDF
    * [Pull request #809](https://bitbucket.org/osrf/gazebo/pull-request/809])
1. Fix occasional blank GUI screen on startup
    * [Pull request #815](https://bitbucket.org/osrf/gazebo/pull-request/815])
1. Fix GPU laser when interacting with heightmaps
    * [Pull request #796](https://bitbucket.org/osrf/gazebo/pull-request/796])
1. Added API/ABI checker command line tool
    * [Pull request #765](https://bitbucket.org/osrf/gazebo/pull-request/765])
1. Added gtest version information
    * [Pull request #801](https://bitbucket.org/osrf/gazebo/pull-request/801])
1. Fix GUI world saving
    * [Pull request #806](https://bitbucket.org/osrf/gazebo/pull-request/806])
1. Enable anti-aliasing for camera sensor
    * [Pull request #800](https://bitbucket.org/osrf/gazebo/pull-request/800])
1. Make sensor noise deterministic
    * [Pull request #788](https://bitbucket.org/osrf/gazebo/pull-request/788])
1. Fix build problem
    * [Issue #901](https://bitbucket.org/osrf/gazebo/issue/901)
    * [Pull request #778](https://bitbucket.org/osrf/gazebo/pull-request/778])
1. Fix a typo in Camera.cc
    * [Pull request #720](https://bitbucket.org/osrf/gazebo/pull-request/720])
    * [Issue #846](https://bitbucket.org/osrf/gazebo/issue/846)
1. Fix OSX menu bar
    * [Pull request #688](https://bitbucket.org/osrf/gazebo/pull-request/688])
1. Fix gazebo::init by calling sdf::setFindCallback() before loading the sdf in gzfactory.
    * [Pull request #678](https://bitbucket.org/osrf/gazebo/pull-request/678])
    * [Issue #817](https://bitbucket.org/osrf/gazebo/issue/817)

### Gazebo 1.9.1 (2013-08-20)
* Deprecate header files that require case-sensitive filesystem (e.g. Common.hh, Physics.hh) [https://bitbucket.org/osrf/gazebo/pull-request/638/fix-for-775-deprecate-headers-that-require]
* Initial support for building on Mac OS X [https://bitbucket.org/osrf/gazebo/pull-request/660/osx-support-for-gazebo-19] [https://bitbucket.org/osrf/gazebo/pull-request/657/cmake-fixes-for-osx]
* Fixes for various issues [https://bitbucket.org/osrf/gazebo/pull-request/635/fix-for-issue-792/diff] [https://bitbucket.org/osrf/gazebo/pull-request/628/allow-scoped-and-non-scoped-joint-names-to/diff] [https://bitbucket.org/osrf/gazebo/pull-request/636/fix-build-dependency-in-message-generation/diff] [https://bitbucket.org/osrf/gazebo/pull-request/639/make-the-unversioned-setupsh-a-copy-of-the/diff] [https://bitbucket.org/osrf/gazebo/pull-request/650/added-missing-lib-to-player-client-library/diff] [https://bitbucket.org/osrf/gazebo/pull-request/656/install-gzmode_create-without-sh-suffix/diff]

### Gazebo 1.9.0 (2013-07-23)
* Use external package [sdformat](https://bitbucket.org/osrf/sdformat) for sdf parsing, refactor the `Element::GetValue*` function calls, and deprecate Gazebo's internal sdf parser [https://bitbucket.org/osrf/gazebo/pull-request/627]
* Improved ROS support ([[Tutorials#ROS_Integration |documentation here]]) [https://bitbucket.org/osrf/gazebo/pull-request/559]
* Added Sonar, Force-Torque, and Tactile Pressure sensors [https://bitbucket.org/osrf/gazebo/pull-request/557], [https://bitbucket.org/osrf/gazebo/pull-request/567]
* Add compile-time defaults for environment variables so that sourcing setup.sh is unnecessary in most cases [https://bitbucket.org/osrf/gazebo/pull-request/620]
* Enable user camera to follow objects in client window [https://bitbucket.org/osrf/gazebo/pull-request/603]
* Install protobuf message files for use in custom messages [https://bitbucket.org/osrf/gazebo/pull-request/614]
* Change default compilation flags to improve debugging [https://bitbucket.org/osrf/gazebo/pull-request/617]
* Change to supported relative include paths [https://bitbucket.org/osrf/gazebo/pull-request/594]
* Fix display of laser scans when sensor is rotated [https://bitbucket.org/osrf/gazebo/pull-request/599]

## Gazebo 1.8

### Gazebo 1.8.7 (2013-07-16)
* Fix bug in URDF parsing of Vector3 elements [https://bitbucket.org/osrf/gazebo/pull-request/613]
* Fix compilation errors with newest libraries [https://bitbucket.org/osrf/gazebo/pull-request/615]

### Gazebo 1.8.6 (2013-06-07)
* Fix inertia lumping in the URDF parser[https://bitbucket.org/osrf/gazebo/pull-request/554]
* Fix for ODEJoint CFM damping sign error [https://bitbucket.org/osrf/gazebo/pull-request/586]
* Fix transport memory growth[https://bitbucket.org/osrf/gazebo/pull-request/584]
* Reduce log file data in order to reduce buffer growth that results in out of memory kernel errors[https://bitbucket.org/osrf/gazebo/pull-request/587]

### Gazebo 1.8.5 (2013-06-04)
* Fix Gazebo build for machines without a valid display.[https://bitbucket.org/osrf/gazebo/commits/37f00422eea03365b839a632c1850431ee6a1d67]

### Gazebo 1.8.4 (2013-06-03)
* Fix UDRF to SDF converter so that URDF gazebo extensions are applied to all collisions in a link.[https://bitbucket.org/osrf/gazebo/pull-request/579]
* Prevent transport layer from locking when a gzclient connects to a gzserver over a connection with high latency.[https://bitbucket.org/osrf/gazebo/pull-request/572]
* Improve performance and fix uninitialized conditional jumps.[https://bitbucket.org/osrf/gazebo/pull-request/571]

### Gazebo 1.8.3 (2013-06-03)
* Fix for gzlog hanging when gzserver is not present or not responsive[https://bitbucket.org/osrf/gazebo/pull-request/577]
* Fix occasional segfault when generating log files[https://bitbucket.org/osrf/gazebo/pull-request/575]
* Performance improvement to ODE[https://bitbucket.org/osrf/gazebo/pull-request/556]
* Fix node initialization[https://bitbucket.org/osrf/gazebo/pull-request/570]
* Fix GPU laser Hz rate reduction when sensor moved away from world origin[https://bitbucket.org/osrf/gazebo/pull-request/566]
* Fix incorrect lighting in camera sensors when GPU laser is subscribe to[https://bitbucket.org/osrf/gazebo/pull-request/563]

### Gazebo 1.8.2 (2013-05-28)
* ODE performance improvements[https://bitbucket.org/osrf/gazebo/pull-request/535][https://bitbucket.org/osrf/gazebo/pull-request/537]
* Fixed tests[https://bitbucket.org/osrf/gazebo/pull-request/538][https://bitbucket.org/osrf/gazebo/pull-request/541][https://bitbucket.org/osrf/gazebo/pull-request/542]
* Fixed sinking vehicle bug[https://bitbucket.org/osrf/drcsim/issue/300] in pull-request[https://bitbucket.org/osrf/gazebo/pull-request/538]
* Fix GPU sensor throttling[https://bitbucket.org/osrf/gazebo/pull-request/536]
* Reduce string comparisons for better performance[https://bitbucket.org/osrf/gazebo/pull-request/546]
* Contact manager performance improvements[https://bitbucket.org/osrf/gazebo/pull-request/543]
* Transport performance improvements[https://bitbucket.org/osrf/gazebo/pull-request/548]
* Reduce friction noise[https://bitbucket.org/osrf/gazebo/pull-request/545]

### Gazebo 1.8.1 (2013-05-22)
* Please note that 1.8.1 contains a bug[https://bitbucket.org/osrf/drcsim/issue/300] that causes interpenetration between objects in resting contact to grow slowly.  Please update to 1.8.2 for the patch.
* Added warm starting[https://bitbucket.org/osrf/gazebo/pull-request/529]
* Reduced console output[https://bitbucket.org/osrf/gazebo/pull-request/533]
* Improved off screen rendering performance[https://bitbucket.org/osrf/gazebo/pull-request/530]
* Performance improvements [https://bitbucket.org/osrf/gazebo/pull-request/535] [https://bitbucket.org/osrf/gazebo/pull-request/537]

### Gazebo 1.8.0 (2013-05-17)
* Fixed slider axis [https://bitbucket.org/osrf/gazebo/pull-request/527]
* Fixed heightmap shadows [https://bitbucket.org/osrf/gazebo/pull-request/525]
* Fixed model and canonical link pose [https://bitbucket.org/osrf/gazebo/pull-request/519]
* Fixed OSX message header[https://bitbucket.org/osrf/gazebo/pull-request/524]
* Added zlib compression for logging [https://bitbucket.org/osrf/gazebo/pull-request/515]
* Allow clouds to be disabled in cameras [https://bitbucket.org/osrf/gazebo/pull-request/507]
* Camera rendering performance [https://bitbucket.org/osrf/gazebo/pull-request/528]


## Gazebo 1.7

### Gazebo 1.7.3 (2013-05-08)
* Fixed log cleanup (again) [https://bitbucket.org/osrf/gazebo/pull-request/511/fix-log-cleanup-logic]

### Gazebo 1.7.2 (2013-05-07)
* Fixed log cleanup [https://bitbucket.org/osrf/gazebo/pull-request/506/fix-gzlog-stop-command-line]
* Minor documentation fix [https://bitbucket.org/osrf/gazebo/pull-request/488/minor-documentation-fix]

### Gazebo 1.7.1 (2013-04-19)
* Fixed tests
* IMU sensor receives time stamped data from links
* Fix saving image frames [https://bitbucket.org/osrf/gazebo/pull-request/466/fix-saving-frames/diff]
* Wireframe rendering in GUI [https://bitbucket.org/osrf/gazebo/pull-request/414/allow-rendering-of-models-in-wireframe]
* Improved logging performance [https://bitbucket.org/osrf/gazebo/pull-request/457/improvements-to-gzlog-filter-and-logging]
* Viscous mud model [https://bitbucket.org/osrf/gazebo/pull-request/448/mud-plugin/diff]

## Gazebo 1.6

### Gazebo 1.6.3 (2013-04-15)
* Fixed a [critical SDF bug](https://bitbucket.org/osrf/gazebo/pull-request/451)
* Fixed a [laser offset bug](https://bitbucket.org/osrf/gazebo/pull-request/449)

### Gazebo 1.6.2 (2013-04-14)
* Fix for fdir1 physics property [https://bitbucket.org/osrf/gazebo/pull-request/429/fixes-to-treat-fdir1-better-1-rotate-into/diff]
* Fix for force torque sensor [https://bitbucket.org/osrf/gazebo/pull-request/447]
* SDF documentation fix [https://bitbucket.org/osrf/gazebo/issue/494/joint-axis-reference-frame-doesnt-match]

### Gazebo 1.6.1 (2013-04-05)
* Switch default build type to Release.

### Gazebo 1.6.0 (2013-04-05)
* Improvements to inertia in rubble pile
* Various Bullet integration advances.
* Noise models for ray, camera, and imu sensors.
* SDF 1.4, which accommodates more physics engine parameters and also some sensor noise models.
* Initial support for making movies from within Gazebo.
* Many performance improvements.
* Many bug fixes.
* Progress toward to building on OS X.

## Gazebo 1.5

### Gazebo 1.5.0 (2013-03-11)
* Partial integration of Bullet
  * Includes: cubes, spheres, cylinders, planes, meshes, revolute joints, ray sensors
* GUI Interface for log writing.
* Threaded sensors.
* Multi-camera sensor.

* Fixed the following issues:
 * [https://bitbucket.org/osrf/gazebo/issue/236 Issue #236]
 * [https://bitbucket.org/osrf/gazebo/issue/507 Issue #507]
 * [https://bitbucket.org/osrf/gazebo/issue/530 Issue #530]
 * [https://bitbucket.org/osrf/gazebo/issue/279 Issue #279]
 * [https://bitbucket.org/osrf/gazebo/issue/529 Issue #529]
 * [https://bitbucket.org/osrf/gazebo/issue/239 Issue #239]
 * [https://bitbucket.org/osrf/gazebo/issue/5 Issue #5]

## Gazebo 1.4

### Gazebo 1.4.0 (2013-02-01)
* New Features:
 * GUI elements to display messages from the server.
 * Multi-floor building editor and creator.
 * Improved sensor visualizations.
 * Improved mouse interactions

* Fixed the following issues:
 * [https://bitbucket.org/osrf/gazebo/issue/16 Issue #16]
 * [https://bitbucket.org/osrf/gazebo/issue/142 Issue #142]
 * [https://bitbucket.org/osrf/gazebo/issue/229 Issue #229]
 * [https://bitbucket.org/osrf/gazebo/issue/277 Issue #277]
 * [https://bitbucket.org/osrf/gazebo/issue/291 Issue #291]
 * [https://bitbucket.org/osrf/gazebo/issue/310 Issue #310]
 * [https://bitbucket.org/osrf/gazebo/issue/320 Issue #320]
 * [https://bitbucket.org/osrf/gazebo/issue/329 Issue #329]
 * [https://bitbucket.org/osrf/gazebo/issue/333 Issue #333]
 * [https://bitbucket.org/osrf/gazebo/issue/334 Issue #334]
 * [https://bitbucket.org/osrf/gazebo/issue/335 Issue #335]
 * [https://bitbucket.org/osrf/gazebo/issue/341 Issue #341]
 * [https://bitbucket.org/osrf/gazebo/issue/350 Issue #350]
 * [https://bitbucket.org/osrf/gazebo/issue/384 Issue #384]
 * [https://bitbucket.org/osrf/gazebo/issue/431 Issue #431]
 * [https://bitbucket.org/osrf/gazebo/issue/433 Issue #433]
 * [https://bitbucket.org/osrf/gazebo/issue/453 Issue #453]
 * [https://bitbucket.org/osrf/gazebo/issue/456 Issue #456]
 * [https://bitbucket.org/osrf/gazebo/issue/457 Issue #457]
 * [https://bitbucket.org/osrf/gazebo/issue/459 Issue #459]

## Gazebo 1.3

### Gazebo 1.3.1 (2012-12-14)
* Fixed the following issues:
 * [https://bitbucket.org/osrf/gazebo/issue/297 Issue #297]
* Other bugs fixed:
 * [https://bitbucket.org/osrf/gazebo/pull-request/164/ Fix light bounding box to disable properly when deselected]
 * [https://bitbucket.org/osrf/gazebo/pull-request/169/ Determine correct local IP address, to make remote clients work properly]
 * Various test fixes

### Gazebo 1.3.0 (2012-12-03)
* Fixed the following issues:
 * [https://bitbucket.org/osrf/gazebo/issue/233 Issue #233]
 * [https://bitbucket.org/osrf/gazebo/issue/238 Issue #238]
 * [https://bitbucket.org/osrf/gazebo/issue/2 Issue #2]
 * [https://bitbucket.org/osrf/gazebo/issue/95 Issue #95]
 * [https://bitbucket.org/osrf/gazebo/issue/97 Issue #97]
 * [https://bitbucket.org/osrf/gazebo/issue/90 Issue #90]
 * [https://bitbucket.org/osrf/gazebo/issue/253 Issue #253]
 * [https://bitbucket.org/osrf/gazebo/issue/163 Issue #163]
 * [https://bitbucket.org/osrf/gazebo/issue/91 Issue #91]
 * [https://bitbucket.org/osrf/gazebo/issue/245 Issue #245]
 * [https://bitbucket.org/osrf/gazebo/issue/242 Issue #242]
 * [https://bitbucket.org/osrf/gazebo/issue/156 Issue #156]
 * [https://bitbucket.org/osrf/gazebo/issue/78 Issue #78]
 * [https://bitbucket.org/osrf/gazebo/issue/36 Issue #36]
 * [https://bitbucket.org/osrf/gazebo/issue/104 Issue #104]
 * [https://bitbucket.org/osrf/gazebo/issue/249 Issue #249]
 * [https://bitbucket.org/osrf/gazebo/issue/244 Issue #244]

* New features:
 * Default camera view changed to look down at the origin from a height of 2 meters at location (5, -5, 2).
 * Record state data using the '-r' command line option, playback recorded state data using the '-p' command line option
 * Adjust placement of lights using the mouse.
 * Reduced the startup time.
 * Added visual reference for GUI mouse movements.
 * SDF version 1.3 released (changes from 1.2 listed below):
     - added `name` to `<camera name="cam_name"/>`
     - added `pose` to `<camera><pose>...</pose></camera>`
     - removed `filename` from `<mesh><filename>...</filename><mesh>`, use uri only.
     - recovered `provide_feedback` under `<joint>`, allowing calling `physics::Joint::GetForceTorque` in plugins.
     - added `imu` under `<sensor>`.

## Gazebo 1.2

### Gazebo 1.2.6 (2012-11-08)
* Fixed a transport issue with the GUI. Fixed saving the world via the GUI. Added more documentation. ([https://bitbucket.org/osrf/gazebo/pull-request/43/fixed-a-transport-issue-with-the-gui-fixed/diff pull request #43])
* Clean up mutex usage. ([https://bitbucket.org/osrf/gazebo/pull-request/54/fix-mutex-in-modellistwidget-using-boost/diff pull request #54])
* Fix OGRE path determination ([https://bitbucket.org/osrf/gazebo/pull-request/58/fix-ogre-paths-so-this-also-works-with/diff pull request #58], [https://bitbucket.org/osrf/gazebo/pull-request/68/fix-ogre-plugindir-determination/diff pull request #68])
* Fixed a couple of crashes and model selection/dragging problems ([https://bitbucket.org/osrf/gazebo/pull-request/59/fixed-a-couple-of-crashes-and-model/diff pull request #59])

### Gazebo 1.2.5 (2012-10-22)
* Step increment update while paused fixed ([https://bitbucket.org/osrf/gazebo/pull-request/45/fix-proper-world-stepinc-count-we-were/diff pull request #45])
* Actually call plugin destructors on shutdown ([https://bitbucket.org/osrf/gazebo/pull-request/51/fixed-a-bug-which-prevent-a-plugin/diff pull request #51])
* Don't crash on bad SDF input ([https://bitbucket.org/osrf/gazebo/pull-request/52/fixed-loading-of-bad-sdf-files/diff pull request #52])
* Fix cleanup of ray sensors on model deletion ([https://bitbucket.org/osrf/gazebo/pull-request/53/deleting-a-model-with-a-ray-sensor-did/diff pull request #53])
* Fix loading / deletion of improperly specified models ([https://bitbucket.org/osrf/gazebo/pull-request/56/catch-when-loading-bad-models-joint/diff pull request #56])

### Gazebo 1.2.4 (10-19-2012:08:00:52)
*  Style fixes ([https://bitbucket.org/osrf/gazebo/pull-request/30/style-fixes/diff pull request #30]).
*  Fix joint position control ([https://bitbucket.org/osrf/gazebo/pull-request/49/fixed-position-joint-control/diff pull request #49])

### Gazebo 1.2.3 (10-16-2012:18:39:54)
*  Disabled selection highlighting due to bug ([https://bitbucket.org/osrf/gazebo/pull-request/44/disabled-selection-highlighting-fixed/diff pull request #44]).
*  Fixed saving a world via the GUI.

### Gazebo 1.2.2 (10-16-2012:15:12:22)
*  Skip search for system install of libccd, use version inside gazebo ([https://bitbucket.org/osrf/gazebo/pull-request/39/skip-search-for-system-install-of-libccd/diff pull request #39]).
*  Fixed sensor initialization race condition ([https://bitbucket.org/osrf/gazebo/pull-request/42/fix-sensor-initializaiton-race-condition pull request #42]).

### Gazebo 1.2.1 (10-15-2012:21:32:55)
*  Properly removed projectors attached to deleted models ([https://bitbucket.org/osrf/gazebo/pull-request/37/remove-projectors-that-are-attached-to/diff pull request #37]).
*  Fix model plugin loading bug ([https://bitbucket.org/osrf/gazebo/pull-request/31/moving-bool-first-in-model-and-world pull request #31]).
*  Fix light insertion and visualization of models prior to insertion ([https://bitbucket.org/osrf/gazebo/pull-request/35/fixed-light-insertion-and-visualization-of/diff pull request #35]).
*  Fixed GUI manipulation of static objects ([https://bitbucket.org/osrf/gazebo/issue/63/moving-static-objects-does-not-move-the issue #63] [https://bitbucket.org/osrf/gazebo/pull-request/38/issue-63-bug-patch-moving-static-objects/diff pull request #38]).
*  Fixed GUI selection bug ([https://bitbucket.org/osrf/gazebo/pull-request/40/fixed-selection-of-multiple-objects-at/diff pull request #40])

### Gazebo 1.2.0 (10-04-2012:20:01:20)
*  Updated GUI: new style, improved mouse controls, and removal of non-functional items.
*  Model database: An online repository of models.
*  Numerous bug fixes
*  APT repository hosted at [http://osrfoundation.org OSRF]
*  Improved process control prevents zombie processes<|MERGE_RESOLUTION|>--- conflicted
+++ resolved
@@ -2,19 +2,17 @@
 
 ## Gazebo 7.X.X (2018-XX-XX)
 
-<<<<<<< HEAD
+1. More documentation to Model::CreateJoint()
+    * [Pull request 3002](https://bitbucket.org/osrf/gazebo/pull-request/3002)
+
+1. Improve ODE slip parameter behavior with multiple contact points
+    * [Pull request 2965](https://bitbucket.org/osrf/gazebo/pull-request/2965)
+
+1. Fix for BulletFixedJoint when used with inertial matrices with non-zero values on their off-diagonal
+    * [Pull request 3010](https://bitbucket.org/osrf/gazebo/pull-request/3010)
+
 1. Adding WheelSlipPlugin: for adding wheel slip using ODE's contact parameters
     * [Pull request 2950](https://bitbucket.org/osrf/gazebo/pull-request/2950)
-=======
-1. More documentation to Model::CreateJoint()
-    * [Pull request 3002](https://bitbucket.org/osrf/gazebo/pull-request/3002)
-
-1. Improve ODE slip parameter behavior with multiple contact points
-    * [Pull request 2965](https://bitbucket.org/osrf/gazebo/pull-request/2965)
-
-1. Fix for BulletFixedJoint when used with inertial matrices with non-zero values on their off-diagonal
-    * [Pull request 3010](https://bitbucket.org/osrf/gazebo/pull-request/3010)
->>>>>>> 6cdbc5f0
 
 
 ## Gazebo 7.14.0 (2018-07-27)
