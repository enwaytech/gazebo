## Gazebo 7

## Gazebo 7.x.x (2016-xx-xx)

<<<<<<< HEAD
1. Remove contact filters with names that contain `::`
    * [Pull request 2363](https://bitbucket.org/osrf/gazebo/pull-request/2363)
    * [Issue 1985](https://bitbucket.org/osrf/gazebo/issues/1805)
=======
1. Fix Model Manipulator switching between local and global frames
    * [Pull request 2361](https://bitbucket.org/osrf/gazebo/pull-request/2361)
>>>>>>> b1933f88

## Gazebo 7.2.0 (2016-06-13)

1. Fix right click view options after deleting and respawning a model.
    * [Pull request 2349](https://bitbucket.org/osrf/gazebo/pull-request/2349)
    * [Issue 1985](https://bitbucket.org/osrf/gazebo/issues/1985)

1. Backport single pixel selection buffer for mouse picking
    * [Pull request 2338](https://bitbucket.org/osrf/gazebo/pull-request/2338)

1. Prevent mouse pan and orbit from deselecting entities in model editor
    * [Pull request 2333](https://bitbucket.org/osrf/gazebo/pull-request/2333)

1. Handle model manipulation tool RTS shortcuts in keyPress
    * [Pull request 2312](https://bitbucket.org/osrf/gazebo/pull-request/2312)

1. Reset ODE joint force feedback after world reset
    * [Pull request 2255](https://bitbucket.org/osrf/gazebo/pull-request/2255)

1. Update model editor snap to grid modifier key
    * [Pull request 2259](https://bitbucket.org/osrf/gazebo/pull-request/2259)
    * [Issue #1583](https://bitbucket.org/osrf/gazebo/issues/1583)

1. PIMPLize gui/model/ModelEditorPalette
    * [Pull request 2279](https://bitbucket.org/osrf/gazebo/pull-request/2279)

1. Properly cleanup pointers when destroying a blank world.
    * [Pull request 2220](https://bitbucket.org/osrf/gazebo/pull-request/2220)

1. Properly cleanup pointers when destroying a world with models and lights.
    * [Pull request 2263](https://bitbucket.org/osrf/gazebo/pull-request/2263)

1. Properly cleanup pointers when destroying a world with joints.
    * [Pull request 2309](https://bitbucket.org/osrf/gazebo/pull-request/2309)

1. Fix view control mouse focus in model editor
    * [Pull request 2315](https://bitbucket.org/osrf/gazebo/pull-request/2315)
    * [Issue #1791](https://bitbucket.org/osrf/gazebo/issues/1791)

1. Server generates unique model names in case of overlap
    * [Pull request 2296](https://bitbucket.org/osrf/gazebo/pull-request/2296)
    * [Issue 510](https://bitbucket.org/osrf/gazebo/issues/510)

1. Model Editor: Select and align nested models
    * [Pull request 2282](https://bitbucket.org/osrf/gazebo/pull-request/2282)

## Gazebo 7.1.0 (2016-04-07)

1. fix: remove back projection
    * [Pull request 2201](https://bitbucket.org/osrf/gazebo/pull-request/2201)
    * A contribution from Yuki Furuta

1. Fix oculus 2 camera field of view
    * [Pull request 2157](https://bitbucket.org/osrf/gazebo/pull-request/2157)

1. Added BeforePhysicsUpdate world event
    * [Pull request 2128](https://bitbucket.org/osrf/gazebo/pull-request/2128)
    * A contribution from Martin Pecka

1. Update `gz sdf -c` command line tool to use the new `sdf::convertFile` API.
    * [Pull request #2227](https://bitbucket.org/osrf/gazebo/pull-requests/2227)

1. Backport depth camera OSX fix
    * [Pull request 2233](https://bitbucket.org/osrf/gazebo/pull-request/2233)

1. Feat load collision.sdf only once
    * [Pull request 2236](https://bitbucket.org/osrf/gazebo/pull-request/2236)

1. Update gui/building/Item API
    * [Pull request 2228](https://bitbucket.org/osrf/gazebo/pull-request/2228)

1. Semantic version class to compare model versions in the model database.
    * [Pull request 2207](https://bitbucket.org/osrf/gazebo/pull-request/2207)

1. Backport issue 1834 fix to gazebo7
    * [Pull request 2222](https://bitbucket.org/osrf/gazebo/pull-request/2222)

1. Backport ImagesView_TEST changes
    * [Pull request 2217](https://bitbucket.org/osrf/gazebo/pull-request/2217)

1. Backport pull request #2189 (mutex in Transport::Conection)
    * [Pull request 2208](https://bitbucket.org/osrf/gazebo/pull-request/2208)

1. Process insertions on World::SetState
    * [Pull request #2200](https://bitbucket.org/osrf/gazebo/pull-requests/2200)

1. Process deletions on World::SetState
    * [Pull request #2204](https://bitbucket.org/osrf/gazebo/pull-requests/2204)

1. Fix ray-cylinder collision
    * [Pull request 2124](https://bitbucket.org/osrf/gazebo/pull-request/2124)

1. Fix editing physics parameters in gzclient, update test
    * [Pull request 2192](https://bitbucket.org/osrf/gazebo/pull-request/2192)

1. Fix Audio Decoder test failure
    * [Pull request 2193](https://bitbucket.org/osrf/gazebo/pull-request/2193)

1. Add layers to building levels
    * [Pull request 2180](https://bitbucket.org/osrf/gazebo/pull-request/2180)

1. Allow dynamically adding links to a model.
    * [Pull request #2185](https://bitbucket.org/osrf/gazebo/pull-requests/2185)

1. Fix editing physics parameters in gzclient, update test
    * [Pull request #2192](https://bitbucket.org/osrf/gazebo/pull-requests/2192)
    * [Issue #1876](https://bitbucket.org/osrf/gazebo/issues/1876)

1. Model database selects the latest model version.
    * [Pull request #2207](https://bitbucket.org/osrf/gazebo/pull-requests/2207)

1. Only link relevant libraries to tests
    * [Pull request 2130](https://bitbucket.org/osrf/gazebo/pull-request/2130)

1. PIMPLize gui/model/ModelCreator
    * [Pull request 2171](https://bitbucket.org/osrf/gazebo/pull-request/2171)

1. backport warning and test fixes from pull request #2177
    * [Pull request 2179](https://bitbucket.org/osrf/gazebo/pull-request/2179)

1. Prevent xml parser error from crashing LogPlay on osx -> gazebo7
    * [Pull request 2174](https://bitbucket.org/osrf/gazebo/pull-request/2174)

1. PIMPLize gui/building/ScaleWidget
    * [Pull request 2164](https://bitbucket.org/osrf/gazebo/pull-request/2164)

1. Fix using Shift key while scaling inside the model editor
    * [Pull request 2165](https://bitbucket.org/osrf/gazebo/pull-request/2165)

1. Backport fix for ign-math explicit constructors -> gazebo7
    * [Pull request 2163](https://bitbucket.org/osrf/gazebo/pull-request/2163)

1. Display physics engine type in the GUI
    * [Pull request #2155](https://bitbucket.org/osrf/gazebo/pull-requests/2155)
    * [Issue #1121](https://bitbucket.org/osrf/gazebo/issues/1121)
    * A contribution from Mohamd Ayman

1. Fix compilation against ffmpeg3 (libavcodec)
    * [Pull request #2154](https://bitbucket.org/osrf/gazebo/pull-request/2154)

1. Append a missing </gazebo_log> tag to log files when played.
    * [Pull request #2143](https://bitbucket.org/osrf/gazebo/pull-request/2143)

1. Add helper function QTestFixture::ProcessEventsAndDraw
    * [Pull request #2147](https://bitbucket.org/osrf/gazebo/pull-request/2147)

1. Add qt resources to gazebo gui library
    * [Pull request 2134](https://bitbucket.org/osrf/gazebo/pull-request/2134)

1. Undo scaling during simulation
    * [Pull request #2108](https://bitbucket.org/osrf/gazebo/pull-request/2108)

1. Fix SensorManager::SensorContainer::RunLoop sensor update time assertion
    * [Pull request #2115](https://bitbucket.org/osrf/gazebo/pull-request/2115)

1. Fix use of not initialized static attribute in Light class
    * [Pull request 2075](https://bitbucket.org/osrf/gazebo/pull-request/2075)
    * A contribution from Silvio Traversaro

1. Install GuiTypes header
    * [Pull request 2106](https://bitbucket.org/osrf/gazebo/pull-request/2106)

1. Removes one function call and replaces a manual swap with std::swap in ODE heightfield.
    * [Pull request #2114](https://bitbucket.org/osrf/gazebo/pull-request/2114)

1. New world event: BeforePhysicsUpdate
    * [Pull request #2128](https://bitbucket.org/osrf/gazebo/pull-request/2128)
    * [Issue #1851](https://bitbucket.org/osrf/gazebo/issues/1851)

1. Model editor: Fix setting relative pose after alignment during joint creation.
    * [Issue #1844](https://bitbucket.org/osrf/gazebo/issues/1844)
    * [Pull request #2150](https://bitbucket.org/osrf/gazebo/pull-request/2150)

1. Model editor: Fix saving and spawning model with its original name
    * [Pull request #2183](https://bitbucket.org/osrf/gazebo/pull-request/2183)

1. Model editor: Fix inserting custom links
    * [Pull request #2222](https://bitbucket.org/osrf/gazebo/pull-request/2222)
    * [Issue #1834](https://bitbucket.org/osrf/gazebo/issues/1834)

1. Model editor: Reset visual / collision insertion / deletion
        * [Pull request #2254](https://bitbucket.org/osrf/gazebo/pull-request/2254)
        * [Issue #1777](https://bitbucket.org/osrf/gazebo/issues/1777)
        * [Issue #1852](https://bitbucket.org/osrf/gazebo/issues/1852)

1. Building editor: Add layers to building levels
    * [Pull request #2180](https://bitbucket.org/osrf/gazebo/pull-request/2180)
    * [Issue #1806](https://bitbucket.org/osrf/gazebo/issues/1806)

1. Building editor: Update gui/building/Item API
    * [Pull request #2228](https://bitbucket.org/osrf/gazebo/pull-request/2228)

## Gazebo 7.0.0 (2016-01-25)

1. Add FollowerPlugin
    * [Pull request #2085](https://bitbucket.org/osrf/gazebo/pull-request/2085)

1. Fix circular dependency so that physics does not call the sensors API.
    * [Pull request #2089](https://bitbucket.org/osrf/gazebo/pull-request/2089)
    * [Issue #1516](https://bitbucket.org/osrf/gazebo/issues/1516)

1. Add Gravity and MagneticField API to World class to match sdformat change.
    * [SDFormat pull request 247](https://bitbucket.org/osrf/sdformat/pull-requests/247)
    * [Issue #1823](https://bitbucket.org/osrf/gazebo/issues/1823)
    * [Pull request #2090](https://bitbucket.org/osrf/gazebo/pull-request/2090)

1. Use opaque pointers and deprecate functions in the rendering library
    * [Pull request #2069](https://bitbucket.org/osrf/gazebo/pull-request/2069)
    * [Pull request #2064](https://bitbucket.org/osrf/gazebo/pull-request/2064)
    * [Pull request #2066](https://bitbucket.org/osrf/gazebo/pull-request/2066)
    * [Pull request #2069](https://bitbucket.org/osrf/gazebo/pull-request/2069)
    * [Pull request #2074](https://bitbucket.org/osrf/gazebo/pull-request/2074)
    * [Pull request #2076](https://bitbucket.org/osrf/gazebo/pull-request/2076)
    * [Pull request #2070](https://bitbucket.org/osrf/gazebo/pull-request/2070)
    * [Pull request #2071](https://bitbucket.org/osrf/gazebo/pull-request/2071)
    * [Pull request #2084](https://bitbucket.org/osrf/gazebo/pull-request/2084)
    * [Pull request #2073](https://bitbucket.org/osrf/gazebo/pull-request/2073)

1. Use opaque pointers for the Master class.
    * [Pull request #2036](https://bitbucket.org/osrf/gazebo/pull-request/2036)

1. Use opaque pointers in the gui library
    * [Pull request #2057](https://bitbucket.org/osrf/gazebo/pull-request/2057)
    * [Pull request #2037](https://bitbucket.org/osrf/gazebo/pull-request/2037)
    * [Pull request #2052](https://bitbucket.org/osrf/gazebo/pull-request/2052)
    * [Pull request #2053](https://bitbucket.org/osrf/gazebo/pull-request/2053)
    * [Pull request #2028](https://bitbucket.org/osrf/gazebo/pull-request/2028)
    * [Pull request #2051](https://bitbucket.org/osrf/gazebo/pull-request/2051)
    * [Pull request #2027](https://bitbucket.org/osrf/gazebo/pull-request/2027)
    * [Pull request #2026](https://bitbucket.org/osrf/gazebo/pull-request/2026)
    * [Pull request #2029](https://bitbucket.org/osrf/gazebo/pull-request/2029)
    * [Pull request #2042](https://bitbucket.org/osrf/gazebo/pull-request/2042)

1. Use more opaque pointers.
    * [Pull request #2022](https://bitbucket.org/osrf/gazebo/pull-request/2022)
    * [Pull request #2025](https://bitbucket.org/osrf/gazebo/pull-request/2025)
    * [Pull request #2043](https://bitbucket.org/osrf/gazebo/pull-request/2043)
    * [Pull request #2044](https://bitbucket.org/osrf/gazebo/pull-request/2044)
    * [Pull request #2065](https://bitbucket.org/osrf/gazebo/pull-request/2065)
    * [Pull request #2067](https://bitbucket.org/osrf/gazebo/pull-request/2067)
    * [Pull request #2079](https://bitbucket.org/osrf/gazebo/pull-request/2079)

1. Fix visual transparency issues
    * [Pull request #2031](https://bitbucket.org/osrf/gazebo/pull-request/2031)
    * [Issue #1726](https://bitbucket.org/osrf/gazebo/issue/1726)
    * [Issue #1790](https://bitbucket.org/osrf/gazebo/issue/1790)

1. Implemented private data pointer for the RTShaderSystem class. Minimized shader updates to once per render update.
    * [Pull request #2003](https://bitbucket.org/osrf/gazebo/pull-request/2003)

1. Updating physics library to use ignition math.
    * [Pull request #2007](https://bitbucket.org/osrf/gazebo/pull-request/2007)

1. Switching to ignition math for the rendering library.
    * [Pull request #1993](https://bitbucket.org/osrf/gazebo/pull-request/1993)
    * [Pull request #1994](https://bitbucket.org/osrf/gazebo/pull-request/1994)
    * [Pull request #1995](https://bitbucket.org/osrf/gazebo/pull-request/1995)
    * [Pull request #1996](https://bitbucket.org/osrf/gazebo/pull-request/1996)

1. Removed deprecations
    * [Pull request #1992]((https://bitbucket.org/osrf/gazebo/pull-request/1992)

1. Add ability to set the pose of a visual from a link.
    * [Pull request #1963](https://bitbucket.org/osrf/gazebo/pull-request/1963)

1. Copy visual visibility flags on clone
    * [Pull request #2008](https://bitbucket.org/osrf/gazebo/pull-request/2008)

1. Publish camera sensor image size when rendering is not enabled
    * [Pull request #1969](https://bitbucket.org/osrf/gazebo/pull-request/1969)

1. Added Poissons Ratio and Elastic Modulus for ODE.
    * [Pull request #1974](https://bitbucket.org/osrf/gazebo/pull-request/1974)

1. Update rest web plugin to publish response messages and display login user name in toolbar.
    * [Pull request #1956](https://bitbucket.org/osrf/gazebo/pull-request/1956)

1. Improve overall speed of log playback. Added new functions to LogPlay.
   Use tinyxml2 for playback.
    * [Pull request #1931](https://bitbucket.org/osrf/gazebo/pull-request/1931)

1. Improve SVG import. Added support for transforms in paths.
    * [Pull request #1981](https://bitbucket.org/osrf/gazebo/pull-request/1981)

1. Enter time during log playback
    * [Pull request #2000](https://bitbucket.org/osrf/gazebo/pull-request/2000)

1. Added Ignition Transport dependency.
    * [Pull request #1930](https://bitbucket.org/osrf/gazebo/pull-request/1930)

1. Make latched subscribers receive the message only once
    * [Issue #1789](https://bitbucket.org/osrf/gazebo/issue/1789)
    * [Pull request #2019](https://bitbucket.org/osrf/gazebo/pull-request/2019)

1. Implemented transport clear buffers
    * [Pull request #2017](https://bitbucket.org/osrf/gazebo/pull-request/2017)

1. KeyEvent constructor should be in a source file. Removed a few visibility
flags from c functions. Windows did not like `CPPTYPE_*` in
`gazebo/gui/ConfigWidget.cc`, so I replaced it with `TYPE_*`.
    * [Pull request #1943](https://bitbucket.org/osrf/gazebo/pull-request/1943)

1. Added wide angle camera sensor.
    * [Pull request #1866](https://bitbucket.org/osrf/gazebo/pull-request/1866)

1. Change the `near` and `far` members of `gazebo/msgs/logical_camera_sensors.proto` to `near_clip` and `far_clip`
    + [Pull request #1942](https://bitbucket.org/osrf/gazebo/pull-request/1942)

1. Resolve issue #1702
    * [Issue #1702](https://bitbucket.org/osrf/gazebo/issue/1702)
    * [Pull request #1905](https://bitbucket.org/osrf/gazebo/pull-request/1905)
    * [Pull request #1913](https://bitbucket.org/osrf/gazebo/pull-request/1913)
    * [Pull request #1914](https://bitbucket.org/osrf/gazebo/pull-request/1914)

1. Update physics when the world is reset
    * [Pull request #1903](https://bitbucket.org/osrf/gazebo/pull-request/1903)

1. Light and light state for the server side
    * [Pull request #1920](https://bitbucket.org/osrf/gazebo/pull-request/1920)

1. Add scale to model state so scaling works on log/playback.
    * [Pull request #2020](https://bitbucket.org/osrf/gazebo/pull-request/2020)

1. Added tests for WorldState
    * [Pull request #1968](https://bitbucket.org/osrf/gazebo/pull-request/1968)

1. Rename Reset to Reset Time in time widget
    * [Pull request #1892](https://bitbucket.org/osrf/gazebo/pull-request/1892)
    * [Issue #1730](https://bitbucket.org/osrf/gazebo/issue/1730)

1. Set QTestfFxture to verbose
    * [Pull request #1944](https://bitbucket.org/osrf/gazebo/pull-request/1944)
    * [Issue #1756](https://bitbucket.org/osrf/gazebo/issue/1756)

1. Added torsional friction
    * [Pull request #1831](https://bitbucket.org/osrf/gazebo/pull-request/1831)

1. Support loading and spawning nested models
    * [Pull request #1868](https://bitbucket.org/osrf/gazebo/pull-request/1868)
    * [Pull request #1895](https://bitbucket.org/osrf/gazebo/pull-request/1895)

1. Undo user motion commands during simulation, added physics::UserCmdManager and gui::UserCmdHistory.
    * [Pull request #1934](https://bitbucket.org/osrf/gazebo/pull-request/1934)

1. Forward user command messages for undo.
    * [Pull request #2009](https://bitbucket.org/osrf/gazebo/pull-request/2009)

1. Undo reset commands during simulation, forwarding commands
    * [Pull request #1986](https://bitbucket.org/osrf/gazebo/pull-request/1986)

1. Undo apply force / torque during simulation
    * [Pull request #2030](https://bitbucket.org/osrf/gazebo/pull-request/2030)

1. Add function to get the derived scale of a Visual
    * [Pull request #1881](https://bitbucket.org/osrf/gazebo/pull-request/1881)

1. Added EnumIface, which supports iterators over enums.
    * [Pull request #1847](https://bitbucket.org/osrf/gazebo/pull-request/1847)

1. Added RegionEventBoxPlugin - fires events when models enter / exit the region
    * [Pull request #1856](https://bitbucket.org/osrf/gazebo/pull-request/1856)

1. Added tests for checking the playback control via messages.
    * [Pull request #1885](https://bitbucket.org/osrf/gazebo/pull-request/1885)

1. Added LoadArgs() function to ServerFixture for being able to load a server
using the same arguments used in the command line.
    * [Pull request #1874](https://bitbucket.org/osrf/gazebo/pull-request/1874)

1. Added battery class, plugins and test world.
    * [Pull request #1872](https://bitbucket.org/osrf/gazebo/pull-request/1872)

1. Display gearbox and screw joint properties in property tree
    * [Pull request #1838](https://bitbucket.org/osrf/gazebo/pull-request/1838)

1. Set window flags for dialogs and file dialogs
    * [Pull request #1816](https://bitbucket.org/osrf/gazebo/pull-request/1816)

1. Fix minimum window height
   * [Pull request #1977](https://bitbucket.org/osrf/gazebo/pull-request/1977)
   * [Issue #1706](https://bitbucket.org/osrf/gazebo/issue/1706)

1. Add option to reverse alignment direction
   * [Pull request #2040](https://bitbucket.org/osrf/gazebo/pull-request/2040)
   * [Issue #1242](https://bitbucket.org/osrf/gazebo/issue/1242)

1. Fix unadvertising a publisher - only unadvertise topic if it is the last publisher.
   * [Pull request #2005](https://bitbucket.org/osrf/gazebo/pull-request/2005)
   * [Issue #1782](https://bitbucket.org/osrf/gazebo/issue/1782)

1. Log playback GUI for multistep, rewind, forward and seek
    * [Pull request #1791](https://bitbucket.org/osrf/gazebo/pull-request/1791)

1. Added Apply Force/Torque movable text
    * [Pull request #1789](https://bitbucket.org/osrf/gazebo/pull-request/1789)

1. Added cascade parameter (apply to children) for Visual SetMaterial, SetAmbient, SetEmissive, SetSpecular, SetDiffuse, SetTransparency
    * [Pull request #1851](https://bitbucket.org/osrf/gazebo/pull-request/1851)

1. Tweaks to Data Logger, such as multiline text edit for path
    * [Pull request #1800](https://bitbucket.org/osrf/gazebo/pull-request/1800)

1. Added TopToolbar and hide / disable several widgets according to WindowMode
    * [Pull request #1869](https://bitbucket.org/osrf/gazebo/pull-request/1869)

1. Added Visual::IsAncestorOf and Visual::IsDescendantOf
    * [Pull request #1850](https://bitbucket.org/osrf/gazebo/pull-request/1850)

1. Added msgs::PluginFromSDF and tests
    * [Pull request #1858](https://bitbucket.org/osrf/gazebo/pull-request/1858)

1. Added msgs::CollisionFromSDF msgs::SurfaceFromSDF and msgs::FrictionFromSDF
    * [Pull request #1900](https://bitbucket.org/osrf/gazebo/pull-request/1900)

1. Added hotkeys chart dialog
    * [Pull request #1835](https://bitbucket.org/osrf/gazebo/pull-request/1835)

1. Space bar to play / pause
   * [Pull request #2023](https://bitbucket.org/osrf/gazebo/pull-request/2023)
   * [Issue #1798](https://bitbucket.org/osrf/gazebo/issue/1798)

1. Make it possible to create custom ConfigWidgets
    * [Pull request #1861](https://bitbucket.org/osrf/gazebo/pull-request/1861)

1. AddItem / RemoveItem / Clear enum config widgets
    * [Pull request #1878](https://bitbucket.org/osrf/gazebo/pull-request/1878)

1. Make all child ConfigWidgets emit signals.
    * [Pull request #1884](https://bitbucket.org/osrf/gazebo/pull-request/1884)

1. Refactored makers
    * [Pull request #1828](https://bitbucket.org/osrf/gazebo/pull-request/1828)

1. Added gui::Conversions to convert between Gazebo and Qt
    * [Pull request #2034](https://bitbucket.org/osrf/gazebo/pull-request/2034)

1. Model editor updates
    1. Support adding model plugins in model editor
        * [Pull request #2060](https://bitbucket.org/osrf/gazebo/pull-request/2060)

    1. Added support for copying and pasting top level nested models
        * [Pull request #2006](https://bitbucket.org/osrf/gazebo/pull-request/2006)

    1. Make non-editable background models white in model editor
        * [Pull request #1950](https://bitbucket.org/osrf/gazebo/pull-request/1950)

    1. Choose / swap parent and child links in joint inspector
        * [Pull request #1887](https://bitbucket.org/osrf/gazebo/pull-request/1887)
        * [Issue #1500](https://bitbucket.org/osrf/gazebo/issue/1500)

    1. Presets combo box for Vector3 config widget
        * [Pull request #1954](https://bitbucket.org/osrf/gazebo/pull-request/1954)

    1. Added support for more joint types (gearbox and fixed joints).
        * [Pull request #1794](https://bitbucket.org/osrf/gazebo/pull-request/1794)

    1. Added support for selecting links and joints, opening context menu and inspectors in Schematic View.
        * [Pull request #1787](https://bitbucket.org/osrf/gazebo/pull-request/1787)

    1. Color-coded edges in Schematic View to match joint color.
        * [Pull request #1781](https://bitbucket.org/osrf/gazebo/pull-request/1781)

    1. Scale link mass and inertia when a link is scaled
        * [Pull request #1836](https://bitbucket.org/osrf/gazebo/pull-request/1836)

    1. Added icons for child and parent link in joint inspector
        * [Pull request #1953](https://bitbucket.org/osrf/gazebo/pull-request/1953)

    1. Load and save nested models
        * [Pull request #1894](https://bitbucket.org/osrf/gazebo/pull-request/1894)

    1. Display model plugins on the left panel and added model plugin inspector
        * [Pull request #1863](https://bitbucket.org/osrf/gazebo/pull-request/1863)

    1. Context menu and deletion for model plugins
        * [Pull request #1890](https://bitbucket.org/osrf/gazebo/pull-request/1890)

    1. Delete self from inspector
        * [Pull request #1904](https://bitbucket.org/osrf/gazebo/pull-request/1904)
        * [Issue #1543](https://bitbucket.org/osrf/gazebo/issue/1543)

    1. Apply inspector changes in real time and add reset button
        * [Pull request #1945](https://bitbucket.org/osrf/gazebo/pull-request/1945)
        * [Issue #1472](https://bitbucket.org/osrf/gazebo/issue/1472)

    1. Set physics to be paused when exiting model editor mode
        * [Pull request #1893](https://bitbucket.org/osrf/gazebo/pull-request/1893)
        * [Issue #1734](https://bitbucket.org/osrf/gazebo/issue/1734)

    1. Add Insert tab to model editor
        * [Pull request #1924](https://bitbucket.org/osrf/gazebo/pull-request/1924)

    1. Support inserting nested models from model maker
        * [Pull request #1982](https://bitbucket.org/osrf/gazebo/pull-request/1982)

    1. Added joint creation dialog
        * [Pull request #2021](https://bitbucket.org/osrf/gazebo/pull-request/2021)

    1. Added reverse checkboxes to joint creation dialog
        * [Pull request #2086](https://bitbucket.org/osrf/gazebo/pull-request/2086)

    1. Use opaque pointers in the model editor
        * [Pull request #2056](https://bitbucket.org/osrf/gazebo/pull-request/2056)
        * [Pull request #2059](https://bitbucket.org/osrf/gazebo/pull-request/2059)
        * [Pull request #2087](https://bitbucket.org/osrf/gazebo/pull-request/2087)

    1. Support joint creation between links in nested model.
        * [Pull request #2080](https://bitbucket.org/osrf/gazebo/pull-request/2080)

1. Building editor updates

    1. Use opaque pointers in the building editor
        * [Pull request #2041](https://bitbucket.org/osrf/gazebo/pull-request/2041)
        * [Pull request #2039](https://bitbucket.org/osrf/gazebo/pull-request/2039)
        * [Pull request #2055](https://bitbucket.org/osrf/gazebo/pull-request/2055)
        * [Pull request #2032](https://bitbucket.org/osrf/gazebo/pull-request/2032)
        * [Pull request #2082](https://bitbucket.org/osrf/gazebo/pull-request/2082)
        * [Pull request #2038](https://bitbucket.org/osrf/gazebo/pull-request/2038)
        * [Pull request #2033](https://bitbucket.org/osrf/gazebo/pull-request/2033)

    1. Use opaque pointers for GrabberHandle, add *LinkedGrabbers functions
        * [Pull request #2034](https://bitbucket.org/osrf/gazebo/pull-request/2034)

    1. Removed unused class: BuildingItem
        * [Pull request #2045](https://bitbucket.org/osrf/gazebo/pull-request/2045)

    1. Use opaque pointers for BuildingModelManip, move attachment logic to BuildingMaker
        * [Pull request #2046](https://bitbucket.org/osrf/gazebo/pull-request/2046)

    1. Use opaque pointers for all Dialog classes, add conversion from QPointF, move common logic to BaseInspectorDialog.
        * [Pull request #2083](https://bitbucket.org/osrf/gazebo/pull-request/2083)

## Gazebo 6.0

### Gazebo 6.X.X (201X-XX-XX)

1. Fix race condition in ~TimePanelPrivate (#1919)
    * [Pull request 2250](https://bitbucket.org/osrf/gazebo/pull-request/2250)

### Gazebo 6.6.0 (2016-04-07)

1. fix: remove back projection
    * [Pull request 2201](https://bitbucket.org/osrf/gazebo/pull-request/2201)
    * A contribution from Yuki Furuta

1. Backport depth camera OSX fix and test
    * [Pull request 2230](https://bitbucket.org/osrf/gazebo/pull-request/2230)

1. Add missing tinyxml includes (gazebo6)
    * [Pull request 2218](https://bitbucket.org/osrf/gazebo/pull-request/2218)

1. Fix ray-cylinder collision in ode
    * [Pull request 2125](https://bitbucket.org/osrf/gazebo/pull-request/2125)

1. backport fixes for ffmpeg3 to gazebo6 (from pull request #2154)
    * [Pull request 2162](https://bitbucket.org/osrf/gazebo/pull-request/2162)

1. Install shapes_bitmask.world
    * [Pull request 2104](https://bitbucket.org/osrf/gazebo/pull-request/2104)

1. Add gazebo_client to gazebo.pc (gazebo6)
    * [Pull request 2102](https://bitbucket.org/osrf/gazebo/pull-request/2102)

1. Fix removing multiple camera sensors that have the same camera name
    * [Pull request 2081](https://bitbucket.org/osrf/gazebo/pull-request/2081)

1. Ensure that LINK_FRAME_VISUAL arrow components are deleted (#1812)
    * [Pull request 2078](https://bitbucket.org/osrf/gazebo/pull-request/2078)

1. add migration notes for gazebo::setupClient to gazebo::client::setup
    * [Pull request 2068](https://bitbucket.org/osrf/gazebo/pull-request/2068)

1. Update inertia properties during simulation: part 2
    * [Pull request 1984](https://bitbucket.org/osrf/gazebo/pull-request/1984)

1. Fix minimum window height
    * [Pull request 2002](https://bitbucket.org/osrf/gazebo/pull-request/2002)

1. Backport gpu laser test fix
    * [Pull request 1999](https://bitbucket.org/osrf/gazebo/pull-request/1999)

1. Relax physics tolerances for single-precision bullet (gazebo6)
    * [Pull request 1997](https://bitbucket.org/osrf/gazebo/pull-request/1997)

1. Fix minimum window height
    * [Pull request 1998](https://bitbucket.org/osrf/gazebo/pull-request/1998)

1. backport model editor fixed joint option to gazebo6
    * [Pull request 1957](https://bitbucket.org/osrf/gazebo/pull-request/1957)

1. Update shaders once per render update
    * [Pull request 1991](https://bitbucket.org/osrf/gazebo/pull-request/1991)

1. Relax physics tolerances for single-precision bullet
    * [Pull request 1976](https://bitbucket.org/osrf/gazebo/pull-request/1976)

1. Fix visual transparency issues
    * [Pull request 1967](https://bitbucket.org/osrf/gazebo/pull-request/1967)

1. fix memory corruption in transport/Publisher.cc
    * [Pull request 1951](https://bitbucket.org/osrf/gazebo/pull-request/1951)

1. Add test for SphericalCoordinates::LocalFromGlobal
    * [Pull request 1959](https://bitbucket.org/osrf/gazebo/pull-request/1959)

### Gazebo 6.5.1 (2015-10-29)

1. Fix removing multiple camera sensors that have the same camera name.
    * [Pull request #2081](https://bitbucket.org/osrf/gazebo/pull-request/2081)
    * [Issue #1811](https://bitbucket.org/osrf/gazebo/issues/1811)

1. Backport model editor toolbar fixed joint option from [pull request #1794](https://bitbucket.org/osrf/gazebo/pull-request/1794)
    * [Pull request #1957](https://bitbucket.org/osrf/gazebo/pull-request/1957)

1. Fix minimum window height
    * Backport of [pull request #1977](https://bitbucket.org/osrf/gazebo/pull-request/1977)
    * [Pull request #1998](https://bitbucket.org/osrf/gazebo/pull-request/1998)
    * [Issue #1706](https://bitbucket.org/osrf/gazebo/issue/1706)

1. Fix visual transparency issues
    * [Pull request #1967](https://bitbucket.org/osrf/gazebo/pull-request/1967)
    * [Issue #1726](https://bitbucket.org/osrf/gazebo/issue/1726)

### Gazebo 6.5.0 (2015-10-22)

1. Added ability to convert from spherical coordinates to local coordinates.
    * [Pull request #1955](https://bitbucket.org/osrf/gazebo/pull-request/1955)

### Gazebo 6.4.0 (2015-10-14)

1. Fix ABI problem. Make `Sensor::SetPose` function non virtual.
    * [Pull request #1947](https://bitbucket.org/osrf/gazebo/pull-request/1947)

1. Update inertia properties during simulation
    * [Pull request #1909](https://bitbucket.org/osrf/gazebo/pull-requests/1909)
    * [Design document](https://bitbucket.org/osrf/gazebo_design/src/default/inertia_resize/inertia_resize.md)

1. Fix transparency correction for opaque materials
    * [Pull request #1946](https://bitbucket.org/osrf/gazebo/pull-requests/1946/fix-transparency-correction-for-opaque/diff)

### Gazebo 6.3.0 (2015-10-06)

1. Added `Sensor::SetPose` function
    * [Pull request #1935](https://bitbucket.org/osrf/gazebo/pull-request/1935)

### Gazebo 6.2.0 (2015-10-02)

1. Update physics when the world is reset
    * Backport of [pull request #1903](https://bitbucket.org/osrf/gazebo/pull-request/1903)
    * [Pull request #1916](https://bitbucket.org/osrf/gazebo/pull-request/1916)
    * [Issue #101](https://bitbucket.org/osrf/gazebo/issue/101)

1. Added Copy constructor and assignment operator to MouseEvent
    * [Pull request #1855](https://bitbucket.org/osrf/gazebo/pull-request/1855)

### Gazebo 6.1.0 (2015-08-02)

1. Added logical_camera sensor.
    * [Pull request #1845](https://bitbucket.org/osrf/gazebo/pull-request/1845)

1. Added RandomVelocityPlugin, which applies a random velocity to a model's link.
    * [Pull request #1839](https://bitbucket.org/osrf/gazebo/pull-request/1839)

1. Sim events for joint position, velocity and applied force
    * [Pull request #1849](https://bitbucket.org/osrf/gazebo/pull-request/1849)

### Gazebo 6.0.0 (2015-07-27)

1. Added magnetometer sensor. A contribution from Andrew Symington.
    * [Pull request #1788](https://bitbucket.org/osrf/gazebo/pull-request/1788)

1. Added altimeter sensor. A contribution from Andrew Symington.
    * [Pull request #1792](https://bitbucket.org/osrf/gazebo/pull-request/1792)

1. Implement more control options for log playback:
  1. Rewind: The simulation starts from the beginning.
  1. Forward: The simulation jumps to the end of the log file.
  1. Seek: The simulation jumps to a specific point specified by its simulation
  time.
      * [Pull request #1737](https://bitbucket.org/osrf/gazebo/pull-request/1737)

1. Added Gazebo splash screen
    * [Pull request #1745](https://bitbucket.org/osrf/gazebo/pull-request/1745)

1. Added a transporter plugin which allows models to move from one location
   to another based on their location and the location of transporter pads.
    * [Pull request #1738](https://bitbucket.org/osrf/gazebo/pull-request/1738)

1. Implement forward/backwards multi-step for log playback. Now, the semantics
of a multi-step while playing back a log session are different from a multi-step
during a live simulation. While playback, a multi-step simulates all the
intermediate steps as before, but the client only perceives a single step.
E.g: You have a log file containing a 1 hour simulation session. You want to
jump to the minute 00H::30M::00S to check a specific aspect of the simulation.
You should not see continuous updates until minute 00H:30M:00S. Instead, you
should visualize a single jump to the specific instant of the simulation that
you are interested.
    * [Pull request #1623](https://bitbucket.org/osrf/gazebo/pull-request/1623)

1. Added browse button to log record dialog.
    * [Pull request #1719](https://bitbucket.org/osrf/gazebo/pull-request/1719)

1. Improved SVG support: arcs in paths, and contours made of multiple paths.
    * [Pull request #1608](https://bitbucket.org/osrf/gazebo/pull-request/1608)

1. Added simulation iterations to the world state.
    * [Pull request #1722](https://bitbucket.org/osrf/gazebo/pull-request/1722)

1. Added multiple LiftDrag plugins to the cessna_demo.world to allow the Cessna
C-172 model to fly.
    * [Pull request #1715](https://bitbucket.org/osrf/gazebo/pull-request/1715)

1. Added a plugin to control a Cessna C-172 via messages (CessnaPlugin), and a
GUI plugin to test this functionality with the keyboard (CessnaGUIPlugin). Added
world with the Cessna model and the two previous plugins loaded
(cessna_demo.world).
    * [Pull request #1712](https://bitbucket.org/osrf/gazebo/pull-request/1712)

1. Added world with OSRF building and an elevator
    * [Pull request #1697](https://bitbucket.org/osrf/gazebo/pull-request/1697)

1. Fixed collide bitmask by changing default value from 0x1 to 0xffff.
    * [Pull request #1696](https://bitbucket.org/osrf/gazebo/pull-request/1696)

1. Added a plugin to control an elevator (ElevatorPlugin), and an OccupiedEvent plugin that sends a message when a model is within a specified region.
    * [Pull request #1694](https://bitbucket.org/osrf/gazebo/pull-request/1694)
    * [Pull request #1775](https://bitbucket.org/osrf/gazebo/pull-request/1775)

1. Added Layers tab and meta information for visuals.
    * [Pull request #1674](https://bitbucket.org/osrf/gazebo/pull-request/1674)

1. Added countdown behavior for common::Timer and exposed the feature in TimerGUIPlugin.
    * [Pull request #1690](https://bitbucket.org/osrf/gazebo/pull-request/1690)

1. Added BuoyancyPlugin for simulating the buoyancy of an object in a column of fluid.
    * [Pull request #1622](https://bitbucket.org/osrf/gazebo/pull-request/1622)

1. Added ComputeVolume function for simple shape subclasses of Shape.hh.
    * [Pull request #1605](https://bitbucket.org/osrf/gazebo/pull-request/1605)

1. Add option to parallelize the ODE quickstep constraint solver,
which solves an LCP twice with different parameters in order
to corrected for position projection errors.
    * [Pull request #1561](https://bitbucket.org/osrf/gazebo/pull-request/1561)

1. Get/Set user camera pose in GUI.
    * [Pull request #1649](https://bitbucket.org/osrf/gazebo/pull-request/1649)
    * [Issue #1595](https://bitbucket.org/osrf/gazebo/issue/1595)

1. Added ViewAngleWidget, removed hard-coded reset view and removed MainWindow::Reset(). Also added GLWidget::GetSelectedVisuals().
    * [Pull request #1768](https://bitbucket.org/osrf/gazebo/pull-request/1768)
    * [Issue #1507](https://bitbucket.org/osrf/gazebo/issue/1507)

1. Windows support. This consists mostly of numerous small changes to support
compilation on Windows.
    * [Pull request #1616](https://bitbucket.org/osrf/gazebo/pull-request/1616)
    * [Pull request #1618](https://bitbucket.org/osrf/gazebo/pull-request/1618)
    * [Pull request #1620](https://bitbucket.org/osrf/gazebo/pull-request/1620)
    * [Pull request #1625](https://bitbucket.org/osrf/gazebo/pull-request/1625)
    * [Pull request #1626](https://bitbucket.org/osrf/gazebo/pull-request/1626)
    * [Pull request #1627](https://bitbucket.org/osrf/gazebo/pull-request/1627)
    * [Pull request #1628](https://bitbucket.org/osrf/gazebo/pull-request/1628)
    * [Pull request #1629](https://bitbucket.org/osrf/gazebo/pull-request/1629)
    * [Pull request #1630](https://bitbucket.org/osrf/gazebo/pull-request/1630)
    * [Pull request #1631](https://bitbucket.org/osrf/gazebo/pull-request/1631)
    * [Pull request #1632](https://bitbucket.org/osrf/gazebo/pull-request/1632)
    * [Pull request #1633](https://bitbucket.org/osrf/gazebo/pull-request/1633)
    * [Pull request #1635](https://bitbucket.org/osrf/gazebo/pull-request/1635)
    * [Pull request #1637](https://bitbucket.org/osrf/gazebo/pull-request/1637)
    * [Pull request #1639](https://bitbucket.org/osrf/gazebo/pull-request/1639)
    * [Pull request #1647](https://bitbucket.org/osrf/gazebo/pull-request/1647)
    * [Pull request #1650](https://bitbucket.org/osrf/gazebo/pull-request/1650)
    * [Pull request #1651](https://bitbucket.org/osrf/gazebo/pull-request/1651)
    * [Pull request #1653](https://bitbucket.org/osrf/gazebo/pull-request/1653)
    * [Pull request #1654](https://bitbucket.org/osrf/gazebo/pull-request/1654)
    * [Pull request #1657](https://bitbucket.org/osrf/gazebo/pull-request/1657)
    * [Pull request #1658](https://bitbucket.org/osrf/gazebo/pull-request/1658)
    * [Pull request #1659](https://bitbucket.org/osrf/gazebo/pull-request/1659)
    * [Pull request #1660](https://bitbucket.org/osrf/gazebo/pull-request/1660)
    * [Pull request #1661](https://bitbucket.org/osrf/gazebo/pull-request/1661)
    * [Pull request #1669](https://bitbucket.org/osrf/gazebo/pull-request/1669)
    * [Pull request #1670](https://bitbucket.org/osrf/gazebo/pull-request/1670)
    * [Pull request #1672](https://bitbucket.org/osrf/gazebo/pull-request/1672)
    * [Pull request #1682](https://bitbucket.org/osrf/gazebo/pull-request/1682)
    * [Pull request #1683](https://bitbucket.org/osrf/gazebo/pull-request/1683)

1. Install `libgazebo_server_fixture`. This will facilitate tests external to the main gazebo repository. See `examples/stand_alone/test_fixture`.
    * [Pull request #1606](https://bitbucket.org/osrf/gazebo/pull-request/1606)

1. Laser visualization renders light blue for rays that do not hit obstacles, and dark blue for other rays.
    * [Pull request #1607](https://bitbucket.org/osrf/gazebo/pull-request/1607)
    * [Issue #1576](https://bitbucket.org/osrf/gazebo/issue/1576)

1. Add VisualType enum to Visual and clean up visuals when entity is deleted.
    * [Pull request #1614](https://bitbucket.org/osrf/gazebo/pull-request/1614)

1. Alert user of connection problems when using the REST service plugin
    * [Pull request #1655](https://bitbucket.org/osrf/gazebo/pull-request/1655)
    * [Issue #1574](https://bitbucket.org/osrf/gazebo/issue/1574)

1. ignition-math is now a dependency.
    + [http://ignitionrobotics.org/libraries/math](http://ignitionrobotics.org/libraries/math)
    + [Gazebo::math migration](https://bitbucket.org/osrf/gazebo/src/583edbeb90759d43d994cc57c0797119dd6d2794/ign-math-migration.md)

1. Detect uuid library during compilation.
    * [Pull request #1655](https://bitbucket.org/osrf/gazebo/pull-request/1655)
    * [Issue #1572](https://bitbucket.org/osrf/gazebo/issue/1572)

1. New accessors in LogPlay class.
    * [Pull request #1577](https://bitbucket.org/osrf/gazebo/pull-request/1577)

1. Added a plugin to send messages to an existing website.
   Added gui::MainWindow::AddMenu and msgs/rest_error, msgs/rest_login, msgs rest/post
    * [Pull request #1524](https://bitbucket.org/osrf/gazebo/pull-request/1524)

1. Fix deprecation warnings when using SDFormat 3.0.2, 3.0.3 prereleases
    * [Pull request #1568](https://bitbucket.org/osrf/gazebo/pull-request/1568)

1. Use GAZEBO_CFLAGS or GAZEBO_CXX_FLAGS in CMakeLists.txt for example plugins
    * [Pull request #1573](https://bitbucket.org/osrf/gazebo/pull-request/1573)

1. Added Link::OnWrenchMsg subscriber with test
    * [Pull request #1582](https://bitbucket.org/osrf/gazebo/pull-request/1582)

1. Show/hide GUI overlays using the menu bar.
    * [Pull request #1555](https://bitbucket.org/osrf/gazebo/pull-request/1555)

1. Added world origin indicator rendering::OriginVisual.
    * [Pull request #1700](https://bitbucket.org/osrf/gazebo/pull-request/1700)

1. Show/hide toolbars using the menu bars and shortcut.
   Added MainWindow::CloneAction.
   Added Window menu to Model Editor.
    * [Pull request #1584](https://bitbucket.org/osrf/gazebo/pull-request/1584)

1. Added event to show/hide toolbars.
    * [Pull request #1707](https://bitbucket.org/osrf/gazebo/pull-request/1707)

1. Added optional start/stop/reset buttons to timer GUI plugin.
    * [Pull request #1576](https://bitbucket.org/osrf/gazebo/pull-request/1576)

1. Timer GUI Plugin: Treat negative positions as positions from the ends
    * [Pull request #1703](https://bitbucket.org/osrf/gazebo/pull-request/1703)

1. Added Visual::GetDepth() and Visual::GetNthAncestor()
    * [Pull request #1613](https://bitbucket.org/osrf/gazebo/pull-request/1613)

1. Added a context menu for links
    * [Pull request #1589](https://bitbucket.org/osrf/gazebo/pull-request/1589)

1. Separate TimePanel's display into TimeWidget and LogPlayWidget.
    * [Pull request #1564](https://bitbucket.org/osrf/gazebo/pull-request/1564)

1. Display confirmation message after log is saved
    * [Pull request #1646](https://bitbucket.org/osrf/gazebo/pull-request/1646)

1. Added LogPlayView to display timeline and LogPlaybackStatistics message type.
    * [Pull request #1724](https://bitbucket.org/osrf/gazebo/pull-request/1724)

1. Added Time::FormattedString and removed all other FormatTime functions.
    * [Pull request #1710](https://bitbucket.org/osrf/gazebo/pull-request/1710)

1. Added support for Oculus DK2
    * [Pull request #1526](https://bitbucket.org/osrf/gazebo/pull-request/1526)

1. Use collide_bitmask from SDF to perform collision filtering
    * [Pull request #1470](https://bitbucket.org/osrf/gazebo/pull-request/1470)

1. Pass Coulomb surface friction parameters to DART.
    * [Pull request #1420](https://bitbucket.org/osrf/gazebo/pull-request/1420)

1. Added ModelAlign::SetHighlighted
    * [Pull request #1598](https://bitbucket.org/osrf/gazebo/pull-request/1598)

1. Added various Get functions to Visual. Also added a ConvertGeometryType function to msgs.
    * [Pull request #1402](https://bitbucket.org/osrf/gazebo/pull-request/1402)

1. Get and Set visibility of SelectionObj's handles, with unit test.
    * [Pull request #1417](https://bitbucket.org/osrf/gazebo/pull-request/1417)

1. Set material of SelectionObj's handles.
    * [Pull request #1472](https://bitbucket.org/osrf/gazebo/pull-request/1472)

1. Add SelectionObj::Fini with tests and make Visual::Fini virtual
    * [Pull request #1685](https://bitbucket.org/osrf/gazebo/pull-request/1685)

1. Allow link selection with the mouse if parent model already selected.
    * [Pull request #1409](https://bitbucket.org/osrf/gazebo/pull-request/1409)

1. Added ModelRightMenu::EntityTypes.
    * [Pull request #1414](https://bitbucket.org/osrf/gazebo/pull-request/1414)

1. Scale joint visuals according to link size.
    * [Pull request #1591](https://bitbucket.org/osrf/gazebo/pull-request/1591)
    * [Issue #1563](https://bitbucket.org/osrf/gazebo/issue/1563)

1. Added Gazebo/CoM material.
    * [Pull request #1439](https://bitbucket.org/osrf/gazebo/pull-request/1439)

1. Added arc parameter to MeshManager::CreateTube
    * [Pull request #1436](https://bitbucket.org/osrf/gazebo/pull-request/1436)

1. Added View Inertia and InertiaVisual, changed COMVisual to sphere proportional to mass.
    * [Pull request #1445](https://bitbucket.org/osrf/gazebo/pull-request/1445)

1. Added View Link Frame and LinkFrameVisual. Visual::SetTransparency goes into texture_unit.
    * [Pull request #1762](https://bitbucket.org/osrf/gazebo/pull-request/1762)
    * [Issue #853](https://bitbucket.org/osrf/gazebo/issue/853)

1. Changed the position of Save and Cancel buttons on editor dialogs
    * [Pull request #1442](https://bitbucket.org/osrf/gazebo/pull-request/1442)
    * [Issue #1377](https://bitbucket.org/osrf/gazebo/issue/1377)

1. Fixed Visual material updates
    * [Pull request #1454](https://bitbucket.org/osrf/gazebo/pull-request/1454)
    * [Issue #1455](https://bitbucket.org/osrf/gazebo/issue/1455)

1. Added Matrix3::Inverse() and tests
    * [Pull request #1481](https://bitbucket.org/osrf/gazebo/pull-request/1481)

1. Implemented AddLinkForce for ODE.
    * [Pull request #1456](https://bitbucket.org/osrf/gazebo/pull-request/1456)

1. Updated ConfigWidget class to parse enum values.
    * [Pull request #1518](https://bitbucket.org/osrf/gazebo/pull-request/1518)

1. Added PresetManager to physics libraries and corresponding integration test.
    * [Pull request #1471](https://bitbucket.org/osrf/gazebo/pull-request/1471)

1. Sync name and location on SaveDialog.
    * [Pull request #1563](https://bitbucket.org/osrf/gazebo/pull-request/1563)

1. Added Apply Force/Torque dialog
    * [Pull request #1600](https://bitbucket.org/osrf/gazebo/pull-request/1600)

1. Added Apply Force/Torque visuals
    * [Pull request #1619](https://bitbucket.org/osrf/gazebo/pull-request/1619)

1. Added Apply Force/Torque OnMouseRelease and ActivateWindow
    * [Pull request #1699](https://bitbucket.org/osrf/gazebo/pull-request/1699)

1. Added Apply Force/Torque mouse interactions, modes, activation
    * [Pull request #1731](https://bitbucket.org/osrf/gazebo/pull-request/1731)

1. Added inertia pose getter for COMVisual and COMVisual_TEST
    * [Pull request #1581](https://bitbucket.org/osrf/gazebo/pull-request/1581)

1. Model editor updates
    1. Joint preview using JointVisuals.
        * [Pull request #1369](https://bitbucket.org/osrf/gazebo/pull-request/1369)

    1. Added inspector for configuring link, visual, and collision properties.
        * [Pull request #1408](https://bitbucket.org/osrf/gazebo/pull-request/1408)

    1. Saving, exiting, generalizing SaveDialog.
        * [Pull request #1401](https://bitbucket.org/osrf/gazebo/pull-request/1401)

    1. Inspectors redesign
        * [Pull request #1586](https://bitbucket.org/osrf/gazebo/pull-request/1586)

    1. Edit existing model.
        * [Pull request #1425](https://bitbucket.org/osrf/gazebo/pull-request/1425)

    1. Add joint inspector to link's context menu.
        * [Pull request #1449](https://bitbucket.org/osrf/gazebo/pull-request/1449)
        * [Issue #1443](https://bitbucket.org/osrf/gazebo/issue/1443)

    1. Added button to select mesh file on inspector.
        * [Pull request #1460](https://bitbucket.org/osrf/gazebo/pull-request/1460)
        * [Issue #1450](https://bitbucket.org/osrf/gazebo/issue/1450)

    1. Renamed Part to Link.
        * [Pull request #1478](https://bitbucket.org/osrf/gazebo/pull-request/1478)

    1. Fix snapping inside editor.
        * [Pull request #1489](https://bitbucket.org/osrf/gazebo/pull-request/1489)
        * [Issue #1457](https://bitbucket.org/osrf/gazebo/issue/1457)

    1. Moved DataLogger from Window menu to the toolbar and moved screenshot button to the right.
        * [Pull request #1665](https://bitbucket.org/osrf/gazebo/pull-request/1665)

    1. Keep loaded model's name.
        * [Pull request #1516](https://bitbucket.org/osrf/gazebo/pull-request/1516)
        * [Issue #1504](https://bitbucket.org/osrf/gazebo/issue/1504)

    1. Added ExtrudeDialog.
        * [Pull request #1483](https://bitbucket.org/osrf/gazebo/pull-request/1483)

    1. Hide time panel inside editor and keep main window's paused state.
        * [Pull request #1500](https://bitbucket.org/osrf/gazebo/pull-request/1500)

    1. Fixed pose issues and added ModelCreator_TEST.
        * [Pull request #1509](https://bitbucket.org/osrf/gazebo/pull-request/1509)
        * [Issue #1497](https://bitbucket.org/osrf/gazebo/issue/1497)
        * [Issue #1509](https://bitbucket.org/osrf/gazebo/issue/1509)

    1. Added list of links and joints.
        * [Pull request #1515](https://bitbucket.org/osrf/gazebo/pull-request/1515)
        * [Issue #1418](https://bitbucket.org/osrf/gazebo/issue/1418)

    1. Expose API to support adding items to the palette.
        * [Pull request #1565](https://bitbucket.org/osrf/gazebo/pull-request/1565)

    1. Added menu for toggling joint visualization
        * [Pull request #1551](https://bitbucket.org/osrf/gazebo/pull-request/1551)
        * [Issue #1483](https://bitbucket.org/osrf/gazebo/issue/1483)

    1. Add schematic view to model editor
        * [Pull request #1562](https://bitbucket.org/osrf/gazebo/pull-request/1562)

1. Building editor updates
    1. Make palette tips tooltip clickable to open.
        * [Pull request #1519](https://bitbucket.org/osrf/gazebo/pull-request/1519)
        * [Issue #1370](https://bitbucket.org/osrf/gazebo/issue/1370)

    1. Add measurement unit to building inspectors.
        * [Pull request #1741](https://bitbucket.org/osrf/gazebo/pull-request/1741)
        * [Issue #1363](https://bitbucket.org/osrf/gazebo/issue/1363)

    1. Add `BaseInspectorDialog` as a base class for inspectors.
        * [Pull request #1749](https://bitbucket.org/osrf/gazebo/pull-request/1749)

## Gazebo 5.0

### Gazebo 5.x.x

1. Fix mouse picking with transparent visuals
    * [Pull request 2305](https://bitbucket.org/osrf/gazebo/pull-request/2305)
    * [Issue #1956](https://bitbucket.org/osrf/gazebo/issue/1956)

1. Backport fix for DepthCamera visibility mask
    * [Pull request 2286](https://bitbucket.org/osrf/gazebo/pull-request/2286)
    * [Pull request 2287](https://bitbucket.org/osrf/gazebo/pull-request/2287)

1. Backport sensor reset fix
    * [Pull request 2272](https://bitbucket.org/osrf/gazebo/pull-request/2272)
    * [Issue #1917](https://bitbucket.org/osrf/gazebo/issue/1917)

1. Fix model snap tool highlighting
    * [Pull request 2293](https://bitbucket.org/osrf/gazebo/pull-request/2293)
    * [Issue #1955](https://bitbucket.org/osrf/gazebo/issue/1955)

### Gazebo 5.3.0 (2015-04-07)

1. fix: remove back projection
    * [Pull request 2201](https://bitbucket.org/osrf/gazebo/pull-request/2201)
    * A contribution from Yuki Furuta

1. Backport depth camera OSX fix and test
    * [Pull request 2230](https://bitbucket.org/osrf/gazebo/pull-request/2230)

1. Add missing tinyxml includes
    * [Pull request 2216](https://bitbucket.org/osrf/gazebo/pull-request/2216)

1. backport fixes for ffmpeg3 to gazebo5 (from pull request #2154)
    * [Pull request 2161](https://bitbucket.org/osrf/gazebo/pull-request/2161)

1. Check for valid display using xwininfo -root
    * [Pull request 2111](https://bitbucket.org/osrf/gazebo/pull-request/2111)

1. Don't search for sdformat4 on gazebo5, since gazebo5 can't handle sdformat protocol 1.6
    * [Pull request 2092](https://bitbucket.org/osrf/gazebo/pull-request/2092)

1. Fix minimum window height
    * [Pull request 2002](https://bitbucket.org/osrf/gazebo/pull-request/2002)

1. Relax physics tolerances for single-precision bullet
    * [Pull request 1976](https://bitbucket.org/osrf/gazebo/pull-request/1976)

1. Try finding sdformat 4 in gazebo5 branch
    * [Pull request 1972](https://bitbucket.org/osrf/gazebo/pull-request/1972)

1. Fix_send_message (backport of pull request #1951)
    * [Pull request 1964](https://bitbucket.org/osrf/gazebo/pull-request/1964)
    * A contribution from Samuel Lekieffre

1. Export the media path in the cmake config file.
    * [Pull request 1933](https://bitbucket.org/osrf/gazebo/pull-request/1933)

1. Shorten gearbox test since it is failing via timeout on osx
    * [Pull request 1937](https://bitbucket.org/osrf/gazebo/pull-request/1937)

### Gazebo 5.2.1 (2015-10-02)

1. Fix minimum window height
    * Backport of [pull request #1977](https://bitbucket.org/osrf/gazebo/pull-request/1977)
    * [Pull request #2002](https://bitbucket.org/osrf/gazebo/pull-request/2002)
    * [Issue #1706](https://bitbucket.org/osrf/gazebo/issue/1706)

### Gazebo 5.2.0 (2015-10-02)

1. Initialize sigact struct fields that valgrind said were being used uninitialized
    * [Pull request #1809](https://bitbucket.org/osrf/gazebo/pull-request/1809)

1. Add missing ogre includes to ensure macros are properly defined
    * [Pull request #1813](https://bitbucket.org/osrf/gazebo/pull-request/1813)

1. Use ToSDF functions to simplify physics_friction test
    * [Pull request #1808](https://bitbucket.org/osrf/gazebo/pull-request/1808)

1. Added lines to laser sensor visualization
    * [Pull request #1742](https://bitbucket.org/osrf/gazebo/pull-request/1742)
    * [Issue #935](https://bitbucket.org/osrf/gazebo/issue/935)

1. Fix BulletSliderJoint friction for bullet 2.83
    * [Pull request #1686](https://bitbucket.org/osrf/gazebo/pull-request/1686)

1. Fix heightmap model texture loading.
    * [Pull request #1592](https://bitbucket.org/osrf/gazebo/pull-request/1592)

1. Disable failing pr2 test for dart
    * [Pull request #1540](https://bitbucket.org/osrf/gazebo/pull-request/1540)
    * [Issue #1435](https://bitbucket.org/osrf/gazebo/issue/1435)

### Gazebo 5.1.0 (2015-03-20)
1. Backport pull request #1527 (FindOGRE.cmake for non-Debian systems)
  * [Pull request #1532](https://bitbucket.org/osrf/gazebo/pull-request/1532)

1. Respect system cflags when not using USE_UPSTREAM_CFLAGS
  * [Pull request #1531](https://bitbucket.org/osrf/gazebo/pull-request/1531)

1. Allow light manipulation
  * [Pull request #1529](https://bitbucket.org/osrf/gazebo/pull-request/1529)

1. Allow sdformat 2.3.1+ or 3+ and fix tests
  * [Pull request #1484](https://bitbucket.org/osrf/gazebo/pull-request/1484)

1. Add Link::GetWorldAngularMomentum function and test.
  * [Pull request #1482](https://bitbucket.org/osrf/gazebo/pull-request/1482)

1. Preserve previous GAZEBO_MODEL_PATH values when sourcing setup.sh
  * [Pull request #1430](https://bitbucket.org/osrf/gazebo/pull-request/1430)

1. Implement Coulomb joint friction for DART
  * [Pull request #1427](https://bitbucket.org/osrf/gazebo/pull-request/1427)
  * [Issue #1281](https://bitbucket.org/osrf/gazebo/issue/1281)

1. Fix simple shape normals.
    * [Pull request #1477](https://bitbucket.org/osrf/gazebo/pull-request/1477)
    * [Issue #1369](https://bitbucket.org/osrf/gazebo/issue/1369)

1. Use Msg-to-SDF conversion functions in tests, add ServerFixture::SpawnModel(msgs::Model).
    * [Pull request #1466](https://bitbucket.org/osrf/gazebo/pull-request/1466)

1. Added Model Msg-to-SDF conversion functions and test.
    * [Pull request #1429](https://bitbucket.org/osrf/gazebo/pull-request/1429)

1. Added Joint Msg-to-SDF conversion functions and test.
    * [Pull request #1419](https://bitbucket.org/osrf/gazebo/pull-request/1419)

1. Added Visual, Material Msg-to-SDF conversion functions and ShaderType to string conversion functions.
    * [Pull request #1415](https://bitbucket.org/osrf/gazebo/pull-request/1415)

1. Implement Coulomb joint friction for BulletSliderJoint
  * [Pull request #1452](https://bitbucket.org/osrf/gazebo/pull-request/1452)
  * [Issue #1348](https://bitbucket.org/osrf/gazebo/issue/1348)

### Gazebo 5.0.0 (2015-01-27)
1. Support for using [digital elevation maps](http://gazebosim.org/tutorials?tut=dem) has been added to debian packages.

1. C++11 support (C++11 compatible compiler is now required)
    * [Pull request #1340](https://bitbucket.org/osrf/gazebo/pull-request/1340)

1. Implemented private data pointer for the World class.
    * [Pull request #1383](https://bitbucket.org/osrf/gazebo/pull-request/1383)

1. Implemented private data pointer for the Scene class.
    * [Pull request #1385](https://bitbucket.org/osrf/gazebo/pull-request/1385)

1. Added a events::Event::resetWorld event that is triggered when World::Reset is called.
    * [Pull request #1332](https://bitbucket.org/osrf/gazebo/pull-request/1332)
    * [Issue #1375](https://bitbucket.org/osrf/gazebo/issue/1375)

1. Fixed `math::Box::GetCenter` functionality.
    * [Pull request #1278](https://bitbucket.org/osrf/gazebo/pull-request/1278)
    * [Issue #1327](https://bitbucket.org/osrf/gazebo/issue/1327)

1. Added a GUI timer plugin that facilitates the display and control a timer inside the Gazebo UI.
    * [Pull request #1270](https://bitbucket.org/osrf/gazebo/pull-request/1270)

1. Added ability to load plugins via SDF.
    * [Pull request #1261](https://bitbucket.org/osrf/gazebo/pull-request/1261)

1. Added GUIEvent to hide/show the left GUI pane.
    * [Pull request #1269](https://bitbucket.org/osrf/gazebo/pull-request/1269)

1. Modified KeyEventHandler and GLWidget so that hotkeys can be suppressed by custom KeyEvents set up by developers
    * [Pull request #1251](https://bitbucket.org/osrf/gazebo/pull-request/1251)

1. Added ability to read the directory where the log files are stored.
    * [Pull request #1277](https://bitbucket.org/osrf/gazebo/pull-request/1277)

1. Implemented a simulation cloner
    * [Pull request #1180](https://bitbucket.org/osrf/gazebo/pull-request/1180/clone-a-simulation)

1. Added GUI overlay plugins. Users can now write a Gazebo + QT plugin that displays widgets over the render window.
  * [Pull request #1181](https://bitbucket.org/osrf/gazebo/pull-request/1181)

1. Change behavior of Joint::SetVelocity, add Joint::SetVelocityLimit(unsigned int, double)
  * [Pull request #1218](https://bitbucket.org/osrf/gazebo/pull-request/1218)
  * [Issue #964](https://bitbucket.org/osrf/gazebo/issue/964)

1. Implement Coulomb joint friction for ODE
  * [Pull request #1221](https://bitbucket.org/osrf/gazebo/pull-request/1221)
  * [Issue #381](https://bitbucket.org/osrf/gazebo/issue/381)

1. Implement Coulomb joint friction for BulletHingeJoint
  * [Pull request #1317](https://bitbucket.org/osrf/gazebo/pull-request/1317)
  * [Issue #1348](https://bitbucket.org/osrf/gazebo/issue/1348)

1. Implemented camera lens distortion.
  * [Pull request #1213](https://bitbucket.org/osrf/gazebo/pull-request/1213)

1. Kill rogue gzservers left over from failed INTEGRATION_world_clone tests
   and improve robustness of `UNIT_gz_TEST`
  * [Pull request #1232](https://bitbucket.org/osrf/gazebo/pull-request/1232)
  * [Issue #1299](https://bitbucket.org/osrf/gazebo/issue/1299)

1. Added RenderWidget::ShowToolbar to toggle visibility of top toolbar.
  * [Pull request #1248](https://bitbucket.org/osrf/gazebo/pull-request/1248)

1. Fix joint axis visualization.
  * [Pull request #1258](https://bitbucket.org/osrf/gazebo/pull-request/1258)

1. Change UserCamera view control via joysticks. Clean up rate control vs. pose control.
   see UserCamera::OnJoyPose and UserCamera::OnJoyTwist. Added view twist control toggle
   with joystick button 1.
  * [Pull request #1249](https://bitbucket.org/osrf/gazebo/pull-request/1249)

1. Added RenderWidget::GetToolbar to get the top toolbar and change its actions on ModelEditor.
    * [Pull request #1263](https://bitbucket.org/osrf/gazebo/pull-request/1263)

1. Added accessor for MainWindow graphical widget to GuiIface.
    * [Pull request #1250](https://bitbucket.org/osrf/gazebo/pull-request/1250)

1. Added a ConfigWidget class that takes in a google protobuf message and generates widgets for configuring the fields in the message
    * [Pull request #1285](https://bitbucket.org/osrf/gazebo/pull-request/1285)

1. Added GLWidget::OnModelEditor when model editor is triggered, and MainWindow::OnEditorGroup to manually uncheck editor actions.
    * [Pull request #1283](https://bitbucket.org/osrf/gazebo/pull-request/1283)

1. Added Collision, Geometry, Inertial, Surface Msg-to-SDF conversion functions.
    * [Pull request #1315](https://bitbucket.org/osrf/gazebo/pull-request/1315)

1. Added "button modifier" fields (control, shift, and alt) to common::KeyEvent.
    * [Pull request #1325](https://bitbucket.org/osrf/gazebo/pull-request/1325)

1. Added inputs for environment variable GAZEBO_GUI_INI_FILE for reading a custom .ini file.
    * [Pull request #1252](https://bitbucket.org/osrf/gazebo/pull-request/1252)

1. Fixed crash on "permission denied" bug, added insert_model integration test.
    * [Pull request #1329](https://bitbucket.org/osrf/gazebo/pull-request/1329/)

1. Enable simbody joint tests, implement `SimbodyJoint::GetParam`, create
   `Joint::GetParam`, fix bug in `BulletHingeJoint::SetParam`.
    * [Pull request #1404](https://bitbucket.org/osrf/gazebo/pull-request/1404/)

1. Building editor updates
    1. Fixed inspector resizing.
        * [Pull request #1230](https://bitbucket.org/osrf/gazebo/pull-request/1230)
        * [Issue #395](https://bitbucket.org/osrf/gazebo/issue/395)

    1. Doors and windows move proportionally with wall.
        * [Pull request #1231](https://bitbucket.org/osrf/gazebo/pull-request/1231)
        * [Issue #368](https://bitbucket.org/osrf/gazebo/issue/368)

    1. Inspector dialogs stay on top.
        * [Pull request #1229](https://bitbucket.org/osrf/gazebo/pull-request/1229)
        * [Issue #417](https://bitbucket.org/osrf/gazebo/issue/417)

    1. Make model name editable on palette.
        * [Pull request #1239](https://bitbucket.org/osrf/gazebo/pull-request/1239)

    1. Import background image and improve add/delete levels.
        * [Pull request #1214](https://bitbucket.org/osrf/gazebo/pull-request/1214)
        * [Issue #422](https://bitbucket.org/osrf/gazebo/issue/422)
        * [Issue #361](https://bitbucket.org/osrf/gazebo/issue/361)

    1. Fix changing draw mode.
        * [Pull request #1233](https://bitbucket.org/osrf/gazebo/pull-request/1233)
        * [Issue #405](https://bitbucket.org/osrf/gazebo/issue/405)

    1. Tips on palette's top-right corner.
        * [Pull request #1241](https://bitbucket.org/osrf/gazebo/pull-request/1241)

    1. New buttons and layout for the palette.
        * [Pull request #1242](https://bitbucket.org/osrf/gazebo/pull-request/1242)

    1. Individual wall segments instead of polylines.
        * [Pull request #1246](https://bitbucket.org/osrf/gazebo/pull-request/1246)
        * [Issue #389](https://bitbucket.org/osrf/gazebo/issue/389)
        * [Issue #415](https://bitbucket.org/osrf/gazebo/issue/415)

    1. Fix exiting and saving, exiting when there's nothing drawn, fix text on popups.
        * [Pull request #1296](https://bitbucket.org/osrf/gazebo/pull-request/1296)

    1. Display measure for selected wall segment.
        * [Pull request #1291](https://bitbucket.org/osrf/gazebo/pull-request/1291)
        * [Issue #366](https://bitbucket.org/osrf/gazebo/issue/366)

    1. Highlight selected item's 3D visual.
        * [Pull request #1292](https://bitbucket.org/osrf/gazebo/pull-request/1292)

    1. Added color picker to inspector dialogs.
        * [Pull request #1298](https://bitbucket.org/osrf/gazebo/pull-request/1298)

    1. Snapping on by default, off holding Shift. Improved snapping.
        * [Pull request #1304](https://bitbucket.org/osrf/gazebo/pull-request/1304)

    1. Snap walls to length increments, moved scale to SegmentItem and added Get/SetScale, added SegmentItem::SnapAngle and SegmentItem::SnapLength.
        * [Pull request #1311](https://bitbucket.org/osrf/gazebo/pull-request/1311)

    1. Make buildings available in "Insert Models" tab, improve save flow.
        * [Pull request #1312](https://bitbucket.org/osrf/gazebo/pull-request/1312)

    1. Added EditorItem::SetHighlighted.
        * [Pull request #1308](https://bitbucket.org/osrf/gazebo/pull-request/1308)

    1. Current level is transparent, lower levels opaque, higher levels invisible.
        * [Pull request #1303](https://bitbucket.org/osrf/gazebo/pull-request/1303)

    1. Detach all child manips when item is deleted, added BuildingMaker::DetachAllChildren.
        * [Pull request #1316](https://bitbucket.org/osrf/gazebo/pull-request/1316)

    1. Added texture picker to inspector dialogs.
        * [Pull request #1306](https://bitbucket.org/osrf/gazebo/pull-request/1306)

    1. Measures for doors and windows. Added RectItem::angleOnWall and related Get/Set.
        * [Pull request #1322](https://bitbucket.org/osrf/gazebo/pull-request/1322)
        * [Issue #370](https://bitbucket.org/osrf/gazebo/issue/370)

    1. Added Gazebo/BuildingFrame material to display holes for doors and windows on walls.
        * [Pull request #1338](https://bitbucket.org/osrf/gazebo/pull-request/1338)

    1. Added Gazebo/Bricks material to be used as texture on the building editor.
        * [Pull request #1333](https://bitbucket.org/osrf/gazebo/pull-request/1333)

    1. Pick colors from the palette and assign on 3D view. Added mouse and key event handlers to BuildingMaker, and events to communicate from BuildingModelManip to EditorItem.
        * [Pull request #1336](https://bitbucket.org/osrf/gazebo/pull-request/1336)

    1. Pick textures from the palette and assign in 3D view.
        * [Pull request #1368](https://bitbucket.org/osrf/gazebo/pull-request/1368)

1. Model editor updates
    1. Fix adding/removing event filters .
        * [Pull request #1279](https://bitbucket.org/osrf/gazebo/pull-request/1279)

    1. Enabled multi-selection and align tool inside model editor.
        * [Pull request #1302](https://bitbucket.org/osrf/gazebo/pull-request/1302)
        * [Issue #1323](https://bitbucket.org/osrf/gazebo/issue/1323)

    1. Enabled snap mode inside model editor.
        * [Pull request #1331](https://bitbucket.org/osrf/gazebo/pull-request/1331)
        * [Issue #1318](https://bitbucket.org/osrf/gazebo/issue/1318)

    1. Implemented copy/pasting of links.
        * [Pull request #1330](https://bitbucket.org/osrf/gazebo/pull-request/1330)

1. GUI publishes model selection information on ~/selection topic.
    * [Pull request #1318](https://bitbucket.org/osrf/gazebo/pull-request/1318)

## Gazebo 4.0

### Gazebo 4.x.x (2015-xx-xx)

1. Fix build for Bullet 2.83, enable angle wrapping for BulletHingeJoint
    * [Pull request #1664](https://bitbucket.org/osrf/gazebo/pull-request/1664)

### Gazebo 4.1.3 (2015-05-07)

1. Fix saving visual geom SDF values
    * [Pull request #1597](https://bitbucket.org/osrf/gazebo/pull-request/1597)
1. Fix heightmap model texture loading.
    * [Pull request #1595](https://bitbucket.org/osrf/gazebo/pull-request/1595)
1. Fix visual collision scale on separate client
    * [Pull request #1585](https://bitbucket.org/osrf/gazebo/pull-request/1585)
1. Fix several clang compiler warnings
    * [Pull request #1594](https://bitbucket.org/osrf/gazebo/pull-request/1594)
1. Fix blank save / browse dialogs
    * [Pull request #1544](https://bitbucket.org/osrf/gazebo/pull-request/1544)

### Gazebo 4.1.2 (2015-03-20)

1. Fix quaternion documentation: target Gazebo_4.1
    * [Pull request #1525](https://bitbucket.org/osrf/gazebo/pull-request/1525)
1. Speed up World::Step in loops
    * [Pull request #1492](https://bitbucket.org/osrf/gazebo/pull-request/1492)
1. Reduce selection buffer updates -> 4.1
    * [Pull request #1494](https://bitbucket.org/osrf/gazebo/pull-request/1494)
1. Fix loading of SimbodyPhysics parameters
    * [Pull request #1474](https://bitbucket.org/osrf/gazebo/pull-request/1474)
1. Fix heightmap on OSX -> 4.1
    * [Pull request #1455](https://bitbucket.org/osrf/gazebo/pull-request/1455)
1. Remove extra pose tag in a world file that should not be there
    * [Pull request #1458](https://bitbucket.org/osrf/gazebo/pull-request/1458)
1. Better fix for #236 for IMU that doesn't require ABI changes
    * [Pull request #1448](https://bitbucket.org/osrf/gazebo/pull-request/1448)
1. Fix regression of #236 for ImuSensor in 4.1
    * [Pull request #1446](https://bitbucket.org/osrf/gazebo/pull-request/1446)
1. Preserve previous GAZEBO_MODEL_PATH values when sourcing setup.sh
    * [Pull request #1430](https://bitbucket.org/osrf/gazebo/pull-request/1430)
1. issue #857: fix segfault for simbody screw joint when setting limits due to uninitialized limitForce.
    * [Pull request #1423](https://bitbucket.org/osrf/gazebo/pull-request/1423)
1. Allow multiple contact sensors per link (#960)
    * [Pull request #1413](https://bitbucket.org/osrf/gazebo/pull-request/1413)
1. Fix for issue #351, ODE World Step
    * [Pull request #1406](https://bitbucket.org/osrf/gazebo/pull-request/1406)
1. Disable failing InelasticCollision/0 test (#1394)
    * [Pull request #1405](https://bitbucket.org/osrf/gazebo/pull-request/1405)
1. Prevent out of bounds array access in SkidSteerDrivePlugin (found by cppcheck 1.68)
    * [Pull request #1379](https://bitbucket.org/osrf/gazebo/pull-request/1379)

### Gazebo 4.1.1 (2015-01-15)

1. Fix BulletPlaneShape bounding box (#1265)
    * [Pull request #1367](https://bitbucket.org/osrf/gazebo/pull-request/1367)
1. Fix dart linking errors on osx
    * [Pull request #1372](https://bitbucket.org/osrf/gazebo/pull-request/1372)
1. Update to player interfaces
    * [Pull request #1324](https://bitbucket.org/osrf/gazebo/pull-request/1324)
1. Handle GpuLaser name collisions (#1403)
    * [Pull request #1360](https://bitbucket.org/osrf/gazebo/pull-request/1360)
1. Add checks for handling array's with counts of zero, and read specular values
    * [Pull request #1339](https://bitbucket.org/osrf/gazebo/pull-request/1339)
1. Fix model list widget test
    * [Pull request #1327](https://bitbucket.org/osrf/gazebo/pull-request/1327)
1. Fix ogre includes
    * [Pull request #1323](https://bitbucket.org/osrf/gazebo/pull-request/1323)

### Gazebo 4.1.0 (2014-11-20)

1. Modified GUI rendering to improve the rendering update rate.
    * [Pull request #1487](https://bitbucket.org/osrf/gazebo/pull-request/1487)
1. Add ArrangePlugin for arranging groups of models.
   Also add Model::ResetPhysicsStates to call Link::ResetPhysicsStates
   recursively on all links in model.
    * [Pull request #1208](https://bitbucket.org/osrf/gazebo/pull-request/1208)
1. The `gz model` command line tool will output model info using either `-i` for complete info, or `-p` for just the model pose.
    * [Pull request #1212](https://bitbucket.org/osrf/gazebo/pull-request/1212)
    * [DRCSim Issue #389](https://bitbucket.org/osrf/drcsim/issue/389)
1. Added SignalStats class for computing incremental signal statistics.
    * [Pull request #1198](https://bitbucket.org/osrf/gazebo/pull-request/1198)
1. Add InitialVelocityPlugin to setting the initial state of links
    * [Pull request #1237](https://bitbucket.org/osrf/gazebo/pull-request/1237)
1. Added Quaternion::Integrate function.
    * [Pull request #1255](https://bitbucket.org/osrf/gazebo/pull-request/1255)
1. Added ConvertJointType functions, display more joint info on model list.
    * [Pull request #1259](https://bitbucket.org/osrf/gazebo/pull-request/1259)
1. Added ModelListWidget::AddProperty, removed unnecessary checks on ModelListWidget.
    * [Pull request #1271](https://bitbucket.org/osrf/gazebo/pull-request/1271)
1. Fix loading collada meshes with unsupported input semantics.
    * [Pull request #1319](https://bitbucket.org/osrf/gazebo/pull-request/1319)

### Gazebo 4.0.2 (2014-09-23)

1. Fix and improve mechanism to generate pkgconfig libs
    * [Pull request #1207](https://bitbucket.org/osrf/gazebo/pull-request/1207)
    * [Issue #1284](https://bitbucket.org/osrf/gazebo/issue/1284)
1. Added arat.world
    * [Pull request #1205](https://bitbucket.org/osrf/gazebo/pull-request/1205)
1. Update gzprop to output zip files.
    * [Pull request #1197](https://bitbucket.org/osrf/gazebo/pull-request/1197)
1. Make Collision::GetShape a const function
    * [Pull requset #1189](https://bitbucket.org/osrf/gazebo/pull-request/1189)
1. Install missing physics headers
    * [Pull requset #1183](https://bitbucket.org/osrf/gazebo/pull-request/1183)
1. Remove SimbodyLink::AddTorque console message
    * [Pull requset #1185](https://bitbucket.org/osrf/gazebo/pull-request/1185)
1. Fix log xml
    * [Pull requset #1188](https://bitbucket.org/osrf/gazebo/pull-request/1188)

### Gazebo 4.0.0 (2014-08-08)

1. Added lcov support to cmake
    * [Pull request #1047](https://bitbucket.org/osrf/gazebo/pull-request/1047)
1. Fixed memory leak in image conversion
    * [Pull request #1057](https://bitbucket.org/osrf/gazebo/pull-request/1057)
1. Removed deprecated function
    * [Pull request #1067](https://bitbucket.org/osrf/gazebo/pull-request/1067)
1. Improved collada loading performance
    * [Pull request #1066](https://bitbucket.org/osrf/gazebo/pull-request/1066)
    * [Pull request #1082](https://bitbucket.org/osrf/gazebo/pull-request/1082)
    * [Issue #1134](https://bitbucket.org/osrf/gazebo/issue/1134)
1. Implemented a collada exporter
    * [Pull request #1064](https://bitbucket.org/osrf/gazebo/pull-request/1064)
1. Force torque sensor now makes use of sensor's pose.
    * [Pull request #1076](https://bitbucket.org/osrf/gazebo/pull-request/1076)
    * [Issue #940](https://bitbucket.org/osrf/gazebo/issue/940)
1. Fix Model::GetLinks segfault
    * [Pull request #1093](https://bitbucket.org/osrf/gazebo/pull-request/1093)
1. Fix deleting and saving lights in gzserver
    * [Pull request #1094](https://bitbucket.org/osrf/gazebo/pull-request/1094)
    * [Issue #1182](https://bitbucket.org/osrf/gazebo/issue/1182)
    * [Issue #346](https://bitbucket.org/osrf/gazebo/issue/346)
1. Fix Collision::GetWorldPose. The pose of a collision would not update properly.
    * [Pull request #1049](https://bitbucket.org/osrf/gazebo/pull-request/1049)
    * [Issue #1124](https://bitbucket.org/osrf/gazebo/issue/1124)
1. Fixed the animate_box and animate_joints examples
    * [Pull request #1086](https://bitbucket.org/osrf/gazebo/pull-request/1086)
1. Integrated Oculus Rift functionality
    * [Pull request #1074](https://bitbucket.org/osrf/gazebo/pull-request/1074)
    * [Pull request #1136](https://bitbucket.org/osrf/gazebo/pull-request/1136)
    * [Pull request #1139](https://bitbucket.org/osrf/gazebo/pull-request/1139)
1. Updated Base::GetScopedName
    * [Pull request #1104](https://bitbucket.org/osrf/gazebo/pull-request/1104)
1. Fix collada loader from adding duplicate materials into a Mesh
    * [Pull request #1105](https://bitbucket.org/osrf/gazebo/pull-request/1105)
    * [Issue #1180](https://bitbucket.org/osrf/gazebo/issue/1180)
1. Integrated Razer Hydra functionality
    * [Pull request #1083](https://bitbucket.org/osrf/gazebo/pull-request/1083)
    * [Pull request #1109](https://bitbucket.org/osrf/gazebo/pull-request/1109)
1. Added ability to copy and paste models in the GUI
    * [Pull request #1103](https://bitbucket.org/osrf/gazebo/pull-request/1103)
1. Removed unnecessary inclusion of gazebo.hh and common.hh in plugins
    * [Pull request #1111](https://bitbucket.org/osrf/gazebo/pull-request/1111)
1. Added ability to specify custom road textures
    * [Pull request #1027](https://bitbucket.org/osrf/gazebo/pull-request/1027)
1. Added support for DART 4.1
    * [Pull request #1113](https://bitbucket.org/osrf/gazebo/pull-request/1113)
    * [Pull request #1132](https://bitbucket.org/osrf/gazebo/pull-request/1132)
    * [Pull request #1134](https://bitbucket.org/osrf/gazebo/pull-request/1134)
    * [Pull request #1154](https://bitbucket.org/osrf/gazebo/pull-request/1154)
1. Allow position of joints to be directly set.
    * [Pull request #1097](https://bitbucket.org/osrf/gazebo/pull-request/1097)
    * [Issue #1138](https://bitbucket.org/osrf/gazebo/issue/1138)
1. Added extruded polyline geometry
    * [Pull request #1026](https://bitbucket.org/osrf/gazebo/pull-request/1026)
1. Fixed actor animation
    * [Pull request #1133](https://bitbucket.org/osrf/gazebo/pull-request/1133)
    * [Pull request #1141](https://bitbucket.org/osrf/gazebo/pull-request/1141)
1. Generate a versioned cmake config file
    * [Pull request #1153](https://bitbucket.org/osrf/gazebo/pull-request/1153)
    * [Issue #1226](https://bitbucket.org/osrf/gazebo/issue/1226)
1. Added KMeans class
    * [Pull request #1147](https://bitbucket.org/osrf/gazebo/pull-request/1147)
1. Added --summary-range feature to bitbucket pullrequest tool
    * [Pull request #1156](https://bitbucket.org/osrf/gazebo/pull-request/1156)
1. Updated web links
    * [Pull request #1159](https://bitbucket.org/osrf/gazebo/pull-request/1159)
1. Update tests
    * [Pull request #1155](https://bitbucket.org/osrf/gazebo/pull-request/1155)
    * [Pull request #1143](https://bitbucket.org/osrf/gazebo/pull-request/1143)
    * [Pull request #1138](https://bitbucket.org/osrf/gazebo/pull-request/1138)
    * [Pull request #1140](https://bitbucket.org/osrf/gazebo/pull-request/1140)
    * [Pull request #1127](https://bitbucket.org/osrf/gazebo/pull-request/1127)
    * [Pull request #1115](https://bitbucket.org/osrf/gazebo/pull-request/1115)
    * [Pull request #1102](https://bitbucket.org/osrf/gazebo/pull-request/1102)
    * [Pull request #1087](https://bitbucket.org/osrf/gazebo/pull-request/1087)
    * [Pull request #1084](https://bitbucket.org/osrf/gazebo/pull-request/1084)

## Gazebo 3.0

### Gazebo 3.x.x (yyyy-mm-dd)

1. Fixed sonar and wireless sensor visualization
    * [Pull request #1254](https://bitbucket.org/osrf/gazebo/pull-request/1254)
1. Update visual bounding box when model is selected
    * [Pull request #1280](https://bitbucket.org/osrf/gazebo/pull-request/1280)

### Gazebo 3.1.0 (2014-08-08)

1. Implemented Simbody::Link::Set*Vel
    * [Pull request #1160](https://bitbucket.org/osrf/gazebo/pull-request/1160)
    * [Issue #1012](https://bitbucket.org/osrf/gazebo/issue/1012)
1. Added World::RemoveModel function
    * [Pull request #1106](https://bitbucket.org/osrf/gazebo/pull-request/1106)
    * [Issue #1177](https://bitbucket.org/osrf/gazebo/issue/1177)
1. Fix exit from camera follow mode using the escape key
    * [Pull request #1137](https://bitbucket.org/osrf/gazebo/pull-request/1137)
    * [Issue #1220](https://bitbucket.org/osrf/gazebo/issue/1220)
1. Added support for SDF joint spring stiffness and reference positions
    * [Pull request #1117](https://bitbucket.org/osrf/gazebo/pull-request/1117)
1. Removed the gzmodel_create script
    * [Pull request #1130](https://bitbucket.org/osrf/gazebo/pull-request/1130)
1. Added Vector2 dot product
    * [Pull request #1101](https://bitbucket.org/osrf/gazebo/pull-request/1101)
1. Added SetPositionPID and SetVelocityPID to JointController
    * [Pull request #1091](https://bitbucket.org/osrf/gazebo/pull-request/1091)
1. Fix gzclient startup crash with ogre 1.9
    * [Pull request #1098](https://bitbucket.org/osrf/gazebo/pull-request/1098)
    * [Issue #996](https://bitbucket.org/osrf/gazebo/issue/996)
1. Update the bitbucket_pullrequests tool
    * [Pull request #1108](https://bitbucket.org/osrf/gazebo/pull-request/1108)
1. Light properties now remain in place after move by the user via the GUI.
    * [Pull request #1110](https://bitbucket.org/osrf/gazebo/pull-request/1110)
    * [Issue #1211](https://bitbucket.org/osrf/gazebo/issue/1211)
1. Allow position of joints to be directly set.
    * [Pull request #1096](https://bitbucket.org/osrf/gazebo/pull-request/1096)
    * [Issue #1138](https://bitbucket.org/osrf/gazebo/issue/1138)

### Gazebo 3.0.0 (2014-04-11)

1. Fix bug when deleting the sun light
    * [Pull request #1088](https://bitbucket.org/osrf/gazebo/pull-request/1088)
    * [Issue #1133](https://bitbucket.org/osrf/gazebo/issue/1133)
1. Fix ODE screw joint
    * [Pull request #1078](https://bitbucket.org/osrf/gazebo/pull-request/1078)
    * [Issue #1167](https://bitbucket.org/osrf/gazebo/issue/1167)
1. Update joint integration tests
    * [Pull request #1081](https://bitbucket.org/osrf/gazebo/pull-request/1081)
1. Fixed false positives in cppcheck.
    * [Pull request #1061](https://bitbucket.org/osrf/gazebo/pull-request/1061)
1. Made joint axis reference frame relative to child, and updated simbody and dart accordingly.
    * [Pull request #1069](https://bitbucket.org/osrf/gazebo/pull-request/1069)
    * [Issue #494](https://bitbucket.org/osrf/gazebo/issue/494)
    * [Issue #1143](https://bitbucket.org/osrf/gazebo/issue/1143)
1. Added ability to pass vector of strings to SetupClient and SetupServer
    * [Pull request #1068](https://bitbucket.org/osrf/gazebo/pull-request/1068)
    * [Issue #1132](https://bitbucket.org/osrf/gazebo/issue/1132)
1. Fix error correction in screw constraints for ODE
    * [Pull request #1070](https://bitbucket.org/osrf/gazebo/pull-request/1070)
    * [Issue #1159](https://bitbucket.org/osrf/gazebo/issue/1159)
1. Improved pkgconfig with SDF
    * [Pull request #1062](https://bitbucket.org/osrf/gazebo/pull-request/1062)
1. Added a plugin to simulate aero dynamics
    * [Pull request #905](https://bitbucket.org/osrf/gazebo/pull-request/905)
1. Updated bullet support
    * [Issue #1069](https://bitbucket.org/osrf/gazebo/issue/1069)
    * [Pull request #1011](https://bitbucket.org/osrf/gazebo/pull-request/1011)
    * [Pull request #996](https://bitbucket.org/osrf/gazebo/pull-request/966)
    * [Pull request #1024](https://bitbucket.org/osrf/gazebo/pull-request/1024)
1. Updated simbody support
    * [Pull request #995](https://bitbucket.org/osrf/gazebo/pull-request/995)
1. Updated worlds to SDF 1.5
    * [Pull request #1021](https://bitbucket.org/osrf/gazebo/pull-request/1021)
1. Improvements to ODE
    * [Pull request #1001](https://bitbucket.org/osrf/gazebo/pull-request/1001)
    * [Pull request #1014](https://bitbucket.org/osrf/gazebo/pull-request/1014)
    * [Pull request #1015](https://bitbucket.org/osrf/gazebo/pull-request/1015)
    * [Pull request #1016](https://bitbucket.org/osrf/gazebo/pull-request/1016)
1. New command line tool
    * [Pull request #972](https://bitbucket.org/osrf/gazebo/pull-request/972)
1. Graphical user interface improvements
    * [Pull request #971](https://bitbucket.org/osrf/gazebo/pull-request/971)
    * [Pull request #1013](https://bitbucket.org/osrf/gazebo/pull-request/1013)
    * [Pull request #989](https://bitbucket.org/osrf/gazebo/pull-request/989)
1. Created a friction pyramid class
    * [Pull request #935](https://bitbucket.org/osrf/gazebo/pull-request/935)
1. Added GetWorldEnergy functions to Model, Joint, and Link
    * [Pull request #1017](https://bitbucket.org/osrf/gazebo/pull-request/1017)
1. Preparing Gazebo for admission into Ubuntu
    * [Pull request #969](https://bitbucket.org/osrf/gazebo/pull-request/969)
    * [Pull request #998](https://bitbucket.org/osrf/gazebo/pull-request/998)
    * [Pull request #1002](https://bitbucket.org/osrf/gazebo/pull-request/1002)
1. Add method for querying if useImplicitStiffnessDamping flag is set for a given joint
    * [Issue #629](https://bitbucket.org/osrf/gazebo/issue/629)
    * [Pull request #1006](https://bitbucket.org/osrf/gazebo/pull-request/1006)
1. Fix joint axis frames
    * [Issue #494](https://bitbucket.org/osrf/gazebo/issue/494)
    * [Pull request #963](https://bitbucket.org/osrf/gazebo/pull-request/963)
1. Compute joint anchor pose relative to parent
    * [Issue #1029](https://bitbucket.org/osrf/gazebo/issue/1029)
    * [Pull request #982](https://bitbucket.org/osrf/gazebo/pull-request/982)
1. Cleanup the installed worlds
    * [Issue #1036](https://bitbucket.org/osrf/gazebo/issue/1036)
    * [Pull request #984](https://bitbucket.org/osrf/gazebo/pull-request/984)
1. Update to the GPS sensor
    * [Issue #1059](https://bitbucket.org/osrf/gazebo/issue/1059)
    * [Pull request #978](https://bitbucket.org/osrf/gazebo/pull-request/978)
1. Removed libtool from plugin loading
    * [Pull request #981](https://bitbucket.org/osrf/gazebo/pull-request/981)
1. Added functions to get inertial information for a link in the world frame.
    * [Pull request #1005](https://bitbucket.org/osrf/gazebo/pull-request/1005)

## Gazebo 2.0

### Gazebo 2.2.6 (2015-09-28)

1. Backport fixes to setup.sh from pull request #1430 to 2.2 branch
    * [Pull request 1889](https://bitbucket.org/osrf/gazebo/pull-request/1889)
1. Fix heightmap texture loading (2.2)
    * [Pull request 1596](https://bitbucket.org/osrf/gazebo/pull-request/1596)
1. Prevent out of bounds array access in SkidSteerDrivePlugin (found by cppcheck 1.68)
    * [Pull request 1379](https://bitbucket.org/osrf/gazebo/pull-request/1379)
1. Fix build with boost 1.57 for 2.2 branch (#1399)
    * [Pull request 1358](https://bitbucket.org/osrf/gazebo/pull-request/1358)
1. Fix manpage test failures by incrementing year to 2015
    * [Pull request 1361](https://bitbucket.org/osrf/gazebo/pull-request/1361)
1. Fix build for OS X 10.10 (#1304, #1289)
    * [Pull request 1346](https://bitbucket.org/osrf/gazebo/pull-request/1346)
1. Restore ODELink ABI, use Link variables instead (#1354)
    * [Pull request 1347](https://bitbucket.org/osrf/gazebo/pull-request/1347)
1. Fix inertia_ratio test
    * [Pull request 1344](https://bitbucket.org/osrf/gazebo/pull-request/1344)
1. backport collision visual fix -> 2.2
    * [Pull request 1343](https://bitbucket.org/osrf/gazebo/pull-request/1343)
1. Fix two code_check errors on 2.2
    * [Pull request 1314](https://bitbucket.org/osrf/gazebo/pull-request/1314)
1. issue #243 fix Link::GetWorldLinearAccel and Link::GetWorldAngularAccel for ODE
    * [Pull request 1284](https://bitbucket.org/osrf/gazebo/pull-request/1284)

### Gazebo 2.2.3 (2014-04-29)

1. Removed redundant call to World::Init
    * [Pull request #1107](https://bitbucket.org/osrf/gazebo/pull-request/1107)
    * [Issue #1208](https://bitbucket.org/osrf/gazebo/issue/1208)
1. Return proper error codes when gazebo exits
    * [Pull request #1085](https://bitbucket.org/osrf/gazebo/pull-request/1085)
    * [Issue #1178](https://bitbucket.org/osrf/gazebo/issue/1178)
1. Fixed Camera::GetWorldRotation().
    * [Pull request #1071](https://bitbucket.org/osrf/gazebo/pull-request/1071)
    * [Issue #1087](https://bitbucket.org/osrf/gazebo/issue/1087)
1. Fixed memory leak in image conversion
    * [Pull request #1073](https://bitbucket.org/osrf/gazebo/pull-request/1073)

### Gazebo 2.2.1 (xxxx-xx-xx)

1. Fix heightmap model texture loading.
    * [Pull request #1596](https://bitbucket.org/osrf/gazebo/pull-request/1596)

### Gazebo 2.2.0 (2014-01-10)

1. Fix compilation when using OGRE-1.9 (full support is being worked on)
    * [Issue #994](https://bitbucket.org/osrf/gazebo/issue/994)
    * [Issue #995](https://bitbucket.org/osrf/gazebo/issue/995)
    * [Issue #996](https://bitbucket.org/osrf/gazebo/issue/996)
    * [Pull request #883](https://bitbucket.org/osrf/gazebo/pull-request/883)
1. Added unit test for issue 624.
    * [Issue #624](https://bitbucket.org/osrf/gazebo/issue/624).
    * [Pull request #889](https://bitbucket.org/osrf/gazebo/pull-request/889)
1. Use 3x3 PCF shadows for smoother shadows.
    * [Pull request #887](https://bitbucket.org/osrf/gazebo/pull-request/887)
1. Update manpage copyright to 2014.
    * [Pull request #893](https://bitbucket.org/osrf/gazebo/pull-request/893)
1. Added friction integration test .
    * [Pull request #885](https://bitbucket.org/osrf/gazebo/pull-request/885)
1. Fix joint anchor when link pose is not specified.
    * [Issue #978](https://bitbucket.org/osrf/gazebo/issue/978)
    * [Pull request #862](https://bitbucket.org/osrf/gazebo/pull-request/862)
1. Added (ESC) tooltip for GUI Selection Mode icon.
    * [Issue #993](https://bitbucket.org/osrf/gazebo/issue/993)
    * [Pull request #888](https://bitbucket.org/osrf/gazebo/pull-request/888)
1. Removed old comment about resolved issue.
    * [Issue #837](https://bitbucket.org/osrf/gazebo/issue/837)
    * [Pull request #880](https://bitbucket.org/osrf/gazebo/pull-request/880)
1. Made SimbodyLink::Get* function thread-safe
    * [Issue #918](https://bitbucket.org/osrf/gazebo/issue/918)
    * [Pull request #872](https://bitbucket.org/osrf/gazebo/pull-request/872)
1. Suppressed spurious gzlog messages in ODE::Body
    * [Issue #983](https://bitbucket.org/osrf/gazebo/issue/983)
    * [Pull request #875](https://bitbucket.org/osrf/gazebo/pull-request/875)
1. Fixed Force Torque Sensor Test by properly initializing some values.
    * [Issue #982](https://bitbucket.org/osrf/gazebo/issue/982)
    * [Pull request #869](https://bitbucket.org/osrf/gazebo/pull-request/869)
1. Added breakable joint plugin to support breakable walls.
    * [Pull request #865](https://bitbucket.org/osrf/gazebo/pull-request/865)
1. Used different tuple syntax to fix compilation on OSX mavericks.
    * [Issue #947](https://bitbucket.org/osrf/gazebo/issue/947)
    * [Pull request #858](https://bitbucket.org/osrf/gazebo/pull-request/858)
1. Fixed sonar test and deprecation warning.
    * [Pull request #856](https://bitbucket.org/osrf/gazebo/pull-request/856)
1. Speed up test compilation.
    * Part of [Issue #955](https://bitbucket.org/osrf/gazebo/issue/955)
    * [Pull request #846](https://bitbucket.org/osrf/gazebo/pull-request/846)
1. Added Joint::SetEffortLimit API
    * [Issue #923](https://bitbucket.org/osrf/gazebo/issue/923)
    * [Pull request #808](https://bitbucket.org/osrf/gazebo/pull-request/808)
1. Made bullet output less verbose.
    * [Pull request #839](https://bitbucket.org/osrf/gazebo/pull-request/839)
1. Convergence acceleration and stability tweak to make atlas_v3 stable
    * [Issue #895](https://bitbucket.org/osrf/gazebo/issue/895)
    * [Pull request #772](https://bitbucket.org/osrf/gazebo/pull-request/772)
1. Added colors, textures and world files for the SPL RoboCup environment
    * [Pull request #838](https://bitbucket.org/osrf/gazebo/pull-request/838)
1. Fixed bitbucket_pullrequests tool to work with latest BitBucket API.
    * [Issue #933](https://bitbucket.org/osrf/gazebo/issue/933)
    * [Pull request #841](https://bitbucket.org/osrf/gazebo/pull-request/841)
1. Fixed cppcheck warnings.
    * [Pull request #842](https://bitbucket.org/osrf/gazebo/pull-request/842)

### Gazebo 2.1.0 (2013-11-08)
1. Fix mainwindow unit test
    * [Pull request #752](https://bitbucket.org/osrf/gazebo/pull-request/752)
1. Visualize moment of inertia
    * Pull request [#745](https://bitbucket.org/osrf/gazebo/pull-request/745), [#769](https://bitbucket.org/osrf/gazebo/pull-request/769), [#787](https://bitbucket.org/osrf/gazebo/pull-request/787)
    * [Issue #203](https://bitbucket.org/osrf/gazebo/issue/203)
1. Update tool to count lines of code
    * [Pull request #758](https://bitbucket.org/osrf/gazebo/pull-request/758)
1. Implement World::Clear
    * Pull request [#785](https://bitbucket.org/osrf/gazebo/pull-request/785), [#804](https://bitbucket.org/osrf/gazebo/pull-request/804)
1. Improve Bullet support
    * [Pull request #805](https://bitbucket.org/osrf/gazebo/pull-request/805)
1. Fix doxygen spacing
    * [Pull request #740](https://bitbucket.org/osrf/gazebo/pull-request/740)
1. Add tool to generate model images for thepropshop.org
    * [Pull request #734](https://bitbucket.org/osrf/gazebo/pull-request/734)
1. Added paging support for terrains
    * [Pull request #707](https://bitbucket.org/osrf/gazebo/pull-request/707)
1. Added plugin path to LID_LIBRARY_PATH in setup.sh
    * [Pull request #750](https://bitbucket.org/osrf/gazebo/pull-request/750)
1. Fix for OSX
    * [Pull request #766](https://bitbucket.org/osrf/gazebo/pull-request/766)
    * [Pull request #786](https://bitbucket.org/osrf/gazebo/pull-request/786)
    * [Issue #906](https://bitbucket.org/osrf/gazebo/issue/906)
1. Update copyright information
    * [Pull request #771](https://bitbucket.org/osrf/gazebo/pull-request/771)
1. Enable screen dependent tests
    * [Pull request #764](https://bitbucket.org/osrf/gazebo/pull-request/764)
    * [Issue #811](https://bitbucket.org/osrf/gazebo/issue/811)
1. Fix gazebo command line help message
    * [Pull request #775](https://bitbucket.org/osrf/gazebo/pull-request/775)
    * [Issue #898](https://bitbucket.org/osrf/gazebo/issue/898)
1. Fix man page test
    * [Pull request #774](https://bitbucket.org/osrf/gazebo/pull-request/774)
1. Improve load time by reducing calls to RTShader::Update
    * [Pull request #773](https://bitbucket.org/osrf/gazebo/pull-request/773)
    * [Issue #877](https://bitbucket.org/osrf/gazebo/issue/877)
1. Fix joint visualization
    * [Pull request #776](https://bitbucket.org/osrf/gazebo/pull-request/776)
    * [Pull request #802](https://bitbucket.org/osrf/gazebo/pull-request/802)
    * [Issue #464](https://bitbucket.org/osrf/gazebo/issue/464)
1. Add helpers to fix NaN
    * [Pull request #742](https://bitbucket.org/osrf/gazebo/pull-request/742)
1. Fix model resizing via the GUI
    * [Pull request #763](https://bitbucket.org/osrf/gazebo/pull-request/763)
    * [Issue #885](https://bitbucket.org/osrf/gazebo/issue/885)
1. Simplify gzlog test by using sha1
    * [Pull request #781](https://bitbucket.org/osrf/gazebo/pull-request/781)
    * [Issue #837](https://bitbucket.org/osrf/gazebo/issue/837)
1. Enable cppcheck for header files
    * [Pull request #782](https://bitbucket.org/osrf/gazebo/pull-request/782)
    * [Issue #907](https://bitbucket.org/osrf/gazebo/issue/907)
1. Fix broken regression test
    * [Pull request #784](https://bitbucket.org/osrf/gazebo/pull-request/784)
    * [Issue #884](https://bitbucket.org/osrf/gazebo/issue/884)
1. All simbody and dart to pass tests
    * [Pull request #790](https://bitbucket.org/osrf/gazebo/pull-request/790)
    * [Issue #873](https://bitbucket.org/osrf/gazebo/issue/873)
1. Fix camera rotation from SDF
    * [Pull request #789](https://bitbucket.org/osrf/gazebo/pull-request/789)
    * [Issue #920](https://bitbucket.org/osrf/gazebo/issue/920)
1. Fix bitbucket pullrequest command line tool to match new API
    * [Pull request #803](https://bitbucket.org/osrf/gazebo/pull-request/803)
1. Fix transceiver spawn errors in tests
    * [Pull request #811](https://bitbucket.org/osrf/gazebo/pull-request/811)
    * [Pull request #814](https://bitbucket.org/osrf/gazebo/pull-request/814)

### Gazebo 2.0.0 (2013-10-08)
1. Refactor code check tool.
    * [Pull Request #669](https://bitbucket.org/osrf/gazebo/pull-request/669)
1. Added pull request tool for Bitbucket.
    * [Pull Request #670](https://bitbucket.org/osrf/gazebo/pull-request/670)
    * [Pull Request #691](https://bitbucket.org/osrf/gazebo/pull-request/671)
1. New wireless receiver and transmitter sensor models.
    * [Pull Request #644](https://bitbucket.org/osrf/gazebo/pull-request/644)
    * [Pull Request #675](https://bitbucket.org/osrf/gazebo/pull-request/675)
    * [Pull Request #727](https://bitbucket.org/osrf/gazebo/pull-request/727)
1. Audio support using OpenAL.
    * [Pull Request #648](https://bitbucket.org/osrf/gazebo/pull-request/648)
    * [Pull Request #704](https://bitbucket.org/osrf/gazebo/pull-request/704)
1. Simplify command-line parsing of gztopic echo output.
    * [Pull Request #674](https://bitbucket.org/osrf/gazebo/pull-request/674)
    * Resolves: [Issue #795](https://bitbucket.org/osrf/gazebo/issue/795)
1. Use UNIX directories through the user of GNUInstallDirs cmake module.
    * [Pull Request #676](https://bitbucket.org/osrf/gazebo/pull-request/676)
    * [Pull Request #681](https://bitbucket.org/osrf/gazebo/pull-request/681)
1. New GUI interactions for object manipulation.
    * [Pull Request #634](https://bitbucket.org/osrf/gazebo/pull-request/634)
1. Fix for OSX menubar.
    * [Pull Request #677](https://bitbucket.org/osrf/gazebo/pull-request/677)
1. Remove internal SDF directories and dependencies.
    * [Pull Request #680](https://bitbucket.org/osrf/gazebo/pull-request/680)
1. Add minimum version for sdformat.
    * [Pull Request #682](https://bitbucket.org/osrf/gazebo/pull-request/682)
    * Resolves: [Issue #818](https://bitbucket.org/osrf/gazebo/issue/818)
1. Allow different gtest parameter types with ServerFixture
    * [Pull Request #686](https://bitbucket.org/osrf/gazebo/pull-request/686)
    * Resolves: [Issue #820](https://bitbucket.org/osrf/gazebo/issue/820)
1. GUI model scaling when using Bullet.
    * [Pull Request #683](https://bitbucket.org/osrf/gazebo/pull-request/683)
1. Fix typo in cmake config.
    * [Pull Request #694](https://bitbucket.org/osrf/gazebo/pull-request/694)
    * Resolves: [Issue #824](https://bitbucket.org/osrf/gazebo/issue/824)
1. Remove gazebo include subdir from pkgconfig and cmake config.
    * [Pull Request #691](https://bitbucket.org/osrf/gazebo/pull-request/691)
1. Torsional spring demo
    * [Pull Request #693](https://bitbucket.org/osrf/gazebo/pull-request/693)
1. Remove repeated call to SetAxis in Joint.cc
    * [Pull Request #695](https://bitbucket.org/osrf/gazebo/pull-request/695)
    * Resolves: [Issue #823](https://bitbucket.org/osrf/gazebo/issue/823)
1. Add test for rotational joints.
    * [Pull Request #697](https://bitbucket.org/osrf/gazebo/pull-request/697)
    * Resolves: [Issue #820](https://bitbucket.org/osrf/gazebo/issue/820)
1. Fix compilation of tests using Joint base class
    * [Pull Request #701](https://bitbucket.org/osrf/gazebo/pull-request/701)
1. Terrain paging implemented.
    * [Pull Request #687](https://bitbucket.org/osrf/gazebo/pull-request/687)
1. Improve timeout error reporting in ServerFixture
    * [Pull Request #705](https://bitbucket.org/osrf/gazebo/pull-request/705)
1. Fix mouse picking for cases where visuals overlap with the laser
    * [Pull Request #709](https://bitbucket.org/osrf/gazebo/pull-request/709)
1. Fix string literals for OSX
    * [Pull Request #712](https://bitbucket.org/osrf/gazebo/pull-request/712)
    * Resolves: [Issue #803](https://bitbucket.org/osrf/gazebo/issue/803)
1. Support for ENABLE_TESTS_COMPILATION cmake parameter
    * [Pull Request #708](https://bitbucket.org/osrf/gazebo/pull-request/708)
1. Updated system gui plugin
    * [Pull Request #702](https://bitbucket.org/osrf/gazebo/pull-request/702)
1. Fix force torque unit test issue
    * [Pull Request #673](https://bitbucket.org/osrf/gazebo/pull-request/673)
    * Resolves: [Issue #813](https://bitbucket.org/osrf/gazebo/issue/813)
1. Use variables to control auto generation of CFlags
    * [Pull Request #699](https://bitbucket.org/osrf/gazebo/pull-request/699)
1. Remove deprecated functions.
    * [Pull Request #715](https://bitbucket.org/osrf/gazebo/pull-request/715)
1. Fix typo in `Camera.cc`
    * [Pull Request #719](https://bitbucket.org/osrf/gazebo/pull-request/719)
    * Resolves: [Issue #846](https://bitbucket.org/osrf/gazebo/issue/846)
1. Performance improvements
    * [Pull Request #561](https://bitbucket.org/osrf/gazebo/pull-request/561)
1. Fix gripper model.
    * [Pull Request #713](https://bitbucket.org/osrf/gazebo/pull-request/713)
    * Resolves: [Issue #314](https://bitbucket.org/osrf/gazebo/issue/314)
1. First part of Simbody integration
    * [Pull Request #716](https://bitbucket.org/osrf/gazebo/pull-request/716)

## Gazebo 1.9

### Gazebo 1.9.6 (2014-04-29)

1. Refactored inertia ratio reduction for ODE
    * [Pull request #1114](https://bitbucket.org/osrf/gazebo/pull-request/1114)
1. Improved collada loading performance
    * [Pull request #1075](https://bitbucket.org/osrf/gazebo/pull-request/1075)

### Gazebo 1.9.3 (2014-01-10)

1. Add thickness to plane to remove shadow flickering.
    * [Pull request #886](https://bitbucket.org/osrf/gazebo/pull-request/886)
1. Temporary GUI shadow toggle fix.
    * [Issue #925](https://bitbucket.org/osrf/gazebo/issue/925)
    * [Pull request #868](https://bitbucket.org/osrf/gazebo/pull-request/868)
1. Fix memory access bugs with libc++ on mavericks.
    * [Issue #965](https://bitbucket.org/osrf/gazebo/issue/965)
    * [Pull request #857](https://bitbucket.org/osrf/gazebo/pull-request/857)
    * [Pull request #881](https://bitbucket.org/osrf/gazebo/pull-request/881)
1. Replaced printf with cout in gztopic hz.
    * [Issue #969](https://bitbucket.org/osrf/gazebo/issue/969)
    * [Pull request #854](https://bitbucket.org/osrf/gazebo/pull-request/854)
1. Add Dark grey material and fix indentation.
    * [Pull request #851](https://bitbucket.org/osrf/gazebo/pull-request/851)
1. Fixed sonar sensor unit test.
    * [Pull request #848](https://bitbucket.org/osrf/gazebo/pull-request/848)
1. Convergence acceleration and stability tweak to make atlas_v3 stable.
    * [Pull request #845](https://bitbucket.org/osrf/gazebo/pull-request/845)
1. Update gtest to 1.7.0 to resolve problems with libc++.
    * [Issue #947](https://bitbucket.org/osrf/gazebo/issue/947)
    * [Pull request #827](https://bitbucket.org/osrf/gazebo/pull-request/827)
1. Fixed LD_LIBRARY_PATH for plugins.
    * [Issue #957](https://bitbucket.org/osrf/gazebo/issue/957)
    * [Pull request #844](https://bitbucket.org/osrf/gazebo/pull-request/844)
1. Fix transceiver sporadic errors.
    * Backport of [pull request #811](https://bitbucket.org/osrf/gazebo/pull-request/811)
    * [Pull request #836](https://bitbucket.org/osrf/gazebo/pull-request/836)
1. Modified the MsgTest to be deterministic with time checks.
    * [Pull request #843](https://bitbucket.org/osrf/gazebo/pull-request/843)
1. Fixed seg fault in LaserVisual.
    * [Issue #950](https://bitbucket.org/osrf/gazebo/issue/950)
    * [Pull request #832](https://bitbucket.org/osrf/gazebo/pull-request/832)
1. Implemented the option to disable tests that need a working screen to run properly.
    * Backport of [Pull request #764](https://bitbucket.org/osrf/gazebo/pull-request/764)
    * [Pull request #837](https://bitbucket.org/osrf/gazebo/pull-request/837)
1. Cleaned up gazebo shutdown.
    * [Pull request #829](https://bitbucket.org/osrf/gazebo/pull-request/829)
1. Fixed bug associated with loading joint child links.
    * [Issue #943](https://bitbucket.org/osrf/gazebo/issue/943)
    * [Pull request #820](https://bitbucket.org/osrf/gazebo/pull-request/820)

### Gazebo 1.9.2 (2013-11-08)
1. Fix enable/disable sky and clouds from SDF
    * [Pull request #809](https://bitbucket.org/osrf/gazebo/pull-request/809])
1. Fix occasional blank GUI screen on startup
    * [Pull request #815](https://bitbucket.org/osrf/gazebo/pull-request/815])
1. Fix GPU laser when interacting with heightmaps
    * [Pull request #796](https://bitbucket.org/osrf/gazebo/pull-request/796])
1. Added API/ABI checker command line tool
    * [Pull request #765](https://bitbucket.org/osrf/gazebo/pull-request/765])
1. Added gtest version information
    * [Pull request #801](https://bitbucket.org/osrf/gazebo/pull-request/801])
1. Fix GUI world saving
    * [Pull request #806](https://bitbucket.org/osrf/gazebo/pull-request/806])
1. Enable anti-aliasing for camera sensor
    * [Pull request #800](https://bitbucket.org/osrf/gazebo/pull-request/800])
1. Make sensor noise deterministic
    * [Pull request #788](https://bitbucket.org/osrf/gazebo/pull-request/788])
1. Fix build problem
    * [Issue #901](https://bitbucket.org/osrf/gazebo/issue/901)
    * [Pull request #778](https://bitbucket.org/osrf/gazebo/pull-request/778])
1. Fix a typo in Camera.cc
    * [Pull request #720](https://bitbucket.org/osrf/gazebo/pull-request/720])
    * [Issue #846](https://bitbucket.org/osrf/gazebo/issue/846)
1. Fix OSX menu bar
    * [Pull request #688](https://bitbucket.org/osrf/gazebo/pull-request/688])
1. Fix gazebo::init by calling sdf::setFindCallback() before loading the sdf in gzfactory.
    * [Pull request #678](https://bitbucket.org/osrf/gazebo/pull-request/678])
    * [Issue #817](https://bitbucket.org/osrf/gazebo/issue/817)

### Gazebo 1.9.1 (2013-08-20)
* Deprecate header files that require case-sensitive filesystem (e.g. Common.hh, Physics.hh) [https://bitbucket.org/osrf/gazebo/pull-request/638/fix-for-775-deprecate-headers-that-require]
* Initial support for building on Mac OS X [https://bitbucket.org/osrf/gazebo/pull-request/660/osx-support-for-gazebo-19] [https://bitbucket.org/osrf/gazebo/pull-request/657/cmake-fixes-for-osx]
* Fixes for various issues [https://bitbucket.org/osrf/gazebo/pull-request/635/fix-for-issue-792/diff] [https://bitbucket.org/osrf/gazebo/pull-request/628/allow-scoped-and-non-scoped-joint-names-to/diff] [https://bitbucket.org/osrf/gazebo/pull-request/636/fix-build-dependency-in-message-generation/diff] [https://bitbucket.org/osrf/gazebo/pull-request/639/make-the-unversioned-setupsh-a-copy-of-the/diff] [https://bitbucket.org/osrf/gazebo/pull-request/650/added-missing-lib-to-player-client-library/diff] [https://bitbucket.org/osrf/gazebo/pull-request/656/install-gzmode_create-without-sh-suffix/diff]

### Gazebo 1.9.0 (2013-07-23)
* Use external package [sdformat](https://bitbucket.org/osrf/sdformat) for sdf parsing, refactor the `Element::GetValue*` function calls, and deprecate Gazebo's internal sdf parser [https://bitbucket.org/osrf/gazebo/pull-request/627]
* Improved ROS support ([[Tutorials#ROS_Integration |documentation here]]) [https://bitbucket.org/osrf/gazebo/pull-request/559]
* Added Sonar, Force-Torque, and Tactile Pressure sensors [https://bitbucket.org/osrf/gazebo/pull-request/557], [https://bitbucket.org/osrf/gazebo/pull-request/567]
* Add compile-time defaults for environment variables so that sourcing setup.sh is unnecessary in most cases [https://bitbucket.org/osrf/gazebo/pull-request/620]
* Enable user camera to follow objects in client window [https://bitbucket.org/osrf/gazebo/pull-request/603]
* Install protobuf message files for use in custom messages [https://bitbucket.org/osrf/gazebo/pull-request/614]
* Change default compilation flags to improve debugging [https://bitbucket.org/osrf/gazebo/pull-request/617]
* Change to supported relative include paths [https://bitbucket.org/osrf/gazebo/pull-request/594]
* Fix display of laser scans when sensor is rotated [https://bitbucket.org/osrf/gazebo/pull-request/599]

## Gazebo 1.8

### Gazebo 1.8.7 (2013-07-16)
* Fix bug in URDF parsing of Vector3 elements [https://bitbucket.org/osrf/gazebo/pull-request/613]
* Fix compilation errors with newest libraries [https://bitbucket.org/osrf/gazebo/pull-request/615]

### Gazebo 1.8.6 (2013-06-07)
* Fix inertia lumping in the URDF parser[https://bitbucket.org/osrf/gazebo/pull-request/554]
* Fix for ODEJoint CFM damping sign error [https://bitbucket.org/osrf/gazebo/pull-request/586]
* Fix transport memory growth[https://bitbucket.org/osrf/gazebo/pull-request/584]
* Reduce log file data in order to reduce buffer growth that results in out of memory kernel errors[https://bitbucket.org/osrf/gazebo/pull-request/587]

### Gazebo 1.8.5 (2013-06-04)
* Fix Gazebo build for machines without a valid display.[https://bitbucket.org/osrf/gazebo/commits/37f00422eea03365b839a632c1850431ee6a1d67]

### Gazebo 1.8.4 (2013-06-03)
* Fix UDRF to SDF converter so that URDF gazebo extensions are applied to all collisions in a link.[https://bitbucket.org/osrf/gazebo/pull-request/579]
* Prevent transport layer from locking when a gzclient connects to a gzserver over a connection with high latency.[https://bitbucket.org/osrf/gazebo/pull-request/572]
* Improve performance and fix uninitialized conditional jumps.[https://bitbucket.org/osrf/gazebo/pull-request/571]

### Gazebo 1.8.3 (2013-06-03)
* Fix for gzlog hanging when gzserver is not present or not responsive[https://bitbucket.org/osrf/gazebo/pull-request/577]
* Fix occasional segfault when generating log files[https://bitbucket.org/osrf/gazebo/pull-request/575]
* Performance improvement to ODE[https://bitbucket.org/osrf/gazebo/pull-request/556]
* Fix node initialization[https://bitbucket.org/osrf/gazebo/pull-request/570]
* Fix GPU laser Hz rate reduction when sensor moved away from world origin[https://bitbucket.org/osrf/gazebo/pull-request/566]
* Fix incorrect lighting in camera sensors when GPU laser is subscribe to[https://bitbucket.org/osrf/gazebo/pull-request/563]

### Gazebo 1.8.2 (2013-05-28)
* ODE performance improvements[https://bitbucket.org/osrf/gazebo/pull-request/535][https://bitbucket.org/osrf/gazebo/pull-request/537]
* Fixed tests[https://bitbucket.org/osrf/gazebo/pull-request/538][https://bitbucket.org/osrf/gazebo/pull-request/541][https://bitbucket.org/osrf/gazebo/pull-request/542]
* Fixed sinking vehicle bug[https://bitbucket.org/osrf/drcsim/issue/300] in pull-request[https://bitbucket.org/osrf/gazebo/pull-request/538]
* Fix GPU sensor throttling[https://bitbucket.org/osrf/gazebo/pull-request/536]
* Reduce string comparisons for better performance[https://bitbucket.org/osrf/gazebo/pull-request/546]
* Contact manager performance improvements[https://bitbucket.org/osrf/gazebo/pull-request/543]
* Transport performance improvements[https://bitbucket.org/osrf/gazebo/pull-request/548]
* Reduce friction noise[https://bitbucket.org/osrf/gazebo/pull-request/545]

### Gazebo 1.8.1 (2013-05-22)
* Please note that 1.8.1 contains a bug[https://bitbucket.org/osrf/drcsim/issue/300] that causes interpenetration between objects in resting contact to grow slowly.  Please update to 1.8.2 for the patch.
* Added warm starting[https://bitbucket.org/osrf/gazebo/pull-request/529]
* Reduced console output[https://bitbucket.org/osrf/gazebo/pull-request/533]
* Improved off screen rendering performance[https://bitbucket.org/osrf/gazebo/pull-request/530]
* Performance improvements [https://bitbucket.org/osrf/gazebo/pull-request/535] [https://bitbucket.org/osrf/gazebo/pull-request/537]

### Gazebo 1.8.0 (2013-05-17)
* Fixed slider axis [https://bitbucket.org/osrf/gazebo/pull-request/527]
* Fixed heightmap shadows [https://bitbucket.org/osrf/gazebo/pull-request/525]
* Fixed model and canonical link pose [https://bitbucket.org/osrf/gazebo/pull-request/519]
* Fixed OSX message header[https://bitbucket.org/osrf/gazebo/pull-request/524]
* Added zlib compression for logging [https://bitbucket.org/osrf/gazebo/pull-request/515]
* Allow clouds to be disabled in cameras [https://bitbucket.org/osrf/gazebo/pull-request/507]
* Camera rendering performance [https://bitbucket.org/osrf/gazebo/pull-request/528]


## Gazebo 1.7

### Gazebo 1.7.3 (2013-05-08)
* Fixed log cleanup (again) [https://bitbucket.org/osrf/gazebo/pull-request/511/fix-log-cleanup-logic]

### Gazebo 1.7.2 (2013-05-07)
* Fixed log cleanup [https://bitbucket.org/osrf/gazebo/pull-request/506/fix-gzlog-stop-command-line]
* Minor documentation fix [https://bitbucket.org/osrf/gazebo/pull-request/488/minor-documentation-fix]

### Gazebo 1.7.1 (2013-04-19)
* Fixed tests
* IMU sensor receives time stamped data from links
* Fix saving image frames [https://bitbucket.org/osrf/gazebo/pull-request/466/fix-saving-frames/diff]
* Wireframe rendering in GUI [https://bitbucket.org/osrf/gazebo/pull-request/414/allow-rendering-of-models-in-wireframe]
* Improved logging performance [https://bitbucket.org/osrf/gazebo/pull-request/457/improvements-to-gzlog-filter-and-logging]
* Viscous mud model [https://bitbucket.org/osrf/gazebo/pull-request/448/mud-plugin/diff]

## Gazebo 1.6

### Gazebo 1.6.3 (2013-04-15)
* Fixed a [critical SDF bug](https://bitbucket.org/osrf/gazebo/pull-request/451)
* Fixed a [laser offset bug](https://bitbucket.org/osrf/gazebo/pull-request/449)

### Gazebo 1.6.2 (2013-04-14)
* Fix for fdir1 physics property [https://bitbucket.org/osrf/gazebo/pull-request/429/fixes-to-treat-fdir1-better-1-rotate-into/diff]
* Fix for force torque sensor [https://bitbucket.org/osrf/gazebo/pull-request/447]
* SDF documentation fix [https://bitbucket.org/osrf/gazebo/issue/494/joint-axis-reference-frame-doesnt-match]

### Gazebo 1.6.1 (2013-04-05)
* Switch default build type to Release.

### Gazebo 1.6.0 (2013-04-05)
* Improvements to inertia in rubble pile
* Various Bullet integration advances.
* Noise models for ray, camera, and imu sensors.
* SDF 1.4, which accommodates more physics engine parameters and also some sensor noise models.
* Initial support for making movies from within Gazebo.
* Many performance improvements.
* Many bug fixes.
* Progress toward to building on OS X.

## Gazebo 1.5

### Gazebo 1.5.0 (2013-03-11)
* Partial integration of Bullet
  * Includes: cubes, spheres, cylinders, planes, meshes, revolute joints, ray sensors
* GUI Interface for log writing.
* Threaded sensors.
* Multi-camera sensor.

* Fixed the following issues:
 * [https://bitbucket.org/osrf/gazebo/issue/236 Issue #236]
 * [https://bitbucket.org/osrf/gazebo/issue/507 Issue #507]
 * [https://bitbucket.org/osrf/gazebo/issue/530 Issue #530]
 * [https://bitbucket.org/osrf/gazebo/issue/279 Issue #279]
 * [https://bitbucket.org/osrf/gazebo/issue/529 Issue #529]
 * [https://bitbucket.org/osrf/gazebo/issue/239 Issue #239]
 * [https://bitbucket.org/osrf/gazebo/issue/5 Issue #5]

## Gazebo 1.4

### Gazebo 1.4.0 (2013-02-01)
* New Features:
 * GUI elements to display messages from the server.
 * Multi-floor building editor and creator.
 * Improved sensor visualizations.
 * Improved mouse interactions

* Fixed the following issues:
 * [https://bitbucket.org/osrf/gazebo/issue/16 Issue #16]
 * [https://bitbucket.org/osrf/gazebo/issue/142 Issue #142]
 * [https://bitbucket.org/osrf/gazebo/issue/229 Issue #229]
 * [https://bitbucket.org/osrf/gazebo/issue/277 Issue #277]
 * [https://bitbucket.org/osrf/gazebo/issue/291 Issue #291]
 * [https://bitbucket.org/osrf/gazebo/issue/310 Issue #310]
 * [https://bitbucket.org/osrf/gazebo/issue/320 Issue #320]
 * [https://bitbucket.org/osrf/gazebo/issue/329 Issue #329]
 * [https://bitbucket.org/osrf/gazebo/issue/333 Issue #333]
 * [https://bitbucket.org/osrf/gazebo/issue/334 Issue #334]
 * [https://bitbucket.org/osrf/gazebo/issue/335 Issue #335]
 * [https://bitbucket.org/osrf/gazebo/issue/341 Issue #341]
 * [https://bitbucket.org/osrf/gazebo/issue/350 Issue #350]
 * [https://bitbucket.org/osrf/gazebo/issue/384 Issue #384]
 * [https://bitbucket.org/osrf/gazebo/issue/431 Issue #431]
 * [https://bitbucket.org/osrf/gazebo/issue/433 Issue #433]
 * [https://bitbucket.org/osrf/gazebo/issue/453 Issue #453]
 * [https://bitbucket.org/osrf/gazebo/issue/456 Issue #456]
 * [https://bitbucket.org/osrf/gazebo/issue/457 Issue #457]
 * [https://bitbucket.org/osrf/gazebo/issue/459 Issue #459]

## Gazebo 1.3

### Gazebo 1.3.1 (2012-12-14)
* Fixed the following issues:
 * [https://bitbucket.org/osrf/gazebo/issue/297 Issue #297]
* Other bugs fixed:
 * [https://bitbucket.org/osrf/gazebo/pull-request/164/ Fix light bounding box to disable properly when deselected]
 * [https://bitbucket.org/osrf/gazebo/pull-request/169/ Determine correct local IP address, to make remote clients work properly]
 * Various test fixes

### Gazebo 1.3.0 (2012-12-03)
* Fixed the following issues:
 * [https://bitbucket.org/osrf/gazebo/issue/233 Issue #233]
 * [https://bitbucket.org/osrf/gazebo/issue/238 Issue #238]
 * [https://bitbucket.org/osrf/gazebo/issue/2 Issue #2]
 * [https://bitbucket.org/osrf/gazebo/issue/95 Issue #95]
 * [https://bitbucket.org/osrf/gazebo/issue/97 Issue #97]
 * [https://bitbucket.org/osrf/gazebo/issue/90 Issue #90]
 * [https://bitbucket.org/osrf/gazebo/issue/253 Issue #253]
 * [https://bitbucket.org/osrf/gazebo/issue/163 Issue #163]
 * [https://bitbucket.org/osrf/gazebo/issue/91 Issue #91]
 * [https://bitbucket.org/osrf/gazebo/issue/245 Issue #245]
 * [https://bitbucket.org/osrf/gazebo/issue/242 Issue #242]
 * [https://bitbucket.org/osrf/gazebo/issue/156 Issue #156]
 * [https://bitbucket.org/osrf/gazebo/issue/78 Issue #78]
 * [https://bitbucket.org/osrf/gazebo/issue/36 Issue #36]
 * [https://bitbucket.org/osrf/gazebo/issue/104 Issue #104]
 * [https://bitbucket.org/osrf/gazebo/issue/249 Issue #249]
 * [https://bitbucket.org/osrf/gazebo/issue/244 Issue #244]

* New features:
 * Default camera view changed to look down at the origin from a height of 2 meters at location (5, -5, 2).
 * Record state data using the '-r' command line option, playback recorded state data using the '-p' command line option
 * Adjust placement of lights using the mouse.
 * Reduced the startup time.
 * Added visual reference for GUI mouse movements.
 * SDF version 1.3 released (changes from 1.2 listed below):
     - added `name` to `<camera name="cam_name"/>`
     - added `pose` to `<camera><pose>...</pose></camera>`
     - removed `filename` from `<mesh><filename>...</filename><mesh>`, use uri only.
     - recovered `provide_feedback` under `<joint>`, allowing calling `physics::Joint::GetForceTorque` in plugins.
     - added `imu` under `<sensor>`.

## Gazebo 1.2

### Gazebo 1.2.6 (2012-11-08)
* Fixed a transport issue with the GUI. Fixed saving the world via the GUI. Added more documentation. ([https://bitbucket.org/osrf/gazebo/pull-request/43/fixed-a-transport-issue-with-the-gui-fixed/diff pull request #43])
* Clean up mutex usage. ([https://bitbucket.org/osrf/gazebo/pull-request/54/fix-mutex-in-modellistwidget-using-boost/diff pull request #54])
* Fix OGRE path determination ([https://bitbucket.org/osrf/gazebo/pull-request/58/fix-ogre-paths-so-this-also-works-with/diff pull request #58], [https://bitbucket.org/osrf/gazebo/pull-request/68/fix-ogre-plugindir-determination/diff pull request #68])
* Fixed a couple of crashes and model selection/dragging problems ([https://bitbucket.org/osrf/gazebo/pull-request/59/fixed-a-couple-of-crashes-and-model/diff pull request #59])

### Gazebo 1.2.5 (2012-10-22)
* Step increment update while paused fixed ([https://bitbucket.org/osrf/gazebo/pull-request/45/fix-proper-world-stepinc-count-we-were/diff pull request #45])
* Actually call plugin destructors on shutdown ([https://bitbucket.org/osrf/gazebo/pull-request/51/fixed-a-bug-which-prevent-a-plugin/diff pull request #51])
* Don't crash on bad SDF input ([https://bitbucket.org/osrf/gazebo/pull-request/52/fixed-loading-of-bad-sdf-files/diff pull request #52])
* Fix cleanup of ray sensors on model deletion ([https://bitbucket.org/osrf/gazebo/pull-request/53/deleting-a-model-with-a-ray-sensor-did/diff pull request #53])
* Fix loading / deletion of improperly specified models ([https://bitbucket.org/osrf/gazebo/pull-request/56/catch-when-loading-bad-models-joint/diff pull request #56])

### Gazebo 1.2.4 (10-19-2012:08:00:52)
*  Style fixes ([https://bitbucket.org/osrf/gazebo/pull-request/30/style-fixes/diff pull request #30]).
*  Fix joint position control ([https://bitbucket.org/osrf/gazebo/pull-request/49/fixed-position-joint-control/diff pull request #49])

### Gazebo 1.2.3 (10-16-2012:18:39:54)
*  Disabled selection highlighting due to bug ([https://bitbucket.org/osrf/gazebo/pull-request/44/disabled-selection-highlighting-fixed/diff pull request #44]).
*  Fixed saving a world via the GUI.

### Gazebo 1.2.2 (10-16-2012:15:12:22)
*  Skip search for system install of libccd, use version inside gazebo ([https://bitbucket.org/osrf/gazebo/pull-request/39/skip-search-for-system-install-of-libccd/diff pull request #39]).
*  Fixed sensor initialization race condition ([https://bitbucket.org/osrf/gazebo/pull-request/42/fix-sensor-initializaiton-race-condition pull request #42]).

### Gazebo 1.2.1 (10-15-2012:21:32:55)
*  Properly removed projectors attached to deleted models ([https://bitbucket.org/osrf/gazebo/pull-request/37/remove-projectors-that-are-attached-to/diff pull request #37]).
*  Fix model plugin loading bug ([https://bitbucket.org/osrf/gazebo/pull-request/31/moving-bool-first-in-model-and-world pull request #31]).
*  Fix light insertion and visualization of models prior to insertion ([https://bitbucket.org/osrf/gazebo/pull-request/35/fixed-light-insertion-and-visualization-of/diff pull request #35]).
*  Fixed GUI manipulation of static objects ([https://bitbucket.org/osrf/gazebo/issue/63/moving-static-objects-does-not-move-the issue #63] [https://bitbucket.org/osrf/gazebo/pull-request/38/issue-63-bug-patch-moving-static-objects/diff pull request #38]).
*  Fixed GUI selection bug ([https://bitbucket.org/osrf/gazebo/pull-request/40/fixed-selection-of-multiple-objects-at/diff pull request #40])

### Gazebo 1.2.0 (10-04-2012:20:01:20)
*  Updated GUI: new style, improved mouse controls, and removal of non-functional items.
*  Model database: An online repository of models.
*  Numerous bug fixes
*  APT repository hosted at [http://osrfoundation.org OSRF]
*  Improved process control prevents zombie processes<|MERGE_RESOLUTION|>--- conflicted
+++ resolved
@@ -2,14 +2,12 @@
 
 ## Gazebo 7.x.x (2016-xx-xx)
 
-<<<<<<< HEAD
+1. Fix Model Manipulator switching between local and global frames
+    * [Pull request 2361](https://bitbucket.org/osrf/gazebo/pull-request/2361)
+
 1. Remove contact filters with names that contain `::`
     * [Pull request 2363](https://bitbucket.org/osrf/gazebo/pull-request/2363)
     * [Issue 1985](https://bitbucket.org/osrf/gazebo/issues/1805)
-=======
-1. Fix Model Manipulator switching between local and global frames
-    * [Pull request 2361](https://bitbucket.org/osrf/gazebo/pull-request/2361)
->>>>>>> b1933f88
 
 ## Gazebo 7.2.0 (2016-06-13)
 
