/*
 * Copyright (C) 2012-2015 Open Source Robotics Foundation
 *
 * Licensed under the Apache License, Version 2.0 (the "License");
 * you may not use this file except in compliance with the License.
 * You may obtain a copy of the License at
 *
 *     http://www.apache.org/licenses/LICENSE-2.0
 *
 * Unless required by applicable law or agreed to in writing, software
 * distributed under the License is distributed on an "AS IS" BASIS,
 * WITHOUT WARRANTIES OR CONDITIONS OF ANY KIND, either express or implied.
 * See the License for the specific language governing permissions and
 * limitations under the License.
 *
*/
#ifdef _WIN32
  // Ensure that Winsock2.h is included before Windows.h, which can get
  // pulled in by anybody (e.g., Boost).
  #include <Winsock2.h>
#endif

#include <math.h>

#include "gazebo/common/Assert.hh"
#include "gazebo/common/Exception.hh"
#include "gazebo/math/gzmath.hh"

#include "gazebo/transport/transport.hh"

#include "gazebo/rendering/Conversions.hh"
#include "gazebo/rendering/Heightmap.hh"
#include "gazebo/rendering/RenderEvents.hh"
#include "gazebo/rendering/RenderingIface.hh"
#include "gazebo/rendering/Visual.hh"
#include "gazebo/rendering/WindowManager.hh"
#include "gazebo/rendering/RenderEngine.hh"
#include "gazebo/rendering/Scene.hh"
#include "gazebo/rendering/UserCamera.hh"
#include "gazebo/rendering/OrbitViewController.hh"
#include "gazebo/rendering/FPSViewController.hh"

#include "gazebo/gui/ModelAlign.hh"
#include "gazebo/gui/ModelSnap.hh"
#include "gazebo/gui/ModelManipulator.hh"
#include "gazebo/gui/MouseEventHandler.hh"
#include "gazebo/gui/KeyEventHandler.hh"
#include "gazebo/gui/Actions.hh"
#include "gazebo/gui/GuiIface.hh"
#include "gazebo/gui/ModelRightMenu.hh"
#include "gazebo/gui/GuiEvents.hh"
#include "gazebo/gui/GLWidget.hh"

using namespace gazebo;
using namespace gui;

extern bool g_fullscreen;
extern ModelRightMenu *g_modelRightMenu;

/////////////////////////////////////////////////
GLWidget::GLWidget(QWidget *_parent)
  : QWidget(_parent)
{
  rendering::load();

  this->setAttribute(Qt::WA_OpaquePaintEvent, true);
  this->setAttribute(Qt::WA_PaintOnScreen, true);

  this->setObjectName("GLWidget");
  this->state = "select";
  this->sceneCreated = false;
  this->copyEntityName = "";
  this->modelEditorEnabled = false;

  this->setFocusPolicy(Qt::StrongFocus);

  this->windowId = -1;

  this->setAttribute(Qt::WA_OpaquePaintEvent, true);
  this->setAttribute(Qt::WA_PaintOnScreen, true);

  this->renderFrame = new QFrame;
<<<<<<< HEAD
  this->renderFrame->setFrameShape(QFrame::NoFrame);
  this->renderFrame->setSizePolicy(QSizePolicy::Expanding,
                                   QSizePolicy::Expanding);
  this->renderFrame->setContentsMargins(0, 0, 0, 0);
  this->renderFrame->show();
=======
  this->renderFrame->setObjectName("renderFrame");
  this->renderFrame->setSizePolicy(QSizePolicy::Expanding,
                                   QSizePolicy::Expanding);
>>>>>>> b9af7f05

  QVBoxLayout *mainLayout = new QVBoxLayout;
  mainLayout->addWidget(this->renderFrame);
  mainLayout->setContentsMargins(0, 0, 0, 0);
  this->setLayout(mainLayout);

  this->connections.push_back(
      rendering::Events::ConnectRemoveScene(
        boost::bind(&GLWidget::OnRemoveScene, this, _1)));

  this->connections.push_back(
      gui::Events::ConnectMoveMode(
        boost::bind(&GLWidget::OnMoveMode, this, _1)));

  this->connections.push_back(
      gui::Events::ConnectCreateEntity(
        boost::bind(&GLWidget::OnCreateEntity, this, _1, _2)));

  this->connections.push_back(
      gui::Events::ConnectFPS(
        boost::bind(&GLWidget::OnFPS, this)));

  this->connections.push_back(
      gui::Events::ConnectOrbit(
        boost::bind(&GLWidget::OnOrbit, this)));

  this->connections.push_back(
      gui::Events::ConnectManipMode(
        boost::bind(&GLWidget::OnManipMode, this, _1)));

  this->connections.push_back(
     event::Events::ConnectSetSelectedEntity(
       boost::bind(&GLWidget::OnSetSelectedEntity, this, _1, _2)));

  this->connections.push_back(
      gui::Events::ConnectAlignMode(
        boost::bind(&GLWidget::OnAlignMode, this, _1, _2, _3, _4)));

  this->renderFrame->setMouseTracking(true);
  this->setMouseTracking(true);

  this->entityMaker = NULL;

  this->node = transport::NodePtr(new transport::Node());
  this->node->Init();
  this->modelPub = this->node->Advertise<msgs::Model>("~/model/modify");

  this->factoryPub = this->node->Advertise<msgs::Factory>("~/factory");

  // Subscribes to selection messages.
  this->selectionSub = this->node->Subscribe("~/selection",
      &GLWidget::OnSelectionMsg, this);

  // Publishes information about user selections.
  this->selectionPub =
    this->node->Advertise<msgs::Selection>("~/selection");

  this->requestSub = this->node->Subscribe("~/request",
      &GLWidget::OnRequest, this);

  this->installEventFilter(this);
  this->keyModifiers = 0;

  MouseEventHandler::Instance()->AddPressFilter("glwidget",
      boost::bind(&GLWidget::OnMousePress, this, _1));

  MouseEventHandler::Instance()->AddReleaseFilter("glwidget",
      boost::bind(&GLWidget::OnMouseRelease, this, _1));

  MouseEventHandler::Instance()->AddMoveFilter("glwidget",
      boost::bind(&GLWidget::OnMouseMove, this, _1));

  MouseEventHandler::Instance()->AddDoubleClickFilter("glwidget",
      boost::bind(&GLWidget::OnMouseDoubleClick, this, _1));

  connect(g_copyAct, SIGNAL(triggered()), this, SLOT(OnCopy()));
  connect(g_pasteAct, SIGNAL(triggered()), this, SLOT(OnPaste()));

  connect(g_editModelAct, SIGNAL(toggled(bool)), this,
      SLOT(OnModelEditor(bool)));

  connect(this, SIGNAL(selectionMsgReceived(const QString &)), this,
      SLOT(OnSelectionMsgEvent(const QString &)), Qt::QueuedConnection);

  this->show();

std::cout << "GLWidget::Init\n";
  QApplication::flush();
  QApplication::syncX();

std::cout << "GetOgreHandle\n";
  std::string winHandle = this->GetOgreHandle();
  std::cout << "Window Handle[" << winHandle << "]\n";

  this->windowId = rendering::RenderEngine::Instance()->GetWindowManager()->
    CreateWindow(winHandle, this->width(), this->height());
  rendering::init();

  this->scene = rendering::create_scene(gui::get_world(), true);
  if (!this->scene)
    std::cerr << "!!!!!!!!!!!!!!!!!!!Unable to create scene\n";

  this->OnCreateScene(this->scene->GetName());
}

/////////////////////////////////////////////////
GLWidget::~GLWidget()
{
  MouseEventHandler::Instance()->RemovePressFilter("glwidget");
  MouseEventHandler::Instance()->RemoveReleaseFilter("glwidget");
  MouseEventHandler::Instance()->RemoveMoveFilter("glwidget");
  MouseEventHandler::Instance()->RemoveDoubleClickFilter("glwidget");

  this->connections.clear();
  this->node.reset();
  this->modelPub.reset();
  this->selectionSub.reset();
  this->selectionPub.reset();

  ModelManipulator::Instance()->Clear();
  ModelSnap::Instance()->Clear();
  ModelAlign::Instance()->Clear();

  if (this->userCamera)
    this->userCamera->Fini();

  this->userCamera.reset();
  this->scene.reset();
}

/////////////////////////////////////////////////
bool GLWidget::eventFilter(QObject * /*_obj*/, QEvent *_event)
{
  if (_event->type() == QEvent::Enter)
  {
    this->setFocus(Qt::OtherFocusReason);
    return true;
  }

  return false;
}

/////////////////////////////////////////////////
void GLWidget::enterEvent(QEvent * /*_event*/)
{
}

/////////////////////////////////////////////////
void GLWidget::moveEvent(QMoveEvent *_e)
{
  QWidget::moveEvent(_e);

  if (_e->isAccepted() && this->windowId >= 0)
  {
    rendering::RenderEngine::Instance()->GetWindowManager()->Moved(
        this->windowId);
  }
}

/////////////////////////////////////////////////
void GLWidget::paintEvent(QPaintEvent *_e)
{
  // Timing may cause GLWidget to miss the OnCreateScene event. So, we check
  // here to make sure it's handled.
  if (!this->sceneCreated && rendering::get_scene())
    this->OnCreateScene(rendering::get_scene()->GetName());

  rendering::UserCameraPtr cam = gui::get_active_camera();
  if (cam && cam->GetInitialized())
  {
  std::cout << "Render\n";
    event::Events::preRender();

    // Tell all the cameras to render
    event::Events::render();

    event::Events::postRender();
  }
  else
  {
    event::Events::preRender();
  }

  this->update();
  _e->accept();
}

/////////////////////////////////////////////////
void GLWidget::resizeEvent(QResizeEvent *_e)
{
  if (this->windowId >= 0)
  {
    rendering::RenderEngine::Instance()->GetWindowManager()->Resize(
        this->windowId, _e->size().width(), _e->size().height());

    if (this->userCamera)
      this->userCamera->Resize(_e->size().width(), _e->size().height());
  }
}

/////////////////////////////////////////////////
void GLWidget::keyPressEvent(QKeyEvent *_event)
{
  if (!this->scene)
    return;

  if (_event->isAutoRepeat() && !KeyEventHandler::Instance()->GetAutoRepeat())
    return;

  this->keyText = _event->text().toStdString();
  this->keyModifiers = _event->modifiers();

  this->keyEvent.key = _event->key();
  this->keyEvent.text = this->keyText;

  // Toggle full screen
  if (_event->key() == Qt::Key_F11)
  {
    g_fullscreen = !g_fullscreen;
    gui::Events::fullScreen(g_fullscreen);
  }

  // Trigger a model delete if the Delete key was pressed, and a model
  // is currently selected.
  if (_event->key() == Qt::Key_Delete &&
      this->selectionLevel == SelectionLevels::MODEL)
  {
    boost::mutex::scoped_lock lock(this->selectedVisMutex);
    while (!this->selectedVisuals.empty())
    {
      std::string name = this->selectedVisuals.back()->GetName();
      int id = this->selectedVisuals.back()->GetId();
      this->selectedVisuals.pop_back();

      // Publish message about visual deselection
      msgs::Selection msg;
      msg.set_id(id);
      msg.set_name(name);
      msg.set_selected(false);
      this->selectionPub->Publish(msg);

      g_deleteAct->Signal(name);
    }
  }

  if (_event->key() == Qt::Key_Escape)
  {
    event::Events::setSelectedEntity("", "normal");
    if (this->state == "make_entity")
    {
      if (this->entityMaker)
        this->entityMaker->Stop();
    }
  }

  this->keyEvent.control =
    this->keyModifiers & Qt::ControlModifier ? true : false;
  this->keyEvent.shift =
    this->keyModifiers & Qt::ShiftModifier ? true : false;
  this->keyEvent.alt =
    this->keyModifiers & Qt::AltModifier ? true : false;

  this->mouseEvent.control = this->keyEvent.control;
  this->mouseEvent.shift = this->keyEvent.shift;
  this->mouseEvent.alt = this->keyEvent.alt;

  if (this->mouseEvent.control)
  {
    if (_event->key() == Qt::Key_C && !this->selectedVisuals.empty()
       && !this->modelEditorEnabled)
    {
      g_copyAct->trigger();
    }
    else if (_event->key() == Qt::Key_V && !this->copyEntityName.empty()
       && !this->modelEditorEnabled)
    {
      g_pasteAct->trigger();
    }
  }

  // Process Key Events
  if (!KeyEventHandler::Instance()->HandlePress(this->keyEvent))
  {
    // model editor exit pop-up message is modal so can block event propagation.
    // So using hotkeys to exit will leave the control variable in a bad state.
    // Manually override and reset the control value.
    if (this->modelEditorEnabled && this->mouseEvent.control)
      this->mouseEvent.control = false;

    ModelManipulator::Instance()->OnKeyPressEvent(this->keyEvent);
    this->userCamera->HandleKeyPressEvent(this->keyText);
  }
}

/////////////////////////////////////////////////
void GLWidget::keyReleaseEvent(QKeyEvent *_event)
{
  if (!this->scene)
    return;

  // this shouldn't happen, but in case it does...
  if (_event->isAutoRepeat() && !KeyEventHandler::Instance()->GetAutoRepeat())
    return;

  this->keyModifiers = _event->modifiers();

  if (this->keyModifiers & Qt::ControlModifier &&
      _event->key() == Qt::Key_Z)
  {
    this->PopHistory();
  }

  /// Switch between RTS modes
  if (this->keyModifiers == Qt::NoModifier && this->state != "make_entity")
  {
    if (_event->key() == Qt::Key_R)
      g_rotateAct->trigger();
    else if (_event->key() == Qt::Key_T)
      g_translateAct->trigger();
    else if (_event->key() == Qt::Key_S)
      g_scaleAct->trigger();
    else if (_event->key() == Qt::Key_N)
      g_snapAct->trigger();
    else if (_event->key() == Qt::Key_Escape)
      g_arrowAct->trigger();
  }

  this->keyEvent.control =
    this->keyModifiers & Qt::ControlModifier ? true : false;
  this->keyEvent.shift =
    this->keyModifiers & Qt::ShiftModifier ? true : false;
  this->keyEvent.alt =
    this->keyModifiers & Qt::AltModifier ? true : false;

  this->mouseEvent.control = this->keyEvent.control;
  this->mouseEvent.shift = this->keyEvent.shift;
  this->mouseEvent.alt = this->keyEvent.alt;

  ModelManipulator::Instance()->OnKeyReleaseEvent(this->keyEvent);
  this->keyText = "";

  this->userCamera->HandleKeyReleaseEvent(_event->text().toStdString());

  // Process Key Events
  KeyEventHandler::Instance()->HandleRelease(this->keyEvent);
}

/////////////////////////////////////////////////
void GLWidget::mouseDoubleClickEvent(QMouseEvent *_event)
{
  if (!this->scene)
    return;

  this->mouseEvent.pressPos.Set(_event->pos().x(), _event->pos().y());
  this->mouseEvent.prevPos = this->mouseEvent.pressPos;

  /// Set the button which cause the press event
  if (_event->button() == Qt::LeftButton)
    this->mouseEvent.button = common::MouseEvent::LEFT;
  else if (_event->button() == Qt::RightButton)
    this->mouseEvent.button = common::MouseEvent::RIGHT;
  else if (_event->button() == Qt::MidButton)
    this->mouseEvent.button = common::MouseEvent::MIDDLE;

  this->mouseEvent.buttons = common::MouseEvent::NO_BUTTON;
  this->mouseEvent.type = common::MouseEvent::PRESS;

  this->mouseEvent.buttons |= _event->buttons() & Qt::LeftButton ?
    common::MouseEvent::LEFT : 0x0;
  this->mouseEvent.buttons |= _event->buttons() & Qt::RightButton ?
    common::MouseEvent::RIGHT : 0x0;
  this->mouseEvent.buttons |= _event->buttons() & Qt::MidButton ?
    common::MouseEvent::MIDDLE : 0x0;

  this->mouseEvent.dragging = false;

  // Process Mouse Events
  MouseEventHandler::Instance()->HandleDoubleClick(this->mouseEvent);
}

/////////////////////////////////////////////////
void GLWidget::mousePressEvent(QMouseEvent *_event)
{
  if (!this->scene)
    return;

  this->mouseEvent.pressPos.Set(_event->pos().x(), _event->pos().y());
  this->mouseEvent.prevPos = this->mouseEvent.pressPos;

  /// Set the button which cause the press event
  if (_event->button() == Qt::LeftButton)
    this->mouseEvent.button = common::MouseEvent::LEFT;
  else if (_event->button() == Qt::RightButton)
    this->mouseEvent.button = common::MouseEvent::RIGHT;
  else if (_event->button() == Qt::MidButton)
    this->mouseEvent.button = common::MouseEvent::MIDDLE;

  this->mouseEvent.buttons = common::MouseEvent::NO_BUTTON;
  this->mouseEvent.type = common::MouseEvent::PRESS;

  this->mouseEvent.buttons |= _event->buttons() & Qt::LeftButton ?
    common::MouseEvent::LEFT : 0x0;
  this->mouseEvent.buttons |= _event->buttons() & Qt::RightButton ?
    common::MouseEvent::RIGHT : 0x0;
  this->mouseEvent.buttons |= _event->buttons() & Qt::MidButton ?
    common::MouseEvent::MIDDLE : 0x0;

  this->mouseEvent.dragging = false;

  // Process Mouse Events
  MouseEventHandler::Instance()->HandlePress(this->mouseEvent);
}

/////////////////////////////////////////////////
bool GLWidget::OnMousePress(const common::MouseEvent & /*_event*/)
{
  if (this->state == "make_entity")
    this->OnMousePressMakeEntity();
  else if (this->state == "select")
    this->OnMousePressNormal();
  else if (this->state == "translate" || this->state == "rotate"
      || this->state == "scale")
    ModelManipulator::Instance()->OnMousePressEvent(this->mouseEvent);
  else if (this->state == "snap")
    ModelSnap::Instance()->OnMousePressEvent(this->mouseEvent);

  return true;
}

/////////////////////////////////////////////////
bool GLWidget::OnMouseRelease(const common::MouseEvent & /*_event*/)
{
  if (this->state == "make_entity")
    this->OnMouseReleaseMakeEntity();
  else if (this->state == "select")
    this->OnMouseReleaseNormal();
  else if (this->state == "translate" || this->state == "rotate"
      || this->state == "scale")
    ModelManipulator::Instance()->OnMouseReleaseEvent(this->mouseEvent);
  else if (this->state == "snap")
    ModelSnap::Instance()->OnMouseReleaseEvent(this->mouseEvent);

  return true;
}

/////////////////////////////////////////////////
bool GLWidget::OnMouseMove(const common::MouseEvent & /*_event*/)
{
  // Update the view depending on the current GUI state
  if (this->state == "make_entity")
    this->OnMouseMoveMakeEntity();
  else if (this->state == "select")
    this->OnMouseMoveNormal();
  else if (this->state == "translate" || this->state == "rotate"
      || this->state == "scale")
    ModelManipulator::Instance()->OnMouseMoveEvent(this->mouseEvent);
  else if (this->state == "snap")
    ModelSnap::Instance()->OnMouseMoveEvent(this->mouseEvent);

  return true;
}

/////////////////////////////////////////////////
bool GLWidget::OnMouseDoubleClick(const common::MouseEvent & /*_event*/)
{
  rendering::VisualPtr vis = this->userCamera->GetVisual(this->mouseEvent.pos);
  if (vis && gui::get_entity_id(vis->GetRootVisual()->GetName()))
  {
    if (vis->IsPlane())
    {
      math::Pose pose, camPose;
      camPose = this->userCamera->GetWorldPose();
      if (this->scene->GetFirstContact(this->userCamera,
                                   this->mouseEvent.pos, pose.pos))
      {
        this->userCamera->SetFocalPoint(pose.pos);
        math::Vector3 dir = pose.pos - camPose.pos;
        pose.pos = camPose.pos + (dir * 0.8);
        pose.rot = this->userCamera->GetWorldRotation();
        this->userCamera->MoveToPosition(pose, 0.5);
      }
    }
    else
    {
      this->userCamera->MoveToVisual(vis);
    }
  }
  else
    return false;

  return true;
}

/////////////////////////////////////////////////
void GLWidget::OnMousePressNormal()
{
  if (!this->userCamera)
    return;

  rendering::VisualPtr vis = this->userCamera->GetVisual(this->mouseEvent.pos);

  this->userCamera->HandleMouseEvent(this->mouseEvent);
}

/////////////////////////////////////////////////
void GLWidget::OnMousePressMakeEntity()
{
  if (this->entityMaker)
    this->entityMaker->OnMousePush(this->mouseEvent);
}

/////////////////////////////////////////////////
void GLWidget::wheelEvent(QWheelEvent *_event)
{
  if (!this->scene)
    return;

  this->mouseEvent.scroll.y = _event->delta() > 0 ? -1 : 1;
  this->mouseEvent.type = common::MouseEvent::SCROLL;
  this->mouseEvent.buttons |= _event->buttons() & Qt::LeftButton ?
    common::MouseEvent::LEFT : 0x0;
  this->mouseEvent.buttons |= _event->buttons() & Qt::RightButton ?
    common::MouseEvent::RIGHT : 0x0;
  this->mouseEvent.buttons |= _event->buttons() & Qt::MidButton ?
    common::MouseEvent::MIDDLE : 0x0;

  this->userCamera->HandleMouseEvent(this->mouseEvent);
}

/////////////////////////////////////////////////
void GLWidget::mouseMoveEvent(QMouseEvent *_event)
{
  if (!this->scene)
    return;

  this->setFocus(Qt::MouseFocusReason);

  this->mouseEvent.pos.Set(_event->pos().x(), _event->pos().y());
  this->mouseEvent.type = common::MouseEvent::MOVE;
  this->mouseEvent.buttons |= _event->buttons() & Qt::LeftButton ?
    common::MouseEvent::LEFT : 0x0;
  this->mouseEvent.buttons |= _event->buttons() & Qt::RightButton ?
    common::MouseEvent::RIGHT : 0x0;
  this->mouseEvent.buttons |= _event->buttons() & Qt::MidButton ?
    common::MouseEvent::MIDDLE : 0x0;

  if (_event->buttons())
    this->mouseEvent.dragging = true;
  else
    this->mouseEvent.dragging = false;

  // Process Mouse Events
  MouseEventHandler::Instance()->HandleMove(this->mouseEvent);

  this->mouseEvent.prevPos = this->mouseEvent.pos;
}

/////////////////////////////////////////////////
void GLWidget::OnMouseMoveMakeEntity()
{
  if (this->entityMaker)
  {
    if (this->mouseEvent.dragging)
      this->entityMaker->OnMouseDrag(this->mouseEvent);
    else
      this->entityMaker->OnMouseMove(this->mouseEvent);
  }
}

/////////////////////////////////////////////////
void GLWidget::OnMouseMoveNormal()
{
  if (!this->userCamera)
    return;

  rendering::VisualPtr vis = this->userCamera->GetVisual(this->mouseEvent.pos);

  if (vis && !vis->IsPlane())
    QApplication::setOverrideCursor(Qt::PointingHandCursor);
  else
    QApplication::setOverrideCursor(Qt::ArrowCursor);

  this->userCamera->HandleMouseEvent(this->mouseEvent);
}

/////////////////////////////////////////////////
void GLWidget::mouseReleaseEvent(QMouseEvent *_event)
{
  if (!this->scene)
    return;

  this->mouseEvent.pos.Set(_event->pos().x(), _event->pos().y());
  this->mouseEvent.prevPos = this->mouseEvent.pos;

  if (_event->button() == Qt::LeftButton)
    this->mouseEvent.button = common::MouseEvent::LEFT;
  else if (_event->button() == Qt::RightButton)
    this->mouseEvent.button = common::MouseEvent::RIGHT;
  else if (_event->button() == Qt::MidButton)
    this->mouseEvent.button = common::MouseEvent::MIDDLE;

  this->mouseEvent.buttons = common::MouseEvent::NO_BUTTON;
  this->mouseEvent.type = common::MouseEvent::RELEASE;

  this->mouseEvent.buttons |= _event->buttons() & Qt::LeftButton ?
    common::MouseEvent::LEFT : 0x0;

  this->mouseEvent.buttons |= _event->buttons() & Qt::RightButton ?
    common::MouseEvent::RIGHT : 0x0;

  this->mouseEvent.buttons |= _event->buttons() & Qt::MidButton ?
    common::MouseEvent::MIDDLE : 0x0;

  // Process Mouse Events
  MouseEventHandler::Instance()->HandleRelease(this->mouseEvent);

  emit clicked();
}

//////////////////////////////////////////////////
void GLWidget::OnMouseReleaseMakeEntity()
{
  if (this->entityMaker)
    this->entityMaker->OnMouseRelease(this->mouseEvent);
}

//////////////////////////////////////////////////
void GLWidget::OnMouseReleaseNormal()
{
  if (!this->userCamera)
    return;

  if (!this->mouseEvent.dragging)
  {
    rendering::VisualPtr vis =
      this->userCamera->GetVisual(this->mouseEvent.pos);

    if (vis)
    {
      rendering::VisualPtr selectVis;
      rendering::VisualPtr linkVis = vis->GetParent();
      if (!linkVis)
      {
        gzerr << "Link visual not found, this should not happen." << std::endl;
        return;
      }
      rendering::VisualPtr modelVis = vis->GetRootVisual();
      if (!modelVis)
      {
        gzerr << "Model visual not found, this should not happen." << std::endl;
        return;
      }

      // Flags to check if we should select a link or a model
      bool rightButton = (this->mouseEvent.button == common::MouseEvent::RIGHT);
      bool modelHighlighted = modelVis->GetHighlighted();
      int linkCount = 0;
      bool linkHighlighted = false;
      for (unsigned int i = 0; i < modelVis->GetChildCount(); ++i)
      {
        // Find out if there's only one link in the model
        uint32_t flags = modelVis->GetChild(i)->GetVisibilityFlags();
        if ((flags != GZ_VISIBILITY_ALL) && (flags & GZ_VISIBILITY_GUI))
        {
          continue;
        }
        linkCount++;

        // A link from the same model is currently selected
        if (modelVis->GetChild(i)->GetHighlighted())
        {
          linkHighlighted = true;
        }
      }

      // Select link
      if (linkCount > 1 && !this->mouseEvent.control &&
          ((modelHighlighted && !rightButton) || linkHighlighted))
      {
        selectVis = linkVis;
        this->selectionLevel = SelectionLevels::LINK;
      }
      // Select model
      else
      {
        // Can't select a link and a model at the same time
        if (this->selectionLevel == SelectionLevels::LINK)
          this->DeselectAllVisuals();

        selectVis = modelVis;
        this->selectionLevel = SelectionLevels::MODEL;
      }
      this->SetSelectedVisual(selectVis);
      event::Events::setSelectedEntity(selectVis->GetName(), "normal");

      // Open context menu
      if (rightButton)
      {
        if (selectVis == modelVis)
        {
          g_modelRightMenu->Run(selectVis->GetName(), QCursor::pos(),
              ModelRightMenu::EntityTypes::MODEL);
        }
        else if (selectVis == linkVis)
        {
          g_modelRightMenu->Run(selectVis->GetName(), QCursor::pos(),
              ModelRightMenu::EntityTypes::LINK);
        }
      }
    }
    else
      this->SetSelectedVisual(rendering::VisualPtr());
  }

  this->userCamera->HandleMouseEvent(this->mouseEvent);
}

//////////////////////////////////////////////////
void GLWidget::ViewScene(rendering::ScenePtr _scene)
{
  // The user camera name.
  std::string cameraBaseName = "gzclient_camera";
  std::string cameraName = cameraBaseName;

  transport::ConnectionPtr connection = transport::connectToMaster();
  if (connection)
  {
    std::string topicData;
    msgs::Packet packet;
    msgs::Request request;
    msgs::GzString_V topics;

    request.set_id(0);
    request.set_request("get_topics");
    connection->EnqueueMsg(msgs::Package("request", request), true);
    connection->Read(topicData);

    packet.ParseFromString(topicData);
    topics.ParseFromString(packet.serialized_data());

    std::string searchable;
    for (int i = 0; i < topics.data_size(); ++i)
      searchable += topics.data(i);

    int i = 0;
    while (searchable.find(cameraName) != std::string::npos)
    {
      cameraName = cameraBaseName + boost::lexical_cast<std::string>(++i);
    }
  }
  else
    gzerr << "Unable to connect to a running Gazebo master.\n";

  if (_scene->GetUserCameraCount() == 0)
  {
    this->userCamera = _scene->CreateUserCamera(cameraName,
        gazebo::gui::getINIProperty<int>("rendering.stereo", 0));
  }
  else
  {
    this->userCamera = _scene->GetUserCamera(0);
  }

  gui::set_active_camera(this->userCamera);
  this->scene = _scene;

  math::Vector3 camPos(5, -5, 2);
  math::Vector3 lookAt(0, 0, 0);
  math::Vector3 delta = lookAt - camPos;

  double yaw = atan2(delta.y, delta.x);

  double pitch = atan2(-delta.z, sqrt(delta.x*delta.x + delta.y*delta.y));
  this->userCamera->SetWorldPose(math::Pose(camPos,
        math::Vector3(0, pitch, yaw)));

  if (this->windowId >= 0)
  {
    rendering::RenderEngine::Instance()->GetWindowManager()->SetCamera(
        this->windowId, this->userCamera);
  }
}

/////////////////////////////////////////////////
rendering::ScenePtr GLWidget::GetScene() const
{
  return this->scene;
}

/////////////////////////////////////////////////
void GLWidget::Clear()
{
  gui::clear_active_camera();
  this->userCamera.reset();
  this->scene.reset();
  this->SetSelectedVisual(rendering::VisualPtr());
  this->hoverVis.reset();
  this->keyModifiers = 0;
}

//////////////////////////////////////////////////
rendering::UserCameraPtr GLWidget::GetCamera() const
{
  return this->userCamera;
}

//////////////////////////////////////////////////
std::string GLWidget::GetOgreHandle() const
{
  std::ostringstream ogreHandle;

#if defined(__APPLE__)
  ogreHandle << (unsigned long)(this->winId());
#elif defined(_MSC_VER)
  ogreHandle << (unsigned long)(this->winId());
#else
  QX11Info info = x11Info();
  QWidget *q_parent = dynamic_cast<QWidget*>(this->renderFrame);
  GZ_ASSERT(q_parent, "q_parent is null");

  ogreHandle << reinterpret_cast<uint64_t>(info.display())
             << ":"
             << static_cast<uint32_t>(info.screen())
             << ":"
             << static_cast<uint64_t>(q_parent->winId());
#endif

  return ogreHandle.str();
}

/////////////////////////////////////////////////
void GLWidget::OnRemoveScene(const std::string &_name)
{
  if (this->scene && this->scene->GetName() == _name)
  {
    this->Clear();
  }
}

/////////////////////////////////////////////////
void GLWidget::OnCreateScene(const std::string &_name)
{
std::cout << "OnCreateScene\n";
  this->hoverVis.reset();
  this->SetSelectedVisual(rendering::VisualPtr());

  this->ViewScene(rendering::get_scene(_name));

  ModelManipulator::Instance()->Init();
  ModelSnap::Instance()->Init();
  ModelAlign::Instance()->Init();

  if (!this->sceneCreated)
  {
    rendering::RenderEngine::Instance()->GetWindowManager()->SetCamera(
      this->windowId, this->userCamera);
  }

  this->sceneCreated = true;
}

/////////////////////////////////////////////////
void GLWidget::OnMoveMode(bool _mode)
{
  if (_mode)
  {
    this->entityMaker = NULL;
    this->state = "select";
  }
}

/////////////////////////////////////////////////
void GLWidget::OnCreateEntity(const std::string &_type,
                              const std::string &_data)
{
  this->ClearSelection();

  if (this->entityMaker)
    this->entityMaker->Stop();

  this->entityMaker = NULL;

  if (_type == "box")
  {
    this->boxMaker.Start(this->userCamera);
    if (this->modelMaker.InitFromSDFString(this->boxMaker.GetSDFString()))
      this->entityMaker = &this->modelMaker;
  }
  else if (_type == "sphere")
  {
    this->sphereMaker.Start(this->userCamera);
    if (this->modelMaker.InitFromSDFString(this->sphereMaker.GetSDFString()))
      this->entityMaker = &this->modelMaker;
  }
  else if (_type == "cylinder")
  {
    this->cylinderMaker.Start(this->userCamera);
    if (this->modelMaker.InitFromSDFString(this->cylinderMaker.GetSDFString()))
      this->entityMaker = &this->modelMaker;
  }
  else if (_type == "mesh" && !_data.empty())
  {
    this->meshMaker.Init(_data);
    this->entityMaker = &this->meshMaker;
  }
  else if (_type == "model" && !_data.empty())
  {
    if (this->modelMaker.InitFromFile(_data))
      this->entityMaker = &this->modelMaker;
  }
  else if (_type == "pointlight")
    this->entityMaker =  &this->pointLightMaker;
  else if (_type == "spotlight")
    this->entityMaker =  &this->spotLightMaker;
  else if (_type == "directionallight")
    this->entityMaker =  &this->directionalLightMaker;

  if (this->entityMaker)
  {
    gui::Events::manipMode("make_entity");
    // TODO: change the cursor to a cross
    this->entityMaker->Start(this->userCamera);
  }
  else
  {
    this->state = "select";
    // TODO: make sure cursor state stays at the default
  }
}

/////////////////////////////////////////////////
void GLWidget::OnFPS()
{
  this->userCamera->SetViewController(
      rendering::FPSViewController::GetTypeString());
}
/////////////////////////////////////////////////
void GLWidget::OnOrbit()
{
  this->userCamera->SetViewController(
      rendering::OrbitViewController::GetTypeString());
}

/////////////////////////////////////////////////
void GLWidget::OnSelectionMsg(ConstSelectionPtr &_msg)
{
  if (_msg->has_selected() && _msg->selected())
  {
    this->selectionMsgReceived(QString(_msg->name().c_str()));
  }
}

/////////////////////////////////////////////////
void GLWidget::OnSelectionMsgEvent(const QString &_name)
{
  this->OnSetSelectedEntity(_name.toStdString(), "normal");
}

/////////////////////////////////////////////////
void GLWidget::SetSelectedVisual(rendering::VisualPtr _vis)
{
  // deselect all if not in multi-selection mode.
  if (!this->mouseEvent.control)
  {
    this->DeselectAllVisuals();
  }

  boost::mutex::scoped_lock lock(this->selectedVisMutex);

  msgs::Selection msg;

  if (_vis && !_vis->IsPlane())
  {
    if (_vis == _vis->GetRootVisual())
      this->selectionLevel = SelectionLevels::MODEL;
    else
      this->selectionLevel = SelectionLevels::LINK;

    _vis->SetHighlighted(true);

    // enable multi-selection if control is pressed
    if (this->selectedVisuals.empty() || this->mouseEvent.control)
    {
      std::vector<rendering::VisualPtr>::iterator it =
        std::find(this->selectedVisuals.begin(),
            this->selectedVisuals.end(), _vis);
      if (it == this->selectedVisuals.end())
        this->selectedVisuals.push_back(_vis);
      else
      {
        // if element already exists, move to the back of vector
        rendering::VisualPtr vis = (*it);
        this->selectedVisuals.erase(it);
        this->selectedVisuals.push_back(vis);
      }
    }
    g_copyAct->setEnabled(true);

    msg.set_id(_vis->GetId());
    msg.set_name(_vis->GetName());
    msg.set_selected(true);
    this->selectionPub->Publish(msg);
  }
  else
  {
    g_copyAct->setEnabled(false);
  }

  g_alignAct->setEnabled(this->selectedVisuals.size() > 1);
}

/////////////////////////////////////////////////
void GLWidget::DeselectAllVisuals()
{
  boost::mutex::scoped_lock lock(this->selectedVisMutex);

  msgs::Selection msg;
  for (unsigned int i = 0; i < this->selectedVisuals.size(); ++i)
  {
    this->selectedVisuals[i]->SetHighlighted(false);
    msg.set_id(this->selectedVisuals[i]->GetId());
    msg.set_name(this->selectedVisuals[i]->GetName());
    msg.set_selected(false);
    this->selectionPub->Publish(msg);
  }
  this->selectedVisuals.clear();
}

/////////////////////////////////////////////////
void GLWidget::OnManipMode(const std::string &_mode)
{
  this->state = _mode;

  if (!this->selectedVisuals.empty())
  {
    boost::mutex::scoped_lock lock(this->selectedVisMutex);
    ModelManipulator::Instance()->SetAttachedVisual(
        this->selectedVisuals.back());
  }

  ModelManipulator::Instance()->SetManipulationMode(_mode);
  ModelSnap::Instance()->Reset();

  if (this->state != "select")
  {
    boost::mutex::scoped_lock lock(this->selectedVisMutex);
    // only support multi-model selection in select mode for now.
    // deselect 0 to n-1 models.
    if (this->selectedVisuals.size() > 1)
    {
      for (std::vector<rendering::VisualPtr>::iterator it
          = this->selectedVisuals.begin(); it != --this->selectedVisuals.end();)
      {
         (*it)->SetHighlighted(false);
         it = this->selectedVisuals.erase(it);
      }
    }
  }
}

/////////////////////////////////////////////////
void GLWidget::OnCopy()
{
  boost::mutex::scoped_lock lock(this->selectedVisMutex);
  if (!this->selectedVisuals.empty() && !this->modelEditorEnabled)
  {
    this->Copy(this->selectedVisuals.back()->GetName());
  }
}

/////////////////////////////////////////////////
void GLWidget::OnPaste()
{
  if (!this->modelEditorEnabled)
    this->Paste(this->copyEntityName);
}

/////////////////////////////////////////////////
void GLWidget::Copy(const std::string &_name)
{
  this->copyEntityName = _name;
  g_pasteAct->setEnabled(true);
}

/////////////////////////////////////////////////
void GLWidget::Paste(const std::string &_name)
{
  if (!_name.empty())
  {
    bool isModel = false;
    bool isLight = false;
    if (scene->GetLight(_name))
      isLight = true;
    else if (scene->GetVisual(_name))
      isModel = true;

    if (isLight || isModel)
    {
      this->ClearSelection();
      if (this->entityMaker)
        this->entityMaker->Stop();

      if (isLight && this->lightMaker.InitFromLight(_name))
      {
        this->entityMaker = &this->lightMaker;
        this->entityMaker->Start(this->userCamera);
        // this makes the entity appear at the mouse cursor
        this->entityMaker->OnMouseMove(this->mouseEvent);
        gui::Events::manipMode("make_entity");
      }
      else if (isModel && this->modelMaker.InitFromModel(_name))
      {
        this->entityMaker = &this->modelMaker;
        this->entityMaker->Start(this->userCamera);
        // this makes the entity appear at the mouse cursor
        this->entityMaker->OnMouseMove(this->mouseEvent);
        gui::Events::manipMode("make_entity");
      }
    }
  }
}

/////////////////////////////////////////////////
void GLWidget::ClearSelection()
{
  if (this->hoverVis)
  {
    this->hoverVis->SetEmissive(common::Color(0, 0, 0));
    this->hoverVis.reset();
  }

  this->SetSelectedVisual(rendering::VisualPtr());

  this->scene->SelectVisual("", "normal");
}

/////////////////////////////////////////////////
void GLWidget::OnSetSelectedEntity(const std::string &_name,
                                   const std::string &_mode)
{
  if (!_name.empty())
  {
    std::string name = _name;
    boost::replace_first(name, gui::get_world()+"::", "");

    rendering::VisualPtr selection = this->scene->GetVisual(name);

    std::vector<rendering::VisualPtr>::iterator it =
      std::find(this->selectedVisuals.begin(),
          this->selectedVisuals.end(), selection);

    // Shortcircuit the case when GLWidget already selected the visual.
    if (it == this->selectedVisuals.end() || _name != (*it)->GetName())
    {
      this->SetSelectedVisual(selection);
      this->scene->SelectVisual(name, _mode);
    }
  }
  else if (!this->selectedVisuals.empty())
  {
    this->SetSelectedVisual(rendering::VisualPtr());
    this->scene->SelectVisual("", _mode);
  }

  this->hoverVis.reset();
}

/////////////////////////////////////////////////
void GLWidget::PushHistory(const std::string &_visName, const math::Pose &_pose)
{
  if (this->moveHistory.empty() ||
      this->moveHistory.back().first != _visName ||
      this->moveHistory.back().second != _pose)
  {
    this->moveHistory.push_back(std::make_pair(_visName, _pose));
  }
}

/////////////////////////////////////////////////
void GLWidget::PopHistory()
{
  if (!this->moveHistory.empty())
  {
    msgs::Model msg;
    msg.set_id(gui::get_entity_id(this->moveHistory.back().first));
    msg.set_name(this->moveHistory.back().first);

    msgs::Set(msg.mutable_pose(), this->moveHistory.back().second);
    this->scene->GetVisual(this->moveHistory.back().first)->SetWorldPose(
        this->moveHistory.back().second);

    this->modelPub->Publish(msg);

    this->moveHistory.pop_back();
  }
}

/////////////////////////////////////////////////
void GLWidget::OnRequest(ConstRequestPtr &_msg)
{
  if (_msg->request() == "entity_delete")
  {
    boost::mutex::scoped_lock lock(this->selectedVisMutex);
    if (!this->selectedVisuals.empty())
    {
      for (std::vector<rendering::VisualPtr>::iterator it =
          this->selectedVisuals.begin(); it != this->selectedVisuals.end();
          ++it)
      {
        if ((*it)->GetName() == _msg->data())
        {
          ModelManipulator::Instance()->Detach();
          this->selectedVisuals.erase(it);
          break;
        }
      }
    }

    if (this->copyEntityName == _msg->data())
    {
      this->copyEntityName = "";
      g_pasteAct->setEnabled(false);
    }
  }
}

/////////////////////////////////////////////////
void GLWidget::OnAlignMode(const std::string &_axis, const std::string &_config,
    const std::string &_target, bool _preview)
{
  ModelAlign::Instance()->AlignVisuals(this->selectedVisuals, _axis, _config,
      _target, !_preview);
}

/////////////////////////////////////////////////
void GLWidget::OnModelEditor(bool _checked)
{
  this->modelEditorEnabled = _checked;
  g_arrowAct->trigger();
  event::Events::setSelectedEntity("", "normal");

  // Manually deselect, in case the editor was opened with Ctrl
  this->DeselectAllVisuals();
}<|MERGE_RESOLUTION|>--- conflicted
+++ resolved
@@ -80,22 +80,19 @@
   this->setAttribute(Qt::WA_PaintOnScreen, true);
 
   this->renderFrame = new QFrame;
-<<<<<<< HEAD
-  this->renderFrame->setFrameShape(QFrame::NoFrame);
   this->renderFrame->setSizePolicy(QSizePolicy::Expanding,
                                    QSizePolicy::Expanding);
-  this->renderFrame->setContentsMargins(0, 0, 0, 0);
   this->renderFrame->show();
-=======
-  this->renderFrame->setObjectName("renderFrame");
-  this->renderFrame->setSizePolicy(QSizePolicy::Expanding,
-                                   QSizePolicy::Expanding);
->>>>>>> b9af7f05
 
   QVBoxLayout *mainLayout = new QVBoxLayout;
   mainLayout->addWidget(this->renderFrame);
   mainLayout->setContentsMargins(0, 0, 0, 0);
   this->setLayout(mainLayout);
+
+  /*this->connections.push_back(
+      rendering::Events::ConnectCreateScene(
+        boost::bind(&GLWidget::OnCreateScene, this, _1)));
+  */
 
   this->connections.push_back(
       rendering::Events::ConnectRemoveScene(
@@ -943,12 +940,6 @@
   ModelSnap::Instance()->Init();
   ModelAlign::Instance()->Init();
 
-  if (!this->sceneCreated)
-  {
-    rendering::RenderEngine::Instance()->GetWindowManager()->SetCamera(
-      this->windowId, this->userCamera);
-  }
-
   this->sceneCreated = true;
 }
 
