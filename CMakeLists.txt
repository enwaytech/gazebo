cmake_minimum_required(VERSION 2.8.6 FATAL_ERROR)

if(COMMAND CMAKE_POLICY)
  CMAKE_POLICY(SET CMP0003 NEW)
  CMAKE_POLICY(SET CMP0004 NEW)
endif(COMMAND CMAKE_POLICY)

project (Gazebo)
string (TOLOWER ${PROJECT_NAME} PROJECT_NAME_LOWER)
string (TOUPPER ${PROJECT_NAME} PROJECT_NAME_UPPER)

set (GAZEBO_VERSION_NAME "lithium")
set (GAZEBO_MAJOR_VERSION 4)
set (GAZEBO_MINOR_VERSION 0)
# The patch version may have been bumped for prerelease purposes; be sure to
# check gazebo-release/ubuntu/debian/changelog@default to determine what the
# next patch version should be for a regular release.
set (GAZEBO_PATCH_VERSION 2)

set (GAZEBO_VERSION ${GAZEBO_MAJOR_VERSION}.${GAZEBO_MINOR_VERSION})
set (GAZEBO_VERSION_FULL ${GAZEBO_MAJOR_VERSION}.${GAZEBO_MINOR_VERSION}.${GAZEBO_PATCH_VERSION})

message (STATUS "${PROJECT_NAME} version ${GAZEBO_VERSION_FULL}")

set (gazebo_cmake_dir ${PROJECT_SOURCE_DIR}/cmake CACHE PATH "Location of CMake scripts")

########################################
# Package Creation:
include (${gazebo_cmake_dir}/gazebo_cpack.cmake)
set (CPACK_PACKAGE_VERSION "${GAZEBO_VERSION_FULL}")
set (CPACK_PACKAGE_VERSION_MAJOR "${GAZEBO_MAJOR_VERSION}")
set (CPACK_PACKAGE_VERSION_MINOR "${GAZEBO_MINOR_VERSION}")
set (CPACK_PACKAGE_VERSION_PATCH "${GAZEBO_PATCH_VERSION}")

if (CPACK_GENERATOR)
  message(STATUS "Found CPack generators: ${CPACK_GENERATOR}")

  configure_file("${gazebo_cmake_dir}/cpack_options.cmake.in" ${GAZEBO_CPACK_CFG_FILE} @ONLY)
  set(CPACK_PROJECT_CONFIG_FILE ${GAZEBO_CPACK_CFG_FILE})
  include (CPack)
endif()

# If we're configuring only to package source, stop here
if (PACKAGE_SOURCE_ONLY)
  message(WARNING "Configuration was done in PACKAGE_SOURCE_ONLY mode.  You can build a tarball (make package_source), but nothing else.")
  return()
endif()

# Documentation
add_subdirectory(doc)

# If we're configuring only to build docs, stop here
if (DOC_ONLY)
  message(WARNING "Configuration was done in DOC_ONLY mode.  You can build documentation (make doc), but nothing else.")
  return()
endif()

enable_testing()

# Use GNUInstallDirst to get canonical paths
include(GNUInstallDirs)

# with -fPIC
if(UNIX AND NOT WIN32)
  set (CMAKE_INSTALL_PREFIX "/usr" CACHE STRING "Install Prefix")
 find_program(CMAKE_UNAME uname /bin /usr/bin /usr/local/bin )
 if(CMAKE_UNAME)
   exec_program(uname ARGS -m OUTPUT_VARIABLE CMAKE_SYSTEM_PROCESSOR)
   set(CMAKE_SYSTEM_PROCESSOR ${CMAKE_SYSTEM_PROCESSOR} CACHE INTERNAL
     "processor type (i386 and x86_64)")
   if(CMAKE_SYSTEM_PROCESSOR MATCHES "x86_64")
     ADD_DEFINITIONS(-fPIC)
   endif(CMAKE_SYSTEM_PROCESSOR MATCHES "x86_64")
 endif(CMAKE_UNAME)
endif()

set (CMAKE_INCLUDE_DIRECTORIES_PROJECT_BEFORE ON)


# developer's option to cache PKG_CONFIG_PATH and
# LD_LIBRARY_PATH for local installs
if(PKG_CONFIG_PATH)
  set (ENV{PKG_CONFIG_PATH} ${PKG_CONFIG_PATH}:$ENV{PKG_CONFIG_PATH})
endif()
if(LD_LIBRARY_PATH)
  set (ENV{LD_LIBRARY_PATH} ${LD_LIBRARY_PATH}:$ENV{LD_LIBRARY_PATH})
endif()


set (INCLUDE_INSTALL_DIR "${CMAKE_INSTALL_INCLUDEDIR}/gazebo-${GAZEBO_VERSION}/gazebo")
set (LIB_INSTALL_DIR ${CMAKE_INSTALL_LIBDIR})
set (BIN_INSTALL_DIR ${CMAKE_INSTALL_BINDIR})

set (BUILD_GAZEBO ON CACHE INTERNAL "Build Gazebo" FORCE)
set (build_errors "" CACHE INTERNAL "build errors" FORCE)
set (build_warnings "" CACHE INTERNAL "build warnings" FORCE)


set (MIN_OGRE_VERSION 1.7.4 CACHE INTERNAL "Ogre version requirement" FORCE)
set (MIN_BOOST_VERSION 1.40.0 CACHE INTERNAL "Boost min version requirement" FORCE)

set (FREEIMAGE_MAJOR_VERSION 3 CACHE INTERNAL "FreeImage major version requirement" FORCE)
set (FREEIMAGE_MINOR_VERSION 9 CACHE INTERNAL "FreeImage minor version requirement" FORCE)
set (MIN_FREEIMAGE_VERSION ${FREEIMAGE_MAJOR_VERSION}.${FREEIMAGE_MINOR_VERSION}.0 CACHE INTERNAL "FreeImage version requirement" FORCE)

include (${gazebo_cmake_dir}/DissectVersion.cmake)

#####################################
# Check for low memory version to use in some tests
if(NOT DEFINED USE_LOW_MEMORY_TESTS)
  set (USE_LOW_MEMORY_TESTS FALSE)
  message (STATUS "High memory tests: enabled")
else()
  set (USE_LOW_MEMORY_TEST TRUE)
  message (STATUS "High memory tests: disabled, low memory versions will be used")
endif()

######################################
# Enable screen tests by default
if(NOT DEFINED ENABLE_SCREEN_TESTS)
  set(ENABLE_SCREEN_TESTS TRUE)
endif()

message (STATUS "\n\n====== Finding 3rd Party Packages ======")
include (${gazebo_cmake_dir}/SearchForStuff.cmake)
message (STATUS "----------------------------------------\n")

#####################################
# Define some variables that are going to be used in two places:
# 1. In CMake code to pass preprocessor definitions to certain source files
# (especially in common/CMakeLists.txt).
# 2. In the generation of cmake/setup.sh from cmake/setup.sh.in
set(GAZEBO_DEFAULT_MASTER_HOST localhost)
set(GAZEBO_DEFAULT_MASTER_PORT 11345)
set(GAZEBO_PLUGIN_PATH ${CMAKE_INSTALL_PREFIX}/${LIB_INSTALL_DIR}/gazebo-${GAZEBO_VERSION}/plugins)
set(GAZEBO_MODEL_PATH ${CMAKE_INSTALL_PREFIX}/${CMAKE_INSTALL_DATAROOTDIR}/gazebo-${GAZEBO_VERSION}/models)
set(GAZEBO_RESOURCE_PATH ${CMAKE_INSTALL_PREFIX}/${CMAKE_INSTALL_DATAROOTDIR}/gazebo-${GAZEBO_VERSION}:${CMAKE_INSTALL_PREFIX}/${CMAKE_INSTALL_DATAROOTDIR}/gazebo_models)
set(GAZEBO_MODEL_DATABASE_URI http://gazebosim.org/models)
set(OGRE_RESOURCE_PATH ${OGRE_PLUGINDIR})
# Seems that OGRE_PLUGINDIR can end in a newline, which will cause problems when
# we pass it to the compiler later.
string(REPLACE "\n" "" OGRE_RESOURCE_PATH ${OGRE_RESOURCE_PATH})


# Check for DRI capable Display
include (${gazebo_cmake_dir}/CheckDRIDisplay.cmake)

#####################################
MESSAGE(STATUS "Checking gazebo build type")
# Set the default build type
if (NOT CMAKE_BUILD_TYPE)
    set (CMAKE_BUILD_TYPE "RelWithDebInfo" CACHE STRING
        "Choose the type of build, options are: Debug Release RelWithDebInfo Profile Check" FORCE)
endif (NOT CMAKE_BUILD_TYPE)
# TODO: still convert to uppercase to keep backwards compatibility with
# uppercase old supported and deprecated modes
string(TOUPPER ${CMAKE_BUILD_TYPE} CMAKE_BUILD_TYPE_UPPERCASE)

set (BUILD_TYPE_PROFILE FALSE)
set (BUILD_TYPE_RELEASE FALSE)
set (BUILD_TYPE_RELWITHDEBINFO FALSE)
set (BUILD_TYPE_DEBUG FALSE)
set (BUILD_TYPE_COVERAGE FALSE)

if ("${CMAKE_BUILD_TYPE_UPPERCASE}" STREQUAL "PROFILE")
  set (BUILD_TYPE_PROFILE TRUE)
elseif ("${CMAKE_BUILD_TYPE_UPPERCASE}" STREQUAL "RELEASE")
  set (BUILD_TYPE_RELEASE TRUE)
elseif ("${CMAKE_BUILD_TYPE_UPPERCASE}" STREQUAL "RELWITHDEBINFO")
  set (BUILD_TYPE_RELWITHDEBINFO TRUE)
elseif ("${CMAKE_BUILD_TYPE_UPPERCASE}" STREQUAL "DEBUG")
  set (BUILD_TYPE_DEBUG TRUE)
elseif ("${CMAKE_BUILD_TYPE_UPPERCASE}" STREQUAL "COVERAGE")
  # Disable DART for now due to eigen problem (issue #1160)
  set (HAVE_DART FALSE)
  set (BUILD_TYPE_COVERAGE TRUE)
  include (${gazebo_cmake_dir}/CodeCoverage.cmake)
  setup_target_for_coverage(coverage coverage)
else()
  build_error("CMAKE_BUILD_TYPE ${CMAKE_BUILD_TYPE} unknown. Valid options are: Debug Release RelWithDebInfo Profile Check")
endif()

#####################################
# Handle CFlags
unset (CMAKE_C_FLAGS_ALL CACHE)
unset (CMAKE_CXX_FLAGS CACHE)

# USE_HOST_CFLAGS (default TRUE)
# Will check building host machine for proper cflags
if(NOT DEFINED USE_HOST_CFLAGS OR USE_HOST_CFLAGS)
  message(STATUS "Enable host CFlags")
  include (${gazebo_cmake_dir}/HostCFlags.cmake)
endif()

# USE_UPSTREAM_CFLAGS (default TRUE)
# Will use predefined gazebo developers cflags
if(NOT DEFINED USE_UPSTREAM_CFLAGS OR USE_UPSTREAM_CFLAGS)
  message(STATUS "Enable upstream CFlags")
  include(${gazebo_cmake_dir}/DefaultCFlags.cmake)
endif()

# Check if warning options are avaliable for the compiler and return WARNING_CXX_FLAGS variable
filter_valid_compiler_flags(-Wall -Wextra -Wno-long-long -Wno-unused-value -Wno-unused-value
                               -Wno-unused-value -Wno-unused-value -Wfloat-equal -Wshadow
			       -Winit-self -Wswitch-default -Wmissing-include-dirs -pedantic)

# Check and add visibility hidden by default. Only in UNIX
# Windows and MacosX does not handled properly the hidden compilation
if (UNIX AND NOT APPLE)
  filter_valid_compiler_flags(-fvisibility=hidden -fvisibility-inlines-hidden)
endif()

set (CMAKE_CXX_FLAGS "${CMAKE_CXX_FLAGS} ${VALID_CXX_FLAGS}")

#################################################
# OS Specific initialization
if (UNIX)
  gz_setup_unix()
else (WIN32)
  gz_setup_windows()
endif()

if(APPLE)
  gz_setup_apple()
endif()

# Main includes for compilation
include_directories(${PROJECT_SOURCE_DIR} ${PROJECT_BINARY_DIR})

#################################################
# Configure 3rd Party Packages after OS Specific initialization
message (STATUS "\n\n====== Configuring 3rd Party Packages ======")
add_subdirectory(deps)
message (STATUS "----------------------------------------\n")

#################################################
# Print warnings and errors
if ( build_warnings )
  message(STATUS "BUILD WARNINGS")
  foreach (msg ${build_warnings})
    message(STATUS ${msg})
  endforeach ()
  message(STATUS "END BUILD WARNINGS\n")
endif (build_warnings)

########### Add uninstall target ###############
configure_file(
  "${CMAKE_CURRENT_SOURCE_DIR}/cmake/cmake_uninstall.cmake.in"
  "${CMAKE_CURRENT_BINARY_DIR}/cmake/cmake_uninstall.cmake"
  IMMEDIATE @ONLY)
add_custom_target(uninstall
  "${CMAKE_COMMAND}" -P "${CMAKE_CURRENT_BINARY_DIR}/cmake/cmake_uninstall.cmake")

if (build_errors)
  message(STATUS "BUILD ERRORS: These must be resolved before compiling.")
  foreach (msg ${build_errors})
    message(STATUS ${msg})
  endforeach ()
  message(STATUS "END BUILD ERRORS\n")
  message (FATAL_ERROR "Errors encountered in build. Please see the BUILD ERRORS above.")
else (build_errors)

  ########################################
  # Write the config.h file
  configure_file (${gazebo_cmake_dir}/gazebo_config.h.in ${PROJECT_BINARY_DIR}/gazebo/gazebo_config.h)
  gz_install_includes("" ${PROJECT_BINARY_DIR}/gazebo/gazebo_config.h)

  configure_file(${CMAKE_SOURCE_DIR}/cmake/setup.sh.in ${PROJECT_BINARY_DIR}/setup.sh @ONLY)
  install(FILES ${CMAKE_CURRENT_BINARY_DIR}/setup.sh DESTINATION ${CMAKE_INSTALL_PREFIX}/${CMAKE_INSTALL_DATAROOTDIR}/gazebo-${GAZEBO_VERSION}/)
  # Also install the setup.sh in an unversioned location
  install(FILES ${CMAKE_CURRENT_BINARY_DIR}/setup.sh DESTINATION ${CMAKE_INSTALL_PREFIX}/${CMAKE_INSTALL_DATAROOTDIR}/gazebo/)


  if (DEFINED CMAKE_CXX_FLAGS)
    message (STATUS "Custom CFlags:${CMAKE_CXX_FLAGS}")
  else()
    message (STATUS "Use default CFlags")
  endif()
  
  message (STATUS "Build Type: ${CMAKE_BUILD_TYPE}")
  message (STATUS "Install path: ${CMAKE_INSTALL_PREFIX}")

  if (BUILD_GAZEBO)
    set(TEST_TYPE "UNIT")
    add_subdirectory(gazebo)
    add_subdirectory(media)
    add_subdirectory(test)
    add_subdirectory(tools)
    add_subdirectory(plugins)
    add_subdirectory(interfaces)
    add_subdirectory(worlds)
    add_subdirectory(models)
  endif (BUILD_GAZEBO)

  ########################################
  # Make the package config files
  set (pkgconfig_files gazebo_ode gazebo_transport gazebo)

  # set boost pkgconfig cflags
  set (Boost_PKGCONFIG_CFLAGS ${Boost_INCLUDE_DIRS})
  if (NOT "${Boost_PKGCONFIG_CFLAGS}" STREQUAL "")
    set (Boost_PKGCONFIG_CFLAGS "-I${Boost_PKGCONFIG_CFLAGS}")
  endif (NOT "${Boost_PKGCONFIG_CFLAGS}" STREQUAL "")
  string (REPLACE ";" " -I" Boost_PKGCONFIG_CFLAGS "${Boost_PKGCONFIG_CFLAGS}")

  # set boost pkgconfig libs
  set (Boost_PKGCONFIG_LIBS ${Boost_LIBRARY_DIRS})
  if (NOT "${Boost_PKGCONFIG_LIBS}" STREQUAL "")
    set (Boost_PKGCONFIG_LIBS "-L${Boost_PKGCONFIG_LIBS}")
  endif(NOT "${Boost_PKGCONFIG_LIBS}" STREQUAL "")
  string (REPLACE ";" " -L" Boost_PKGCONFIG_LIBS "${Boost_PKGCONFIG_LIBS}")

  foreach (b ${Boost_LIBRARIES})
    get_filename_component(bname ${b} NAME_WE)
    # Prefix always -l
    set (bname "-l${bname}")
    # Remove the prefix lib (not always present, like in pthread)
    string (REPLACE "lib" "" bname "${bname}")
    set (Boost_PKGCONFIG_LIBS "${Boost_PKGCONFIG_LIBS} ${bname}")
  endforeach(b)

  # set additional ldflags for osx
  if (APPLE)
    # append stdc++
    set (APPLE_PKGCONFIG_LIBS "${APPLE_PKGCONFIG_LIBS} -lstdc++")
  ENDIF (APPLE)

  foreach (pkgconfig ${pkgconfig_files})
    configure_file(${CMAKE_SOURCE_DIR}/cmake/pkgconfig/${pkgconfig}.in ${CMAKE_CURRENT_BINARY_DIR}/cmake/pkgconfig/${pkgconfig}.pc @ONLY)
    install(FILES ${CMAKE_CURRENT_BINARY_DIR}/cmake/pkgconfig/${pkgconfig}.pc DESTINATION ${LIB_INSTALL_DIR}/pkgconfig COMPONENT pkgconfig)
  endforeach()

  ########################################
  # Make the cmake config files
  set(PKG_NAME ${PROJECT_NAME_UPPER})
  set(PKG_LIBRARIES
    gazebo
    gazebo_common
    gazebo_gimpact
    gazebo_gui
    gazebo_gui_building
    gazebo_gui_viewers
    gazebo_math
    gazebo_msgs
    gazebo_ode
    gazebo_opcode
    gazebo_opende_ou
    gazebo_physics
    gazebo_physics_ode
    gazebo_rendering
    gazebo_selection_buffer
    gazebo_sensors
    gazebo_skyx
    gazebo_transport
    gazebo_util)

  if (NOT CCD_FOUND)
    set(PKG_LIBRARIES ${PKG_LIBRARIES} gazebo_ccd)
  endif()

  if (INCLUDE_PLAYER)
    set(PKG_LIBRARIES ${PKG_LIBRARIES} gazebo_player)
  endif()

  if (HAVE_BULLET)
    set(PKG_LIBRARIES ${PKG_LIBRARIES} gazebo_physics_bullet)
  endif()

  if (${OGRE_VERSION} GREATER 1.7.4)
    set(PKG_LIBRARIES ${PKG_LIBRARIES} gazebo_rendering_deferred)
  endif()

  set(PKG_DEPENDS Boost Protobuf SDFormat)

  set(cmake_conf_file "cmake/gazebo-config.cmake")
  set(cmake_conf_version_file "cmake/gazebo-config-version.cmake")
  configure_file("${CMAKE_CURRENT_SOURCE_DIR}/${cmake_conf_file}.in" "${CMAKE_CURRENT_BINARY_DIR}/${cmake_conf_file}" @ONLY)
<<<<<<< HEAD
  # Use write_basic_package_version_file to generate a ConfigVersion file that
  # allow users of gazebo to specify the API or version to depend on
  # TODO: keep this instruction until deprecate Ubuntu/Precise and update with
  # https://github.com/Kitware/CMake/blob/v2.8.8/Modules/CMakePackageConfigHelpers.cmake
  include(WriteBasicConfigVersionFile)
  write_basic_config_version_file(
      ${CMAKE_CURRENT_BINARY_DIR}/${cmake_conf_version_file}
      VERSION "${GAZEBO_VERSION_FULL}"
      COMPATIBILITY SameMajorVersion)
  install(FILES
            ${CMAKE_CURRENT_BINARY_DIR}/${cmake_conf_file}
            ${CMAKE_CURRENT_BINARY_DIR}/${cmake_conf_version_file}
          DESTINATION
	    ${LIB_INSTALL_DIR}/cmake/${PROJECT_NAME_LOWER}/
	  COMPONENT cmake)
=======
  install(FILES ${CMAKE_CURRENT_BINARY_DIR}/${cmake_conf_file} 
          DESTINATION ${LIB_INSTALL_DIR}/cmake/${PROJECT_NAME_LOWER}/ COMPONENT cmake)

>>>>>>> fcacbab1
  ########################################
  # If present, load platform-specific build hooks.  This system is used,
  # for example, by the Ubuntu overlay (in the gazebo-release repo), to
  # arrange for installation of Ubuntu-specific application-launching
  # configuration.
  if (EXISTS ${PROJECT_SOURCE_DIR}/cmake/packager-hooks/CMakeLists.txt)
    message(STATUS "Loading packager build hooks from cmake/packager-hooks")
    add_subdirectory(cmake/packager-hooks)
  endif()

  message(STATUS "Configuration successful. Type make to compile gazebo")
endif(build_errors)<|MERGE_RESOLUTION|>--- conflicted
+++ resolved
@@ -375,7 +375,6 @@
   set(cmake_conf_file "cmake/gazebo-config.cmake")
   set(cmake_conf_version_file "cmake/gazebo-config-version.cmake")
   configure_file("${CMAKE_CURRENT_SOURCE_DIR}/${cmake_conf_file}.in" "${CMAKE_CURRENT_BINARY_DIR}/${cmake_conf_file}" @ONLY)
-<<<<<<< HEAD
   # Use write_basic_package_version_file to generate a ConfigVersion file that
   # allow users of gazebo to specify the API or version to depend on
   # TODO: keep this instruction until deprecate Ubuntu/Precise and update with
@@ -389,13 +388,10 @@
             ${CMAKE_CURRENT_BINARY_DIR}/${cmake_conf_file}
             ${CMAKE_CURRENT_BINARY_DIR}/${cmake_conf_version_file}
           DESTINATION
-	    ${LIB_INSTALL_DIR}/cmake/${PROJECT_NAME_LOWER}/
-	  COMPONENT cmake)
-=======
-  install(FILES ${CMAKE_CURRENT_BINARY_DIR}/${cmake_conf_file} 
-          DESTINATION ${LIB_INSTALL_DIR}/cmake/${PROJECT_NAME_LOWER}/ COMPONENT cmake)
-
->>>>>>> fcacbab1
+            ${LIB_INSTALL_DIR}/cmake/${PROJECT_NAME_LOWER}/
+          COMPONENT
+            cmake)
+
   ########################################
   # If present, load platform-specific build hooks.  This system is used,
   # for example, by the Ubuntu overlay (in the gazebo-release repo), to
