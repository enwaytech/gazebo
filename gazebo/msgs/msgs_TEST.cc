--- conflicted
+++ resolved
@@ -864,65 +864,279 @@
 }
 
 /////////////////////////////////////////////////
-<<<<<<< HEAD
-TEST_F(MsgsTest, FrictionToSDF)
-{
-  const double mu = 1.234;
-  const double mu2 = 2.345;
-  const double slip1 = 0.123;
-  const double slip2 = -0.123;
-  const math::Vector3 fdir1(1, 2, -3);
-
-  msgs::Friction msg;
-  msg.set_mu(mu);
-  msg.set_mu2(mu2);
-  msg.set_slip1(slip1);
-  msg.set_slip2(slip2);
-  msgs::Set(msg.mutable_fdir1(), fdir1);
-
-  std::string sdfString = msgs::ToSDF(msg);
-  sdf::ElementPtr sdf(new sdf::Element());
-  sdf::initFile("surface.sdf", sdf);
-  sdf::readString("<sdf version='" SDF_VERSION "'>"
-    + sdfString + "</sdf>", sdf);
-
-  sdf::ElementPtr odeElem;
-  {
-    ASSERT_TRUE(sdf->HasElement("friction"));
-    sdf::ElementPtr frictionElem = sdf->GetElement("friction");
-
-    ASSERT_TRUE(frictionElem->HasElement("ode"));
-    odeElem = frictionElem->GetElement("ode");
-  }
-
-  EXPECT_TRUE(odeElem->HasElement("mu"));
-  EXPECT_DOUBLE_EQ(odeElem->Get<double>("mu"), mu);
-
-  EXPECT_TRUE(odeElem->HasElement("mu2"));
-  EXPECT_DOUBLE_EQ(odeElem->Get<double>("mu2"), mu2);
-
-  EXPECT_TRUE(odeElem->HasElement("slip1"));
-  EXPECT_DOUBLE_EQ(odeElem->Get<double>("slip1"), slip1);
-
-  EXPECT_TRUE(odeElem->HasElement("slip2"));
-  EXPECT_DOUBLE_EQ(odeElem->Get<double>("slip2"), slip2);
-
-  EXPECT_TRUE(odeElem->HasElement("fdir1"));
-  EXPECT_EQ(odeElem->Get<math::Vector3>("fdir1"), fdir1);
+TEST_F(MsgsTest, LinkToSDF)
+{
+  msgs::Link linkMsg;
+  linkMsg.set_name("test_link");
+  linkMsg.set_self_collide(false);
+  linkMsg.set_gravity(true);
+  linkMsg.set_kinematic(false);
+  msgs::Set(linkMsg.mutable_pose(), math::Pose(math::Vector3(3, 2, 1),
+      math::Quaternion(0.5, -0.5, -0.5, 0.5)));
+
+  // collision - see CollisionToSDF for a more detailed test
+  msgs::Collision *collisionMsg1 = linkMsg.add_collision();
+  collisionMsg1->set_laser_retro(0.4);
+  collisionMsg1->set_max_contacts(100);
+
+  msgs::Collision *collisionMsg2 = linkMsg.add_collision();
+  collisionMsg2->set_laser_retro(0.5);
+  collisionMsg2->set_max_contacts(300);
+
+  // inertial - see InertialToSDF for a more detailed test
+  msgs::Inertial *inertialMsg = linkMsg.mutable_inertial();
+  inertialMsg->set_mass(3.5);
+
+  sdf::ElementPtr linkSDF = msgs::LinkToSDF(linkMsg);
+  EXPECT_STREQ(linkSDF->Get<std::string>("name").c_str(), "test_link");
+  EXPECT_FALSE(linkSDF->Get<bool>("self_collide"));
+  EXPECT_TRUE(linkSDF->Get<bool>("gravity"));
+  EXPECT_FALSE(linkSDF->Get<bool>("kinematic"));
+
+  sdf::ElementPtr collisionElem1 = linkSDF->GetElement("collision");
+  EXPECT_DOUBLE_EQ(collisionElem1->Get<double>("laser_retro"), 0.4);
+  EXPECT_DOUBLE_EQ(collisionElem1->Get<double>("max_contacts"), 100);
+
+  sdf::ElementPtr collisionElem2 = collisionElem1->GetNextElement("collision");
+  EXPECT_DOUBLE_EQ(collisionElem2->Get<double>("laser_retro"), 0.5);
+  EXPECT_DOUBLE_EQ(collisionElem2->Get<double>("max_contacts"), 300);
+
+  sdf::ElementPtr inertialElem = linkSDF->GetElement("inertial");
+  EXPECT_DOUBLE_EQ(inertialElem->Get<double>("mass"), 3.5);
+}
+
+/////////////////////////////////////////////////
+TEST_F(MsgsTest, CollisionToSDF)
+{
+  msgs::Collision collisionMsg;
+  collisionMsg.set_laser_retro(0.2);
+  collisionMsg.set_max_contacts(5);
+  msgs::Set(collisionMsg.mutable_pose(),  math::Pose(math::Vector3(1, 2, 3),
+      math::Quaternion(0, 0, 1, 0)));
+
+  // geometry - see GeometryToSDF for a more detailed test
+  msgs::Geometry *geomMsg = collisionMsg.mutable_geometry();
+  geomMsg->set_type(msgs::Geometry::CYLINDER);
+  msgs::CylinderGeom *cylinderMsg = geomMsg->mutable_cylinder();
+  cylinderMsg->set_radius(3.3);
+  cylinderMsg->set_length(1.0);
+
+  // surface - see SurfaceToSDF for a more detailed test
+  msgs::Surface *surfaceMsg = collisionMsg.mutable_surface();
+  surfaceMsg->set_restitution_coefficient(5.1);
+  surfaceMsg->set_bounce_threshold(1300);
+
+  sdf::ElementPtr collisionSDF = msgs::CollisionToSDF(collisionMsg);
+  EXPECT_DOUBLE_EQ(collisionSDF->Get<double>("laser_retro"), 0.2);
+  EXPECT_DOUBLE_EQ(collisionSDF->Get<double>("max_contacts"), 5);
+
+  EXPECT_TRUE(collisionSDF->Get<math::Pose>("pose") ==
+      math::Pose(math::Vector3(1, 2, 3), math::Quaternion(0, 0, 1, 0)));
+
+  sdf::ElementPtr geomElem = collisionSDF->GetElement("geometry");
+  sdf::ElementPtr cylinderElem = geomElem->GetElement("cylinder");
+  EXPECT_DOUBLE_EQ(cylinderElem->Get<double>("radius"), 3.3);
+  EXPECT_DOUBLE_EQ(cylinderElem->Get<double>("length"), 1.0);
+
+  sdf::ElementPtr surfaceElem = collisionSDF->GetElement("surface");
+  sdf::ElementPtr bounceElem = surfaceElem->GetElement("bounce");
+  EXPECT_DOUBLE_EQ(bounceElem->Get<double>("restitution_coefficient"), 5.1);
+  EXPECT_DOUBLE_EQ(bounceElem->Get<double>("threshold"), 1300);
+}
+
+/////////////////////////////////////////////////
+TEST_F(MsgsTest, GeometryToSDF)
+{
+  // box
+  msgs::Geometry boxMsg;
+  boxMsg.set_type(msgs::Geometry::BOX);
+  msgs::BoxGeom *boxGeom = boxMsg.mutable_box();
+  msgs::Set(boxGeom->mutable_size(), math::Vector3(0.5, 0.75, 1.0));
+
+  sdf::ElementPtr boxSDF = msgs::GeometryToSDF(boxMsg);
+  sdf::ElementPtr boxElem = boxSDF->GetElement("box");
+  EXPECT_TRUE(boxElem->Get<math::Vector3>("size") ==
+      math::Vector3(0.5, 0.75, 1.0));
+
+  // cylinder
+  msgs::Geometry cylinderMsg;
+  cylinderMsg.set_type(msgs::Geometry::CYLINDER);
+  msgs::CylinderGeom *cylinderGeom = cylinderMsg.mutable_cylinder();
+  cylinderGeom->set_radius(0.3);
+  cylinderGeom->set_length(1.0);
+
+  sdf::ElementPtr cylinderSDF = msgs::GeometryToSDF(cylinderMsg);
+  sdf::ElementPtr cylinderElem = cylinderSDF->GetElement("cylinder");
+  EXPECT_DOUBLE_EQ(cylinderElem->Get<double>("radius"), 0.3);
+  EXPECT_DOUBLE_EQ(cylinderElem->Get<double>("length"), 1.0);
+
+  // sphere
+  msgs::Geometry sphereMsg;
+  sphereMsg.set_type(msgs::Geometry::SPHERE);
+  msgs::SphereGeom *sphereGeom = sphereMsg.mutable_sphere();
+  sphereGeom->set_radius(3.0);
+
+  sdf::ElementPtr sphereSDF = msgs::GeometryToSDF(sphereMsg);
+  sdf::ElementPtr sphereElem = sphereSDF->GetElement("sphere");
+  EXPECT_DOUBLE_EQ(sphereElem->Get<double>("radius"), 3.0);
+
+  // plane
+  msgs::Geometry planeMsg;
+  planeMsg.set_type(msgs::Geometry::PLANE);
+  msgs::PlaneGeom *planeGeom = planeMsg.mutable_plane();
+  msgs::Set(planeGeom->mutable_normal(), math::Vector3(0, 0, 1.0));
+  msgs::Set(planeGeom->mutable_size(), math::Vector2d(0.5, 0.8));
+
+  sdf::ElementPtr planeSDF = msgs::GeometryToSDF(planeMsg);
+  sdf::ElementPtr planeElem = planeSDF->GetElement("plane");
+  EXPECT_TRUE(planeElem->Get<math::Vector3>("normal") ==
+      math::Vector3(0, 0, 1.0));
+  EXPECT_TRUE(planeElem->Get<math::Vector2d>("size") ==
+      math::Vector2d(0.5, 0.8));
+
+  // image
+  msgs::Geometry imageMsg;
+  imageMsg.set_type(msgs::Geometry::IMAGE);
+  msgs::ImageGeom *imageGeom = imageMsg.mutable_image();
+  imageGeom->set_uri("test_uri");
+  imageGeom->set_scale(1.8);
+  imageGeom->set_threshold(255);
+  imageGeom->set_height(1.3);
+  imageGeom->set_granularity(2);
+
+  sdf::ElementPtr imageSDF = msgs::GeometryToSDF(imageMsg);
+  sdf::ElementPtr imageElem = imageSDF->GetElement("image");
+  EXPECT_STREQ(imageElem->Get<std::string>("uri").c_str(), "test_uri");
+  EXPECT_DOUBLE_EQ(imageElem->Get<double>("scale"), 1.8);
+  EXPECT_DOUBLE_EQ(imageElem->Get<double>("threshold"), 255);
+  EXPECT_DOUBLE_EQ(imageElem->Get<double>("height"), 1.3);
+  EXPECT_DOUBLE_EQ(imageElem->Get<int>("granularity"), 2);
+
+  // heightmap
+  msgs::Geometry heightmapMsg;
+  heightmapMsg.set_type(msgs::Geometry::HEIGHTMAP);
+  msgs::HeightmapGeom *heightmapGeom = heightmapMsg.mutable_heightmap();
+  heightmapGeom->set_filename("test_heightmap_filename");
+  msgs::Set(heightmapGeom->mutable_size(), math::Vector3(100, 200, 30));
+  msgs::Set(heightmapGeom->mutable_origin(), math::Vector3(50, 100, 15));
+  heightmapGeom->set_use_terrain_paging(true);
+
+  msgs::HeightmapGeom_Texture *texture1 = heightmapGeom->add_texture();
+  texture1->set_diffuse("test_diffuse1");
+  texture1->set_normal("test_normal1");
+  texture1->set_size(10);
+
+  msgs::HeightmapGeom_Texture *texture2 = heightmapGeom->add_texture();
+  texture2->set_diffuse("test_diffuse2");
+  texture2->set_normal("test_normal2");
+  texture2->set_size(20);
+
+  msgs::HeightmapGeom_Blend *blend = heightmapGeom->add_blend();
+  blend->set_min_height(25);
+  blend->set_fade_dist(5);
+
+  sdf::ElementPtr heightmapSDF = msgs::GeometryToSDF(heightmapMsg);
+  sdf::ElementPtr heightmapElem = heightmapSDF->GetElement("heightmap");
+  EXPECT_STREQ(heightmapElem->Get<std::string>("uri").c_str(),
+      "test_heightmap_filename");
+  EXPECT_TRUE(heightmapElem->Get<math::Vector3>("size") ==
+      math::Vector3(100, 200, 30));
+  EXPECT_TRUE(heightmapElem->Get<math::Vector3>("pos") ==
+      math::Vector3(50, 100, 15));
+  EXPECT_TRUE(heightmapElem->Get<bool>("use_terrain_paging"));
+
+  sdf::ElementPtr textureElem1 = heightmapElem->GetElement("texture");
+  EXPECT_STREQ(textureElem1->Get<std::string>("diffuse").c_str(),
+      "test_diffuse1");
+  EXPECT_STREQ(textureElem1->Get<std::string>("normal").c_str(),
+      "test_normal1");
+  EXPECT_DOUBLE_EQ(textureElem1->Get<double>("size"), 10);
+  sdf::ElementPtr textureElem2 = textureElem1->GetNextElement("texture");
+  EXPECT_STREQ(textureElem2->Get<std::string>("diffuse").c_str(),
+      "test_diffuse2");
+  EXPECT_STREQ(textureElem2->Get<std::string>("normal").c_str(),
+      "test_normal2");
+  EXPECT_DOUBLE_EQ(textureElem2->Get<double>("size"), 20);
+
+  sdf::ElementPtr blendElem = heightmapElem->GetElement("blend");
+  EXPECT_DOUBLE_EQ(blendElem->Get<double>("min_height"), 25);
+  EXPECT_DOUBLE_EQ(blendElem->Get<double>("fade_dist"), 5);
+
+  // mesh
+  msgs::Geometry meshMsg;
+  meshMsg.set_type(msgs::Geometry::MESH);
+  msgs::MeshGeom *meshGeom = meshMsg.mutable_mesh();
+  meshGeom->set_filename("test_mesh_filename");
+  msgs::Set(meshGeom->mutable_scale(), math::Vector3(2.3, 1.2, 2.9));
+  meshGeom->set_submesh("test_mesh_submesh");
+  meshGeom->set_center_submesh(false);
+
+  sdf::ElementPtr meshSDF = msgs::GeometryToSDF(meshMsg);
+  sdf::ElementPtr meshElem = meshSDF->GetElement("mesh");
+  EXPECT_STREQ(meshElem->Get<std::string>("uri").c_str(),
+      "test_mesh_filename");
+  EXPECT_TRUE(meshElem->Get<math::Vector3>("scale") ==
+      math::Vector3(2.3, 1.2, 2.9));
+  sdf::ElementPtr submeshElem = meshElem->GetElement("submesh");
+  EXPECT_STREQ(submeshElem->Get<std::string>("name").c_str(),
+      "test_mesh_submesh");
+  EXPECT_TRUE(!submeshElem->Get<bool>("center"));
+
+  // polyline
+  msgs::Geometry polylineMsg;
+  polylineMsg.set_type(msgs::Geometry::POLYLINE);
+  msgs::Polyline *polylineGeom = polylineMsg.mutable_polyline();
+  polylineGeom->set_height(2.33);
+  msgs::Set(polylineGeom->add_point(), math::Vector2d(0.5, 0.7));
+  msgs::Set(polylineGeom->add_point(), math::Vector2d(3.5, 4.7));
+  msgs::Set(polylineGeom->add_point(), math::Vector2d(1000, 2000));
+
+  sdf::ElementPtr polylineSDF = msgs::GeometryToSDF(polylineMsg);
+  sdf::ElementPtr polylineElem = polylineSDF->GetElement("polyline");
+  EXPECT_DOUBLE_EQ(polylineElem->Get<double>("height"), 2.33);
+
+  sdf::ElementPtr pointElem1 = polylineElem->GetElement("point");
+  EXPECT_TRUE(pointElem1->Get<math::Vector2d>() == math::Vector2d(0.5, 0.7));
+  sdf::ElementPtr pointElem2 = pointElem1->GetNextElement("point");
+  EXPECT_TRUE(pointElem2->Get<math::Vector2d>() == math::Vector2d(3.5, 4.7));
+  sdf::ElementPtr pointElem3 = pointElem2->GetNextElement("point");
+  EXPECT_TRUE(pointElem3->Get<math::Vector2d>() == math::Vector2d(1000, 2000));
+}
+
+/////////////////////////////////////////////////
+TEST_F(MsgsTest, MeshToSDF)
+{
+  msgs::MeshGeom msg;
+  msg.set_filename("test_filename");
+  msgs::Set(msg.mutable_scale(), math::Vector3(0.1, 0.2, 0.3));
+  msg.set_submesh("test_submesh");
+  msg.set_center_submesh(true);
+
+  sdf::ElementPtr meshSDF = msgs::MeshToSDF(msg);
+
+  EXPECT_STREQ(meshSDF->Get<std::string>("uri").c_str(), "test_filename");
+  math::Vector3 scale = meshSDF->Get<math::Vector3>("scale");
+  EXPECT_DOUBLE_EQ(scale.x, 0.1);
+  EXPECT_DOUBLE_EQ(scale.y, 0.2);
+  EXPECT_DOUBLE_EQ(scale.z, 0.3);
+
+  sdf::ElementPtr submeshElem = meshSDF->GetElement("submesh");
+  EXPECT_STREQ(submeshElem->Get<std::string>("name").c_str(), "test_submesh");
+  EXPECT_TRUE(submeshElem->Get<bool>("center"));
 }
 
 /////////////////////////////////////////////////
 TEST_F(MsgsTest, InertialToSDF)
 {
-  const double mass = 1.234;
-  const math::Pose pose =
-    math::Pose(math::Vector3::UnitX, math::Quaternion());
-  const double ixx = 2.0;
-  const double iyy = 2.5;
-  const double izz = 3.0;
-  const double ixy = 0.0;
-  const double ixz = 0.0;
-  const double iyz = 0.0;
+  const double mass = 3.4;
+  const math::Pose pose = math::Pose(math::Vector3(1.2, 3.4, 5.6),
+      math::Quaternion(0.7071, 0.0, 0.7071, 0.0));
+  const double ixx = 0.0133;
+  const double ixy = -0.0003;
+  const double ixz = -0.0004;
+  const double iyy = 0.0116;
+  const double iyz = 0.0008;
+  const double izz = 0.0038;
 
   msgs::Inertial msg;
   msg.set_mass(mass);
@@ -934,11 +1148,7 @@
   msg.set_iyz(iyz);
   msg.set_izz(izz);
 
-  std::string sdfString = msgs::ToSDF(msg);
-  sdf::ElementPtr sdf(new sdf::Element());
-  sdf::initFile("inertial.sdf", sdf);
-  sdf::readString("<sdf version='" SDF_VERSION "'>"
-    + sdfString + "</sdf>", sdf);
+  sdf::ElementPtr inertialSDF = msgs::InertialToSDF(msg);
 
   EXPECT_TRUE(sdf->HasElement("mass"));
   EXPECT_DOUBLE_EQ(sdf->Get<double>("mass"), mass);
@@ -968,6 +1178,66 @@
     EXPECT_TRUE(inertiaElem->HasElement("izz"));
     EXPECT_DOUBLE_EQ(inertiaElem->Get<double>("izz"), izz);
   }
+}
+
+/////////////////////////////////////////////////
+TEST_F(MsgsTest, SurfaceToSDF)
+{
+  msgs::Surface msg;
+
+  // friction
+  const double mu = 0.1;
+  const double mu2 = 0.2;
+  const math::Vector3 fdir1(0.3, 0.4, 0.5);
+  const double slip1 = 0.6;
+  const double slip2 = 0.7;
+
+  msgs::Friction *friction = msg.mutable_friction();
+  friction->set_mu(mu);
+  friction->set_mu2(mu2);
+  msgs::Set(friction->mutable_fdir1(), fdir1);
+  friction->set_slip1(slip1);
+  friction->set_slip2(slip2);
+
+  // bounce
+  msg.set_restitution_coefficient(1.1);
+  msg.set_bounce_threshold(1000);
+
+  // other ode surface properties
+  msg.set_soft_cfm(0.9);
+  msg.set_soft_erp(0.3);
+  msg.set_kp(0.4);
+  msg.set_kd(0.8);
+  msg.set_max_vel(3.8);
+  msg.set_min_depth(0.0001);
+  msg.set_collide_without_contact(true);
+  msg.set_collide_without_contact_bitmask(0x0004);
+
+  sdf::ElementPtr surfaceSDF = msgs::SurfaceToSDF(msg);
+  sdf::ElementPtr frictionElem = surfaceSDF->GetElement("friction");
+  sdf::ElementPtr frictionPhysicsElem = frictionElem->GetElement("ode");
+  EXPECT_DOUBLE_EQ(frictionPhysicsElem->Get<double>("mu"), mu);
+  EXPECT_DOUBLE_EQ(frictionPhysicsElem->Get<double>("mu2"), mu2);
+  EXPECT_TRUE(frictionPhysicsElem->Get<math::Vector3>("fdir1") == fdir1);
+  EXPECT_DOUBLE_EQ(frictionPhysicsElem->Get<double>("slip1"), slip1);
+  EXPECT_DOUBLE_EQ(frictionPhysicsElem->Get<double>("slip2"), slip2);
+
+  sdf::ElementPtr bounceElem = surfaceSDF->GetElement("bounce");
+  EXPECT_DOUBLE_EQ(bounceElem->Get<double>("restitution_coefficient"), 1.1);
+  EXPECT_DOUBLE_EQ(bounceElem->Get<double>("threshold"), 1000);
+
+  sdf::ElementPtr contactElem = surfaceSDF->GetElement("contact");
+  sdf::ElementPtr contactPhysicsElem = contactElem->GetElement("ode");
+  EXPECT_DOUBLE_EQ(contactPhysicsElem->Get<double>("soft_cfm"), 0.9);
+  EXPECT_DOUBLE_EQ(contactPhysicsElem->Get<double>("soft_erp"), 0.3);
+  EXPECT_DOUBLE_EQ(contactPhysicsElem->Get<double>("kp"), 0.4);
+  EXPECT_DOUBLE_EQ(contactPhysicsElem->Get<double>("kd"), 0.8);
+  EXPECT_DOUBLE_EQ(contactPhysicsElem->Get<double>("max_vel"), 3.8);
+  EXPECT_DOUBLE_EQ(contactPhysicsElem->Get<double>("min_depth"), 0.0001);
+
+  EXPECT_TRUE(contactElem->Get<bool>("collide_without_contact"));
+  EXPECT_EQ(contactElem->Get<unsigned int>("collide_without_contact_bitmask"),
+      static_cast<unsigned int>(0x0004));
 }
 
 /////////////////////////////////////////////////
@@ -1026,352 +1296,4 @@
     EXPECT_NEAR(inertial1.iyy() * 2.0, inertial2.iyy(), 1e-6);
     EXPECT_NEAR(inertial1.izz() * 2.0, inertial2.izz(), 1e-6);
   }
-=======
-TEST_F(MsgsTest, LinkToSDF)
-{
-  msgs::Link linkMsg;
-  linkMsg.set_name("test_link");
-  linkMsg.set_self_collide(false);
-  linkMsg.set_gravity(true);
-  linkMsg.set_kinematic(false);
-  msgs::Set(linkMsg.mutable_pose(), math::Pose(math::Vector3(3, 2, 1),
-      math::Quaternion(0.5, -0.5, -0.5, 0.5)));
-
-  // collision - see CollisionToSDF for a more detailed test
-  msgs::Collision *collisionMsg1 = linkMsg.add_collision();
-  collisionMsg1->set_laser_retro(0.4);
-  collisionMsg1->set_max_contacts(100);
-
-  msgs::Collision *collisionMsg2 = linkMsg.add_collision();
-  collisionMsg2->set_laser_retro(0.5);
-  collisionMsg2->set_max_contacts(300);
-
-  // inertial - see InertialToSDF for a more detailed test
-  msgs::Inertial *inertialMsg = linkMsg.mutable_inertial();
-  inertialMsg->set_mass(3.5);
-
-  sdf::ElementPtr linkSDF = msgs::LinkToSDF(linkMsg);
-  EXPECT_STREQ(linkSDF->Get<std::string>("name").c_str(), "test_link");
-  EXPECT_FALSE(linkSDF->Get<bool>("self_collide"));
-  EXPECT_TRUE(linkSDF->Get<bool>("gravity"));
-  EXPECT_FALSE(linkSDF->Get<bool>("kinematic"));
-
-  sdf::ElementPtr collisionElem1 = linkSDF->GetElement("collision");
-  EXPECT_DOUBLE_EQ(collisionElem1->Get<double>("laser_retro"), 0.4);
-  EXPECT_DOUBLE_EQ(collisionElem1->Get<double>("max_contacts"), 100);
-
-  sdf::ElementPtr collisionElem2 = collisionElem1->GetNextElement("collision");
-  EXPECT_DOUBLE_EQ(collisionElem2->Get<double>("laser_retro"), 0.5);
-  EXPECT_DOUBLE_EQ(collisionElem2->Get<double>("max_contacts"), 300);
-
-  sdf::ElementPtr inertialElem = linkSDF->GetElement("inertial");
-  EXPECT_DOUBLE_EQ(inertialElem->Get<double>("mass"), 3.5);
-}
-
-/////////////////////////////////////////////////
-TEST_F(MsgsTest, CollisionToSDF)
-{
-  msgs::Collision collisionMsg;
-  collisionMsg.set_laser_retro(0.2);
-  collisionMsg.set_max_contacts(5);
-  msgs::Set(collisionMsg.mutable_pose(),  math::Pose(math::Vector3(1, 2, 3),
-      math::Quaternion(0, 0, 1, 0)));
-
-  // geometry - see GeometryToSDF for a more detailed test
-  msgs::Geometry *geomMsg = collisionMsg.mutable_geometry();
-  geomMsg->set_type(msgs::Geometry::CYLINDER);
-  msgs::CylinderGeom *cylinderMsg = geomMsg->mutable_cylinder();
-  cylinderMsg->set_radius(3.3);
-  cylinderMsg->set_length(1.0);
-
-  // surface - see SurfaceToSDF for a more detailed test
-  msgs::Surface *surfaceMsg = collisionMsg.mutable_surface();
-  surfaceMsg->set_restitution_coefficient(5.1);
-  surfaceMsg->set_bounce_threshold(1300);
-
-  sdf::ElementPtr collisionSDF = msgs::CollisionToSDF(collisionMsg);
-  EXPECT_DOUBLE_EQ(collisionSDF->Get<double>("laser_retro"), 0.2);
-  EXPECT_DOUBLE_EQ(collisionSDF->Get<double>("max_contacts"), 5);
-
-  EXPECT_TRUE(collisionSDF->Get<math::Pose>("pose") ==
-      math::Pose(math::Vector3(1, 2, 3), math::Quaternion(0, 0, 1, 0)));
-
-  sdf::ElementPtr geomElem = collisionSDF->GetElement("geometry");
-  sdf::ElementPtr cylinderElem = geomElem->GetElement("cylinder");
-  EXPECT_DOUBLE_EQ(cylinderElem->Get<double>("radius"), 3.3);
-  EXPECT_DOUBLE_EQ(cylinderElem->Get<double>("length"), 1.0);
-
-  sdf::ElementPtr surfaceElem = collisionSDF->GetElement("surface");
-  sdf::ElementPtr bounceElem = surfaceElem->GetElement("bounce");
-  EXPECT_DOUBLE_EQ(bounceElem->Get<double>("restitution_coefficient"), 5.1);
-  EXPECT_DOUBLE_EQ(bounceElem->Get<double>("threshold"), 1300);
-}
-
-/////////////////////////////////////////////////
-TEST_F(MsgsTest, GeometryToSDF)
-{
-  // box
-  msgs::Geometry boxMsg;
-  boxMsg.set_type(msgs::Geometry::BOX);
-  msgs::BoxGeom *boxGeom = boxMsg.mutable_box();
-  msgs::Set(boxGeom->mutable_size(), math::Vector3(0.5, 0.75, 1.0));
-
-  sdf::ElementPtr boxSDF = msgs::GeometryToSDF(boxMsg);
-  sdf::ElementPtr boxElem = boxSDF->GetElement("box");
-  EXPECT_TRUE(boxElem->Get<math::Vector3>("size") ==
-      math::Vector3(0.5, 0.75, 1.0));
-
-  // cylinder
-  msgs::Geometry cylinderMsg;
-  cylinderMsg.set_type(msgs::Geometry::CYLINDER);
-  msgs::CylinderGeom *cylinderGeom = cylinderMsg.mutable_cylinder();
-  cylinderGeom->set_radius(0.3);
-  cylinderGeom->set_length(1.0);
-
-  sdf::ElementPtr cylinderSDF = msgs::GeometryToSDF(cylinderMsg);
-  sdf::ElementPtr cylinderElem = cylinderSDF->GetElement("cylinder");
-  EXPECT_DOUBLE_EQ(cylinderElem->Get<double>("radius"), 0.3);
-  EXPECT_DOUBLE_EQ(cylinderElem->Get<double>("length"), 1.0);
-
-  // sphere
-  msgs::Geometry sphereMsg;
-  sphereMsg.set_type(msgs::Geometry::SPHERE);
-  msgs::SphereGeom *sphereGeom = sphereMsg.mutable_sphere();
-  sphereGeom->set_radius(3.0);
-
-  sdf::ElementPtr sphereSDF = msgs::GeometryToSDF(sphereMsg);
-  sdf::ElementPtr sphereElem = sphereSDF->GetElement("sphere");
-  EXPECT_DOUBLE_EQ(sphereElem->Get<double>("radius"), 3.0);
-
-  // plane
-  msgs::Geometry planeMsg;
-  planeMsg.set_type(msgs::Geometry::PLANE);
-  msgs::PlaneGeom *planeGeom = planeMsg.mutable_plane();
-  msgs::Set(planeGeom->mutable_normal(), math::Vector3(0, 0, 1.0));
-  msgs::Set(planeGeom->mutable_size(), math::Vector2d(0.5, 0.8));
-
-  sdf::ElementPtr planeSDF = msgs::GeometryToSDF(planeMsg);
-  sdf::ElementPtr planeElem = planeSDF->GetElement("plane");
-  EXPECT_TRUE(planeElem->Get<math::Vector3>("normal") ==
-      math::Vector3(0, 0, 1.0));
-  EXPECT_TRUE(planeElem->Get<math::Vector2d>("size") ==
-      math::Vector2d(0.5, 0.8));
-
-  // image
-  msgs::Geometry imageMsg;
-  imageMsg.set_type(msgs::Geometry::IMAGE);
-  msgs::ImageGeom *imageGeom = imageMsg.mutable_image();
-  imageGeom->set_uri("test_uri");
-  imageGeom->set_scale(1.8);
-  imageGeom->set_threshold(255);
-  imageGeom->set_height(1.3);
-  imageGeom->set_granularity(2);
-
-  sdf::ElementPtr imageSDF = msgs::GeometryToSDF(imageMsg);
-  sdf::ElementPtr imageElem = imageSDF->GetElement("image");
-  EXPECT_STREQ(imageElem->Get<std::string>("uri").c_str(), "test_uri");
-  EXPECT_DOUBLE_EQ(imageElem->Get<double>("scale"), 1.8);
-  EXPECT_DOUBLE_EQ(imageElem->Get<double>("threshold"), 255);
-  EXPECT_DOUBLE_EQ(imageElem->Get<double>("height"), 1.3);
-  EXPECT_DOUBLE_EQ(imageElem->Get<int>("granularity"), 2);
-
-  // heightmap
-  msgs::Geometry heightmapMsg;
-  heightmapMsg.set_type(msgs::Geometry::HEIGHTMAP);
-  msgs::HeightmapGeom *heightmapGeom = heightmapMsg.mutable_heightmap();
-  heightmapGeom->set_filename("test_heightmap_filename");
-  msgs::Set(heightmapGeom->mutable_size(), math::Vector3(100, 200, 30));
-  msgs::Set(heightmapGeom->mutable_origin(), math::Vector3(50, 100, 15));
-  heightmapGeom->set_use_terrain_paging(true);
-
-  msgs::HeightmapGeom_Texture *texture1 = heightmapGeom->add_texture();
-  texture1->set_diffuse("test_diffuse1");
-  texture1->set_normal("test_normal1");
-  texture1->set_size(10);
-
-  msgs::HeightmapGeom_Texture *texture2 = heightmapGeom->add_texture();
-  texture2->set_diffuse("test_diffuse2");
-  texture2->set_normal("test_normal2");
-  texture2->set_size(20);
-
-  msgs::HeightmapGeom_Blend *blend = heightmapGeom->add_blend();
-  blend->set_min_height(25);
-  blend->set_fade_dist(5);
-
-  sdf::ElementPtr heightmapSDF = msgs::GeometryToSDF(heightmapMsg);
-  sdf::ElementPtr heightmapElem = heightmapSDF->GetElement("heightmap");
-  EXPECT_STREQ(heightmapElem->Get<std::string>("uri").c_str(),
-      "test_heightmap_filename");
-  EXPECT_TRUE(heightmapElem->Get<math::Vector3>("size") ==
-      math::Vector3(100, 200, 30));
-  EXPECT_TRUE(heightmapElem->Get<math::Vector3>("pos") ==
-      math::Vector3(50, 100, 15));
-  EXPECT_TRUE(heightmapElem->Get<bool>("use_terrain_paging"));
-
-  sdf::ElementPtr textureElem1 = heightmapElem->GetElement("texture");
-  EXPECT_STREQ(textureElem1->Get<std::string>("diffuse").c_str(),
-      "test_diffuse1");
-  EXPECT_STREQ(textureElem1->Get<std::string>("normal").c_str(),
-      "test_normal1");
-  EXPECT_DOUBLE_EQ(textureElem1->Get<double>("size"), 10);
-  sdf::ElementPtr textureElem2 = textureElem1->GetNextElement("texture");
-  EXPECT_STREQ(textureElem2->Get<std::string>("diffuse").c_str(),
-      "test_diffuse2");
-  EXPECT_STREQ(textureElem2->Get<std::string>("normal").c_str(),
-      "test_normal2");
-  EXPECT_DOUBLE_EQ(textureElem2->Get<double>("size"), 20);
-
-  sdf::ElementPtr blendElem = heightmapElem->GetElement("blend");
-  EXPECT_DOUBLE_EQ(blendElem->Get<double>("min_height"), 25);
-  EXPECT_DOUBLE_EQ(blendElem->Get<double>("fade_dist"), 5);
-
-  // mesh
-  msgs::Geometry meshMsg;
-  meshMsg.set_type(msgs::Geometry::MESH);
-  msgs::MeshGeom *meshGeom = meshMsg.mutable_mesh();
-  meshGeom->set_filename("test_mesh_filename");
-  msgs::Set(meshGeom->mutable_scale(), math::Vector3(2.3, 1.2, 2.9));
-  meshGeom->set_submesh("test_mesh_submesh");
-  meshGeom->set_center_submesh(false);
-
-  sdf::ElementPtr meshSDF = msgs::GeometryToSDF(meshMsg);
-  sdf::ElementPtr meshElem = meshSDF->GetElement("mesh");
-  EXPECT_STREQ(meshElem->Get<std::string>("uri").c_str(),
-      "test_mesh_filename");
-  EXPECT_TRUE(meshElem->Get<math::Vector3>("scale") ==
-      math::Vector3(2.3, 1.2, 2.9));
-  sdf::ElementPtr submeshElem = meshElem->GetElement("submesh");
-  EXPECT_STREQ(submeshElem->Get<std::string>("name").c_str(),
-      "test_mesh_submesh");
-  EXPECT_TRUE(!submeshElem->Get<bool>("center"));
-
-  // polyline
-  msgs::Geometry polylineMsg;
-  polylineMsg.set_type(msgs::Geometry::POLYLINE);
-  msgs::Polyline *polylineGeom = polylineMsg.mutable_polyline();
-  polylineGeom->set_height(2.33);
-  msgs::Set(polylineGeom->add_point(), math::Vector2d(0.5, 0.7));
-  msgs::Set(polylineGeom->add_point(), math::Vector2d(3.5, 4.7));
-  msgs::Set(polylineGeom->add_point(), math::Vector2d(1000, 2000));
-
-  sdf::ElementPtr polylineSDF = msgs::GeometryToSDF(polylineMsg);
-  sdf::ElementPtr polylineElem = polylineSDF->GetElement("polyline");
-  EXPECT_DOUBLE_EQ(polylineElem->Get<double>("height"), 2.33);
-
-  sdf::ElementPtr pointElem1 = polylineElem->GetElement("point");
-  EXPECT_TRUE(pointElem1->Get<math::Vector2d>() == math::Vector2d(0.5, 0.7));
-  sdf::ElementPtr pointElem2 = pointElem1->GetNextElement("point");
-  EXPECT_TRUE(pointElem2->Get<math::Vector2d>() == math::Vector2d(3.5, 4.7));
-  sdf::ElementPtr pointElem3 = pointElem2->GetNextElement("point");
-  EXPECT_TRUE(pointElem3->Get<math::Vector2d>() == math::Vector2d(1000, 2000));
-}
-
-/////////////////////////////////////////////////
-TEST_F(MsgsTest, MeshToSDF)
-{
-  msgs::MeshGeom msg;
-  msg.set_filename("test_filename");
-  msgs::Set(msg.mutable_scale(), math::Vector3(0.1, 0.2, 0.3));
-  msg.set_submesh("test_submesh");
-  msg.set_center_submesh(true);
-
-  sdf::ElementPtr meshSDF = msgs::MeshToSDF(msg);
-
-  EXPECT_STREQ(meshSDF->Get<std::string>("uri").c_str(), "test_filename");
-  math::Vector3 scale = meshSDF->Get<math::Vector3>("scale");
-  EXPECT_DOUBLE_EQ(scale.x, 0.1);
-  EXPECT_DOUBLE_EQ(scale.y, 0.2);
-  EXPECT_DOUBLE_EQ(scale.z, 0.3);
-
-  sdf::ElementPtr submeshElem = meshSDF->GetElement("submesh");
-  EXPECT_STREQ(submeshElem->Get<std::string>("name").c_str(), "test_submesh");
-  EXPECT_TRUE(submeshElem->Get<bool>("center"));
-}
-
-/////////////////////////////////////////////////
-TEST_F(MsgsTest, InertialToSDF)
-{
-  msgs::Inertial msg;
-  msg.set_mass(3.4);
-  msgs::Set(msg.mutable_pose(), math::Pose(math::Vector3(1.2, 3.4, 5.6),
-      math::Quaternion(0.7071, 0.0, 0.7071, 0.0)));
-  msg.set_ixx(0.0133);
-  msg.set_ixy(-0.0003);
-  msg.set_ixz(-0.0004);
-  msg.set_iyy(0.0116);
-  msg.set_iyz(0.0008);
-  msg.set_izz(0.0038);
-
-  sdf::ElementPtr inertialSDF = msgs::InertialToSDF(msg);
-
-  EXPECT_DOUBLE_EQ(inertialSDF->Get<double>("mass"), 3.4);
-
-  EXPECT_TRUE(inertialSDF->Get<math::Pose>("pose") ==
-      math::Pose(math::Vector3(1.2, 3.4, 5.6),
-      math::Quaternion(0.7071, 0.0, 0.7071, 0.0)));
-
-  // inertia
-  sdf::ElementPtr inertiaElem = inertialSDF->GetElement("inertia");
-  EXPECT_DOUBLE_EQ(inertiaElem->Get<double>("ixx"), 0.0133);
-  EXPECT_DOUBLE_EQ(inertiaElem->Get<double>("ixy"), -0.0003);
-  EXPECT_DOUBLE_EQ(inertiaElem->Get<double>("ixz"), -0.0004);
-  EXPECT_DOUBLE_EQ(inertiaElem->Get<double>("iyy"), 0.0116);
-  EXPECT_DOUBLE_EQ(inertiaElem->Get<double>("iyz"), 0.0008);
-  EXPECT_DOUBLE_EQ(inertiaElem->Get<double>("izz"), 0.0038);
-}
-
-/////////////////////////////////////////////////
-TEST_F(MsgsTest, SurfaceToSDF)
-{
-  msgs::Surface msg;
-
-  // friction
-  msgs::Friction *friction = msg.mutable_friction();
-  friction->set_mu(0.1);
-  friction->set_mu2(0.2);
-  msgs::Set(friction->mutable_fdir1(), math::Vector3(0.3, 0.4, 0.5));
-  friction->set_slip1(0.6);
-  friction->set_slip2(0.7);
-
-  // bounce
-  msg.set_restitution_coefficient(1.1);
-  msg.set_bounce_threshold(1000);
-
-  // other ode surface properties
-  msg.set_soft_cfm(0.9);
-  msg.set_soft_erp(0.3);
-  msg.set_kp(0.4);
-  msg.set_kd(0.8);
-  msg.set_max_vel(3.8);
-  msg.set_min_depth(0.0001);
-  msg.set_collide_without_contact(true);
-  msg.set_collide_without_contact_bitmask(0x0004);
-
-  sdf::ElementPtr surfaceSDF = msgs::SurfaceToSDF(msg);
-  sdf::ElementPtr frictionElem = surfaceSDF->GetElement("friction");
-  sdf::ElementPtr frictionPhysicsElem = frictionElem->GetElement("ode");
-  EXPECT_DOUBLE_EQ(frictionPhysicsElem->Get<double>("mu"), 0.1);
-  EXPECT_DOUBLE_EQ(frictionPhysicsElem->Get<double>("mu2"), 0.2);
-  EXPECT_TRUE(frictionPhysicsElem->Get<math::Vector3>("fdir1") ==
-      math::Vector3(0.3, 0.4, 0.5));
-  EXPECT_DOUBLE_EQ(frictionPhysicsElem->Get<double>("slip1"), 0.6);
-  EXPECT_DOUBLE_EQ(frictionPhysicsElem->Get<double>("slip2"), 0.7);
-
-  sdf::ElementPtr bounceElem = surfaceSDF->GetElement("bounce");
-  EXPECT_DOUBLE_EQ(bounceElem->Get<double>("restitution_coefficient"), 1.1);
-  EXPECT_DOUBLE_EQ(bounceElem->Get<double>("threshold"), 1000);
-
-  sdf::ElementPtr contactElem = surfaceSDF->GetElement("contact");
-  sdf::ElementPtr contactPhysicsElem = contactElem->GetElement("ode");
-  EXPECT_DOUBLE_EQ(contactPhysicsElem->Get<double>("soft_cfm"), 0.9);
-  EXPECT_DOUBLE_EQ(contactPhysicsElem->Get<double>("soft_erp"), 0.3);
-  EXPECT_DOUBLE_EQ(contactPhysicsElem->Get<double>("kp"), 0.4);
-  EXPECT_DOUBLE_EQ(contactPhysicsElem->Get<double>("kd"), 0.8);
-  EXPECT_DOUBLE_EQ(contactPhysicsElem->Get<double>("max_vel"), 3.8);
-  EXPECT_DOUBLE_EQ(contactPhysicsElem->Get<double>("min_depth"), 0.0001);
-
-  EXPECT_TRUE(contactElem->Get<bool>("collide_without_contact"));
-  EXPECT_EQ(contactElem->Get<unsigned int>("collide_without_contact_bitmask"),
-      static_cast<unsigned int>(0x0004));
->>>>>>> 5bd43766
 }