# Note on deprecations
A tick-tock release cycle allows easy migration to new software versions.
Obsolete Gazebo code is marked as deprecated for one major release.
Deprecated code produces compile-time warnings. These warning serve as
notification to users that their code should be upgraded. The next major
release will remove the deprecated code.

## Gazebo 6.X to 7.X

### Additions

1. **gazebo/physics/Model.hh**
    + public: gazebo::physics::JointPtr CreateJoint(
        const std::string &_name, const std::string &_type,
        physics::LinkPtr _parent, physics::LinkPtr _child);
    + public: bool RemoveJoint(const std::string &_name);
    + public: boost::shared_ptr<Model> shared_from_this();

1. **gazebo/physics/SurfaceParams.hh**
    + public: double PoissonsRatio() const;
    + public: void SetPoissonsRatio(double _ratio);
    + public: double ElasticModulus() const;
    + public: void SetElasticModulus(double _modulus);

### Modifications

1. **gazebo/physics/Actor.hh**
    + Type change of `protected: math::Vector3 lastPos;` to `protected: ignition::math::Vector3d lastPos;`

1. **gazebo/rendering/RenderTypes.hh**
    + typedefs for Visual and its derived classes have been changed from boost to std pointers.
    + [pull request #1924](https://bitbucket.org/osrf/gazebo/pull-request/1924)

1. **gazebo/gui/model/ModelEditorEvents.hh**
    + ***Removed:*** public: static event::EventT<void (bool, bool, const math::Pose &, const std::string &)> modelPropertiesChanged
    + ***Replacement:*** public: static event::EventT<void (bool, bool)> modelPropertiesChanged
    + ***Note:*** Removed last two arguments, model pose and name, from the function

1. **gazebo/rendering/Camera.hh**
    + ***Removed:*** public: void SetClipDist();
    + ***Replacement:*** public: virtual void SetClipDist();

1. **gazebo/msgs/logical_camera_sensors.proto**
    + The `near` and `far` members have been replaced with `near_clip` and `far_clip`
    + [Pull request #1942](https://bitbucket.org/osrf/gazebo/pull-request/1942)

1. **Light topic**
    + ***Removed:*** ~/light
    + ***Replacement:*** ~/factory/light - for spawning new lights
    + ***Replacement:*** ~/light/modify - for modifying existing lights
    * [Pull request #1920](https://bitbucket.org/osrf/gazebo/pull-request/1920)

1. **gazebo/rendering/Visual.hh**
    + ***Removed:*** public: void SetVisible(bool _visible, bool _cascade = true);
    + ***Replacement:*** public: virtual void SetVisible(bool _visible, bool _cascade = true);

1. **gazebo/rendering/OribitViewController.hh**
    + ***Removed:*** public: OrbitViewController(UserCameraPtr _camera);
    + ***Replacement:*** public: OrbitViewController(UserCameraPtr _camera, const std::string &_name = "OrbitViewController");

1. **gazebo/test/ServerFixture.hh**
    + ***Removed:*** protected: void RunServer(const std::string &_worldFilename);
    + ***Removed:*** protected: void RunServer(const std::string &_worldFilename,
      bool _paused, const std::string &_physics, const std::vector<std::string> &
      _systemPlugins = {});
    + ***Replacement:*** void ServerFixture::RunServer(const std::vector<:string>
      &_args)
    * [Pull request #1874](https://bitbucket.org/osrf/gazebo/pull-request/1874)

1. **gazebo/gui/building/BuildingMaker.hh**
    * Doesn't inherit from gui::EntityMaker anymore
    * [Pull request #1828](https://bitbucket.org/osrf/gazebo/pull-request/1828)

1. **gazebo/gui/EntityMaker.hh**
    + ***Removed:*** EntityMaker();
    + ***Replacement:*** EntityMaker(EntityMakerPrivate &_dataPtr);
    + ***Removed:*** public: virtual void Start(const rendering::UserCameraPtr _camera) = 0;
    + ***Replacement:*** public: virtual void Start();
    + ***Removed:*** public: virtual void Stop() = 0;
    + ***Replacement:*** public: virtual void Stop();

### Deprecations

1. **gazebo/util/Diagnostics.hh**
    + ***Deprecation:*** public: int GetTimerCount() const;
    + ***Replacement:*** public: int TimerCount() const;
    + ***Deprecation:*** public: common::Time GetTime(int _index) const;
    + ***Replacement:*** public: common::Time Time(const int _index) const;
    + ***Deprecation:*** public: common::Time GetTime(const std::string &_label) const;
    + ***Replacement:*** public: common::Time Time(const std::string &_label) const;
    + ***Deprecation:*** public: std::string GetLabel(int _index) const;
    + ***Replacement:*** public: std::string Label(const int _index) const;
    + ***Deprecation:*** public: boost::filesystem::path GetLogPath() const
    + ***Replacement:*** public: boost::filesystem::path LogPath() const;

1. **gazebo/util/LogPlay.hh**
    + ***Deprecation:*** public: std::string GetLogVersion() const;
    + ***Replacement:*** public: std::string LogVersion() const;
    + ***Deprecation:*** public: std::string GetGazeboVersion() const;
    + ***Replacement:*** public: std::string GazeboVersion() const;
    + ***Deprecation:*** public: uint32_t GetRandSeed() const
    + ***Replacement:*** public: uint32_t RandSeed() const;
    + ***Deprecation:*** public: common::Time GetLogStartTime() const;
    + ***Replacement:*** public: common::Time LogStartTime() const;
    + ***Deprecation:*** public: common::Time GetLogEndTime() const;
    + ***Replacement:*** public: common::Time LogEndTime() const;
    + ***Deprecation:*** public: std::string GetFilename() const;
    + ***Replacement:*** public: std::string Filename() const;
    + ***Deprecation:*** public: std::string GetFullPathFilename() const;
    + ***Replacement:*** public: std::string FullPathFilename() const;
    + ***Deprecation:*** public: uintmax_t GetFileSize() const
    + ***Replacement:*** public: uintmax_t FileSize() const;
    + ***Deprecation:*** public: unsigned int GetChunkCount() const;
    + ***Replacement:*** public: unsigned int ChunkCount() const;
    + ***Deprecation:*** public: bool GetChunk(unsigned int _index, std::string &_data);
    + ***Replacement:*** public: bool Chunk(const unsigned int _index, std::string &_data) const;
    + ***Deprecation:*** public: std::string GetEncoding() const
    + ***Replacement:*** public: std::string Encoding() const;
    + ***Deprecation:*** public: std::string GetHeader() const
    + ***Replacement:*** public: std::string Header() const;
    + ***Deprecation:*** public: uint64_t GetInitialIterations() const
    + ***Replacement:*** public: uint64_t InitialIterations() const;

1. **gazebo/rendering/ApplyWrenchVisual.hh**
    + ***Deprecation:*** public: void SetCoM(const math::Vector3 &_comVector)
    + ***Replacement:*** public: void SetCoM(const ignition::math::Vector3d &_comVector);
    + ***Deprecation:*** public: void SetForcePos(const math::Vector3 &_forcePosVector)
    + ***Replacement:*** public: void SetForcePos(const ignition::math::Vector3d &_forcePosVector);
    + ***Deprecation:*** public: void SetForce(const math::Vector3 &_forceVector,const bool _rotatedByMouse);
    + ***Replacement:*** public: void SetForce(const ignition::math::Vector3d &_forceVector, const bool _rotatedByMouse);
    + ***Deprecation:*** public: void SetTorque(const math::Vector3 &_torqueVector,const bool _rotatedByMouse);
    + ***Replacement:*** public: void SetTorque(const ignition::math::Vector3d &_torqueVector, const bool _rotatedByMouse);

1. **gazebo/rendering/AxisVisual.hh**
    + ***Deprecation:*** public: void ScaleXAxis(const math::Vector3 &_scale)
    + ***Replacement:*** public: void ScaleXAxis(const ignition::math::Vector3d &_scale);
    + ***Deprecation:*** public: void ScaleYAxis(const math::Vector3 &_scale)
    + ***Replacement:*** public: void ScaleYAxis(const ignition::math::Vector3d &_scale);
    + ***Deprecation:*** public: void ScaleZAxis(const math::Vector3 &_scale)
    + ***Replacement:*** public: void ScaleZAxis(const ignition::math::Vector3d &_scale);

<<<<<<< HEAD
1. **gazebo/rendering/Camera.hh**
    + ***Deprecation:*** public: math::Vector3 GetWorldPosition() const
    + ***Replacement:*** public: ignition::math::Vector3d WorldPosition() const;
    + ***Deprecation:*** public: math::Quaternion GetWorldRotation() const 
    + ***Replacement:*** public: ignition::math::Quaterniond WorldRotation() const;
    + ***Deprecation:*** public: virtual void SetWorldPose(const math::Pose &_pose)
    + ***Replacement:*** public: virtual void SetWorldPose(const ignition::math::Pose3d &_pose);
    + ***Deprecation:***  public: math::Pose GetWorldPose() const
    + ***Replacement:*** public: ignition::math::Pose3d WorldPose() const;
    + ***Deprecation:*** public: void SetWorldPosition(const math::Vector3 &_pos);
    + ***Replacement:*** public: void SetWorldPosition(const ignition::math::Vector3d &_pos);
    + ***Deprecation:*** public: void SetWorldRotation(const math::Quaternion &_quat);
    + ***Replacement:*** public: void SetWorldRotation(const ignition::math::Quaterniond &_quat);
    + ***Deprecation:*** public: void Translate(const math::Vector3 &_direction)
    + ***Replacement:*** public: void Translate(const ignition::math::Vector3d &_direction);
    + ***Deprecation:***  public: void Roll(const math::Angle &_angle,Ogre::Node::TransformSpace _relativeTo =Ogre::Node::TS_LOCAL);
    + ***Replacement:*** public: void Roll(const ignition::math::Angle &_angle,Ogre::Node::TransformSpace _relativeTo =Ogre::Node::TS_LOCAL);
    + ***Deprecation:***  public: void Pitch(const math::Angle &_angle,Ogre::Node::TransformSpace _relativeTo =Ogre::Node::TS_LOCAL);
    + ***Replacement:*** public: void Pitch(const ignition::math::Angle &_angle,Ogre::Node::TransformSpace _relativeTo =Ogre::Node::TS_LOCAL);
    + ***Deprecation:***  public: void Yaw(const math::Angle &_angle,Ogre::Node::TransformSpace _relativeTo =Ogre::Node::TS_LOCAL);
    + ***Replacement:*** public: void Yaw(const ignition::math::Angle &_angle,Ogre::Node::TransformSpace _relativeTo =Ogre::Node::TS_LOCAL);
    + ***Deprecation:*** public: void SetHFOV(math::Angle _angle);
    + ***Replacement:*** public: void SetHFOV(const ignition::math::Angle &_angle);
    + ***Deprecation:*** public: math::Angle GetHFOV() const
    + ***Replacement:*** public: ignition::math::Angle HFOV() const;
    + ***Deprecation:*** public: math::Angle GetVFOV() const;
    + ***Replacement:*** public: ignition::math::Angle VFOV() const;
    + ***Deprecation:*** public: math::Vector3 GetUp();
    + ***Replacement:*** public: ignition::math::Vector3d Up() const;
    + ***Deprecation:*** public: math::Vector3 GetRight();
    + ***Replacement:*** public: ignition::math::Vector3d Right() const;
    + ***Deprecation:*** public: void GetCameraToViewportRay(int _screenx, int _screeny,math::Vector3 &_origin, math::Vector3 &_dir);
    + ***Replacement:*** public: void CameraToViewportRay(int _screenx, int _screeny,ignition::math::Vector3d &_origin,ignition::math::Vector3d &_dir) const;
    + ***Deprecation:*** public: bool GetWorldPointOnPlane(int _x, int _y,const math::Plane &_plane, math::Vector3 &_result);
    + ***Replacement:*** public: bool WorldPointOnPlane(int _x, int _y,const ignition::math::Planed &_plane,ignition::math::Vector3d &_result);
    + ***Deprecation:*** public: math::Vector3 GetDirection();
    + ***Replacement:*** public: ignition::math::Vector3d Direction() const;
    + ***Deprecation:*** public: virtual bool MoveToPosition(const math::Pose &_pose,double _time);
    + ***Replacement:***  public: virtual bool MoveToPosition(const ignition::math::Pose3d &_pose,double _time);
    + ***Deprecation:*** public: bool MoveToPositions(const std::vector<math::Pose> &_pts,double _time,boost::function<void()> _onComplete = NULL);
    + ***Replacement:*** public: bool MoveToPositions(const std::vector<ignition::math::Pose3d> &_pts,double _time,boost::function<void()> _onComplete = NULL);
=======
1. **gazebo/gui/CloneWindow.hh**
    + ***Deprecation:*** int GetPort()
    + ***Replacement:*** int Port() const

1. **gazebo/gui/ConfigWidget.hh**
    + ***Deprecation:*** public: google::protobuf::Message *GetMsg()
    + ***Replacement:*** public: google::protobuf::Message *Msg()
    + ***Deprecation:*** public: std::string GetHumanReadableKey(const std::string &_key)
    + ***Replacement:*** public: std::string HumanReadableKey(const std::string &_key) const
    + ***Deprecation:*** public: std::string GetUnitFromKey(const std::string &_key, const std::string &_jointType = "")
    + ***Replacement:*** public: std::string UnitFromKey(const std::string &_key, const std::string &_jointType = "") const
    + ***Deprecation:*** public: void GetRangeFromKey(const std::string &_key, double &_min, double &_max)
    + ***Replacement:*** public: void RangeFromKey(const std::string &_key, double &_min, double &_max) const
    + ***Deprecation:*** public: bool GetWidgetVisible(const std::string &_name)
    + ***Replacement:*** public: bool WidgetVisible(const std::string &_name) const
    + ***Deprecation:*** public: bool GetWidgetReadOnly(const std::string &_name) const
    + ***Replacement:*** public: bool WidgetReadOnly(const std::string &_name) const
    + ***Deprecation:*** public: bool SetVector3WidgetValue(const std::string &_name, const math::Vector3 &_value)
    + ***Replacement:*** public: bool SetVector3dWidgetValue(const std::string &_name, const ignition::math::Vector3d &_value)
    + ***Deprecation:*** public: bool SetPoseWidgetValue(const std::string &_name, const math::Pose &_value)
    + ***Replacement:*** public: bool SetPoseWidgetValue(const std::string &_name, const ignition::math::Pose3d &_value)
    + ***Deprecation:*** public: bool SetGeometryWidgetValue(const std::string &_name, const std::string &_value, const math::Vector3 &_dimensions, const std::string &_uri = "")
    + ***Replacement:*** public: bool SetGeometryWidgetValue(const std::string &_name, const std::string &_value, const ignition::math::Vector3d &_dimensions, const std::string &_uri = "")
    + ***Deprecation:*** public: int GetIntWidgetValue(const std::string &_name) const
    + ***Replacement:*** public: int IntWidgetValue(const std::string &_name) const
    + ***Deprecation:*** public: unsigned int GetUIntWidgetValue(const std::string &_name) const
    + ***Replacement:*** public: unsigned int UIntWidgetValue(const std::string &_name) const
    + ***Deprecation:*** public: double GetDoubleWidgetValue(const std::string &_name) const
    + ***Replacement:*** public: double DoubleWidgetValue(const std::string &_name) const
    + ***Deprecation:*** public: bool GetBoolWidgetValue(const std::string &_name) const
    + ***Replacement:*** public: bool BoolWidgetValue(const std::string &_name) const
    + ***Deprecation:*** public: std::string GetStringWidgetValue(const std::string &_name) const
    + ***Replacement:*** public: std::string StringWidgetValue(const std::string &_name) const
    + ***Deprecation:*** public: math::Vector3 GetVector3WidgetValue(const std::string &_name)
    + ***Replacement:*** public: ignition::math::Vector3d Vector3dWidgetValue(const std::string &_name) const
    + ***Deprecation:*** public: common::Color GetColorWidgetValue(const std::string &_name) const
    + ***Replacement:*** public: common::Color ColorWidgetValue(const std::string &_name) const
    + ***Deprecation:*** public: math::Pose GetPoseWidgetValue(const std::string &_name) const
    + ***Replacement:*** public: ignition::math::Pose3d PoseWidgetValue(const std::string &_name) const
    + ***Deprecation:*** public: std::string GetGeometryWidgetValue(const std::string &_name, math::Vector3 &_dimensions, std::string &_uri) const
    + ***Replacement:*** public: std::string GeometryWidgetValue(const std::string &_name, ignition::math::Vector3d &_dimensions, std::string &_uri) const
    + ***Deprecation:*** public: std::string GetEnumWidgetValue(const std::string &_name) const
    + ***Replacement:*** public: std::string EnumWidgetValue(const std::string &_name) const

1. **gazebo/gui/GLWidget.hh**
    + ***Deprecation:*** rendering::UserCameraPtr GetCamera() const
    + ***Replacement:*** rendering::UserCameraPtr Camera() const
    + ***Deprecation:*** rendering::ScenePtr GetScene() const
    + ***Replacement:*** rendering::ScenePtr Scene() const

1. **gazebo/gui/KeyEventHandler.hh**
    + ***Deprecation:*** bool GetAutoRepeat() const
    + ***Replacement:*** bool AutoRepeat() const
>>>>>>> 2704b3d8

1. **gazebo/gui/RTShaderSystem.hh**
    + ***Deprecation:*** void AttachEntity(Visual *vis)
    + ***No replacement for AttachEntity ***

1. **gazebo/gui/RTShaderSystem.hh**
    + ***Deprecation:*** void DetachEntity(Visual *_vis)
    + ***No replacement for DetachEntity ***

### Deletions

1. **plugins/rest_web/RestUiLogoutDialog.hh.hh**

1. **gazebo rendering libraries**
    * The following libraries have been removed: `libgazebo_skyx`, `libgazebo_selection_buffer`, `libgazebo_rendering_deferred`. Gazebo now combines all the different rendering libraries into `libgazebo_rendering.so`.
    * [Pull request #1817](https://bitbucket.org/osrf/gazebo/pull-request/1817)

1. **gazebo physics libraries**
    * The following libraries have been removed: `libgazebo_ode_physics`, `libgazebo_simbody_physics`, `libgazebo_dart_physics`, and `libgazebo_bullet_physics`. Gazebo now combines all the different physics engine libraries into `libgazebo_physics.so`.
    * [Pull request #1814](https://bitbucket.org/osrf/gazebo/pull-request/1814)

1. **gazebo/gui/BoxMaker.hh**

1. **gazebo/gui/CylinderMaker.hh**

1. **gazebo/gui/SphereMaker.hh**

1. **gazebo/gui/MeshMaker.hh**

1. **gazebo/gui/EntityMaker.hh**
    + public: typedef boost::function<void(const math::Vector3 &pos,
                  const math::Vector3 &scale)> CreateCallback;
    + public: static void SetSnapToGrid(bool _snap);
    + public: virtual bool IsActive() const = 0;
    + public: virtual void OnMousePush(const common::MouseEvent &_event);
    + public: virtual void OnMouseDrag(const common::MouseEvent &_event);
    + protected: math::Vector3 GetSnappedPoint(math::Vector3 _p);

1. **gazebo/sensors/ForceTorqueSensor.hh**
    + public: math::Vector3 GetTorque() const
    + public: math::Vector3 GetForce() const

1. **gazebo/sensors/GpsSensor.hh**
    + public: math::Angle GetLongitude()
    + public: math::Angle GetLatitude()

1. **gazebo/sensors/GpuRaySensor.hh**
    + public: math::Angle GetAngleMin() const
    + public: math::Angle GetAngleMax() const
    + public: math::Angle GetVerticalAngleMin() const
    + public: math::Angle GetVerticalAngleMax() const

1. **gazebo/sensors/ImuSensor.hh**
    + public: math::Vector3 GetAngularVelocity() const
    + public: math::Vector3 GetLinearAcceleration() const
    + public: math::Quaternion GetOrientation() const

1. **gazebo/sensors/RFIDSensor.hh**
    + private: bool CheckTagRange(const math::Pose &_pose)

1. **gazebo/sensors/RFIDTag.hh**
    + public: math::Pose GetTagPose() const

1. **gazebo/sensors/RaySensor.hh**
    + public: math::Angle GetAngleMin() const
    + public: math::Angle GetAngleMax() const
    + public: math::Angle GetVerticalAngleMin() const
    + public: math::Angle GetVerticalAngleMax() const

1. **gazebo/sensors/Sensor.hh**
    + public: virtual math::Pose GetPose() const
    + public: NoisePtr GetNoise(unsigned int _index = 0) const

1. **gazebo/sensors/WirelessTransmitter.hh**
    + public: double GetSignalStrength(const math::Pose &_receiver, const double _rxGain)

## Gazebo 5.X to 6.X

### Deprecations

1. **gazebo/common/Color.hh**
    + ***Deprecation:*** math::Vector3 GetAsHSV() const;
    + ***Replacement:*** ignition::math::Vector3d HSV() const;

1. **gazebo/common/Dem.hh**
    + ***Deprecation:*** void GetGeoReferenceOrigin(math::Angle &_latitude,math::Angle &_longitude);
    + ***Replacement:*** void GetGeoReferenceOrigin(ignition::math::Angle &_latitude,  ignition::math::Angle &_longitude) const;
    + ***Deprecation:***void FillHeightMap(int _subSampling, unsigned int _vertSize, const math::Vector3 &_size, const math::Vector3 &_scale, bool _flipY, std::vector<float> &_heights);
    + ***Replacement:***void FillHeightMap(const int _subSampling, const unsigned int _vertSize, const ignition::math::Vector3d &_size, const ignition::math::Vector3d &_scale, const bool _flipY, std::vector<float> &_heights);

1. **gazebo/common/GTSMeshUtils.hh**
    + ***Deprecation:***static bool DelaunayTriangulation(const std::vector<math::Vector2d> &_vertices, const std::vector<math::Vector2i> &_edges, SubMesh *_submesh);
    + ***Replacement:***static bool DelaunayTriangulation( const std::vector<ignition::math::Vector2d> &_vertices, const std::vector<ignition::math::Vector2i> &_edges, SubMesh *_submesh);

1. **gazebo/common/HeightmapData.hh**
    + ***Deprecation:***virtual void FillHeightMap(int _subSampling,unsigned int _vertSize, const math::Vector3 &_size,const math::Vector3 &_scale, bool _flipY, std::vector<float> &_heights);
    + ***Replacement:***void FillHeightMap(int _subSampling,unsigned int _vertSize, const ignition::math::Vector3d &_size,const ignition::math::Vector3d &_scale, bool _flipY,std::vector<float> &_heights);

1. **gazebo/common/KeyFrame.hh**
    + ***Deprecation:***void SetTranslation(const math::Vector3 &_trans);
    + ***Replacement:***void Translation(const ignition::math::Vector3d &_trans);
    + ***Deprecation:***math::Vector3 GetTranslation() const;
    + ***Replacement:***ignition::math::Vector3d Translation() const;
    + ***Deprecation:***void SetRotation(const math::Quaternion &_rot);
    + ***Replacement:***void Rotation(const ignition::math::Quaterniond &_rot);
    + ***Deprecation:***math::Quaternion GetRotation();
    + ***Replacement:***ignition::math::Quaterniond Rotation() const;

1. **gazebo/common/Mesh.hh**
    + ***Deprecation:***math::Vector3 GetMax() const;
    + ***Replacement:***ignition::math::Vector3d Max() const;
    + ***Deprecation:***math::Vector3 GetMin() const;
    + ***Replacement:***ignition::math::Vector3d Min() const;
    + ***Deprecation:***void GetAABB(math::Vector3 &_center, math::Vector3 &_min_xyz,math::Vector3 &_max_xyz) const;
    + ***Replacement:***void GetAABB(ignition::math::Vector3d &_center,ignition::math::Vector3d &_minXYZ,ignition::math::Vector3d &_maxXYZ) const;
    + ***Deprecation:***void GenSphericalTexCoord(const math::Vector3 &_center);
    + ***Replacement:***void GenSphericalTexCoord(const ignition::math::Vector3d &_center);
    + ***Deprecation:***void SetScale(const math::Vector3 &_factor);
    + ***Replacement:***void SetScale(const ignition::math::Vector3d &_factor);
    + ***Deprecation:***void Center(const math::Vector3 &_center = math::Vector3::Zero);
    + ***Replacement:***void Center(const ignition::math::Vector3d &_center =ignition::math::Vector3d::Zero);
    + ***Deprecation:***void Translate(const math::Vector3 &_vec);
    + ***Replacement:***void Translate(const ignition::math::Vector3d &_vec);
    + ***Deprecation:*** void CopyVertices(const std::vector<math::Vector3> &_verts);
    + ***Replacement:***void CopyVertices(const std::vector<ignition::math::Vector3d> &_verts);
    + ***Deprecation:***void CopyNormals(const std::vector<math::Vector3> &_norms);
    + ***Replacement:***void CopyNormals( const std::vector<ignition::math::Vector3d> &_norms);
    + ***Deprecation:***void AddVertex(const math::Vector3 &_v);
    + ***Replacement:***void AddVertex(const ignition::math::Vector3d &_v);
    + ***Deprecation:***void AddNormal(const math::Vector3 &_n);
    + ***Replacement:***void AddNormal(const ignition::math::Vector3d &_n);
    + ***Deprecation:***math::Vector3 GetVertex(unsigned int _i) const;
    + ***Replacement:***ignition::math::Vector3d Vertex(unsigned int _i) const;
    + ***Deprecation:***void SetVertex(unsigned int _i, const math::Vector3 &_v);
    + ***Replacement:***void SetVertex(unsigned int _i,const ignition::math::Vector3d &_v);
    + ***Deprecation:***math::Vector3 GetNormal(unsigned int _i) const;
    + ***Replacement:***ignition::math::Vector3d Normal(unsigned int _i) const;
    + ***Deprecation:***void SetNormal(unsigned int _i, const math::Vector3 &_n);
    + ***Replacement:***void SetNormal(unsigned int _i,const ignition::math::Vector3d &_n);
    + ***Deprecation:***math::Vector2d GetTexCoord(unsigned int _i) const;
    + ***Replacement:***ignition::math::Vector2d TexCoord(unsigned int _i) const;
    + ***Deprecation:***void SetTexCoord(unsigned int _i, const math::Vector2d &_t);
    + ***Replacement:***void SetTexCoord(unsigned int _i,const ignition::math::Vector2d &_t);
    + ***Deprecation:***math::Vector3 GetMax() const;
    + ***Replacement:***ignition::math::Vector3d Max() const;
    + ***Deprecation:***math::Vector3 GetMin() const;
    + ***Replacement:***ignition::math::Vector3d Min() const;
    + ***Deprecation:***bool HasVertex(const math::Vector3 &_v) const;
    + ***Replacement:***bool HasVertex(const ignition::math::Vector3d &_v) const;
    + ***Deprecation:***unsigned int GetVertexIndex(const math::Vector3 &_v) const;
    + ***Replacement:***unsigned int GetVertexIndex( const ignition::math::Vector3d &_v) const;
    + ***Deprecation:***void GenSphericalTexCoord(const math::Vector3 &_center);
    + ***Replacement:***void GenSphericalTexCoord(const ignition::math::Vector3d &_center);
    + ***Deprecation:***void Center(const math::Vector3 &_center = math::Vector3::Zero);
    + ***Replacement:***void Center(const ignition::math::Vector3d &_center =ignition::math::Vector3d::Zero);
    + ***Deprecation:***void Translate(const math::Vector3 &_vec) ;
    + ***Replacement:***void Translate(const ignition::math::Vector3d &_vec);
    + ***Deprecation:***void SetScale(const math::Vector3 &_factor);
    + ***Replacement:***void SetScale(const ignition::math::Vector3d &_factor);

1. **gazebo/common/MeshCSG.hh**
    + ***Deprecation:***Mesh *CreateBoolean(const Mesh *_m1, const Mesh *_m2,const int _operation, const math::Pose &_offset = math::Pose::Zero);
    + ***Replacement:***Mesh *CreateBoolean(const Mesh *_m1, const Mesh *_m2,const int _operation,const ignition::math::Pose3d &_offset = ignition::math::Pose3d::Zero);

1. **gazebo/common/MeshManager.hh**
    + ***Deprecation:***void GetMeshAABB(const Mesh *_mesh,math::Vector3 &_center,math::Vector3 &_minXYZ,math::Vector3 &_maxXYZ);
    + ***Replacement:***void GetMeshAABB(const Mesh *_mesh,ignition::math::Vector3d &_center,ignition::math::Vector3d &_min_xyz,ignition::math::Vector3d &_max_xyz);
    + ***Deprecation:***void GenSphericalTexCoord(const Mesh *_mesh,math::Vector3 _center);
    + ***Replacement:*** void GenSphericalTexCoord(const Mesh *_mesh,const ignition::math::Vector3d &_center);
    + ***Deprecation:***void CreateBox(const std::string &_name, const math::Vector3 &_sides,const math::Vector2d &_uvCoords);
    + ***Replacement:***void CreateBox(const std::string &_name,const ignition::math::Vector3d &_sides,const ignition::math::Vector2d &_uvCoords);
    + ***Deprecation:***void CreateExtrudedPolyline(const std::string &_name, const std::vector<std::vector<math::Vector2d> > &_vertices,double _height);
    + ***Replacement:*** void CreateExtrudedPolyline(const std::string &_name,const std::vector<std::vector<ignition::math::Vector2d> > &_vertices, double _height);
    + ***Deprecation:***void CreatePlane(const std::string &_name,const math::Plane &_plane,const math::Vector2d &_segments,const math::Vector2d &_uvTile);
    + ***Replacement:***void CreatePlane(const std::string &_name,const ignition::math::Planed &_plane,const ignition::math::Vector2d &_segments, const ignition::math::Vector2d &_uvTile);
    + ***Deprecation:***void CreatePlane(const std::string &_name,const math::Vector3 &_normal,double _d,const math::Vector2d &_size,const math::Vector2d &_segments,const math::Vector2d &_uvTile);
    + ***Replacement:***void CreatePlane(const std::string &_name,const ignition::math::Vector3d &_normal,const double _d,const ignition::math::Vector2d &_size,const ignition::math::Vector2d &_segments, const ignition::math::Vector2d &_uvTile);
    + ***Deprecation:***void CreateBoolean(const std::string &_name, const Mesh *_m1,const Mesh *_m2, const int _operation,const math::Pose &_offset = math::Pose::Zero);
    + ***Replacement:***void CreateBoolean(const std::string &_name, const Mesh *_m1,const Mesh *_m2, const int _operation,const ignition::math::Pose3d &_offset = ignition::math::Pose3d::Zero);

1. **gazebo/common/SVGLoader.hh**
    + ***Deprecation:***static void PathsToClosedPolylines(const std::vector<common::SVGPath> &_paths, double _tol,std::vector< std::vector<math::Vector2d> > &_closedPolys,std::vector< std::vector<math::Vector2d> > &_openPolys);
    + ***Replacement:***static void PathsToClosedPolylines(const std::vector<common::SVGPath> &_paths,double _tol,std::vector< std::vector<ignition::math::Vector2d> > &_closedPolys,std::vector< std::vector<ignition::math::Vector2d> > &_openPolys);

1. **gazebo/common/Skeleton.hh**
    + ***Deprecation:***void SetBindShapeTransform(math::Matrix4 _trans);
    + ***Replacement:***void SetBindShapeTransform(const ignition::math::Matrix4d &_trans);
    + ***Deprecation:***math::Matrix4 GetBindShapeTransform();
    + ***Replacement:***ignition::math::Matrix4d BindShapeTransform();
    + ***Deprecation:***void SetTransform(math::Matrix4 _trans,bool _updateChildren = true);
    + ***Replacement:***void SetTransform(const ignition::math::Matrix4d &_trans,bool _updateChildren = true);
    + ***Deprecation:***void SetModelTransform(math::Matrix4 _trans,bool _updateChildren = true);
    + ***Replacement:***void SetModelTransform(const ignition::math::Matrix4d &_trans,bool _updateChildren = true);
    + ***Deprecation:***void SetInitialTransform(math::Matrix4 _tras);
    + ***Replacement:***void SetInitialTransform(const ignition::math::Matrix4d &_tras);
    + ***Deprecation:***math::Matrix4 GetTransform();
    + ***Replacement:***ignition::math::Matrix4d Transform();
    + ***Deprecation:***void SetInverseBindTransform(math::Matrix4 _invBM);
    + ***Replacement:***void SetInverseBindTransform(const ignition::math::Matrix4d &_invBM);
    + ***Deprecation:***math::Matrix4 GetInverseBindTransform();
    + ***Replacement:***ignition::math::Matrix4d InverseBindTransform();
    + ***Deprecation:***math::Matrix4 GetModelTransform();
    + ***Replacement:***ignition::math::Matrix4d ModelTransform() const;
    + ***Deprecation:***NodeTransform(math::Matrix4 _mat, std::string _sid = "_default_",TransformType _type = MATRIX);
    + ***Replacement:***NodeTransform(const ignition::math::Matrix4d &_mat,const std::string &_sid = "_default_",TransformType _type = MATRIX);
    + ***Deprecation:***void Set(math::Matrix4 _mat);
    + ***Replacement:***void Set(const ignition::math::Matrix4d &_mat);
    + ***Deprecation:***math::Matrix4 Get();
    + ***Replacement:***ignition::math::Matrix4d GetTransform() const;
    + ***Deprecation:***void SetSourceValues(math::Matrix4 _mat);
    + ***Replacement:***void SetSourceValues(const ignition::math::Matrix4d &_mat);
    + ***Deprecation:***void SetSourceValues(math::Vector3 _vec);
    + ***Replacement:*** void SetSourceValues(const ignition::math::Vector3d &_vec);
    + ***Deprecation:***void SetSourceValues(math::Vector3 _axis, double _angle);
    + ***Replacement:***void SetSourceValues(const ignition::math::Vector3d &_axis,const double _angle);
    + ***Deprecation:***math::Matrix4 operator* (math::Matrix4 _m);
    + ***Replacement:***ignition::math::Matrix4d operator*(const ignition::math::Matrix4d &_m);

1. **gazebo/common/SkeletonAnimation.hh**
    + ***Deprecation:***void AddKeyFrame(const double _time, const math::Matrix4 &_trans);
    + ***Replacement:***void AddKeyFrame(const double _time,const ignition::math::Matrix4d &_trans);
    + ***Deprecation:***void AddKeyFrame(const double _time,const math::Pose &_pose);
    + ***Replacement:***void AddKeyFrame(const double _time,const ignition::math::Pose3d &_pose);
    + ***Deprecation:***void GetKeyFrame(const unsigned int _i, double &_time,math::Matrix4 &_trans);
    + ***Replacement:***void GetKeyFrame(const unsigned int _i, double &_time,ignition::math::Matrix4d &_trans) const;
    + ***Deprecation:***std::pair<double, math::Matrix4> GetKeyFrame(const unsigned int _i);
    + ***Replacement:***std::pair<double, ignition::math::Matrix4d> KeyFrame(const unsigned int _i) const;
    + ***Deprecation:***math::Matrix4 GetFrameAt(double _time, bool _loop = true) const;
    + ***Replacement:***ignition::math::Matrix4d FrameAt(double _time, bool _loop = true) const;
    + ***Deprecation:***void AddKeyFrame(const std::string &_node, const double _time, const math::Matrix4 &_mat);
    + ***Replacement:***void AddKeyFrame(const std::string &_node, const double _time,const ignition::math::Matrix4d &_mat);
    + ***Deprecation:***void AddKeyFrame(const std::string &_node, const double _time,const math::Pose &_pose);
    + ***Replacement:***void AddKeyFrame(const std::string &_node, const double _time,const ignition::math::Pose3d &_pose);
    + ***Deprecation:*** math::Matrix4 GetNodePoseAt(const std::string &_node,const double _time, const bool _loop = true);
    + ***Replacement:***ignition::math::Matrix4d NodePoseAt(const std::string &_node,const double _time, const bool _loop = true);
    + ***Deprecation:***std::map<std::string, math::Matrix4> GetPoseAt(const double _time, const bool _loop = true) const;
    + ***Replacement:***std::map<std::string, ignition::math::Matrix4d> PoseAt(const double _time, const bool _loop = true) const;
    + ***Deprecation:***std::map<std::string, math::Matrix4> GetPoseAtX(const double _x, const std::string &_node, const bool _loop = true) const;
    + ***Replacement:***std::map<std::string, ignition::math::Matrix4d> PoseAtX(const double _x, const std::string &_node, const bool _loop = true) const;

1. **gazebo/common/SphericalCoordinates.hh**
    + ***Deprecation:***SphericalCoordinates(const SurfaceType _type,const math::Angle &_latitude,const math::Angle &_longitude,double _elevation,const math::Angle &_heading);
    + ***Replacement:***SphericalCoordinates(const SurfaceType _type,const ignition::math::Angle &_latitude,const ignition::math::Angle &_longitude,double _elevation,const ignition::math::Angle &_heading);
    + ***Deprecation:***math::Vector3 SphericalFromLocal(const math::Vector3 &_xyz) const;
    + ***Replacement:***ignition::math::Vector3d SphericalFromLocal(const ignition::math::Vector3d &_xyz) const;
    + ***Deprecation:***math::Vector3 GlobalFromLocal(const math::Vector3 &_xyz) const;
    + ***Replacement:***ignition::math::Vector3d GlobalFromLocal(const ignition::math::Vector3d &_xyz) const;
    + ***Deprecation:***static double Distance(const math::Angle &_latA,const math::Angle &_lonA,const math::Angle &_latB,const math::Angle &_lonB);
    + ***Replacement:***static double Distance(const ignition::math::Angle &_latA,const ignition::math::Angle &_lonA,const ignition::math::Angle &_latB,const ignition::math::Angle &_lonB);
    + ***Deprecation:*** math::Angle GetLatitudeReference() const;
    + ***Replacement:***ignition::math::Angle LatitudeReference() const;
    + ***Deprecation:***math::Angle GetLongitudeReference() const;
    + ***Replacement:***ignition::math::Angle LongitudeReference() const;
    + ***Deprecation:***math::Angle GetHeadingOffset() const;
    + ***Replacement:***ignition::math::Angle HeadingOffset() const;
    + ***Deprecation:***void SetLatitudeReference(const math::Angle &_angle);
    + ***Replacement:***void SetLatitudeReference(const ignition::math::Angle &_angle);
    + ***Deprecation:***void SetLongitudeReference(const math::Angle &_angle);
    + ***Replacement:***void SetLongitudeReference(const ignition::math::Angle &_angle);
    + ***Deprecation:***void SetHeadingOffset(const math::Angle &_angle);
    + ***Replacement:***void SetHeadingOffset(const ignition::math::Angle &_angle);

### Modifications

1. **gazebo/common/MouseEvent.hh**
    * Replaced all member variables with functions that use Ignition Math.
    * [Pull request #1777](https://bitbucket.org/osrf/gazebo/pull-request/1777)

1. **gazebo/msgs/world_stats.proto**
    + ***Removed:*** optional bool log_playback = 8;
    + ***Replacement:*** optional LogPlaybackStatistics log_playback_stats = 8;

1. **gazebo/physics/JointState.hh**
    + ***Removed:*** public: JointState(JointPtr _joint, const common::Time
    &_realTime, const common::Time &_simTime)
    + ***Replacement:*** public: JointState(JointPtr _joint, const common::Time
    &_realTime, const common::Time &_simTime, const uint64_t _iterations)

1. **gazebo/physics/LinkState.hh**
    + ***Removed:*** public: LinkState(const LinkPtr _link, const common::Time
    &_realTime, const common::Time &_simTime)
    + ***Replacement:*** public: LinkState(const LinkPtr _link,
    const common::Time &_realTime, const common::Time &_simTime, const uint64_t
    _iterations)
    + ***Removed:*** public: void Load(const LinkPtr _link, const common::Time
    &_realTime, const common::Time &_simTime)
    + ***Replacement:*** public: void Load(const LinkPtr _link, const
    common::Time &_realTime, const common::Time &_simTime, const uint64_t
    _iterations)

1. **gazebo/physics/ModelState.hh**
    + ***Removed:*** public: ModelState(const ModelPtr _model, const
    common::Time &_realTime, const common::Time &_simTime)
    + ***Replacement:*** public: ModelState(const ModelPtr _model, const
    common::Time &_realTime, const common::Time &_simTime, const uint64_t
    _iterations)
    + ***Removed:*** public: void Load(const ModelPtr _model, const common::Time
    &_realTime, const common::Time &_simTime)
    + ***Replacement:*** public: void Load(const ModelPtr _model, const
    common::Time &_realTime, const common::Time &_simTime, const uint64_t
    _iterations)

1. **gazebo/physics/State.hh**
    + ***Removed:*** public: State(const std::string &_name, const
    common::Time &_realTime, const common::Time &_simTime)
    + ***Replacement:*** public: State(const std::string &_name,
    const common::Time &_realTime, const common::Time &_simTime, const uint64_t
    _iterations)

1. **gazebo/physics/ModelState.hh**
    + ***Removed:*** public: void Load(const ModelPtr _model, const common::Time
    &_realTime, const common::Time &_simTime)
    + ***Replacement:*** public: void Load(const ModelPtr _model, const
    common::Time &_realTime, const common::Time &_simTime, const uint64_t
    _iterations)

1. ignition-math is now a dependency. Many classes and functions are modified to use ignition-math, please see the pull request listing below for individual changes.
    + [http://ignitionrobotics.org/libraries/math](http://ignitionrobotics.org/libraries/math)
    + [Gazebo migration](https://bitbucket.org/osrf/gazebo/src/583edbeb90759d43d994cc57c0797119dd6d2794/ign-math-migration.md)
    * [Pull request #1756](https://bitbucket.org/osrf/gazebo/pull-request/1756)
    * [Pull request #1766](https://bitbucket.org/osrf/gazebo/pull-request/1766)
    * [Pull request #1774](https://bitbucket.org/osrf/gazebo/pull-request/1774)
    * [Pull request #1771](https://bitbucket.org/osrf/gazebo/pull-request/1771)
    * [Pull request #1776](https://bitbucket.org/osrf/gazebo/pull-request/1776)
    * [Pull request #1777](https://bitbucket.org/osrf/gazebo/pull-request/1777)
    * [Pull request #1772](https://bitbucket.org/osrf/gazebo/pull-request/1772)
    * [Pull request #1773](https://bitbucket.org/osrf/gazebo/pull-request/1773)
    * [Pull request #1778](https://bitbucket.org/osrf/gazebo/pull-request/1778)

1. Gazebo client's should now use `gazebo/gazebo_client.hh` and `libgazebo_client.so` instead of `gazebo/gazebo.hh` and `libgazebo.so`. This separates running a Gazebo server from a Gazebo client.

1. **gazebo/rendering/GpuLaser.hh**
    + ***Removed:*** protected: double near
    + ***Replacement:*** protected: double nearClip

1. **gazebo/rendering/GpuLaser.hh**
    + ***Removed:*** protected: double far
    + ***Replacement:*** protected: double farClip

1. **gazebo/rendering/Visual.hh**
    + ***Removed:*** public: void Fini();
    + ***Replacement:*** public: virtual void Fini();

1. **gazebo/common/MeshManager.hh**
    + ***Removed:*** void CreateExtrudedPolyline(const std::string &_name, const std::vector<math::Vector2d> &_vertices, const double &_height, const math::Vector2d &_uvCoords)
    + ***Replacement:*** void CreateExtrudedPolyline(const std::string &_name, const const std::vector<std::vector<math::Vector2d> > &_vertices, const double &_height, const math::Vector2d &_uvCoords)

1. **gazebo/common/GTSMeshUtils.hh**
    + ***Removed:*** public: static bool CreateExtrudedPolyline(const std::vector<math::Vector2d> &_vertices, const double &_height, SubMesh *_submesh)
    + ***Replacement:*** public: static bool DelaunayTriangulation(const std::vector<std::vector<math::Vector2d> > &_path, SubMesh *_submesh)

1. **gazebo/physics/PolylineShape.hh**
    + ***Removed:*** public: std::vector<math::Vector2d> GetVertices() const
    + ***Replacement:*** public: std::vector<std::vector<math::Vector2d> > GetVertices() const

1. **gazebo/physics/SurfaceParams.hh**
    + ***Removed:*** public: FrictionPyramid frictionPyramid
    + ***Replacement:*** public: FrictionPyramidPtr GetFrictionPyramid() const

### Deletions

1. **gazebo/gui/RenderWidget.hh**
    + The ShowEditor(bool _show)

### Additions

1. **gazebo/msgs/log_playback_control.proto**
    + New message to control the playback from a log file.

1. **gazebo/util/LogPlay.hh**
    + public: bool Rewind()

1. **gazebo/physics/LinkState.hh**
    + public: virtual void SetIterations(const uint64_t _iterations)

1. **gazebo/physics/ModelState.hh**
    + public: virtual void SetIterations(const uint64_t _iterations)

1. **gazebo/physics/State.hh**
    + public: uint64_t GetIterations() const
    + public: virtual void SetIterations(const uint64_t _iterations)

1. **gazebo/physics/WorldState.hh**
    + public: virtual void SetIterations(const uint64_t _iterations)

1. **gazebo/util/LogPlay.hh**
    + public: uint64_t GetInitialIterations() const
    + public: bool HasIterations() const

## Gazebo 4.X to 5.X

### C++11 compiler required

Gazebo 5.x uses features from the new c++11 standard. This requires to have a compatible c++11 compiler. Note that some platforms (like Ubuntu Precise) do not include one by default.

### Modifications

1. Privatized World::dirtyPoses
    + World::dirtyPoses used to be a public attribute. This is now a private attribute, and specific "friends" have been added to the World file.

1. Privatized Scene::skyx
    + Scene::skyx used to be a public attribute. This is now a private attribute, and a GetSkyX() funcion has been added to access the sky object.

1. **gazebo/rendering/Visual.hh**
    + The GetBoundingBox() function now returns a local bounding box without scale applied.

1. **gazebo/math/Box.hh**
    + The constructor that takes two math::Vector3 values now treats these as two corners, and computes the minimum and maximum values automatically. This change is API and ABI compatible.

1. **Informational logs:** The log files will be created inside
  ~/.gazebo/server-<GAZEBO_MASTER_PORT> and
  ~/.gazebo/client-<GAZEBO_MASTER_PORT>. The motivation for this
  change is to avoid name collisions when cloning a simulation. If the
  environment variable GAZEBO_MASTER_URI is not present or invalid,
  <GAZEBO_MASTER_PORT> will be replaced by "default".

1. **gazebo/common/Plugin.hh**
    + ***Removed:*** protected: std::string Plugin::handle
    + ***Replacement:*** protected: std::string Plugin::handleName

1. **gazebo/gui/KeyEventHandler.hh**
    + ***Removed:*** public: void HandlePress(const common::KeyEvent &_event);
    + ***Replacement:*** public: bool HandlePress(const common::KeyEvent &_event);

1. **gazebo/gui/KeyEventHandler.hh**
    + ***Removed:*** public: void HandleRelease(const common::KeyEvent &_event);
    + ***Replacement:*** public: bool HandleRelease(const common::KeyEvent &_event);

1. **gazebo/rendering/UserCamera.hh**
    + ***Removed:*** private: void OnJoy(ConstJoystickPtr &_msg)
    + ***Replacement:*** private: void OnJoyTwist(ConstJoystickPtr &_msg)

1. **gazebo/rendering/Camera.hh**
    + ***Deprecation:*** public: void RotatePitch(math::Angle _angle);
    + ***Replacement:*** public: void Pitch(const math::Angle &_angle,
                                        Ogre::Node::TransformSpace _relativeTo = Ogre::Node::TS_LOCAL);
    + ***Deprecation:*** public: void RotateYaw(math::Angle _angle);
    + ***Replacement:*** public: void Yaw(const math::Angle &_angle,
                                        Ogre::Node::TransformSpace _relativeTo = Ogre::Node::TS_LOCAL);

1. **gazebo/rendering/AxisVisual.hh**
    + ***Removed:*** public: void ShowRotation(unsigned int _axis)
    + ***Replacement:*** public: void ShowAxisRotation(unsigned int _axis, bool _show)

1. **gazebo/rendering/ArrowVisual.hh**
    + ***Removed:*** public: void ShowRotation()
    + ***Replacement:*** public: void ShowRotation(bool _show)

### Deletions

1. **gazebo/physics/Collision.hh**
    + unsigned int GetShapeType()

1. **gazebo/physics/World.hh**
    + EntityPtr GetSelectedEntity() const

1. **gazebo/physics/bullet/BulletJoint.hh**
    + void SetAttribute(Attribute, unsigned int, double)

1. **gazebo/physics/simbody/SimbodyJoint.hh**
    + void SetAttribute(Attribute, unsigned int, double)


## Gazebo 3.1 to 4.0

### New Deprecations

1. **gazebo/physics/Collision.hh**
    + ***Deprecation*** unsigned int GetShapeType()
    + ***Replacement*** unsigned int GetShapeType() const

1. **gazebo/physics/Joint.hh**
    + ***Deprecation*** virtual double GetMaxForce(unsigned int)
    + ***Deprecation*** virtual void SetMaxForce(unsigned int, double)
    + ***Deprecation*** virtual void SetAngle(unsigned int, math::Angle)
    + ***Replacement*** virtual void SetPosition(unsigned int, double)

### Modifications
1. **gazebo/physics/Model.hh**
    + ***Removed:*** Link_V GetLinks() const `ABI Change`
    + ***Replacement:***  const Link_V &GetLinks() const

1. **gzprop command line tool**
    + The `gzprop` command line tool outputs a zip file instead of a tarball.

### Additions

1. **gazebo/msgs/msgs.hh**
    + sdf::ElementPtr LightToSDF(const msgs::Light &_msg, sdf::ElementPtr _sdf = sdf::ElementPtr())

1. **gazebo/rendering/Light.hh**
    + math::Quaternion GetRotation() const
    + void SetRotation(const math::Quaternion &_q)
    + LightPtr Clone(const std::string &_name, ScenePtr _scene)

1. **gazebo/rendering/Scene.hh**
    + void AddLight(LightPtr _light)
    + void RemoveLight(LightPtr _light)

1. **gazebo/gui/GuiEvents.hh**
    + template<typename T> static event::ConnectionPtr ConnectLightUpdate(T _subscriber)
    + static void DisconnectLightUpdate(event::ConnectionPtr _subscriber)

1. **gazebo/gui/ModelMaker.hh**
    + bool InitFromModel(const std::string & _modelName)

1. **gazebo/gui/LightMaker.hh**
    + bool InitFromLight(const std::string & _lightName)

1. **gazebo/common/Mesh.hh**
    + int GetMaterialIndex(const Material *_mat) const

1. **gazebo/math/Filter.hh**
    + ***New classes:*** Filter, OnePole, OnePoleQuaternion, OnePoleVector3, BiQuad, and BiQuadVector3

1. **gazebo/physics/Joint.hh**
      + bool FindAllConnectedLinks(const LinkPtr &_originalParentLink,
          Link_V &_connectedLinks);
      + math::Pose ComputeChildLinkPose( unsigned int _index,
          double _position);

1. **gazebo/physics/Link.hh**
      + void Move(const math::Pose &_worldRefernceFrameSrc,
                        const math::Pose &_worldRefernceFrameDst);
      + bool FindAllConnectedLinksHelper(
          const LinkPtr &_originalParentLink,
          Link_V &_connectedLinks, bool _fistLink = false);
      + bool ContainsLink(const Link_V &_vector, const LinkPtr &_value);
      + msgs::Visual GetVisualMessage(const std::string &_name)

### Modifications
1. **gazebo/physics/Model.hh**
    + ***Removed:*** Link_V GetLinks() const `ABI Change`
    + ***Replacement:***  const Link_V &GetLinks() const

1. **gazebo/physics/Base.cc**
    + ***Removed*** std::string GetScopedName() const
    + ***Replaced*** std::string GetScopedName(bool _prependWorldName=false) const

## Gazebo 3.0 to 3.1

### Additions

1. **gazebo/physics/World.hh**
      + void RemoveModel(const std::string &_name);
      + void RemoveModel(ModelPtr _model);

1. **gazebo/physics/JointController.hh**
    + void SetPositionPID(const std::string &_jointName, const common::PID &_pid);
    + void SetVelocityPID(const std::string &_jointName, const common::PID &_pid);

## Gazebo 2.0 to 3.0

### New Deprecations

1. **gazebo/physics/Joint.hh**
    + ***Deprecation*** virtual void ApplyDamping()
    + ***Replacement*** virtual void ApplyStiffnessDamping()
    ---
    + ***Deprecation*** double GetDampingCoefficient() const
    + ***Replacement*** double GetDamping(int _index)

1. **gazebo/physics/ode/ODEJoint.hh**
    + ***Deprecation*** void CFMDamping()
    + ***Replacement*** void ApplyImplicitStiffnessDamping()

1. **gazebo/physics/ScrewJoint.hh**
    + ***Deprecation*** virtual void SetThreadPitch(unsigned int _index, double _threadPitch) = 0
    + ***Replacement*** virtual void SetThreadPitch(double _threadPitch) = 0
    ---
    + ***Deprecation*** virtual void GetThreadPitch(unsigned int _index) = 0
    + ***Replacement*** virtual void GetThreadPitch() = 0

1. **gazebo/physics/bullet/BulletScrewJoint.hh**
    + ***Deprecation*** protected: virtual void Load(sdf::ElementPtr _sdf)
    + ***Replacement*** public: virtual void Load(sdf::ElementPtr _sdf)

1. **gazebo/physics/PhysicsEngine.hh**
    + ***Deprecation*** virtual void SetSORPGSPreconIters(unsigned int _iters)
    + ***Replacement*** virtual bool SetParam(const std::string &_key, const boost::any &_value)
    ---
    + ***Deprecation*** virtual void SetSORPGSIters(unsigned int _iters)
    + ***Replacement*** virtual bool SetParam(const std::string &_key, const boost::any &_value)
    ---
    + ***Deprecation*** virtual void SetSORPGSW(double _w)
    + ***Replacement*** virtual bool SetParam(const std::string &_key, const boost::any &_value)
    ---
    + ***Deprecation*** virtual int GetSORPGSPreconIters()
    + ***Replacement*** virtual boost::any GetParam(const std::string &_key) const
    ---
    + ***Deprecation*** virtual int GetSORPGSIters()
    + ***Replacement*** virtual boost::any GetParam(const std::string &_key) const
    ---
    + ***Deprecation*** virtual double GetSORPGSW()
    + ***Replacement*** virtual boost::any GetParam(const std::string &_key) const

1. **gazebo/physics/bullet/BulletPhysics.hh**
    + ***Deprecation*** virtual bool SetParam(BulletParam _param, const boost::any &_value)
    + ***Replacement*** virtual bool SetParam(const std::string &_key, const boost::any &_value)
    ---
    + ***Deprecation*** virtual boost::any GetParam(BulletParam _param) const
    + ***Replacement*** virtual boost::any GetParam(const std::string &_key) const

1. **gazebo/physics/ode/ODEPhysics.hh**
    + ***Deprecation*** virtual bool SetParam(ODEParam _param, const boost::any &_value)
    + ***Replacement*** virtual bool SetParam(const std::string &_key, const boost::any &_value)
    ---
    + ***Deprecation*** virtual boost::any GetParam(ODEParam _param) const
    + ***Replacement*** virtual boost::any GetParam(const std::string &_key) const

1. **gazebo/physics/dart/DARTPhysics.hh**
    + ***Deprecation*** virtual boost::any GetParam(DARTParam _param) const
    + ***Replacement*** virtual boost::any GetParam(const std::string &_key) const

1. **gazebo/physics/Joint.hh**
    + ***Deprecation*** virtual double GetAttribute(const std::string &_key, unsigned int _index) = 0
    + ***Replacement*** virtual double GetParam(const std::string &_key, unsigned int _index) = 0;

1. **gazebo/physics/bullet/BulletJoint.hh**
    + ***Deprecation*** virtual double GetAttribute(const std::string &_key, unsigned int _index)
    + ***Replacement*** virtual double GetParam(const std::string &_key, unsigned int _index)

1. **gazebo/physics/bullet/BulletScrewJoint.hh**
    + ***Deprecation*** virtual double GetAttribute(const std::string &_key, unsigned int _index)
    + ***Replacement*** virtual double GetParam(const std::string &_key, unsigned int _index)

1. **gazebo/physics/dart/DARTJoint.hh**
    + ***Deprecation*** virtual double GetParam(const std::string &_key, unsigned int _index)
    + ***Replacement*** virtual double GetAttribute(const std::string &_key, unsigned int _index)

1. **gazebo/physics/ode/ODEJoint.hh**
    + ***Deprecation*** virtual double GetParam(const std::string &_key, unsigned int _index)
    + ***Replacement*** virtual double GetAttribute(const std::string &_key, unsigned int _index)

1. **gazebo/physics/ode/ODEScrewJoint.hh**
    + ***Deprecation*** virtual double GetParam(const std::string &_key, unsigned int _index)
    + ***Replacement*** virtual double GetAttribute(const std::string &_key, unsigned int _index)

1. **gazebo/physics/ode/ODEUniversalJoint.hh**
    + ***Deprecation*** virtual double GetParam(const std::string &_key, unsigned int _index)
    + ***Replacement*** virtual double GetAttribute(const std::string &_key, unsigned int _index)

1. **gazebo/physics/simbody/SimbodyJoint.hh**
    + ***Deprecation*** virtual double GetParam(const std::string &_key, unsigned int _index)
    + ***Replacement*** virtual double GetAttribute(const std::string &_key, unsigned int _index)

1. **gazebo/physics/simbody/SimbodyScrewJoint.hh**
    + ***Deprecation*** virtual double GetParam(const std::string &_key, unsigned int _index)
    + ***Replacement*** virtual double GetAttribute(const std::string &_key, unsigned int _index)

1. **gazebo/physics/Joint.hh**
    + ***Deprecation*** virtual void SetAttribute(const std::string &_key, unsigned int _index, const boost::any &_value) = 0
    + ***Replacement*** virtual bool SetParam(const std::string &_key, unsigned int _index, const boost::any &_value) = 0

1. **gazebo/physics/bullet/BulletJoint.hh**
    + ***Deprecation*** virtual void SetAttribute(const std::string &_key, unsigned int _index, const boost::any &_value)
    + ***Replacement*** virtual bool SetParam(const std::string &_key, unsigned int _index, const boost::any &_value)

1. **gazebo/physics/dart/DARTJoint.hh**
    + ***Deprecation*** virtual void SetAttribute(const std::string &_key, unsigned int _index, const boost::any &_value)
    + ***Replacement*** virtual bool SetParam(const std::string &_key, unsigned int _index, const boost::any &_value)

1. **gazebo/physics/ode/ODEJoint.hh**
    + ***Deprecation*** virtual void SetAttribute(const std::string &_key, unsigned int _index, const boost::any &_value)
    + ***Replacement*** virtual bool SetParam(const std::string &_key, unsigned int _index, const boost::any &_value)

1. **gazebo/physics/ode/ODEScrewJoint.hh**
    + ***Deprecation*** virtual void SetAttribute(const std::string &_key, unsigned int _index, const boost::any &_value)
    + ***Replacement*** virtual bool SetParam(const std::string &_key, unsigned int _index, const boost::any &_value)

1. **gazebo/physics/ode/ODEUniversalJoint.hh**
    + ***Deprecation*** virtual void SetAttribute(const std::string &_key, unsigned int _index, const boost::any &_value)
    + ***Replacement*** virtual bool SetParam(const std::string &_key, unsigned int _index, const boost::any &_value)

1. **gazebo/physics/simbody/SimbodyJoint.hh**
    + ***Deprecation*** virtual void SetAttribute(const std::string &_key, unsigned int _index, const boost::any &_value)
    + ***Replacement*** virtual bool SetParam(const std::string &_key, unsigned int _index, const boost::any &_value)

1. **gazebo/physics/simbody/SimbodyScrewJoint.hh**
    + ***Deprecation*** virtual void SetAttribute(const std::string &_key, unsigned int _index, const boost::any &_value)
    + ***Replacement*** virtual bool SetParam(const std::string &_key, unsigned int _index, const boost::any &_value)

### Modifications
1. **gazebo/physics/Entity.hh**
    + ***Removed:*** inline const math::Pose &GetWorldPose() const `ABI change`
    + ***Replacement:*** inline virutal const math::Pose &GetWorldPose() const
1. **gazebo/physics/Box.hh**
    + ***Removed:*** bool operator==(const Box &_b) `ABI Change`
    + ***Replacement:***  bool operator==(const Box &_b) const

1. **gazebo/gui/GuiIface.hh**
    + ***Removed:*** void load() `ABI change`
    + ***Replacement:*** bool load()
    + ***Note:*** Changed return type from void to bool.
1. **Functions in joint classes use unsigned int, instead of int**
    + All functions in Joint classes (gazebo/physics/\*Joint\*) and subclasses (gazebo/physics/[ode,bullet,simbody,dart]/\*Joint\*) now use unsigned integers instead of integers when referring to a specific joint axis.
    + Add const to Joint::GetInitialAnchorPose(), Joint::GetStopDissipation(), Joint::GetStopStiffness()
1. **gazebo/sensors/Noise.hh** `ABI change`
    + ***Removed:*** void Noise::Load(sdf::ElementPtr _sdf)
    + ***Replacement:*** virtual void Noise::Load(sdf::ElementPtr _sdf)
    + ***Removed:*** void Noise::~Noise()
    + ***Replacement:*** virtual void Noise::~Noise()
    + ***Removed:*** void Noise::Apply() const
    + ***Replacement:*** void Noise::Apply()
    + ***Note:*** Make Noise a base class and refactored out GaussianNoiseModel to its own class.
1. **gazebo/transport/ConnectionManager.hh**
    + ***Removed:*** bool ConnectionManager::Init(const std::string &_masterHost, unsigned int _masterPort) `ABI change`
    + ***Replacement:*** bool ConnectionManager::Init(const std::string &_masterHost, unsigned int _masterPort, uint32_t _timeoutIterations = 30)
    + ***Note:*** No changes to downstream code required. A third parameter has been added that specifies the number of timeout iterations. This parameter has a default value of 30.
1. **gazebo/transport/TransportIface.hh**
    + ***Removed:*** bool init(const std::string &_masterHost = "", unsigned int _masterPort = 0) `ABI change`
    + ***Replacement:*** bool init(const std::string &_masterHost = "", unsigned int _masterPort = 0, uint32_t _timeoutIterations = 30)
    + ***Note:*** No changes to downstream code required. A third parameter has been added that specifies the number of timeout iterations. This parameter has a default value of 30.
1. **gazebo/transport/Publication.hh**
    + ***Removed:*** void Publish(MessagePtr _msg, boost::function<void(uint32_t)> _cb, uint32_t _id) `ABI change`
    + ***Replacement:*** int Publish(MessagePtr _msg, boost::function<void(uint32_t)> _cb, uint32_t _id)
    + ***Note:*** Only the return type changed.

1. **gazebo/common/ModelDatabase.hh** `API change`
    + ***Removed:*** void ModelDatabase::GetModels(boost::function<void (const std::map<std::string, std::string> &)> _func)
    + ***Replacement:*** event::ConnectionPtr ModelDatabase::GetModels(boost::function<void (const std::map<std::string, std::string> &)> _func)
    + ***Note:*** The replacement function requires that the returned connection shared pointer remain valid in order to receive the GetModels callback. Reset the shared pointer to stop receiving GetModels callback.

1. **gazebo/physics/Collision.hh** `API change`
    + ***Modified:*** SurfaceParamsPtr Collision::surface
    + ***Note:*** Changed from `private` to `protected`

1. **gazebo/physics/MultiRayShape.hh** `API change`
    + ***Removed:*** double MultiRayShape::GetRange(int _index)
    + ***Replacement:*** double MultiRayShape::GetRange(unsigned int _index)
    + ***Removed:*** double MultiRayShape::GetRetro(int _index)
    + ***Replacement:*** double MultiRayShape::GetRetro(unsigned int _index)
    + ***Removed:*** double MultiRayShape::GetFiducial(int _index)
    + ***Replacement:*** double MultiRayShape::GetFiducial(unsigned int _index)
    + ***Note:*** Changed argument type from int to unsigned int.

1. **gazebo/physics/SurfaceParams.hh**
    + ***Removed:*** void FillMsg(msgs::Surface &_msg)
    + ***Replacement:*** virtual void FillMsg(msgs::Surface &_msg)

1. **gazebo/sensors/RaySensor.hh** `API change`
    + ***Removed:*** double RaySensor::GetRange(int _index)
    + ***Replacement:*** double RaySensor::GetRange(unsigned int _index)
    + ***Removed:*** double RaySensor::GetRetro(int _index)
    + ***Replacement:*** double RaySensor::GetRetro(unsigned int _index)
    + ***Removed:*** double RaySensor::GetFiducial(int _index)
    + ***Replacement:*** double RaySensor::GetFiducial(unsigned int _index)
    + ***Note:*** Changed argument type from int to unsigned int.

1. **gazebo/physics/PhysicsEngine.hh**
    + ***Removed*** virtual void SetParam(const std::string &_key, const boost::any &_value)
    + ***Replacement*** virtual bool SetParam(const std::string &_key, const boost::any &_value)

1. **gazebo/physics/ode/ODEPhysics.hh**
    + ***Removed*** virtual void SetParam(const std::string &_key, const boost::any &_value)
    + ***Replacement*** virtual bool SetParam(const std::string &_key, const boost::any &_value)

1. **gazebo/physics/bullet/BulletPhysics.hh**
    + ***Removed*** virtual void SetParam(const std::string &_key, const boost::any &_value)
    + ***Replacement*** virtual bool SetParam(const std::string &_key, const boost::any &_value)

1. **gazebo/physics/BallJoint.hh**
    + ***Removed*** virtual void SetHighStop(unsigned int /*_index*/, const math::Angle &/*_angle*/)
    + ***Replacement*** virtual bool SetHighStop(unsigned int /*_index*/, const math::Angle &/*_angle*/)
    ---
    + ***Removed*** virtual void SetLowStop(unsigned int /*_index*/, const math::Angle &/*_angle*/)
    + ***Replacement*** virtual bool SetLowStop(unsigned int /*_index*/, const math::Angle &/*_angle*/)

1. **gazebo/physics/Joint.hh**
    + ***Removed*** virtual void SetHighStop(unsigned int _index, const math::Angle &_angle)
    + ***Replacement*** virtual bool SetHighStop(unsigned int _index, const math::Angle &_angle)
    ---
    + ***Removed*** virtual void SetLowStop(unsigned int _index, const math::Angle &_angle)
    + ***Replacement*** virtual bool SetLowStop(unsigned int _index, const math::Angle &_angle)

1. **gazebo/physics/bullet/BulletBallJoint.hh**
    + ***Removed*** virtual void SetHighStop(unsigned int _index, const math::Angle &_angle)
    + ***Replacement*** virtual bool SetHighStop(unsigned int _index, const math::Angle &_angle)
    ---
    + ***Removed*** virtual void SetLowStop(unsigned int _index, const math::Angle &_angle)
    + ***Replacement*** virtual bool SetLowStop(unsigned int _index, const math::Angle &_angle)

1. **gazebo/physics/bullet/BulletHinge2Joint.hh**
    + ***Removed*** virtual void SetHighStop(unsigned int _index, const math::Angle &_angle)
    + ***Replacement*** virtual bool SetHighStop(unsigned int _index, const math::Angle &_angle)
    ---
    + ***Removed*** virtual void SetLowStop(unsigned int _index, const math::Angle &_angle)
    + ***Replacement*** virtual bool SetLowStop(unsigned int _index, const math::Angle &_angle)

1. **gazebo/physics/bullet/BulletHingeJoint.hh**
    + ***Removed*** virtual void SetHighStop(unsigned int _index, const math::Angle &_angle)
    + ***Replacement*** virtual bool SetHighStop(unsigned int _index, const math::Angle &_angle)
    ---
    + ***Removed*** virtual void SetLowStop(unsigned int _index, const math::Angle &_angle)
    + ***Replacement*** virtual bool SetLowStop(unsigned int _index, const math::Angle &_angle)

1. **gazebo/physics/bullet/BulletScrewJoint.hh**
    + ***Removed*** virtual void SetHighStop(unsigned int _index, const math::Angle &_angle)
    + ***Replacement*** virtual bool SetHighStop(unsigned int _index, const math::Angle &_angle)
    ---
    + ***Removed*** virtual void SetLowStop(unsigned int _index, const math::Angle &_angle)
    + ***Replacement*** virtual bool SetLowStop(unsigned int _index, const math::Angle &_angle)

1. **gazebo/physics/bullet/BulletSliderJoint.hh**
    + ***Removed*** virtual void SetHighStop(unsigned int _index, const math::Angle &_angle)
    + ***Replacement*** virtual bool SetHighStop(unsigned int _index, const math::Angle &_angle)
    ---
    + ***Removed*** virtual void SetLowStop(unsigned int _index, const math::Angle &_angle)
    + ***Replacement*** virtual bool SetLowStop(unsigned int _index, const math::Angle &_angle)

1. **gazebo/physics/bullet/BulletUniversalJoint.hh**
    + ***Removed*** virtual void SetHighStop(unsigned int _index, const math::Angle &_angle)
    + ***Replacement*** virtual bool SetHighStop(unsigned int _index, const math::Angle &_angle)
    ---
    + ***Removed*** virtual void SetLowStop(unsigned int _index, const math::Angle &_angle)
    + ***Replacement*** virtual bool SetLowStop(unsigned int _index, const math::Angle &_angle)

1. **gazebo/physics/dart/DARTJoint.hh**
    + ***Removed*** virtual void SetHighStop(unsigned int _index, const math::Angle &_angle)
    + ***Replacement*** virtual bool SetHighStop(unsigned int _index, const math::Angle &_angle)
    ---
    + ***Removed*** virtual void SetLowStop(unsigned int _index, const math::Angle &_angle)
    + ***Replacement*** virtual bool SetLowStop(unsigned int _index, const math::Angle &_angle)

1. **gazebo/physics/ode/ODEJoint.hh**
    + ***Removed*** virtual void SetHighStop(unsigned int _index, const math::Angle &_angle)
    + ***Replacement*** virtual bool SetHighStop(unsigned int _index, const math::Angle &_angle)
    ---
    + ***Removed*** virtual void SetLowStop(unsigned int _index, const math::Angle &_angle)
    + ***Replacement*** virtual bool SetLowStop(unsigned int _index, const math::Angle &_angle)

1. **gazebo/physics/ode/ODEUniversalJoint.hh**
    + ***Removed*** virtual void SetHighStop(unsigned int _index, const math::Angle &_angle)
    + ***Replacement*** virtual bool SetHighStop(unsigned int _index, const math::Angle &_angle)
    ---
    + ***Removed*** virtual void SetLowStop(unsigned int _index, const math::Angle &_angle)
    + ***Replacement*** virtual bool SetLowStop(unsigned int _index, const math::Angle &_angle)

1. **gazebo/physics/simbody/SimbodyJoint.hh**
    + ***Removed*** virtual void SetHighStop(unsigned int _index, const math::Angle &_angle)
    + ***Replacement*** virtual bool SetHighStop(unsigned int _index, const math::Angle &_angle)
    ---
    + ***Removed*** virtual void SetLowStop(unsigned int _index, const math::Angle &_angle)
    + ***Replacement*** virtual bool SetLowStop(unsigned int _index, const math::Angle &_angle)

1. **gazebo/physics/simbody/SimbodyScrewJoint.hh**
    + ***Removed*** virtual void SetHighStop(unsigned int _index, const math::Angle &_angle)
    + ***Replacement*** virtual bool SetHighStop(unsigned int _index, const math::Angle &_angle)
    ---
    + ***Removed*** virtual void SetLowStop(unsigned int _index, const math::Angle &_angle)
    + ***Replacement*** virtual bool SetLowStop(unsigned int _index, const math::Angle &_angle)

### Additions

1. **gazebo/physics/Joint.hh**
      + bool FindAllConnectedLinks(const LinkPtr &_originalParentLink,
          Link_V &_connectedLinks);
      + math::Pose ComputeChildLinkPose( unsigned int _index,
          double _position);

1. **gazebo/physics/Link.hh**
      + void MoveFrame(const math::Pose &_worldReferenceFrameSrc,
                       const math::Pose &_worldReferenceFrameDst);
      + bool FindAllConnectedLinksHelper(
          const LinkPtr &_originalParentLink,
          Link_V &_connectedLinks, bool _fistLink = false);
      + bool ContainsLink(const Link_V &_vector, const LinkPtr &_value);

1. **gazebo/physics/Collision.hh**
    + void SetWorldPoseDirty()
    + virtual const math::Pose &GetWorldPose() const
1. **gazebo/physics/JointController.hh**
      + common::Time GetLastUpdateTime() const
      + std::map<std::string, JointPtr> GetJoints() const
      + bool SetPositionTarget(const std::string &_jointName, double _target)
      + bool SetVelocityTarget(const std::string &_jointName, double _target)
      + std::map<std::string, common::PID> GetPositionPIDs() const
      + std::map<std::string, common::PID> GetVelocityPIDs() const
      + std::map<std::string, double> GetForces() const
      + std::map<std::string, double> GetPositions() const
      + std::map<std::string, double> GetVelocities() const


1. **gazebo/common/PID.hh**
      + double GetPGain() const
      + double GetIGain() const
      + double GetDGain() const
      + double GetIMax() const
      + double GetIMin() const
      + double GetCmdMax() const
      + double GetCmdMin() const


1. **gazebo/transport/TransportIface.hh**
    +  transport::ConnectionPtr connectToMaster()

1. **gazebo/physics/World.hh**
    +  msgs::Scene GetSceneMsg() const
1. **gazebo/physics/ContactManager.hh**
    + unsigned int GetFilterCount()
    + bool HasFilter(const std::string &_name)
    + void RemoveFilter(const std::string &_name)

1. **gazebo/physics/Joint.hh**
    + virtual void Fini()
    + math::Pose GetAnchorErrorPose() const
    + math::Quaternion GetAxisFrame(unsigned int _index) const
    + double GetWorldEnergyPotentialSpring(unsigned int _index) const
    + math::Pose GetParentWorldPose() const
    + double GetSpringReferencePosition(unsigned int) const
    + math::Pose GetWorldPose() const
    + virtual void SetEffortLimit(unsigned _index, double _stiffness)
    + virtual void SetStiffness(unsigned int _index, double _stiffness) = 0
    + virtual void SetStiffnessDamping(unsigned int _index, double _stiffness, double _damping, double _reference = 0) = 0
    + bool axisParentModelFrame[MAX_JOINT_AXIS]
    + protected: math::Pose parentAnchorPose
    + public: double GetInertiaRatio(const math::Vector3 &_axis) const

1. **gazebo/physics/Link.hh**
    + double GetWorldEnergy() const
    + double GetWorldEnergyKinetic() const
    + double GetWorldEnergyPotential() const
    + bool initialized

1. **gazebo/physics/Model.hh**
    + double GetWorldEnergy() const
    + double GetWorldEnergyKinetic() const
    + double GetWorldEnergyPotential() const

1. **gazebo/physics/SurfaceParams.hh**
    + FrictionPyramid()
    + ~FrictionPyramid()
    + double GetMuPrimary()
    + double GetMuSecondary()
    + void SetMuPrimary(double _mu)
    + void SetMuSecondary(double _mu)
    + math::Vector3 direction1
    + ***Note:*** Replaces mu, m2, fdir1 variables

1. **gazebo/physics/bullet/BulletSurfaceParams.hh**
    + BulletSurfaceParams()
    + virtual ~BulletSurfaceParams()
    + virtual void Load(sdf::ElementPtr _sdf)
    + virtual void FillMsg(msgs::Surface &_msg)
    + virtual void ProcessMsg(msgs::Surface &_msg)
    + FrictionPyramid frictionPyramid

1. **gazebo/physics/ode/ODESurfaceParams.hh**
    + virtual void FillMsg(msgs::Surface &_msg)
    + virtual void ProcessMsg(msgs::Surface &_msg)
    + double bounce
    + double bounce
    + double bounceThreshold
    + double kp
    + double kd
    + double cfm
    + double erp
    + double maxVel
    + double minDepth
    + FrictionPyramid frictionPyramid
    + double slip1
    + double slip2

1. **gazebo/rendering/Light.hh**
    + bool GetVisible() const
    + virtual void LoadFromMsg(const msgs::Light &_msg)

1. **gazebo/sensors/ForceTorqueSensor.hh**
    + physics::JointPtr GetJoint() const

1. **gazebo/sensors/Noise.hh**
    + virtual double ApplyImpl(double _in)
    + virtual void Fini()
    + virtual void SetCustomNoiseCallback(boost::function<double (double)> _cb)

1. **gazebo/sensors/Sensor.hh**
    + NoisePtr GetNoise(unsigned int _index = 0) const

1. **gazebo/sensors/GaussianNoiseModel.hh**

1. **gazebo/physics/ode/ODEUniversalJoint.hh**
    + virtual void SetHighStop(unsigned int _index, const math::Angle &_angle)
    + virtual void SetLowStop(unsigned int _index, const math::Angle &_angle)
    + virtual void SetAttribute(const std::string &_key, unsigned int _index, const boost::any &_value)
    + virtual double GetAttribute(const std::string &_key, unsigned int _index)

1. **gazebo/physics/simbody/SimbodyScrewJoint.hh**
    + virtual void SetThreadPitch(double _threadPitch)
    + virtual void GetThreadPitch()

1. **gazebo/physics/ode/ODEScrewJoint.hh**
    + virtual void SetThreadPitch(double _threadPitch)
    + virtual void GetThreadPitch()

1. **gazebo/physics/ScrewJoint.hh**
    + virtual math::Vector3 GetAnchor(unsigned int _index) const
    + virtual void SetAnchor(unsigned int _index, const math::Vector3 &_anchor)

1. **gazebo/physics/bullet/BulletJoint.hh**
    + virtual math::Angle GetHighStop(unsigned int _index)
    + virtual math::Angle GetLowStop(unsigned int _index)

1. **gazebo/physics/simbody/SimbodyPhysics.hh**
    + virtual boost::any GetParam(const std::string &_key) const
    + virtual bool SetParam(const std::string &_key, const boost::any &_value)

1. **gazebo/physics/dart/DARTPhysics.hh**
    + virtual boost::any GetParam(const std::string &_key) const
    + virtual bool SetParam(const std::string &_key, const boost::any &_value)

1. **gazebo/physics/Joint.hh**
    + math::Quaternion GetAxisFrameOffset(unsigned int _index) const

### Deletions

1. **Removed libtool**
    + Libtool used to be an option for loading plugins. Now, only libdl is supported.

1. **gazebo/physics/Base.hh**
    + Base_V::iterator childrenEnd

1. **gazebo/sensors/Noise.hh**
    + double Noise::GetMean() const
    + double Noise::GetStdDev() const
    + double Noise::GetBias() const
    + ***Note:*** Moved gaussian noise functions to a new GaussianNoiseModel class

1. **gazebo/physics/SurfaceParams.hh**
    + double bounce
    + double bounce
    + double bounceThreshold
    + double kp
    + double kd
    + double cfm
    + double erp
    + double maxVel
    + double minDepth
    + double mu1
    + double mu2
    + double slip1
    + double slip2
    + math::Vector3 fdir1
    + ***Note:*** These parameters were moved to FrictionPyramid,
      ODESurfaceParams, and BulletSurfaceParams.


## Gazebo 1.9 to 2.0

### New Deprecations

1. **gazebo/gazebo.hh**
    + ***Deprecation*** void fini()
    + ***Deprecation*** void stop()
    + ***Replacement*** bool shutdown()
    + ***Note*** Replace fini and stop with shutdown
    ---
    + ***Deprecation*** bool load()
    + ***Deprecation*** bool init()
    + ***Deprecation*** bool run()
    + ***Replacement*** bool setupClient()
        + Use this function to setup gazebo for use as a client
    + ***Replacement*** bool setupServer()
        + Use this function to setup gazebo for use as a server
    + ***Note*** Replace load+init+run with setupClient/setupServer
    ---
    + ***Deprecation*** std::string find_file(const std::string &_file)
    + ***Replacement*** std::string common::find_file(const std::string &_file)
    ---
    + ***Deprecation*** void add_plugin(const std::string &_filename)
    + ***Replacement*** void addPlugin(const std::string &_filename)
    ---
    + ***Deprecation*** void print_version()
    + ***Replacement*** void printVersion()
1. **gazebo/physics/World.hh**
    + ***Deprecation*** void World::StepWorld(int _steps)
    + ***Replacement*** void World::Step(unsigned int _steps)
1. **gazebo/sensors/SensorsIface.hh**
    + ***Deprecation*** std::string sensors::create_sensor(sdf::ElementPtr _elem, const std::string &_worldName,const std::string &_parentName)
    + ***Replacement*** std::string sensors::create_sensor(sdf::ElementPtr _elem, const std::string &_worldName, const std::string &_parentName, uint32_t _parentId)
1. **gazebo/sensors/Sensor.hh**
    + ***Deprecation*** void Sensor::SetParent(const std::string &_name)
    + ***Replacement*** void Sensor::SetParent(const std::string &_name, uint32_t _id)
1. **gazebo/sensors/SensorManager.hh**
    + ***Deprecation*** std::string CreateSensor(sdf::ElementPtr _elem, const std::string &_worldName,  const std::string &_parentName)
    + ***Replacement*** std::string CreateSensor(sdf::ElementPtr _elem, const std::string &_worldName, const std::string &_parentName, uint32_t _parentId)
1. **gazebo/sensors/Collision.hh**
    + ***Deprecation*** void Collision::SetContactsEnabled(bool _enable)
    + ***Replacement*** Use [ContactManager](http://gazebosim.org/api/2.0.0/classgazebo_1_1physics_1_1ContactManager.html).
    ---
    + ***Deprecation*** bool Colliion::GetContactsEnabled() const
    + ***Replacement*** Use [ContactManager](http://gazebosim.org/api/2.0.0/classgazebo_1_1physics_1_1ContactManager.html).
    ---
    + ***Deprecation*** void AddContact(const Contact &_contact)
    + ***Replacement*** Use [ContactManager](http://gazebosim.org/api/2.0.0/classgazebo_1_1physics_1_1ContactManager.html).

### Modifications

1. File rename: `gazebo/common/Common.hh` to `gazebo/common/CommonIface.hh`
1. File rename: `gazebo/physics/Physics.hh` to `gazebo/physics/PhysicsIface.hh`
1. File rename: `gazebo/rendering/Rendering.hh` to `gazebo/rendering/RenderingIface.hh`
1. File rename: `gazebo/sensors/Sensors.hh` to `gazebo/sensors/SensorsIface.hh`
1. File rename: `gazebo/transport/Transport.hh` to `gazebo/transport/TransportIface.hh`
1. File rename: `gazebo/gui/Gui.hh` to `gazebo/gui/GuiIface.hh`
1. File rename: `<model>/manifest.xml` to `<model>/model.config`
1. File rename: `<model_database>/manifest.xml` to `<model_database>/database.config`
1. **gazebo/msgs/physics.proto**
    + ***Removed*** optional double dt
    + ***Replacement*** optional double min_step_size
    ---
    + ***Removed*** optional double update_rate
    + ***Replacement*** optional double real_time_update_rate
1. **gazebo/physics/ModelState.hh**
    + ***Removed*** LinkState ModelState::GetLinkState(int _index) `API change`
    + ***Replacement*** LinkState ModelState::GetLinkState(const std::string &_linkName) const
1. **gazebo/physics/PhyscisEngine.hh**
    + ***Removed*** void PhysicsEngine::SetUpdateRate(double _value) `API change`
    + ***Replacement*** void PhyscisEngine::SetRealTimeUpdateRate(double _rate)
    ---
    + ***Removed*** double PhysicsEngine::GetUpdateRate() `API change`
    + ***Replacement*** double PhysicsEngine::GetRealTimeUpdateRate() const
    ---
    + ***Removed*** void PhysicsEngine::SetStepTime(double _value) `API change`
    + ***Replacement*** void PhysicsEngine::SetMaxStepSize(double _stepSize)
    ---
    + ***Removed*** double PhysicsEngine::GetStepTime() `API change`
    + ***Replacement*** double PhysicsEngine::GetMaxStepSize() const
1. **gazebo/physics/Joint.hh**
    + ***Removed:*** Joint::Load(LinkPtr _parent, LinkPtr _child, const math::Vector3 &_pos) `API chance`
    + ***Replacement:*** Joint::Load(LinkPtr _parent, LinkPtr _child, const math::Pose &_pose)
    ---
    + ***Removed:*** public: double GetInertiaRatio(unsigned int _index) const
    + ***Replacement:*** public: double GetInertiaRatio(const unsigned int _index) const
1. **gazebo/common/Events.hh**
    + ***Removed:*** Events::ConnectWorldUpdateStart(T _subscriber) `API change`
    + ***Replacement*** ConnectionPtr Events::ConnectWorldUpdateBegin(T _subscriber)
    ---
    + ***Removed:*** Events::DisconnectWorldUpdateStart(T _subscriber) `API change`
    + ***Replacement*** ConnectionPtr Events::DiconnectWorldUpdateBegin(T _subscriber)
1. **gazebo/physics/Link.hh**
    + ***Removed*** void Link::RemoveChildJoint(JointPtr _joint) `API change`
    + ***Replacement*** void Link::RemoveChildJoint(const std::string &_jointName)
    ---
    + ***Removed*** void Link::RemoveParentJoint(const std::string &_jointName) `API change`
    + ***Replacement*** void Link::RemoveParentJoint(const std::string &_jointName)
1. **gazebo/physics/MeshShape.hh**
    + ***Removed*** std::string MeshShape::GetFilename() const `API change`
    + ***Replacement*** std::string MeshShape::GetURI() const
    ---
    + ***Removed*** void MeshShape::SetFilename() const `API change`
    + ***Replacement*** std::string MeshShape::SetMesh(const std::string &_uri, const std::string &_submesh = "", bool _center = false) const
1. **gazebo/common/Time.hh**
    + ***Removed*** static Time::NSleep(Time _time) `API change`
    + ***Replacement*** static Time NSleep(unsigned int _ns)

### Deletions

1. **gazebo/physics/Collision.hh**
    + template<typename T> event::ConnectionPtr ConnectContact(T _subscriber)
    + template<typename T> event::ConnectionPtr DisconnectContact(T _subscriber)
    + ***Note:*** The ContactManager::CreateFilter functions can be used to
      create a gazebo topic with contact messages filtered by the name(s)
      of collision shapes. The topic can then be subscribed with a callback
      to replicate this removed functionality. See
      [gazebo pull request #713](https://bitbucket.org/osrf/gazebo/pull-request/713)
      for an example migration.<|MERGE_RESOLUTION|>--- conflicted
+++ resolved
@@ -139,7 +139,60 @@
     + ***Deprecation:*** public: void ScaleZAxis(const math::Vector3 &_scale)
     + ***Replacement:*** public: void ScaleZAxis(const ignition::math::Vector3d &_scale);
 
-<<<<<<< HEAD
+1. **gazebo/gui/CloneWindow.hh**
+    + ***Deprecation:*** int GetPort()
+    + ***Replacement:*** int Port() const
+
+1. **gazebo/gui/ConfigWidget.hh**
+    + ***Deprecation:*** public: google::protobuf::Message *GetMsg()
+    + ***Replacement:*** public: google::protobuf::Message *Msg()
+    + ***Deprecation:*** public: std::string GetHumanReadableKey(const std::string &_key)
+    + ***Replacement:*** public: std::string HumanReadableKey(const std::string &_key) const
+    + ***Deprecation:*** public: std::string GetUnitFromKey(const std::string &_key, const std::string &_jointType = "")
+    + ***Replacement:*** public: std::string UnitFromKey(const std::string &_key, const std::string &_jointType = "") const
+    + ***Deprecation:*** public: void GetRangeFromKey(const std::string &_key, double &_min, double &_max)
+    + ***Replacement:*** public: void RangeFromKey(const std::string &_key, double &_min, double &_max) const
+    + ***Deprecation:*** public: bool GetWidgetVisible(const std::string &_name)
+    + ***Replacement:*** public: bool WidgetVisible(const std::string &_name) const
+    + ***Deprecation:*** public: bool GetWidgetReadOnly(const std::string &_name) const
+    + ***Replacement:*** public: bool WidgetReadOnly(const std::string &_name) const
+    + ***Deprecation:*** public: bool SetVector3WidgetValue(const std::string &_name, const math::Vector3 &_value)
+    + ***Replacement:*** public: bool SetVector3dWidgetValue(const std::string &_name, const ignition::math::Vector3d &_value)
+    + ***Deprecation:*** public: bool SetPoseWidgetValue(const std::string &_name, const math::Pose &_value)
+    + ***Replacement:*** public: bool SetPoseWidgetValue(const std::string &_name, const ignition::math::Pose3d &_value)
+    + ***Deprecation:*** public: bool SetGeometryWidgetValue(const std::string &_name, const std::string &_value, const math::Vector3 &_dimensions, const std::string &_uri = "")
+    + ***Replacement:*** public: bool SetGeometryWidgetValue(const std::string &_name, const std::string &_value, const ignition::math::Vector3d &_dimensions, const std::string &_uri = "")
+    + ***Deprecation:*** public: int GetIntWidgetValue(const std::string &_name) const
+    + ***Replacement:*** public: int IntWidgetValue(const std::string &_name) const
+    + ***Deprecation:*** public: unsigned int GetUIntWidgetValue(const std::string &_name) const
+    + ***Replacement:*** public: unsigned int UIntWidgetValue(const std::string &_name) const
+    + ***Deprecation:*** public: double GetDoubleWidgetValue(const std::string &_name) const
+    + ***Replacement:*** public: double DoubleWidgetValue(const std::string &_name) const
+    + ***Deprecation:*** public: bool GetBoolWidgetValue(const std::string &_name) const
+    + ***Replacement:*** public: bool BoolWidgetValue(const std::string &_name) const
+    + ***Deprecation:*** public: std::string GetStringWidgetValue(const std::string &_name) const
+    + ***Replacement:*** public: std::string StringWidgetValue(const std::string &_name) const
+    + ***Deprecation:*** public: math::Vector3 GetVector3WidgetValue(const std::string &_name)
+    + ***Replacement:*** public: ignition::math::Vector3d Vector3dWidgetValue(const std::string &_name) const
+    + ***Deprecation:*** public: common::Color GetColorWidgetValue(const std::string &_name) const
+    + ***Replacement:*** public: common::Color ColorWidgetValue(const std::string &_name) const
+    + ***Deprecation:*** public: math::Pose GetPoseWidgetValue(const std::string &_name) const
+    + ***Replacement:*** public: ignition::math::Pose3d PoseWidgetValue(const std::string &_name) const
+    + ***Deprecation:*** public: std::string GetGeometryWidgetValue(const std::string &_name, math::Vector3 &_dimensions, std::string &_uri) const
+    + ***Replacement:*** public: std::string GeometryWidgetValue(const std::string &_name, ignition::math::Vector3d &_dimensions, std::string &_uri) const
+    + ***Deprecation:*** public: std::string GetEnumWidgetValue(const std::string &_name) const
+    + ***Replacement:*** public: std::string EnumWidgetValue(const std::string &_name) const
+
+1. **gazebo/gui/GLWidget.hh**
+    + ***Deprecation:*** rendering::UserCameraPtr GetCamera() const
+    + ***Replacement:*** rendering::UserCameraPtr Camera() const
+    + ***Deprecation:*** rendering::ScenePtr GetScene() const
+    + ***Replacement:*** rendering::ScenePtr Scene() const
+
+1. **gazebo/gui/KeyEventHandler.hh**
+    + ***Deprecation:*** bool GetAutoRepeat() const
+    + ***Replacement:*** bool AutoRepeat() const
+
 1. **gazebo/rendering/Camera.hh**
     + ***Deprecation:*** public: math::Vector3 GetWorldPosition() const
     + ***Replacement:*** public: ignition::math::Vector3d WorldPosition() const;
@@ -181,61 +234,6 @@
     + ***Replacement:***  public: virtual bool MoveToPosition(const ignition::math::Pose3d &_pose,double _time);
     + ***Deprecation:*** public: bool MoveToPositions(const std::vector<math::Pose> &_pts,double _time,boost::function<void()> _onComplete = NULL);
     + ***Replacement:*** public: bool MoveToPositions(const std::vector<ignition::math::Pose3d> &_pts,double _time,boost::function<void()> _onComplete = NULL);
-=======
-1. **gazebo/gui/CloneWindow.hh**
-    + ***Deprecation:*** int GetPort()
-    + ***Replacement:*** int Port() const
-
-1. **gazebo/gui/ConfigWidget.hh**
-    + ***Deprecation:*** public: google::protobuf::Message *GetMsg()
-    + ***Replacement:*** public: google::protobuf::Message *Msg()
-    + ***Deprecation:*** public: std::string GetHumanReadableKey(const std::string &_key)
-    + ***Replacement:*** public: std::string HumanReadableKey(const std::string &_key) const
-    + ***Deprecation:*** public: std::string GetUnitFromKey(const std::string &_key, const std::string &_jointType = "")
-    + ***Replacement:*** public: std::string UnitFromKey(const std::string &_key, const std::string &_jointType = "") const
-    + ***Deprecation:*** public: void GetRangeFromKey(const std::string &_key, double &_min, double &_max)
-    + ***Replacement:*** public: void RangeFromKey(const std::string &_key, double &_min, double &_max) const
-    + ***Deprecation:*** public: bool GetWidgetVisible(const std::string &_name)
-    + ***Replacement:*** public: bool WidgetVisible(const std::string &_name) const
-    + ***Deprecation:*** public: bool GetWidgetReadOnly(const std::string &_name) const
-    + ***Replacement:*** public: bool WidgetReadOnly(const std::string &_name) const
-    + ***Deprecation:*** public: bool SetVector3WidgetValue(const std::string &_name, const math::Vector3 &_value)
-    + ***Replacement:*** public: bool SetVector3dWidgetValue(const std::string &_name, const ignition::math::Vector3d &_value)
-    + ***Deprecation:*** public: bool SetPoseWidgetValue(const std::string &_name, const math::Pose &_value)
-    + ***Replacement:*** public: bool SetPoseWidgetValue(const std::string &_name, const ignition::math::Pose3d &_value)
-    + ***Deprecation:*** public: bool SetGeometryWidgetValue(const std::string &_name, const std::string &_value, const math::Vector3 &_dimensions, const std::string &_uri = "")
-    + ***Replacement:*** public: bool SetGeometryWidgetValue(const std::string &_name, const std::string &_value, const ignition::math::Vector3d &_dimensions, const std::string &_uri = "")
-    + ***Deprecation:*** public: int GetIntWidgetValue(const std::string &_name) const
-    + ***Replacement:*** public: int IntWidgetValue(const std::string &_name) const
-    + ***Deprecation:*** public: unsigned int GetUIntWidgetValue(const std::string &_name) const
-    + ***Replacement:*** public: unsigned int UIntWidgetValue(const std::string &_name) const
-    + ***Deprecation:*** public: double GetDoubleWidgetValue(const std::string &_name) const
-    + ***Replacement:*** public: double DoubleWidgetValue(const std::string &_name) const
-    + ***Deprecation:*** public: bool GetBoolWidgetValue(const std::string &_name) const
-    + ***Replacement:*** public: bool BoolWidgetValue(const std::string &_name) const
-    + ***Deprecation:*** public: std::string GetStringWidgetValue(const std::string &_name) const
-    + ***Replacement:*** public: std::string StringWidgetValue(const std::string &_name) const
-    + ***Deprecation:*** public: math::Vector3 GetVector3WidgetValue(const std::string &_name)
-    + ***Replacement:*** public: ignition::math::Vector3d Vector3dWidgetValue(const std::string &_name) const
-    + ***Deprecation:*** public: common::Color GetColorWidgetValue(const std::string &_name) const
-    + ***Replacement:*** public: common::Color ColorWidgetValue(const std::string &_name) const
-    + ***Deprecation:*** public: math::Pose GetPoseWidgetValue(const std::string &_name) const
-    + ***Replacement:*** public: ignition::math::Pose3d PoseWidgetValue(const std::string &_name) const
-    + ***Deprecation:*** public: std::string GetGeometryWidgetValue(const std::string &_name, math::Vector3 &_dimensions, std::string &_uri) const
-    + ***Replacement:*** public: std::string GeometryWidgetValue(const std::string &_name, ignition::math::Vector3d &_dimensions, std::string &_uri) const
-    + ***Deprecation:*** public: std::string GetEnumWidgetValue(const std::string &_name) const
-    + ***Replacement:*** public: std::string EnumWidgetValue(const std::string &_name) const
-
-1. **gazebo/gui/GLWidget.hh**
-    + ***Deprecation:*** rendering::UserCameraPtr GetCamera() const
-    + ***Replacement:*** rendering::UserCameraPtr Camera() const
-    + ***Deprecation:*** rendering::ScenePtr GetScene() const
-    + ***Replacement:*** rendering::ScenePtr Scene() const
-
-1. **gazebo/gui/KeyEventHandler.hh**
-    + ***Deprecation:*** bool GetAutoRepeat() const
-    + ***Replacement:*** bool AutoRepeat() const
->>>>>>> 2704b3d8
 
 1. **gazebo/gui/RTShaderSystem.hh**
     + ***Deprecation:*** void AttachEntity(Visual *vis)
