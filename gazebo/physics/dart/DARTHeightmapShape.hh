--- conflicted
+++ resolved
@@ -40,19 +40,11 @@
     {
       /// \brief Constructor.
       /// \param[in] _parent Collision parent.
-<<<<<<< HEAD
       public: DARTHeightmapShape(CollisionPtr _parent) GAZEBO_DEPRECATED(8.0);
-=======
-      public: DARTHeightmapShape(CollisionPtr _parent) GAZEBO_DEPRECATED(6.0);
->>>>>>> c8fc8401
 
       /// \brief Constructor.
       /// \param[in] _parent Collision parent.
       public: DARTHeightmapShape(DARTCollisionPtr _parent);
-<<<<<<< HEAD
-
-=======
->>>>>>> c8fc8401
 
       /// \brief Destructor
       public: virtual ~DARTHeightmapShape();
