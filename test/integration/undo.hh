/*
 * Copyright (C) 2015 Open Source Robotics Foundation
 *
 * Licensed under the Apache License, Version 2.0 (the "License");
 * you may not use this file except in compliance with the License.
 * You may obtain a copy of the License at
 *
 *     http://www.apache.org/licenses/LICENSE-2.0
 *
 * Unless required by applicable law or agreed to in writing, software
 * distributed under the License is distributed on an "AS IS" BASIS,
 * WITHOUT WARRANTIES OR CONDITIONS OF ANY KIND, either express or implied.
 * See the License for the specific language governing permissions and
 * limitations under the License.
 *
*/

#ifndef _GAZEBO_UNDO_TEST_HH_
#define _GAZEBO_UNDO_TEST_HH_

#include <string>
#include "gazebo/gui/QTestFixture.hh"

class QtProperty;
class QtTreePropertyBrowser;

/// \brief Test undo / redo user commands.
class UndoTest : public QTestFixture
{
  Q_OBJECT

  /// \brief Default constructor
  public: UndoTest() = default;

  /// \brief Test message passing between gui::UserCmdHistory and
  /// physics::UserCmdManager.
  private slots: void MsgPassing();

<<<<<<< HEAD
  /// \brief Test undoing translate model command.
  private slots: void UndoTranslateModel();

  /// \brief Test undoing rotate light command.
  private slots: void UndoRotateLight();

  /// \brief Test undoing snap commands.
  private slots: void UndoSnap();

  /// \brief Test undoing align commands.
  private slots: void UndoAlign();
=======
  /// \brief Test undoing reset time commands.
  private slots: void UndoResetTime();

  /// \brief Test undoing reset world commands.
  private slots: void UndoResetWorld();

  /// \brief Test undoing reset model poses commands.
  private slots: void UndoResetModelPoses();
>>>>>>> 8a99ec99

  /// \brief UndoRedo message received
  /// \param[in] _msg Message containing an undo/redo request.
  private: void OnUndoRedo(ConstUndoRedoPtr &_msg);

  /// \brief UserCmdStats message received
  /// \param[in] _msg Message containing statistics about user commands saved in
  /// the server.
  private: void OnUserCmdStats(ConstUserCmdStatsPtr &_msg);

  /// \brief Check that undo message has been received.
  private: bool g_undoMsgReceived = false;

  /// \brief Check that redo message has been received.
  private: bool g_redoMsgReceived = false;

  /// \brief Number of undo commands in the stats msg.
  private: int g_undoCmdCount = -1;

  /// \brief Number of redo commands in the stats msg.
  private: int g_redoCmdCount = -1;
};

#endif<|MERGE_RESOLUTION|>--- conflicted
+++ resolved
@@ -36,7 +36,6 @@
   /// physics::UserCmdManager.
   private slots: void MsgPassing();
 
-<<<<<<< HEAD
   /// \brief Test undoing translate model command.
   private slots: void UndoTranslateModel();
 
@@ -48,7 +47,7 @@
 
   /// \brief Test undoing align commands.
   private slots: void UndoAlign();
-=======
+
   /// \brief Test undoing reset time commands.
   private slots: void UndoResetTime();
 
@@ -57,7 +56,6 @@
 
   /// \brief Test undoing reset model poses commands.
   private slots: void UndoResetModelPoses();
->>>>>>> 8a99ec99
 
   /// \brief UndoRedo message received
   /// \param[in] _msg Message containing an undo/redo request.
