--- conflicted
+++ resolved
@@ -6,11 +6,7 @@
 )
 
 # Tinyxml are used since the plugins are linking against gazebo_common
-<<<<<<< HEAD
-# which uses tinxyml. Not defining the link directory here will end up 
-=======
 # which uses tinxyml. Not defining the link directory here will end up
->>>>>>> d63ce876
 # failures in clang.
 link_directories(
   ${SDF_LIBRARY_DIRS}
