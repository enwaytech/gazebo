--- conflicted
+++ resolved
@@ -75,12 +75,8 @@
 
                   variants.push_back(std::make_tuple("id",
                         ignition::math::Vector3d::UnitZ,
-<<<<<<< HEAD
-                        std::function<float (float)>([](float t) -> float
-=======
                         std::function<float (float)>(
                           [](float t) -> float
->>>>>>> 35a90ede
                           {
                           return t;
                           })));
@@ -135,10 +131,6 @@
                 private: std::vector<std::tuple<std::string,
                          ignition::math::Vector3d,
                            std::function<float (float)> > > variants;
-<<<<<<< HEAD
-
-=======
->>>>>>> 35a90ede
 
                 /// \brief Current value of enumeration
                 private: decltype(variants)::value_type value;
