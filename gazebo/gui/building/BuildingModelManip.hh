/*
 * Copyright (C) 2012-2014 Open Source Robotics Foundation
 *
 * Licensed under the Apache License, Version 2.0 (the "License");
 * you may not use this file except in compliance with the License.
 * You may obtain a copy of the License at
 *
 *     http://www.apache.org/licenses/LICENSE-2.0
 *
 * Unless required by applicable law or agreed to in writing, software
 * distributed under the License is distributed on an "AS IS" BASIS,
 * WITHOUT WARRANTIES OR CONDITIONS OF ANY KIND, either express or implied.
 * See the License for the specific language governing permissions and
 * limitations under the License.
 *
*/
#ifndef _BUILDING_MODEL_MANIP_HH_
#define _BUILDING_MODEL_MANIP_HH_

#include <string>
#include <vector>
#include "gazebo/gui/qt.h"
<<<<<<< HEAD
#include "gazebo/common/Event.hh"
=======
#include "gazebo/common/Color.hh"
>>>>>>> e4669839
#include "gazebo/math/Pose.hh"
#include "gazebo/math/Vector3.hh"
#include "gazebo/rendering/RenderTypes.hh"
#include "gazebo/util/system.hh"

namespace gazebo
{
  namespace gui
  {
    class BuildingMaker;

    /// \addtogroup gazebo_gui
    /// \{

    /// \class BuildingModelManip BuildingModelManip.hh
    /// \brief Manipulate a 3D visual associated to a 2D editor item.
    class GAZEBO_VISIBLE BuildingModelManip : public QObject
    {
      Q_OBJECT

      /// \brief Constructor
      public: BuildingModelManip();

      /// \brief Destructor
      public: virtual ~BuildingModelManip();

      /// \brief Get the name of the manip object.
      /// \return Name of the manip object.
      public: std::string GetName() const;

      /// \brief Get the visual this manip manages.
      /// \return A pointer to the visual object.
      public: rendering::VisualPtr GetVisual() const;

      /// \brief Get the color of the manip.
      /// \return Color.
      public: common::Color GetColor() const;

      /// \brief Set the name of the manip object.
      /// \param[in] _name Name to set the manip to.
      public: void SetName(const std::string &_name);

      /// \brief Set the visual this manip manages.
      /// \param[in] _visual A pointer of the visual object.
      public: void SetVisual(const rendering::VisualPtr &_visual);

      /// \brief Set the maker that the manip is managed by.
      /// \param[in] _maker Maker that manages the manip.
      public: void SetMaker(BuildingMaker *_maker);

      /// \brief Get the parent of this manip.
      /// \return Parent manip.
      public: BuildingModelManip *GetParent() const;

      /// \brief Attach a manip as a child to this manip.
      /// \param[in] _manip manip to be attached.
      public: void AttachManip(BuildingModelManip *_manip);

      /// \brief Detach a child manip from this manip.
      /// \param[in] _manip manip to be detached.
      public: void DetachManip(BuildingModelManip *_manip);

      /// \brief Set the parent manip of this manip.
      /// \param[in] _parent Parent manip
      public: void SetAttachedTo(BuildingModelManip *_parent);

      /// \brief Detach this manip from its parent.
      public: void DetachFromParent();

      /// \brief Get a child manip by index.
      /// \param[in] _index Index of the child manip.
      /// \return The attached manip at index _index.
      public: BuildingModelManip *GetAttachedManip(unsigned int _index) const;

      /// \brief Get the number of child manips attached to this
      /// manip.
      /// \param[in] _index Index of the child manip.
      /// \return The number of attached manips.
      public: unsigned int GetAttachedManipCount() const;

      /// \brief Get whether or not this manip is attached to another.
      /// \return True if attached, false otherwise.
      public: bool IsAttached() const;

      /// \brief Set the pose of the manip.
      /// \param[in] _x X position in pixel coordinates.
      /// \param[in] _y Y position in pixel coordinates.
      /// \param[in] _z Z position in pixel coordinates.
      /// \param[in] _roll Roll rotation in degrees.
      /// \param[in] _pitch Pitch rotation in degrees.
      /// \param[in] _yaw Yaw rotation in degrees.
      public: void SetPose(double _x, double _y, double _z,
          double _roll, double _pitch, double _yaw);

      /// \brief Set the position of the manip.
      /// \param[in] _x X position in pixel coordinates.
      /// \param[in] _y Y position in pixel coordinates.
      /// \param[in] _z Z position in pixel coordinates.
      public: void SetPosition(double _x, double _y, double _z);

      /// \brief Set the rotation of the manip.
      /// \param[in] _roll Roll rotation in degrees.
      /// \param[in] _pitch Pitch rotation in degrees.
      /// \param[in] _yaw Yaw rotation in degrees.
      public: void SetRotation(double _roll, double _pitch, double _yaw);

      /// \brief Set the size of the manip.
      /// \param[in] _width Width in pixels.
      /// \param[in] _depth Depth in pixels.
      /// \param[in] _height Height pixels.
      public: void SetSize(double _width, double _depth, double _height);

      /// \brief Set the color of the manip.
      /// \param[in] _color Color.
      public: void SetColor(QColor _color);

      /// \brief Set the transparency of the manip.
      /// \param[in] _transparency Transparency.
      public: void SetTransparency(float _transparency);

      /// \brief Set the level for this manip.
      /// \param[in] _level The level for this manip.
      public: void SetLevel(const int _level);

      /// \brief Get the level for this manip.
      /// \reutrn The level for this manip.
      public: int GetLevel() const;

      /// \brief Qt callback when the pose of the associated editor item has
      /// changed.
      /// \param[in] _x New X position in pixel coordinates.
      /// \param[in] _y New Y position in pixel coordinates.
      /// \param[in] _z New Z position in pixel coordinates.
      /// \param[in] _roll New roll rotation in degrees.
      /// \param[in] _pitch New pitch rotation in degrees.
      /// \param[in] _yaw New yaw rotation in degrees.
      private slots: void OnPoseChanged(double _x, double _y, double _z,
          double _roll, double _pitch, double _yaw);

      /// \brief Qt callback to nofiy the pose of the associated editor item's
      /// origin has changed.
      /// \param[in] _x New X position in pixel coordinates.
      /// \param[in] _y New Y position in pixel coordinates.
      /// \param[in] _z New Z position in pixel coordinates.
      /// \param[in] _roll New roll rotation in degrees.
      /// \param[in] _pitch New pitch rotation in degrees.
      /// \param[in] _yaw New yaw rotation in degrees.
      private slots: void OnPoseOriginTransformed(double _x, double _y,
          double _z, double _roll, double _pitch, double _yaw);

      /// \brief Qt callback when the position of the associated editor item has
      /// changed.
      /// \param[in] _x New X position in pixel coordinates.
      /// \param[in] _y New Y position in pixel coordinates.
      /// \param[in] _z New Z position in pixel coordinates.
      private slots: void OnPositionChanged(double _x, double _y, double _z);

      /// \brief Qt callback when the rotation of the associated editor item has
      /// changed.
      /// \param[in] _roll New roll rotation in degrees.
      /// \param[in] _pitch New pitch rotation in degrees.
      /// \param[in] _yaw New yaw rotation in degrees.
      private slots: void OnRotationChanged(double _roll, double _pitch,
          double _yaw);

      /// \brief Qt callback when the size of the associated editor item has
      /// changed.
      /// \param[in] _width New width in pixels.
      /// \param[in] _depth New depth in pixels.
      /// \param[in] _height New height in pixels.
      private slots: void OnSizeChanged(double _width, double _depth,
          double _height);

      /// \brief Qt callback when the width of the associated editor item has
      /// changed.
      /// \param[in] _width New width in pixels.
      private slots: void OnWidthChanged(double _width);

      /// \brief Qt callback when the height of the associated editor item has
      /// changed.
      /// \param[in] _height New height in pixels.
      private slots: void OnHeightChanged(double _height);

      /// \brief Qt callback when the depth of the associated editor item has
      /// changed
      /// \param[in] _depth New depth in pixels.
      private slots: void OnDepthChanged(double _depth);

      /// \brief Qt callback when the X position of the associated editor item
      /// has changed.
      /// \param[in] _posX New X position in pixel coordinates.
      private slots: void OnPosXChanged(double _posX);

      /// \brief Qt callback when the Y position of the associated editor item
      /// has changed.
      /// \param[in] _posY New Y position in pixel coordinates.
      private slots: void OnPosYChanged(double _posY);

      /// \brief Qt callback when the Z position of the associated editor item
      /// has changed.
      /// \param[in] _posZ New Z position in pixel coordinates.
      private slots: void OnPosZChanged(double _posZ);

      /// \brief Qt callback when the yaw rotation of the associated editor item
      /// has changed.
      /// \param[in] _posZ New yaw rotation in degrees.
      private slots: void OnYawChanged(double _yaw);

      /// \brief Qt callback when the 3D visual's color has been changed from
      /// the associated editor item.
      /// \param[in] _color New color.
      private slots: void OnColorChanged(QColor _color);

      /// \brief Qt callback when the 3D visual's transparency has been changed
      /// from the associated editor item.
      /// \param[in] _transparency Transparency.
      private slots: void OnTransparencyChanged(float _transparency);

      /// \brief Qt callback when the associated editor item has been deleted.
      private slots: void OnDeleted();

      /// \brief Callback received when a level on a building model is to
      /// be changed.
      /// \param[in] _level The level that is currently being edited.
      private: void OnChangeLevel(int _level);

      /// \brief Name of the manip.
      private: std::string name;

      /// \brief A pointer to the visual managed by the manip.
      private: rendering::VisualPtr visual;

      /// \brief Size of the manipular.
      private: math::Vector3 size;

      /// \brief Pose of the manip.
      private: math::Pose pose;

      /// \brief Maker that manages this manip.
      private: BuildingMaker *maker;

      /// \brief A list of attached manips.
      private: std::vector<BuildingModelManip *> attachedManips;

      /// \brief Parent manip.
      private: BuildingModelManip *parent;

<<<<<<< HEAD
      /// \brief Level this manipulator is on.
      private: int level;

      /// \brief A list of gui editor events connected to this view.
      private: std::vector<event::ConnectionPtr> connections;

      private: std::string trueMaterial;
=======
      /// \brief Visual's color.
      private: common::Color color;
>>>>>>> e4669839
    };
    /// \}
  }
}
#endif<|MERGE_RESOLUTION|>--- conflicted
+++ resolved
@@ -20,11 +20,8 @@
 #include <string>
 #include <vector>
 #include "gazebo/gui/qt.h"
-<<<<<<< HEAD
+#include "gazebo/common/Color.hh"
 #include "gazebo/common/Event.hh"
-=======
-#include "gazebo/common/Color.hh"
->>>>>>> e4669839
 #include "gazebo/math/Pose.hh"
 #include "gazebo/math/Vector3.hh"
 #include "gazebo/rendering/RenderTypes.hh"
@@ -272,7 +269,9 @@
       /// \brief Parent manip.
       private: BuildingModelManip *parent;
 
-<<<<<<< HEAD
+      /// \brief Visual's color.
+      private: common::Color color;
+
       /// \brief Level this manipulator is on.
       private: int level;
 
@@ -280,10 +279,6 @@
       private: std::vector<event::ConnectionPtr> connections;
 
       private: std::string trueMaterial;
-=======
-      /// \brief Visual's color.
-      private: common::Color color;
->>>>>>> e4669839
     };
     /// \}
   }
