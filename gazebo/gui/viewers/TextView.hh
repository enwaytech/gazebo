--- conflicted
+++ resolved
@@ -33,11 +33,7 @@
 {
   namespace gui
   {
-<<<<<<< HEAD
-    class GAZEBO_VISIBLE TextView : public TopicView
-=======
     class GZ_GUI_VISIBLE TextView : public TopicView
->>>>>>> af966057
     {
       Q_OBJECT
 
