--- conflicted
+++ resolved
@@ -38,18 +38,8 @@
 : Link(*new BulletLinkPrivate,_parent),
   bulletLinkDPtr(static_cast<BulletLinkPrivate*>(this->linkDPtr))
 {
-<<<<<<< HEAD
-  this->bulletLinkDPtr->rigidLink = NULL;
-  this->bulletLinkDPtr->compoundShape = NULL;
-=======
-  this->rigidLink = nullptr;
-  this->compoundShape = nullptr;
-
-  this->bulletPhysics = boost::dynamic_pointer_cast<BulletPhysics>(
-      this->GetWorld()->GetPhysicsEngine());
-  if (this->bulletPhysics == nullptr)
-    gzerr << "Not using the bullet physics engine\n";
->>>>>>> 16553424
+  this->bulletLinkDPtr->rigidLink = nullptr;
+  this->bulletLinkDPtr->compoundShape = nullptr;
 }
 
 //////////////////////////////////////////////////
@@ -61,7 +51,6 @@
 //////////////////////////////////////////////////
 void BulletLink::Load(sdf::ElementPtr _sdf)
 {
-<<<<<<< HEAD
   this->bulletLinkDPtr->bulletPhysics =
     std::dynamic_pointer_cast<BulletPhysics>(
         this->World()->GetPhysicsEngine());
@@ -73,10 +62,6 @@
   }
 
   Link::Load(_sdf);
-=======
-  if (this->bulletPhysics)
-    Link::Load(_sdf);
->>>>>>> 16553424
 }
 
 //////////////////////////////////////////////////
@@ -91,21 +76,13 @@
 
   Link::Init();
 
-<<<<<<< HEAD
-  GZ_ASSERT(this->bulletLinkDPtr->sdf != NULL,
-      "Unable to initialize link, SDF is NULL");
+  GZ_ASSERT(this->bulletLinkDPtr->sdf != nullptr,
+      "Unable to initialize link, SDF is null");
 
   this->SetKinematic(this->bulletLinkDPtr->sdf->Get<bool>("kinematic"));
 
-  GZ_ASSERT(this->bulletLinkDPtr->inertial != NULL, "Inertial pointer is NULL");
+  GZ_ASSERT(this->bulletLinkDPtr->inertial != nullptr, "Inertial pointer is null");
   btScalar mass = this->bulletLinkDPtr->inertial->Mass();
-=======
-  GZ_ASSERT(this->sdf != nullptr, "Unable to initialize link, SDF is null");
-  this->SetKinematic(this->sdf->Get<bool>("kinematic"));
-
-  GZ_ASSERT(this->inertial != nullptr, "Inertial pointer is null");
-  btScalar mass = this->inertial->GetMass();
->>>>>>> 16553424
   // The bullet dynamics solver checks for zero mass to identify static and
   // kinematic bodies.
   if (this->IsStatic() || this->Kinematic())
@@ -206,14 +183,9 @@
         btCollisionObject::CF_KINEMATIC_OBJECT);
   }
 
-<<<<<<< HEAD
   btDynamicsWorld *bulletWorld =
     this->bulletLinkDPtr->bulletPhysics->DynamicsWorld();
-  GZ_ASSERT(bulletWorld != NULL, "Bullet dynamics world is NULL");
-=======
-  btDynamicsWorld *bulletWorld = this->bulletPhysics->GetDynamicsWorld();
   GZ_ASSERT(bulletWorld != nullptr, "Bullet dynamics world is null");
->>>>>>> 16553424
 
   // bullet supports setting bits to a rigid body but not individual
   // shapes/collisions so find the first child collision and set rigid body to
@@ -263,23 +235,14 @@
 
     delete this->bulletLinkDPtr->rigidLink;
   }
-<<<<<<< HEAD
   this->bulletLinkDPtr->bulletPhysics.reset();
-  this->bulletLinkDPtr->rigidLink = NULL;
+  this->bulletLinkDPtr->rigidLink = nullptr;
+
+  this->bulletLinkDPtr->motionState.reset();
 
   if (this->bulletLinkDPtr->compoundShape)
     delete this->bulletLinkDPtr->compoundShape;
-  this->bulletLinkDPtr->compoundShape = NULL;
-=======
-  this->bulletPhysics.reset();
-  this->rigidLink = nullptr;
-
-  this->motionState.reset();
-
-  if (this->compoundShape)
-    delete this->compoundShape;
-  this->compoundShape = nullptr;
->>>>>>> 16553424
+  this->bulletLinkDPtr->compoundShape = nullptr;
 
   Link::Fini();
 }
@@ -314,14 +277,9 @@
   }
   else
   {
-<<<<<<< HEAD
     ignition::math::Vector3d g =
       this->bulletLinkDPtr->bulletPhysics->GetGravity().Ign();
     this->bulletLinkDPtr->rigidLink->setGravity(btVector3(g.X(), g.Y(), g.Z()));
-=======
-    auto g = this->world->Gravity();
-    this->rigidLink->setGravity(btVector3(g.X(), g.Y(), g.Z()));
->>>>>>> 16553424
     /*btScalar btMass = this->mass.GetAsDouble();
     btignition::math::Vector3d fallInertia(0, 0, 0);
 
@@ -458,18 +416,11 @@
     return ignition::math::Vector3d(0, 0, 0);
   }
 
-<<<<<<< HEAD
   ignition::math::Pose3d wPose = this->WorldPose();
-  GZ_ASSERT(this->bulletLinkDPtr->inertial != NULL, "Inertial pointer is NULL");
+  GZ_ASSERT(this->bulletLinkDPtr->inertial != nullptr, "Inertial pointer is null");
   ignition::math::Vector3d offsetFromCoG = wPose.Rot() *
     (_offset - this->bulletLinkDPtr->inertial->CoG());
   btVector3 vel = this->bulletLinkDPtr->rigidLink->getVelocityInLocalPoint(
-=======
-  math::Pose wPose = this->GetWorldPose();
-  GZ_ASSERT(this->inertial != nullptr, "Inertial pointer is null");
-  math::Vector3 offsetFromCoG = wPose.rot*(_offset - this->inertial->GetCoG());
-  btVector3 vel = this->rigidLink->getVelocityInLocalPoint(
->>>>>>> 16553424
       BulletTypes::ConvertVector3(offsetFromCoG));
 
   return BulletTypes::ConvertVector3Ign(vel);
@@ -488,19 +439,11 @@
     return ignition::math::Vector3d(0, 0, 0);
   }
 
-<<<<<<< HEAD
   ignition::math::Pose3d wPose = this->WorldPose();
-  GZ_ASSERT(this->bulletLinkDPtr->inertial != NULL, "Inertial pointer is NULL");
+  GZ_ASSERT(this->bulletLinkDPtr->inertial != nullptr, "Inertial pointer is null");
   ignition::math::Vector3d offsetFromCoG = _q*_offset
         - wPose.Rot() * this->bulletLinkDPtr->inertial->CoG();
   btVector3 vel = this->bulletLinkDPtr->rigidLink->getVelocityInLocalPoint(
-=======
-  math::Pose wPose = this->GetWorldPose();
-  GZ_ASSERT(this->inertial != nullptr, "Inertial pointer is null");
-  math::Vector3 offsetFromCoG = _q*_offset
-        - wPose.rot*this->inertial->GetCoG();
-  btVector3 vel = this->rigidLink->getVelocityInLocalPoint(
->>>>>>> 16553424
       BulletTypes::ConvertVector3(offsetFromCoG));
 
   return BulletTypes::ConvertVector3Ign(vel);
@@ -603,14 +546,9 @@
     return;
   }
 
-<<<<<<< HEAD
   btDynamicsWorld *bulletWorld =
     this->bulletLinkDPtr->bulletPhysics->DynamicsWorld();
-  GZ_ASSERT(bulletWorld != NULL, "Bullet dynamics world is NULL");
-=======
-  btDynamicsWorld *bulletWorld = this->bulletPhysics->GetDynamicsWorld();
   GZ_ASSERT(bulletWorld != nullptr, "Bullet dynamics world is null");
->>>>>>> 16553424
 
   bulletWorld->updateSingleAabb(this->bulletLinkDPtr->rigidLink);
   bulletWorld->getBroadphase()->getOverlappingPairCache()->
