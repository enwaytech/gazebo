--- conflicted
+++ resolved
@@ -90,13 +90,9 @@
       /// \param[in] _uri URI representing the variable
       /// \return Human readable name
       public: std::string HumanReadableName(const std::string &_uri) const;
-<<<<<<< HEAD
-=======
-
       /// \brief Set whether or not to pause updating the plot curves.
       /// \param[in] _paused True to pause update.
       public: void SetPaused(const bool _paused);
->>>>>>> 1c421760
 
       /// \brief This is a singleton class.
       private: friend class SingletonT<PlotManager>;
