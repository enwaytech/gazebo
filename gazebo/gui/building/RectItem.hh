--- conflicted
+++ resolved
@@ -37,12 +37,8 @@
 
     /// \class RectItem RectItem.hh
     /// \brief 2D rectangle.
-<<<<<<< HEAD
-    class GZ_GUI_BUILDING_VISIBLE RectItem : public EditorItem, public QGraphicsRectItem
-=======
     class GZ_GUI_BUILDING_VISIBLE RectItem :
       public EditorItem, public QGraphicsRectItem
->>>>>>> 95e69a7c
     {
       Q_OBJECT
 
