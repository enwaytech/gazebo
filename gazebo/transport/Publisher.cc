--- conflicted
+++ resolved
@@ -202,12 +202,8 @@
         iter != localBuffer.end(); ++iter, ++pubIter)
     {
       // Send the latest message.
-<<<<<<< HEAD
-      TopicManager::Instance()->Publish(this->topic, *iter);
-=======
       this->publication->Publish(*iter,
           boost::bind(&Publisher::OnPublishComplete, this, _1), *pubIter);
->>>>>>> 839f6bad
     }
 
     // Clear the local buffer.
