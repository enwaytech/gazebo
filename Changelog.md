## Gazebo 8

## Gazebo 8.x.x (2017-xx-xx)

<<<<<<< HEAD
1. Include basic support for GNU Precompiled Headers to reduce compile time
    * [Pull request #2268](https://bitbucket.org/osrf/gazebo/pull-request/2268)
=======
1. Plotting utility
    * [Pull request #2348](https://bitbucket.org/osrf/gazebo/pull-request/2348)
    * [Pull request #2325](https://bitbucket.org/osrf/gazebo/pull-request/2325)
    * [Pull request #2382](https://bitbucket.org/osrf/gazebo/pull-request/2382)

1. Renamed `gazebo/gui/SaveDialog` to `gazebo/gui/SaveEntityDialog`. A new
   `SaveDialog` class will be added in a future pull request. The migration
   guide will be updated with that pull request.
    * [Pull request #2384](https://bitbucket.org/osrf/gazebo/pull-request/2384)

>>>>>>> 4b194130
1. Add FiducialCameraPlugin for Camera Sensors
    * [Pull request #2350](https://bitbucket.org/osrf/gazebo/pull-request/2350)

1. Fix Road2d vertices and shadows
    * [Pull request #2362](https://bitbucket.org/osrf/gazebo/pull-request/2362)

1. Rearrange GLWidget::OnMouseMove so that the more common use cases it
   fewer if statements. Use std::thread in place of boost in OculusWindow.
   Pragma statements to prevent warnings. Prevent variable hiding in
   WallSegmentItem.
    * [Pull request #2376](https://bitbucket.org/osrf/gazebo/pull-request/2376)

1. Use single pixel selection buffer for mouse picking
    * [Pull request #2335](https://bitbucket.org/osrf/gazebo/pull-request/2335)

1. Refactor Visual classes
  * [Pull request #2331](https://bitbucket.org/osrf/gazebo/pull-requests/2331)

1. Windows plugins (with .dll extension) now accepted
    * [Pull request #2311](https://bitbucket.org/osrf/gazebo/pull-requests/2311)
    * Writing libMyPlugin.so in the sdf file will look for MyPlugin.dll on windows.

1. Add Introspection Manager and Client util
    * [Pull request #2304](https://bitbucket.org/osrf/gazebo/pull-request/2304)

1. Refactor Event classes and improve memory management.
    * [Pull request #2277](https://bitbucket.org/osrf/gazebo/pull-request/2277)
    * [Pull request #2317](https://bitbucket.org/osrf/gazebo/pull-request/2317)
    * [Pull request #2329](https://bitbucket.org/osrf/gazebo/pull-request/2329)
    * [gazebo_design Pull request #33](https://bitbucket.org/osrf/gazebo_design/pull-requests/33)

1. Remove EntityMakerPrivate and move its members to derived classes
    * [Pull request #2310](https://bitbucket.org/osrf/gazebo/pull-request/2310)

1. Change NULL to nullptr.
    * [Pull request #2294](https://bitbucket.org/osrf/gazebo/pull-request/2294)
    * [Pull request #2297](https://bitbucket.org/osrf/gazebo/pull-request/2297)
    * [Pull request #2298](https://bitbucket.org/osrf/gazebo/pull-request/2298)
    * [Pull request #2302](https://bitbucket.org/osrf/gazebo/pull-request/2302)
    * [Pull request #2295](https://bitbucket.org/osrf/gazebo/pull-request/2295)
    * [Pull request #2300](https://bitbucket.org/osrf/gazebo/pull-request/2300)

1. Fix memory and other issues found from running Coverity.
    * A contribution from Olivier Crave
    * [Pull request #2241](https://bitbucket.org/osrf/gazebo/pull-request/2241)
    * [Pull request #2242](https://bitbucket.org/osrf/gazebo/pull-request/2242)
    * [Pull request #2243](https://bitbucket.org/osrf/gazebo/pull-request/2243)
    * [Pull request #2244](https://bitbucket.org/osrf/gazebo/pull-request/2244)
    * [Pull request #2245](https://bitbucket.org/osrf/gazebo/pull-request/2245)

1. Deprecate gazebo::math
    * [Pull request #2326](https://bitbucket.org/osrf/gazebo/pull-request/2326)
    * [Pull request #2355](https://bitbucket.org/osrf/gazebo/pull-request/2355)

1. Add Wind support
    * [Pull request #1985](https://bitbucket.org/osrf/gazebo/pull-request/1985)
    * A contribution from Olivier Crave

1. Add const accessors to uri path and query
    * [Pull request #2400](https://bitbucket.org/osrf/gazebo/pull-request/2400)

1. Server generates unique model names in case of overlap, and added allow_renaming field to factory message.
    * [Pull request 2301](https://bitbucket.org/osrf/gazebo/pull-request/2301)
    * [Issue 510](https://bitbucket.org/osrf/gazebo/issues/510)

1. Adds an output option to gz log that allows the tool to filter a log file and write to a new log file.
    * [Pull request #2149](https://bitbucket.org/osrf/gazebo/pull-request/2149)

1. Add common::URI class
    * [Pull request #2275](https://bitbucket.org/osrf/gazebo/pull-request/2275)

1. Update Actor animations by faciliting skeleton visualization, control via a plugin. Also resolves issue #1785.
    * [Pull request #2219](https://bitbucket.org/osrf/gazebo/pull-request/2219)

1. Generalize actors to work even if not all elements are specified
    * [Pull request #2360](https://bitbucket.org/osrf/gazebo/pull-request/2360)

1. PIMPLize rendering/Grid
    * [Pull request 2330](https://bitbucket.org/osrf/gazebo/pull-request/2330)

1. Use only Gazebo's internal version of tinyxml2. The version of tinyxml2 distributed with Ubuntu fails when parsing large log files.
    * [Pull request #2146](https://bitbucket.org/osrf/gazebo/pull-request/2146)

1. Moved gazebo ODE includes to have correct include path
    * [Pull request #2186](https://bitbucket.org/osrf/gazebo/pull-request/2186)

1. Atmosphere model
    * [Pull request #1989](https://bitbucket.org/osrf/gazebo/pull-request/1989)

1. Added static camera when following a model.
    * [Pull request #1980](https://bitbucket.org/osrf/gazebo/pull-request/1980)
    * A contribution from Oliver Crave

1. Support conversions between SDF and protobuf for more sensors.
    * [Pull request #2118](https://bitbucket.org/osrf/gazebo/pull-request/2118)

1. Fix ODE Ray-Cylinder collision, and added ability to instantiate stand alone MultiRayShapes.
    * [Pull request #2122](https://bitbucket.org/osrf/gazebo/pull-request/2122)

1. Update depth camera sensor to publish depth data over a topic.
    * [Pull request #2112](https://bitbucket.org/osrf/gazebo/pull-request/2112)

1. Add color picker to config widget and fix visual and collision duplication.
    * [Pull request #2381](https://bitbucket.org/osrf/gazebo/pull-request/2381)

1. Model editor updates

    1. Undo / redo inserting and deleting links
        * [Pull request #2151](https://bitbucket.org/osrf/gazebo/pull-request/2151)

    1. Undo / redo inserting and deleting nested models
        * [Pull request #2229](https://bitbucket.org/osrf/gazebo/pull-request/2229)

    1. Undo insert / delete joints
        * [Pull request #2266](https://bitbucket.org/osrf/gazebo/pull-request/2266)

    1. Undo insert / delete model plugins
        * [Pull request #2334](https://bitbucket.org/osrf/gazebo/pull-request/2334)

    1. Undo translate, rotate, snap and align links and nested models
        * [Pull request #2314](https://bitbucket.org/osrf/gazebo/pull-request/2314)

    1. Undo scale links
        * [Pull request #2368](https://bitbucket.org/osrf/gazebo/pull-request/2368)

1. Google Summer of Code Graphical interface for inserting plugins during simulation.

    1. Display attached model plugins in the world tab / Add subheaders for model links, joints and plugins
        * [Pull request #2323](https://bitbucket.org/osrf/gazebo/pull-request/2323)
        * [Issue #1698](https://bitbucket.org/osrf/gazebo/pull-request/1698)

## Gazebo 7

## Gazebo 7.x.x (2016-xx-xx)

1. Fix InertiaVisual for non-diagonal inertia matrices
    * [Pull request 2354](https://bitbucket.org/osrf/gazebo/pull-request/2354)

## Gazebo 7.3.1 (2016-07-13)

1. Fix homebrew test failure of UNIT_ApplyWrenchDialog_TEST
    * [Pull request 2393](https://bitbucket.org/osrf/gazebo/pull-request/2393)

1. Fix MainWindow crash when window is minimized and maximized
    * [Pull request 2392](https://bitbucket.org/osrf/gazebo/pull-request/2392)
    * [Issue 2003](https://bitbucket.org/osrf/gazebo/issues/2003)

## Gazebo 7.3.0 (2016-07-12)

1. Fix selecting ApplyWrenchVisual's force torque visuals
    * [Pull request 2377](https://bitbucket.org/osrf/gazebo/pull-request/2377)
    * [Issue 1999](https://bitbucket.org/osrf/gazebo/issues/1999)

1. Use ignition math in gazebo::msgs
    * [Pull request 2389](https://bitbucket.org/osrf/gazebo/pull-request/2389)

1. Parse command-line options for GUI plugins in Server to fix parsing of
   positional argument for world file.
   This fixes command-line parsing for `gazebo -g gui_plugin.so`.
    * [Pull request 2387](https://bitbucket.org/osrf/gazebo/pull-request/2387)

1. Added a harness plugin that supports lowering a model at a controlled rate
    * [Pull request 2346](https://bitbucket.org/osrf/gazebo/pull-request/2346)

1. Fix ogre log test on xenial+nvidia
    * [Pull request 2374](https://bitbucket.org/osrf/gazebo/pull-request/2374)

1. Redirect QT messages to Gazebo's console message handling system.
    * [Pull request 2375](https://bitbucket.org/osrf/gazebo/pull-request/2375)

1. Fix buoyancy plugin when multiple link tags are used within the plugin
    * [Pull request 2369](https://bitbucket.org/osrf/gazebo/pull-request/2369)

1. Remove contact filters with names that contain `::`
    * [Pull request 2363](https://bitbucket.org/osrf/gazebo/pull-request/2363)
    * [Issue 1805](https://bitbucket.org/osrf/gazebo/issues/1805)

1. Fix Model Manipulator switching between local and global frames
    * [Pull request 2361](https://bitbucket.org/osrf/gazebo/pull-request/2361)

1. Remove duplicate code from cmake config file caused by bad merge
    * [Pull request 2347](https://bitbucket.org/osrf/gazebo/pull-request/2347)

1. Properly cleanup pointers when destroying a world with joints.
    * [Pull request 2309](https://bitbucket.org/osrf/gazebo/pull-request/2309)

1. Fix right click view options after deleting and respawning a model.
    * [Pull request 2349](https://bitbucket.org/osrf/gazebo/pull-request/2349)
    * [Issue 1985](https://bitbucket.org/osrf/gazebo/issues/1985)

1. Implement missing function: LogicalCamera::Topic()
    * [Pull request 2343](https://bitbucket.org/osrf/gazebo/pull-request/2343)
    * [Issue 1980](https://bitbucket.org/osrf/gazebo/issues/1980)

## Gazebo 7.2.0 (2016-06-13)

1. Backport single pixel selection buffer for mouse picking
    * [Pull request 2338](https://bitbucket.org/osrf/gazebo/pull-request/2338)

1. Prevent mouse pan and orbit from deselecting entities in model editor
    * [Pull request 2333](https://bitbucket.org/osrf/gazebo/pull-request/2333)

1. Handle model manipulation tool RTS shortcuts in keyPress
    * [Pull request 2312](https://bitbucket.org/osrf/gazebo/pull-request/2312)

1. Reset ODE joint force feedback after world reset
    * [Pull request 2255](https://bitbucket.org/osrf/gazebo/pull-request/2255)

1. Update model editor snap to grid modifier key
    * [Pull request 2259](https://bitbucket.org/osrf/gazebo/pull-request/2259)
    * [Issue #1583](https://bitbucket.org/osrf/gazebo/issues/1583)

1. PIMPLize gui/model/ModelEditorPalette
    * [Pull request 2279](https://bitbucket.org/osrf/gazebo/pull-request/2279)

1. Properly cleanup pointers when destroying a blank world.
    * [Pull request 2220](https://bitbucket.org/osrf/gazebo/pull-request/2220)

1. Properly cleanup pointers when destroying a world with models and lights.
    * [Pull request 2263](https://bitbucket.org/osrf/gazebo/pull-request/2263)

1. Fix view control mouse focus in model editor
    * [Pull request 2315](https://bitbucket.org/osrf/gazebo/pull-request/2315)
    * [Issue #1791](https://bitbucket.org/osrf/gazebo/issues/1791)

1. Server generates unique model names in case of overlap
    * [Pull request 2296](https://bitbucket.org/osrf/gazebo/pull-request/2296)
    * [Issue 510](https://bitbucket.org/osrf/gazebo/issues/510)

1. Model Editor: Select and align nested models
    * [Pull request 2282](https://bitbucket.org/osrf/gazebo/pull-request/2282)

## Gazebo 7.1.0 (2016-04-07)

1. fix: remove back projection
    * [Pull request 2201](https://bitbucket.org/osrf/gazebo/pull-request/2201)
    * A contribution from Yuki Furuta

1. Fix oculus 2 camera field of view
    * [Pull request 2157](https://bitbucket.org/osrf/gazebo/pull-request/2157)

1. Added BeforePhysicsUpdate world event
    * [Pull request 2128](https://bitbucket.org/osrf/gazebo/pull-request/2128)
    * A contribution from Martin Pecka

1. Update `gz sdf -c` command line tool to use the new `sdf::convertFile` API.
    * [Pull request #2227](https://bitbucket.org/osrf/gazebo/pull-requests/2227)

1. Backport depth camera OSX fix
    * [Pull request 2233](https://bitbucket.org/osrf/gazebo/pull-request/2233)

1. Feat load collision.sdf only once
    * [Pull request 2236](https://bitbucket.org/osrf/gazebo/pull-request/2236)

1. Update gui/building/Item API
    * [Pull request 2228](https://bitbucket.org/osrf/gazebo/pull-request/2228)

1. Semantic version class to compare model versions in the model database.
    * [Pull request 2207](https://bitbucket.org/osrf/gazebo/pull-request/2207)

1. Backport issue 1834 fix to gazebo7
    * [Pull request 2222](https://bitbucket.org/osrf/gazebo/pull-request/2222)

1. Backport ImagesView_TEST changes
    * [Pull request 2217](https://bitbucket.org/osrf/gazebo/pull-request/2217)

1. Backport pull request #2189 (mutex in Transport::Conection)
    * [Pull request 2208](https://bitbucket.org/osrf/gazebo/pull-request/2208)

1. Process insertions on World::SetState
    * [Pull request #2200](https://bitbucket.org/osrf/gazebo/pull-requests/2200)

1. Process deletions on World::SetState
    * [Pull request #2204](https://bitbucket.org/osrf/gazebo/pull-requests/2204)

1. Fix ray-cylinder collision
    * [Pull request 2124](https://bitbucket.org/osrf/gazebo/pull-request/2124)

1. Fix editing physics parameters in gzclient, update test
    * [Pull request 2192](https://bitbucket.org/osrf/gazebo/pull-request/2192)

1. Fix Audio Decoder test failure
    * [Pull request 2193](https://bitbucket.org/osrf/gazebo/pull-request/2193)

1. Add layers to building levels
    * [Pull request 2180](https://bitbucket.org/osrf/gazebo/pull-request/2180)

1. Allow dynamically adding links to a model.
    * [Pull request #2185](https://bitbucket.org/osrf/gazebo/pull-requests/2185)

1. Fix editing physics parameters in gzclient, update test
    * [Pull request #2192](https://bitbucket.org/osrf/gazebo/pull-requests/2192)
    * [Issue #1876](https://bitbucket.org/osrf/gazebo/issues/1876)

1. Model database selects the latest model version.
    * [Pull request #2207](https://bitbucket.org/osrf/gazebo/pull-requests/2207)

1. Only link relevant libraries to tests
    * [Pull request 2130](https://bitbucket.org/osrf/gazebo/pull-request/2130)

1. PIMPLize gui/model/ModelCreator
    * [Pull request 2171](https://bitbucket.org/osrf/gazebo/pull-request/2171)

1. backport warning and test fixes from pull request #2177
    * [Pull request 2179](https://bitbucket.org/osrf/gazebo/pull-request/2179)

1. Prevent xml parser error from crashing LogPlay on osx -> gazebo7
    * [Pull request 2174](https://bitbucket.org/osrf/gazebo/pull-request/2174)

1. PIMPLize gui/building/ScaleWidget
    * [Pull request 2164](https://bitbucket.org/osrf/gazebo/pull-request/2164)

1. Fix using Shift key while scaling inside the model editor
    * [Pull request 2165](https://bitbucket.org/osrf/gazebo/pull-request/2165)

1. Backport fix for ign-math explicit constructors -> gazebo7
    * [Pull request 2163](https://bitbucket.org/osrf/gazebo/pull-request/2163)

1. Display physics engine type in the GUI
    * [Pull request #2155](https://bitbucket.org/osrf/gazebo/pull-requests/2155)
    * [Issue #1121](https://bitbucket.org/osrf/gazebo/issues/1121)
    * A contribution from Mohamd Ayman

1. Fix compilation against ffmpeg3 (libavcodec)
    * [Pull request #2154](https://bitbucket.org/osrf/gazebo/pull-request/2154)

1. Append a missing </gazebo_log> tag to log files when played.
    * [Pull request #2143](https://bitbucket.org/osrf/gazebo/pull-request/2143)

1. Add helper function QTestFixture::ProcessEventsAndDraw
    * [Pull request #2147](https://bitbucket.org/osrf/gazebo/pull-request/2147)

1. Add qt resources to gazebo gui library
    * [Pull request 2134](https://bitbucket.org/osrf/gazebo/pull-request/2134)

1. Undo scaling during simulation
    * [Pull request #2108](https://bitbucket.org/osrf/gazebo/pull-request/2108)

1. Fix SensorManager::SensorContainer::RunLoop sensor update time assertion
    * [Pull request #2115](https://bitbucket.org/osrf/gazebo/pull-request/2115)

1. Fix use of not initialized static attribute in Light class
    * [Pull request 2075](https://bitbucket.org/osrf/gazebo/pull-request/2075)
    * A contribution from Silvio Traversaro

1. Install GuiTypes header
    * [Pull request 2106](https://bitbucket.org/osrf/gazebo/pull-request/2106)

1. Removes one function call and replaces a manual swap with std::swap in ODE heightfield.
    * [Pull request #2114](https://bitbucket.org/osrf/gazebo/pull-request/2114)

1. New world event: BeforePhysicsUpdate
    * [Pull request #2128](https://bitbucket.org/osrf/gazebo/pull-request/2128)
    * [Issue #1851](https://bitbucket.org/osrf/gazebo/issues/1851)

1. Model editor: Fix setting relative pose after alignment during joint creation.
    * [Issue #1844](https://bitbucket.org/osrf/gazebo/issues/1844)
    * [Pull request #2150](https://bitbucket.org/osrf/gazebo/pull-request/2150)

1. Model editor: Fix saving and spawning model with its original name
    * [Pull request #2183](https://bitbucket.org/osrf/gazebo/pull-request/2183)

1. Model editor: Fix inserting custom links
    * [Pull request #2222](https://bitbucket.org/osrf/gazebo/pull-request/2222)
    * [Issue #1834](https://bitbucket.org/osrf/gazebo/issues/1834)

1. Model editor: Reset visual / collision insertion / deletion
        * [Pull request #2254](https://bitbucket.org/osrf/gazebo/pull-request/2254)
        * [Issue #1777](https://bitbucket.org/osrf/gazebo/issues/1777)
        * [Issue #1852](https://bitbucket.org/osrf/gazebo/issues/1852)

1. Building editor: Add layers to building levels
    * [Pull request #2180](https://bitbucket.org/osrf/gazebo/pull-request/2180)
    * [Issue #1806](https://bitbucket.org/osrf/gazebo/issues/1806)

1. Building editor: Update gui/building/Item API
    * [Pull request #2228](https://bitbucket.org/osrf/gazebo/pull-request/2228)

## Gazebo 7.0.0 (2016-01-25)

1. Add FollowerPlugin
    * [Pull request #2085](https://bitbucket.org/osrf/gazebo/pull-request/2085)

1. Fix circular dependency so that physics does not call the sensors API.
    * [Pull request #2089](https://bitbucket.org/osrf/gazebo/pull-request/2089)
    * [Issue #1516](https://bitbucket.org/osrf/gazebo/issues/1516)

1. Add Gravity and MagneticField API to World class to match sdformat change.
    * [SDFormat pull request 247](https://bitbucket.org/osrf/sdformat/pull-requests/247)
    * [Issue #1823](https://bitbucket.org/osrf/gazebo/issues/1823)
    * [Pull request #2090](https://bitbucket.org/osrf/gazebo/pull-request/2090)

1. Use opaque pointers and deprecate functions in the rendering library
    * [Pull request #2069](https://bitbucket.org/osrf/gazebo/pull-request/2069)
    * [Pull request #2064](https://bitbucket.org/osrf/gazebo/pull-request/2064)
    * [Pull request #2066](https://bitbucket.org/osrf/gazebo/pull-request/2066)
    * [Pull request #2069](https://bitbucket.org/osrf/gazebo/pull-request/2069)
    * [Pull request #2074](https://bitbucket.org/osrf/gazebo/pull-request/2074)
    * [Pull request #2076](https://bitbucket.org/osrf/gazebo/pull-request/2076)
    * [Pull request #2070](https://bitbucket.org/osrf/gazebo/pull-request/2070)
    * [Pull request #2071](https://bitbucket.org/osrf/gazebo/pull-request/2071)
    * [Pull request #2084](https://bitbucket.org/osrf/gazebo/pull-request/2084)
    * [Pull request #2073](https://bitbucket.org/osrf/gazebo/pull-request/2073)

1. Use opaque pointers for the Master class.
    * [Pull request #2036](https://bitbucket.org/osrf/gazebo/pull-request/2036)

1. Use opaque pointers in the gui library
    * [Pull request #2057](https://bitbucket.org/osrf/gazebo/pull-request/2057)
    * [Pull request #2037](https://bitbucket.org/osrf/gazebo/pull-request/2037)
    * [Pull request #2052](https://bitbucket.org/osrf/gazebo/pull-request/2052)
    * [Pull request #2053](https://bitbucket.org/osrf/gazebo/pull-request/2053)
    * [Pull request #2028](https://bitbucket.org/osrf/gazebo/pull-request/2028)
    * [Pull request #2051](https://bitbucket.org/osrf/gazebo/pull-request/2051)
    * [Pull request #2027](https://bitbucket.org/osrf/gazebo/pull-request/2027)
    * [Pull request #2026](https://bitbucket.org/osrf/gazebo/pull-request/2026)
    * [Pull request #2029](https://bitbucket.org/osrf/gazebo/pull-request/2029)
    * [Pull request #2042](https://bitbucket.org/osrf/gazebo/pull-request/2042)

1. Use more opaque pointers.
    * [Pull request #2022](https://bitbucket.org/osrf/gazebo/pull-request/2022)
    * [Pull request #2025](https://bitbucket.org/osrf/gazebo/pull-request/2025)
    * [Pull request #2043](https://bitbucket.org/osrf/gazebo/pull-request/2043)
    * [Pull request #2044](https://bitbucket.org/osrf/gazebo/pull-request/2044)
    * [Pull request #2065](https://bitbucket.org/osrf/gazebo/pull-request/2065)
    * [Pull request #2067](https://bitbucket.org/osrf/gazebo/pull-request/2067)
    * [Pull request #2079](https://bitbucket.org/osrf/gazebo/pull-request/2079)

1. Fix visual transparency issues
    * [Pull request #2031](https://bitbucket.org/osrf/gazebo/pull-request/2031)
    * [Issue #1726](https://bitbucket.org/osrf/gazebo/issue/1726)
    * [Issue #1790](https://bitbucket.org/osrf/gazebo/issue/1790)

1. Implemented private data pointer for the RTShaderSystem class. Minimized shader updates to once per render update.
    * [Pull request #2003](https://bitbucket.org/osrf/gazebo/pull-request/2003)

1. Updating physics library to use ignition math.
    * [Pull request #2007](https://bitbucket.org/osrf/gazebo/pull-request/2007)

1. Switching to ignition math for the rendering library.
    * [Pull request #1993](https://bitbucket.org/osrf/gazebo/pull-request/1993)
    * [Pull request #1994](https://bitbucket.org/osrf/gazebo/pull-request/1994)
    * [Pull request #1995](https://bitbucket.org/osrf/gazebo/pull-request/1995)
    * [Pull request #1996](https://bitbucket.org/osrf/gazebo/pull-request/1996)

1. Removed deprecations
    * [Pull request #1992]((https://bitbucket.org/osrf/gazebo/pull-request/1992)

1. Add ability to set the pose of a visual from a link.
    * [Pull request #1963](https://bitbucket.org/osrf/gazebo/pull-request/1963)

1. Copy visual visibility flags on clone
    * [Pull request #2008](https://bitbucket.org/osrf/gazebo/pull-request/2008)

1. Publish camera sensor image size when rendering is not enabled
    * [Pull request #1969](https://bitbucket.org/osrf/gazebo/pull-request/1969)

1. Added Poissons Ratio and Elastic Modulus for ODE.
    * [Pull request #1974](https://bitbucket.org/osrf/gazebo/pull-request/1974)

1. Update rest web plugin to publish response messages and display login user name in toolbar.
    * [Pull request #1956](https://bitbucket.org/osrf/gazebo/pull-request/1956)

1. Improve overall speed of log playback. Added new functions to LogPlay.
   Use tinyxml2 for playback.
    * [Pull request #1931](https://bitbucket.org/osrf/gazebo/pull-request/1931)

1. Improve SVG import. Added support for transforms in paths.
    * [Pull request #1981](https://bitbucket.org/osrf/gazebo/pull-request/1981)

1. Enter time during log playback
    * [Pull request #2000](https://bitbucket.org/osrf/gazebo/pull-request/2000)

1. Added Ignition Transport dependency.
    * [Pull request #1930](https://bitbucket.org/osrf/gazebo/pull-request/1930)

1. Make latched subscribers receive the message only once
    * [Issue #1789](https://bitbucket.org/osrf/gazebo/issue/1789)
    * [Pull request #2019](https://bitbucket.org/osrf/gazebo/pull-request/2019)

1. Implemented transport clear buffers
    * [Pull request #2017](https://bitbucket.org/osrf/gazebo/pull-request/2017)

1. KeyEvent constructor should be in a source file. Removed a few visibility
flags from c functions. Windows did not like `CPPTYPE_*` in
`gazebo/gui/ConfigWidget.cc`, so I replaced it with `TYPE_*`.
    * [Pull request #1943](https://bitbucket.org/osrf/gazebo/pull-request/1943)

1. Added wide angle camera sensor.
    * [Pull request #1866](https://bitbucket.org/osrf/gazebo/pull-request/1866)

1. Change the `near` and `far` members of `gazebo/msgs/logical_camera_sensors.proto` to `near_clip` and `far_clip`
    + [Pull request #1942](https://bitbucket.org/osrf/gazebo/pull-request/1942)

1. Resolve issue #1702
    * [Issue #1702](https://bitbucket.org/osrf/gazebo/issue/1702)
    * [Pull request #1905](https://bitbucket.org/osrf/gazebo/pull-request/1905)
    * [Pull request #1913](https://bitbucket.org/osrf/gazebo/pull-request/1913)
    * [Pull request #1914](https://bitbucket.org/osrf/gazebo/pull-request/1914)

1. Update physics when the world is reset
    * [Pull request #1903](https://bitbucket.org/osrf/gazebo/pull-request/1903)

1. Light and light state for the server side
    * [Pull request #1920](https://bitbucket.org/osrf/gazebo/pull-request/1920)

1. Add scale to model state so scaling works on log/playback.
    * [Pull request #2020](https://bitbucket.org/osrf/gazebo/pull-request/2020)

1. Added tests for WorldState
    * [Pull request #1968](https://bitbucket.org/osrf/gazebo/pull-request/1968)

1. Rename Reset to Reset Time in time widget
    * [Pull request #1892](https://bitbucket.org/osrf/gazebo/pull-request/1892)
    * [Issue #1730](https://bitbucket.org/osrf/gazebo/issue/1730)

1. Set QTestfFxture to verbose
    * [Pull request #1944](https://bitbucket.org/osrf/gazebo/pull-request/1944)
    * [Issue #1756](https://bitbucket.org/osrf/gazebo/issue/1756)

1. Added torsional friction
    * [Pull request #1831](https://bitbucket.org/osrf/gazebo/pull-request/1831)

1. Support loading and spawning nested models
    * [Pull request #1868](https://bitbucket.org/osrf/gazebo/pull-request/1868)
    * [Pull request #1895](https://bitbucket.org/osrf/gazebo/pull-request/1895)

1. Undo user motion commands during simulation, added physics::UserCmdManager and gui::UserCmdHistory.
    * [Pull request #1934](https://bitbucket.org/osrf/gazebo/pull-request/1934)

1. Forward user command messages for undo.
    * [Pull request #2009](https://bitbucket.org/osrf/gazebo/pull-request/2009)

1. Undo reset commands during simulation, forwarding commands
    * [Pull request #1986](https://bitbucket.org/osrf/gazebo/pull-request/1986)

1. Undo apply force / torque during simulation
    * [Pull request #2030](https://bitbucket.org/osrf/gazebo/pull-request/2030)

1. Add function to get the derived scale of a Visual
    * [Pull request #1881](https://bitbucket.org/osrf/gazebo/pull-request/1881)

1. Added EnumIface, which supports iterators over enums.
    * [Pull request #1847](https://bitbucket.org/osrf/gazebo/pull-request/1847)

1. Added RegionEventBoxPlugin - fires events when models enter / exit the region
    * [Pull request #1856](https://bitbucket.org/osrf/gazebo/pull-request/1856)

1. Added tests for checking the playback control via messages.
    * [Pull request #1885](https://bitbucket.org/osrf/gazebo/pull-request/1885)

1. Added LoadArgs() function to ServerFixture for being able to load a server
using the same arguments used in the command line.
    * [Pull request #1874](https://bitbucket.org/osrf/gazebo/pull-request/1874)

1. Added battery class, plugins and test world.
    * [Pull request #1872](https://bitbucket.org/osrf/gazebo/pull-request/1872)

1. Display gearbox and screw joint properties in property tree
    * [Pull request #1838](https://bitbucket.org/osrf/gazebo/pull-request/1838)

1. Set window flags for dialogs and file dialogs
    * [Pull request #1816](https://bitbucket.org/osrf/gazebo/pull-request/1816)

1. Fix minimum window height
   * [Pull request #1977](https://bitbucket.org/osrf/gazebo/pull-request/1977)
   * [Issue #1706](https://bitbucket.org/osrf/gazebo/issue/1706)

1. Add option to reverse alignment direction
   * [Pull request #2040](https://bitbucket.org/osrf/gazebo/pull-request/2040)
   * [Issue #1242](https://bitbucket.org/osrf/gazebo/issue/1242)

1. Fix unadvertising a publisher - only unadvertise topic if it is the last publisher.
   * [Pull request #2005](https://bitbucket.org/osrf/gazebo/pull-request/2005)
   * [Issue #1782](https://bitbucket.org/osrf/gazebo/issue/1782)

1. Log playback GUI for multistep, rewind, forward and seek
    * [Pull request #1791](https://bitbucket.org/osrf/gazebo/pull-request/1791)

1. Added Apply Force/Torque movable text
    * [Pull request #1789](https://bitbucket.org/osrf/gazebo/pull-request/1789)

1. Added cascade parameter (apply to children) for Visual SetMaterial, SetAmbient, SetEmissive, SetSpecular, SetDiffuse, SetTransparency
    * [Pull request #1851](https://bitbucket.org/osrf/gazebo/pull-request/1851)

1. Tweaks to Data Logger, such as multiline text edit for path
    * [Pull request #1800](https://bitbucket.org/osrf/gazebo/pull-request/1800)

1. Added TopToolbar and hide / disable several widgets according to WindowMode
    * [Pull request #1869](https://bitbucket.org/osrf/gazebo/pull-request/1869)

1. Added Visual::IsAncestorOf and Visual::IsDescendantOf
    * [Pull request #1850](https://bitbucket.org/osrf/gazebo/pull-request/1850)

1. Added msgs::PluginFromSDF and tests
    * [Pull request #1858](https://bitbucket.org/osrf/gazebo/pull-request/1858)

1. Added msgs::CollisionFromSDF msgs::SurfaceFromSDF and msgs::FrictionFromSDF
    * [Pull request #1900](https://bitbucket.org/osrf/gazebo/pull-request/1900)

1. Added hotkeys chart dialog
    * [Pull request #1835](https://bitbucket.org/osrf/gazebo/pull-request/1835)

1. Space bar to play / pause
   * [Pull request #2023](https://bitbucket.org/osrf/gazebo/pull-request/2023)
   * [Issue #1798](https://bitbucket.org/osrf/gazebo/issue/1798)

1. Make it possible to create custom ConfigWidgets
    * [Pull request #1861](https://bitbucket.org/osrf/gazebo/pull-request/1861)

1. AddItem / RemoveItem / Clear enum config widgets
    * [Pull request #1878](https://bitbucket.org/osrf/gazebo/pull-request/1878)

1. Make all child ConfigWidgets emit signals.
    * [Pull request #1884](https://bitbucket.org/osrf/gazebo/pull-request/1884)

1. Refactored makers
    * [Pull request #1828](https://bitbucket.org/osrf/gazebo/pull-request/1828)

1. Added gui::Conversions to convert between Gazebo and Qt
    * [Pull request #2034](https://bitbucket.org/osrf/gazebo/pull-request/2034)

1. Model editor updates
    1. Support adding model plugins in model editor
        * [Pull request #2060](https://bitbucket.org/osrf/gazebo/pull-request/2060)

    1. Added support for copying and pasting top level nested models
        * [Pull request #2006](https://bitbucket.org/osrf/gazebo/pull-request/2006)

    1. Make non-editable background models white in model editor
        * [Pull request #1950](https://bitbucket.org/osrf/gazebo/pull-request/1950)

    1. Choose / swap parent and child links in joint inspector
        * [Pull request #1887](https://bitbucket.org/osrf/gazebo/pull-request/1887)
        * [Issue #1500](https://bitbucket.org/osrf/gazebo/issue/1500)

    1. Presets combo box for Vector3 config widget
        * [Pull request #1954](https://bitbucket.org/osrf/gazebo/pull-request/1954)

    1. Added support for more joint types (gearbox and fixed joints).
        * [Pull request #1794](https://bitbucket.org/osrf/gazebo/pull-request/1794)

    1. Added support for selecting links and joints, opening context menu and inspectors in Schematic View.
        * [Pull request #1787](https://bitbucket.org/osrf/gazebo/pull-request/1787)

    1. Color-coded edges in Schematic View to match joint color.
        * [Pull request #1781](https://bitbucket.org/osrf/gazebo/pull-request/1781)

    1. Scale link mass and inertia when a link is scaled
        * [Pull request #1836](https://bitbucket.org/osrf/gazebo/pull-request/1836)

    1. Add density widget to config widget and link inspector
        * [Pull request #1978](https://bitbucket.org/osrf/gazebo/pull-request/1978)

    1. Added icons for child and parent link in joint inspector
        * [Pull request #1953](https://bitbucket.org/osrf/gazebo/pull-request/1953)

    1. Load and save nested models
        * [Pull request #1894](https://bitbucket.org/osrf/gazebo/pull-request/1894)

    1. Display model plugins on the left panel and added model plugin inspector
        * [Pull request #1863](https://bitbucket.org/osrf/gazebo/pull-request/1863)

    1. Context menu and deletion for model plugins
        * [Pull request #1890](https://bitbucket.org/osrf/gazebo/pull-request/1890)

    1. Delete self from inspector
        * [Pull request #1904](https://bitbucket.org/osrf/gazebo/pull-request/1904)
        * [Issue #1543](https://bitbucket.org/osrf/gazebo/issue/1543)

    1. Apply inspector changes in real time and add reset button
        * [Pull request #1945](https://bitbucket.org/osrf/gazebo/pull-request/1945)
        * [Issue #1472](https://bitbucket.org/osrf/gazebo/issue/1472)

    1. Set physics to be paused when exiting model editor mode
        * [Pull request #1893](https://bitbucket.org/osrf/gazebo/pull-request/1893)
        * [Issue #1734](https://bitbucket.org/osrf/gazebo/issue/1734)

    1. Add Insert tab to model editor
        * [Pull request #1924](https://bitbucket.org/osrf/gazebo/pull-request/1924)

    1. Support inserting nested models from model maker
        * [Pull request #1982](https://bitbucket.org/osrf/gazebo/pull-request/1982)

    1. Added joint creation dialog
        * [Pull request #2021](https://bitbucket.org/osrf/gazebo/pull-request/2021)

    1. Added reverse checkboxes to joint creation dialog
        * [Pull request #2086](https://bitbucket.org/osrf/gazebo/pull-request/2086)

    1. Use opaque pointers in the model editor
        * [Pull request #2056](https://bitbucket.org/osrf/gazebo/pull-request/2056)
        * [Pull request #2059](https://bitbucket.org/osrf/gazebo/pull-request/2059)
        * [Pull request #2087](https://bitbucket.org/osrf/gazebo/pull-request/2087)

    1. Support joint creation between links in nested model.
        * [Pull request #2080](https://bitbucket.org/osrf/gazebo/pull-request/2080)

1. Building editor updates

    1. Use opaque pointers in the building editor
        * [Pull request #2041](https://bitbucket.org/osrf/gazebo/pull-request/2041)
        * [Pull request #2039](https://bitbucket.org/osrf/gazebo/pull-request/2039)
        * [Pull request #2055](https://bitbucket.org/osrf/gazebo/pull-request/2055)
        * [Pull request #2032](https://bitbucket.org/osrf/gazebo/pull-request/2032)
        * [Pull request #2082](https://bitbucket.org/osrf/gazebo/pull-request/2082)
        * [Pull request #2038](https://bitbucket.org/osrf/gazebo/pull-request/2038)
        * [Pull request #2033](https://bitbucket.org/osrf/gazebo/pull-request/2033)

    1. Use opaque pointers for GrabberHandle, add *LinkedGrabbers functions
        * [Pull request #2034](https://bitbucket.org/osrf/gazebo/pull-request/2034)

    1. Removed unused class: BuildingItem
        * [Pull request #2045](https://bitbucket.org/osrf/gazebo/pull-request/2045)

    1. Use opaque pointers for BuildingModelManip, move attachment logic to BuildingMaker
        * [Pull request #2046](https://bitbucket.org/osrf/gazebo/pull-request/2046)

    1. Use opaque pointers for all Dialog classes, add conversion from QPointF, move common logic to BaseInspectorDialog.
        * [Pull request #2083](https://bitbucket.org/osrf/gazebo/pull-request/2083)

## Gazebo 6.0

### Gazebo 6.X.X (201X-XX-XX)

1. Fix buoyancy plugin when multiple link tags are used within the plugin
    * [Pull request 2369](https://bitbucket.org/osrf/gazebo/pull-request/2369)

1. Fix race condition in ~TimePanelPrivate (#1919)
    * [Pull request 2250](https://bitbucket.org/osrf/gazebo/pull-request/2250)

### Gazebo 6.6.0 (2016-04-07)

1. fix: remove back projection
    * [Pull request 2201](https://bitbucket.org/osrf/gazebo/pull-request/2201)
    * A contribution from Yuki Furuta

1. Backport depth camera OSX fix and test
    * [Pull request 2230](https://bitbucket.org/osrf/gazebo/pull-request/2230)

1. Add missing tinyxml includes (gazebo6)
    * [Pull request 2218](https://bitbucket.org/osrf/gazebo/pull-request/2218)

1. Fix ray-cylinder collision in ode
    * [Pull request 2125](https://bitbucket.org/osrf/gazebo/pull-request/2125)

1. backport fixes for ffmpeg3 to gazebo6 (from pull request #2154)
    * [Pull request 2162](https://bitbucket.org/osrf/gazebo/pull-request/2162)

1. Install shapes_bitmask.world
    * [Pull request 2104](https://bitbucket.org/osrf/gazebo/pull-request/2104)

1. Add gazebo_client to gazebo.pc (gazebo6)
    * [Pull request 2102](https://bitbucket.org/osrf/gazebo/pull-request/2102)

1. Fix removing multiple camera sensors that have the same camera name
    * [Pull request 2081](https://bitbucket.org/osrf/gazebo/pull-request/2081)

1. Ensure that LINK_FRAME_VISUAL arrow components are deleted (#1812)
    * [Pull request 2078](https://bitbucket.org/osrf/gazebo/pull-request/2078)

1. add migration notes for gazebo::setupClient to gazebo::client::setup
    * [Pull request 2068](https://bitbucket.org/osrf/gazebo/pull-request/2068)

1. Update inertia properties during simulation: part 2
    * [Pull request 1984](https://bitbucket.org/osrf/gazebo/pull-request/1984)

1. Fix minimum window height
    * [Pull request 2002](https://bitbucket.org/osrf/gazebo/pull-request/2002)

1. Backport gpu laser test fix
    * [Pull request 1999](https://bitbucket.org/osrf/gazebo/pull-request/1999)

1. Relax physics tolerances for single-precision bullet (gazebo6)
    * [Pull request 1997](https://bitbucket.org/osrf/gazebo/pull-request/1997)

1. Fix minimum window height
    * [Pull request 1998](https://bitbucket.org/osrf/gazebo/pull-request/1998)

1. backport model editor fixed joint option to gazebo6
    * [Pull request 1957](https://bitbucket.org/osrf/gazebo/pull-request/1957)

1. Update shaders once per render update
    * [Pull request 1991](https://bitbucket.org/osrf/gazebo/pull-request/1991)

1. Relax physics tolerances for single-precision bullet
    * [Pull request 1976](https://bitbucket.org/osrf/gazebo/pull-request/1976)

1. Fix visual transparency issues
    * [Pull request 1967](https://bitbucket.org/osrf/gazebo/pull-request/1967)

1. fix memory corruption in transport/Publisher.cc
    * [Pull request 1951](https://bitbucket.org/osrf/gazebo/pull-request/1951)

1. Add test for SphericalCoordinates::LocalFromGlobal
    * [Pull request 1959](https://bitbucket.org/osrf/gazebo/pull-request/1959)

### Gazebo 6.5.1 (2015-10-29)

1. Fix removing multiple camera sensors that have the same camera name.
    * [Pull request #2081](https://bitbucket.org/osrf/gazebo/pull-request/2081)
    * [Issue #1811](https://bitbucket.org/osrf/gazebo/issues/1811)

1. Backport model editor toolbar fixed joint option from [pull request #1794](https://bitbucket.org/osrf/gazebo/pull-request/1794)
    * [Pull request #1957](https://bitbucket.org/osrf/gazebo/pull-request/1957)

1. Fix minimum window height
    * Backport of [pull request #1977](https://bitbucket.org/osrf/gazebo/pull-request/1977)
    * [Pull request #1998](https://bitbucket.org/osrf/gazebo/pull-request/1998)
    * [Issue #1706](https://bitbucket.org/osrf/gazebo/issue/1706)

1. Fix visual transparency issues
    * [Pull request #1967](https://bitbucket.org/osrf/gazebo/pull-request/1967)
    * [Issue #1726](https://bitbucket.org/osrf/gazebo/issue/1726)

### Gazebo 6.5.0 (2015-10-22)

1. Added ability to convert from spherical coordinates to local coordinates.
    * [Pull request #1955](https://bitbucket.org/osrf/gazebo/pull-request/1955)

### Gazebo 6.4.0 (2015-10-14)

1. Fix ABI problem. Make `Sensor::SetPose` function non virtual.
    * [Pull request #1947](https://bitbucket.org/osrf/gazebo/pull-request/1947)

1. Update inertia properties during simulation
    * [Pull request #1909](https://bitbucket.org/osrf/gazebo/pull-requests/1909)
    * [Design document](https://bitbucket.org/osrf/gazebo_design/src/default/inertia_resize/inertia_resize.md)

1. Fix transparency correction for opaque materials
    * [Pull request #1946](https://bitbucket.org/osrf/gazebo/pull-requests/1946/fix-transparency-correction-for-opaque/diff)

### Gazebo 6.3.0 (2015-10-06)

1. Added `Sensor::SetPose` function
    * [Pull request #1935](https://bitbucket.org/osrf/gazebo/pull-request/1935)

### Gazebo 6.2.0 (2015-10-02)

1. Update physics when the world is reset
    * Backport of [pull request #1903](https://bitbucket.org/osrf/gazebo/pull-request/1903)
    * [Pull request #1916](https://bitbucket.org/osrf/gazebo/pull-request/1916)
    * [Issue #101](https://bitbucket.org/osrf/gazebo/issue/101)

1. Added Copy constructor and assignment operator to MouseEvent
    * [Pull request #1855](https://bitbucket.org/osrf/gazebo/pull-request/1855)

### Gazebo 6.1.0 (2015-08-02)

1. Added logical_camera sensor.
    * [Pull request #1845](https://bitbucket.org/osrf/gazebo/pull-request/1845)

1. Added RandomVelocityPlugin, which applies a random velocity to a model's link.
    * [Pull request #1839](https://bitbucket.org/osrf/gazebo/pull-request/1839)

1. Sim events for joint position, velocity and applied force
    * [Pull request #1849](https://bitbucket.org/osrf/gazebo/pull-request/1849)

### Gazebo 6.0.0 (2015-07-27)

1. Added magnetometer sensor. A contribution from Andrew Symington.
    * [Pull request #1788](https://bitbucket.org/osrf/gazebo/pull-request/1788)

1. Added altimeter sensor. A contribution from Andrew Symington.
    * [Pull request #1792](https://bitbucket.org/osrf/gazebo/pull-request/1792)

1. Implement more control options for log playback:
  1. Rewind: The simulation starts from the beginning.
  1. Forward: The simulation jumps to the end of the log file.
  1. Seek: The simulation jumps to a specific point specified by its simulation
  time.
      * [Pull request #1737](https://bitbucket.org/osrf/gazebo/pull-request/1737)

1. Added Gazebo splash screen
    * [Pull request #1745](https://bitbucket.org/osrf/gazebo/pull-request/1745)

1. Added a transporter plugin which allows models to move from one location
   to another based on their location and the location of transporter pads.
    * [Pull request #1738](https://bitbucket.org/osrf/gazebo/pull-request/1738)

1. Implement forward/backwards multi-step for log playback. Now, the semantics
of a multi-step while playing back a log session are different from a multi-step
during a live simulation. While playback, a multi-step simulates all the
intermediate steps as before, but the client only perceives a single step.
E.g: You have a log file containing a 1 hour simulation session. You want to
jump to the minute 00H::30M::00S to check a specific aspect of the simulation.
You should not see continuous updates until minute 00H:30M:00S. Instead, you
should visualize a single jump to the specific instant of the simulation that
you are interested.
    * [Pull request #1623](https://bitbucket.org/osrf/gazebo/pull-request/1623)

1. Added browse button to log record dialog.
    * [Pull request #1719](https://bitbucket.org/osrf/gazebo/pull-request/1719)

1. Improved SVG support: arcs in paths, and contours made of multiple paths.
    * [Pull request #1608](https://bitbucket.org/osrf/gazebo/pull-request/1608)

1. Added simulation iterations to the world state.
    * [Pull request #1722](https://bitbucket.org/osrf/gazebo/pull-request/1722)

1. Added multiple LiftDrag plugins to the cessna_demo.world to allow the Cessna
C-172 model to fly.
    * [Pull request #1715](https://bitbucket.org/osrf/gazebo/pull-request/1715)

1. Added a plugin to control a Cessna C-172 via messages (CessnaPlugin), and a
GUI plugin to test this functionality with the keyboard (CessnaGUIPlugin). Added
world with the Cessna model and the two previous plugins loaded
(cessna_demo.world).
    * [Pull request #1712](https://bitbucket.org/osrf/gazebo/pull-request/1712)

1. Added world with OSRF building and an elevator
    * [Pull request #1697](https://bitbucket.org/osrf/gazebo/pull-request/1697)

1. Fixed collide bitmask by changing default value from 0x1 to 0xffff.
    * [Pull request #1696](https://bitbucket.org/osrf/gazebo/pull-request/1696)

1. Added a plugin to control an elevator (ElevatorPlugin), and an OccupiedEvent plugin that sends a message when a model is within a specified region.
    * [Pull request #1694](https://bitbucket.org/osrf/gazebo/pull-request/1694)
    * [Pull request #1775](https://bitbucket.org/osrf/gazebo/pull-request/1775)

1. Added Layers tab and meta information for visuals.
    * [Pull request #1674](https://bitbucket.org/osrf/gazebo/pull-request/1674)

1. Added countdown behavior for common::Timer and exposed the feature in TimerGUIPlugin.
    * [Pull request #1690](https://bitbucket.org/osrf/gazebo/pull-request/1690)

1. Added BuoyancyPlugin for simulating the buoyancy of an object in a column of fluid.
    * [Pull request #1622](https://bitbucket.org/osrf/gazebo/pull-request/1622)

1. Added ComputeVolume function for simple shape subclasses of Shape.hh.
    * [Pull request #1605](https://bitbucket.org/osrf/gazebo/pull-request/1605)

1. Add option to parallelize the ODE quickstep constraint solver,
which solves an LCP twice with different parameters in order
to corrected for position projection errors.
    * [Pull request #1561](https://bitbucket.org/osrf/gazebo/pull-request/1561)

1. Get/Set user camera pose in GUI.
    * [Pull request #1649](https://bitbucket.org/osrf/gazebo/pull-request/1649)
    * [Issue #1595](https://bitbucket.org/osrf/gazebo/issue/1595)

1. Added ViewAngleWidget, removed hard-coded reset view and removed MainWindow::Reset(). Also added GLWidget::GetSelectedVisuals().
    * [Pull request #1768](https://bitbucket.org/osrf/gazebo/pull-request/1768)
    * [Issue #1507](https://bitbucket.org/osrf/gazebo/issue/1507)

1. Windows support. This consists mostly of numerous small changes to support
compilation on Windows.
    * [Pull request #1616](https://bitbucket.org/osrf/gazebo/pull-request/1616)
    * [Pull request #1618](https://bitbucket.org/osrf/gazebo/pull-request/1618)
    * [Pull request #1620](https://bitbucket.org/osrf/gazebo/pull-request/1620)
    * [Pull request #1625](https://bitbucket.org/osrf/gazebo/pull-request/1625)
    * [Pull request #1626](https://bitbucket.org/osrf/gazebo/pull-request/1626)
    * [Pull request #1627](https://bitbucket.org/osrf/gazebo/pull-request/1627)
    * [Pull request #1628](https://bitbucket.org/osrf/gazebo/pull-request/1628)
    * [Pull request #1629](https://bitbucket.org/osrf/gazebo/pull-request/1629)
    * [Pull request #1630](https://bitbucket.org/osrf/gazebo/pull-request/1630)
    * [Pull request #1631](https://bitbucket.org/osrf/gazebo/pull-request/1631)
    * [Pull request #1632](https://bitbucket.org/osrf/gazebo/pull-request/1632)
    * [Pull request #1633](https://bitbucket.org/osrf/gazebo/pull-request/1633)
    * [Pull request #1635](https://bitbucket.org/osrf/gazebo/pull-request/1635)
    * [Pull request #1637](https://bitbucket.org/osrf/gazebo/pull-request/1637)
    * [Pull request #1639](https://bitbucket.org/osrf/gazebo/pull-request/1639)
    * [Pull request #1647](https://bitbucket.org/osrf/gazebo/pull-request/1647)
    * [Pull request #1650](https://bitbucket.org/osrf/gazebo/pull-request/1650)
    * [Pull request #1651](https://bitbucket.org/osrf/gazebo/pull-request/1651)
    * [Pull request #1653](https://bitbucket.org/osrf/gazebo/pull-request/1653)
    * [Pull request #1654](https://bitbucket.org/osrf/gazebo/pull-request/1654)
    * [Pull request #1657](https://bitbucket.org/osrf/gazebo/pull-request/1657)
    * [Pull request #1658](https://bitbucket.org/osrf/gazebo/pull-request/1658)
    * [Pull request #1659](https://bitbucket.org/osrf/gazebo/pull-request/1659)
    * [Pull request #1660](https://bitbucket.org/osrf/gazebo/pull-request/1660)
    * [Pull request #1661](https://bitbucket.org/osrf/gazebo/pull-request/1661)
    * [Pull request #1669](https://bitbucket.org/osrf/gazebo/pull-request/1669)
    * [Pull request #1670](https://bitbucket.org/osrf/gazebo/pull-request/1670)
    * [Pull request #1672](https://bitbucket.org/osrf/gazebo/pull-request/1672)
    * [Pull request #1682](https://bitbucket.org/osrf/gazebo/pull-request/1682)
    * [Pull request #1683](https://bitbucket.org/osrf/gazebo/pull-request/1683)

1. Install `libgazebo_server_fixture`. This will facilitate tests external to the main gazebo repository. See `examples/stand_alone/test_fixture`.
    * [Pull request #1606](https://bitbucket.org/osrf/gazebo/pull-request/1606)

1. Laser visualization renders light blue for rays that do not hit obstacles, and dark blue for other rays.
    * [Pull request #1607](https://bitbucket.org/osrf/gazebo/pull-request/1607)
    * [Issue #1576](https://bitbucket.org/osrf/gazebo/issue/1576)

1. Add VisualType enum to Visual and clean up visuals when entity is deleted.
    * [Pull request #1614](https://bitbucket.org/osrf/gazebo/pull-request/1614)

1. Alert user of connection problems when using the REST service plugin
    * [Pull request #1655](https://bitbucket.org/osrf/gazebo/pull-request/1655)
    * [Issue #1574](https://bitbucket.org/osrf/gazebo/issue/1574)

1. ignition-math is now a dependency.
    + [http://ignitionrobotics.org/libraries/math](http://ignitionrobotics.org/libraries/math)
    + [Gazebo::math migration](https://bitbucket.org/osrf/gazebo/src/583edbeb90759d43d994cc57c0797119dd6d2794/ign-math-migration.md)

1. Detect uuid library during compilation.
    * [Pull request #1655](https://bitbucket.org/osrf/gazebo/pull-request/1655)
    * [Issue #1572](https://bitbucket.org/osrf/gazebo/issue/1572)

1. New accessors in LogPlay class.
    * [Pull request #1577](https://bitbucket.org/osrf/gazebo/pull-request/1577)

1. Added a plugin to send messages to an existing website.
   Added gui::MainWindow::AddMenu and msgs/rest_error, msgs/rest_login, msgs rest/post
    * [Pull request #1524](https://bitbucket.org/osrf/gazebo/pull-request/1524)

1. Fix deprecation warnings when using SDFormat 3.0.2, 3.0.3 prereleases
    * [Pull request #1568](https://bitbucket.org/osrf/gazebo/pull-request/1568)

1. Use GAZEBO_CFLAGS or GAZEBO_CXX_FLAGS in CMakeLists.txt for example plugins
    * [Pull request #1573](https://bitbucket.org/osrf/gazebo/pull-request/1573)

1. Added Link::OnWrenchMsg subscriber with test
    * [Pull request #1582](https://bitbucket.org/osrf/gazebo/pull-request/1582)

1. Show/hide GUI overlays using the menu bar.
    * [Pull request #1555](https://bitbucket.org/osrf/gazebo/pull-request/1555)

1. Added world origin indicator rendering::OriginVisual.
    * [Pull request #1700](https://bitbucket.org/osrf/gazebo/pull-request/1700)

1. Show/hide toolbars using the menu bars and shortcut.
   Added MainWindow::CloneAction.
   Added Window menu to Model Editor.
    * [Pull request #1584](https://bitbucket.org/osrf/gazebo/pull-request/1584)

1. Added event to show/hide toolbars.
    * [Pull request #1707](https://bitbucket.org/osrf/gazebo/pull-request/1707)

1. Added optional start/stop/reset buttons to timer GUI plugin.
    * [Pull request #1576](https://bitbucket.org/osrf/gazebo/pull-request/1576)

1. Timer GUI Plugin: Treat negative positions as positions from the ends
    * [Pull request #1703](https://bitbucket.org/osrf/gazebo/pull-request/1703)

1. Added Visual::GetDepth() and Visual::GetNthAncestor()
    * [Pull request #1613](https://bitbucket.org/osrf/gazebo/pull-request/1613)

1. Added a context menu for links
    * [Pull request #1589](https://bitbucket.org/osrf/gazebo/pull-request/1589)

1. Separate TimePanel's display into TimeWidget and LogPlayWidget.
    * [Pull request #1564](https://bitbucket.org/osrf/gazebo/pull-request/1564)

1. Display confirmation message after log is saved
    * [Pull request #1646](https://bitbucket.org/osrf/gazebo/pull-request/1646)

1. Added LogPlayView to display timeline and LogPlaybackStatistics message type.
    * [Pull request #1724](https://bitbucket.org/osrf/gazebo/pull-request/1724)

1. Added Time::FormattedString and removed all other FormatTime functions.
    * [Pull request #1710](https://bitbucket.org/osrf/gazebo/pull-request/1710)

1. Added support for Oculus DK2
    * [Pull request #1526](https://bitbucket.org/osrf/gazebo/pull-request/1526)

1. Use collide_bitmask from SDF to perform collision filtering
    * [Pull request #1470](https://bitbucket.org/osrf/gazebo/pull-request/1470)

1. Pass Coulomb surface friction parameters to DART.
    * [Pull request #1420](https://bitbucket.org/osrf/gazebo/pull-request/1420)

1. Added ModelAlign::SetHighlighted
    * [Pull request #1598](https://bitbucket.org/osrf/gazebo/pull-request/1598)

1. Added various Get functions to Visual. Also added a ConvertGeometryType function to msgs.
    * [Pull request #1402](https://bitbucket.org/osrf/gazebo/pull-request/1402)

1. Get and Set visibility of SelectionObj's handles, with unit test.
    * [Pull request #1417](https://bitbucket.org/osrf/gazebo/pull-request/1417)

1. Set material of SelectionObj's handles.
    * [Pull request #1472](https://bitbucket.org/osrf/gazebo/pull-request/1472)

1. Add SelectionObj::Fini with tests and make Visual::Fini virtual
    * [Pull request #1685](https://bitbucket.org/osrf/gazebo/pull-request/1685)

1. Allow link selection with the mouse if parent model already selected.
    * [Pull request #1409](https://bitbucket.org/osrf/gazebo/pull-request/1409)

1. Added ModelRightMenu::EntityTypes.
    * [Pull request #1414](https://bitbucket.org/osrf/gazebo/pull-request/1414)

1. Scale joint visuals according to link size.
    * [Pull request #1591](https://bitbucket.org/osrf/gazebo/pull-request/1591)
    * [Issue #1563](https://bitbucket.org/osrf/gazebo/issue/1563)

1. Added Gazebo/CoM material.
    * [Pull request #1439](https://bitbucket.org/osrf/gazebo/pull-request/1439)

1. Added arc parameter to MeshManager::CreateTube
    * [Pull request #1436](https://bitbucket.org/osrf/gazebo/pull-request/1436)

1. Added View Inertia and InertiaVisual, changed COMVisual to sphere proportional to mass.
    * [Pull request #1445](https://bitbucket.org/osrf/gazebo/pull-request/1445)

1. Added View Link Frame and LinkFrameVisual. Visual::SetTransparency goes into texture_unit.
    * [Pull request #1762](https://bitbucket.org/osrf/gazebo/pull-request/1762)
    * [Issue #853](https://bitbucket.org/osrf/gazebo/issue/853)

1. Changed the position of Save and Cancel buttons on editor dialogs
    * [Pull request #1442](https://bitbucket.org/osrf/gazebo/pull-request/1442)
    * [Issue #1377](https://bitbucket.org/osrf/gazebo/issue/1377)

1. Fixed Visual material updates
    * [Pull request #1454](https://bitbucket.org/osrf/gazebo/pull-request/1454)
    * [Issue #1455](https://bitbucket.org/osrf/gazebo/issue/1455)

1. Added Matrix3::Inverse() and tests
    * [Pull request #1481](https://bitbucket.org/osrf/gazebo/pull-request/1481)

1. Implemented AddLinkForce for ODE.
    * [Pull request #1456](https://bitbucket.org/osrf/gazebo/pull-request/1456)

1. Updated ConfigWidget class to parse enum values.
    * [Pull request #1518](https://bitbucket.org/osrf/gazebo/pull-request/1518)

1. Added PresetManager to physics libraries and corresponding integration test.
    * [Pull request #1471](https://bitbucket.org/osrf/gazebo/pull-request/1471)

1. Sync name and location on SaveDialog.
    * [Pull request #1563](https://bitbucket.org/osrf/gazebo/pull-request/1563)

1. Added Apply Force/Torque dialog
    * [Pull request #1600](https://bitbucket.org/osrf/gazebo/pull-request/1600)

1. Added Apply Force/Torque visuals
    * [Pull request #1619](https://bitbucket.org/osrf/gazebo/pull-request/1619)

1. Added Apply Force/Torque OnMouseRelease and ActivateWindow
    * [Pull request #1699](https://bitbucket.org/osrf/gazebo/pull-request/1699)

1. Added Apply Force/Torque mouse interactions, modes, activation
    * [Pull request #1731](https://bitbucket.org/osrf/gazebo/pull-request/1731)

1. Added inertia pose getter for COMVisual and COMVisual_TEST
    * [Pull request #1581](https://bitbucket.org/osrf/gazebo/pull-request/1581)

1. Model editor updates
    1. Joint preview using JointVisuals.
        * [Pull request #1369](https://bitbucket.org/osrf/gazebo/pull-request/1369)

    1. Added inspector for configuring link, visual, and collision properties.
        * [Pull request #1408](https://bitbucket.org/osrf/gazebo/pull-request/1408)

    1. Saving, exiting, generalizing SaveDialog.
        * [Pull request #1401](https://bitbucket.org/osrf/gazebo/pull-request/1401)

    1. Inspectors redesign
        * [Pull request #1586](https://bitbucket.org/osrf/gazebo/pull-request/1586)

    1. Edit existing model.
        * [Pull request #1425](https://bitbucket.org/osrf/gazebo/pull-request/1425)

    1. Add joint inspector to link's context menu.
        * [Pull request #1449](https://bitbucket.org/osrf/gazebo/pull-request/1449)
        * [Issue #1443](https://bitbucket.org/osrf/gazebo/issue/1443)

    1. Added button to select mesh file on inspector.
        * [Pull request #1460](https://bitbucket.org/osrf/gazebo/pull-request/1460)
        * [Issue #1450](https://bitbucket.org/osrf/gazebo/issue/1450)

    1. Renamed Part to Link.
        * [Pull request #1478](https://bitbucket.org/osrf/gazebo/pull-request/1478)

    1. Fix snapping inside editor.
        * [Pull request #1489](https://bitbucket.org/osrf/gazebo/pull-request/1489)
        * [Issue #1457](https://bitbucket.org/osrf/gazebo/issue/1457)

    1. Moved DataLogger from Window menu to the toolbar and moved screenshot button to the right.
        * [Pull request #1665](https://bitbucket.org/osrf/gazebo/pull-request/1665)

    1. Keep loaded model's name.
        * [Pull request #1516](https://bitbucket.org/osrf/gazebo/pull-request/1516)
        * [Issue #1504](https://bitbucket.org/osrf/gazebo/issue/1504)

    1. Added ExtrudeDialog.
        * [Pull request #1483](https://bitbucket.org/osrf/gazebo/pull-request/1483)

    1. Hide time panel inside editor and keep main window's paused state.
        * [Pull request #1500](https://bitbucket.org/osrf/gazebo/pull-request/1500)

    1. Fixed pose issues and added ModelCreator_TEST.
        * [Pull request #1509](https://bitbucket.org/osrf/gazebo/pull-request/1509)
        * [Issue #1497](https://bitbucket.org/osrf/gazebo/issue/1497)
        * [Issue #1509](https://bitbucket.org/osrf/gazebo/issue/1509)

    1. Added list of links and joints.
        * [Pull request #1515](https://bitbucket.org/osrf/gazebo/pull-request/1515)
        * [Issue #1418](https://bitbucket.org/osrf/gazebo/issue/1418)

    1. Expose API to support adding items to the palette.
        * [Pull request #1565](https://bitbucket.org/osrf/gazebo/pull-request/1565)

    1. Added menu for toggling joint visualization
        * [Pull request #1551](https://bitbucket.org/osrf/gazebo/pull-request/1551)
        * [Issue #1483](https://bitbucket.org/osrf/gazebo/issue/1483)

    1. Add schematic view to model editor
        * [Pull request #1562](https://bitbucket.org/osrf/gazebo/pull-request/1562)

1. Building editor updates
    1. Make palette tips tooltip clickable to open.
        * [Pull request #1519](https://bitbucket.org/osrf/gazebo/pull-request/1519)
        * [Issue #1370](https://bitbucket.org/osrf/gazebo/issue/1370)

    1. Add measurement unit to building inspectors.
        * [Pull request #1741](https://bitbucket.org/osrf/gazebo/pull-request/1741)
        * [Issue #1363](https://bitbucket.org/osrf/gazebo/issue/1363)

    1. Add `BaseInspectorDialog` as a base class for inspectors.
        * [Pull request #1749](https://bitbucket.org/osrf/gazebo/pull-request/1749)

## Gazebo 5.0

### Gazebo 5.x.x

1. Fix mouse picking with transparent visuals
    * [Pull request 2305](https://bitbucket.org/osrf/gazebo/pull-request/2305)
    * [Issue #1956](https://bitbucket.org/osrf/gazebo/issue/1956)

1. Backport fix for DepthCamera visibility mask
    * [Pull request 2286](https://bitbucket.org/osrf/gazebo/pull-request/2286)
    * [Pull request 2287](https://bitbucket.org/osrf/gazebo/pull-request/2287)

1. Backport sensor reset fix
    * [Pull request 2272](https://bitbucket.org/osrf/gazebo/pull-request/2272)
    * [Issue #1917](https://bitbucket.org/osrf/gazebo/issue/1917)

1. Fix model snap tool highlighting
    * [Pull request 2293](https://bitbucket.org/osrf/gazebo/pull-request/2293)
    * [Issue #1955](https://bitbucket.org/osrf/gazebo/issue/1955)

### Gazebo 5.3.0 (2015-04-07)

1. fix: remove back projection
    * [Pull request 2201](https://bitbucket.org/osrf/gazebo/pull-request/2201)
    * A contribution from Yuki Furuta

1. Backport depth camera OSX fix and test
    * [Pull request 2230](https://bitbucket.org/osrf/gazebo/pull-request/2230)

1. Add missing tinyxml includes
    * [Pull request 2216](https://bitbucket.org/osrf/gazebo/pull-request/2216)

1. backport fixes for ffmpeg3 to gazebo5 (from pull request #2154)
    * [Pull request 2161](https://bitbucket.org/osrf/gazebo/pull-request/2161)

1. Check for valid display using xwininfo -root
    * [Pull request 2111](https://bitbucket.org/osrf/gazebo/pull-request/2111)

1. Don't search for sdformat4 on gazebo5, since gazebo5 can't handle sdformat protocol 1.6
    * [Pull request 2092](https://bitbucket.org/osrf/gazebo/pull-request/2092)

1. Fix minimum window height
    * [Pull request 2002](https://bitbucket.org/osrf/gazebo/pull-request/2002)

1. Relax physics tolerances for single-precision bullet
    * [Pull request 1976](https://bitbucket.org/osrf/gazebo/pull-request/1976)

1. Try finding sdformat 4 in gazebo5 branch
    * [Pull request 1972](https://bitbucket.org/osrf/gazebo/pull-request/1972)

1. Fix_send_message (backport of pull request #1951)
    * [Pull request 1964](https://bitbucket.org/osrf/gazebo/pull-request/1964)
    * A contribution from Samuel Lekieffre

1. Export the media path in the cmake config file.
    * [Pull request 1933](https://bitbucket.org/osrf/gazebo/pull-request/1933)

1. Shorten gearbox test since it is failing via timeout on osx
    * [Pull request 1937](https://bitbucket.org/osrf/gazebo/pull-request/1937)

### Gazebo 5.2.1 (2015-10-02)

1. Fix minimum window height
    * Backport of [pull request #1977](https://bitbucket.org/osrf/gazebo/pull-request/1977)
    * [Pull request #2002](https://bitbucket.org/osrf/gazebo/pull-request/2002)
    * [Issue #1706](https://bitbucket.org/osrf/gazebo/issue/1706)

### Gazebo 5.2.0 (2015-10-02)

1. Initialize sigact struct fields that valgrind said were being used uninitialized
    * [Pull request #1809](https://bitbucket.org/osrf/gazebo/pull-request/1809)

1. Add missing ogre includes to ensure macros are properly defined
    * [Pull request #1813](https://bitbucket.org/osrf/gazebo/pull-request/1813)

1. Use ToSDF functions to simplify physics_friction test
    * [Pull request #1808](https://bitbucket.org/osrf/gazebo/pull-request/1808)

1. Added lines to laser sensor visualization
    * [Pull request #1742](https://bitbucket.org/osrf/gazebo/pull-request/1742)
    * [Issue #935](https://bitbucket.org/osrf/gazebo/issue/935)

1. Fix BulletSliderJoint friction for bullet 2.83
    * [Pull request #1686](https://bitbucket.org/osrf/gazebo/pull-request/1686)

1. Fix heightmap model texture loading.
    * [Pull request #1592](https://bitbucket.org/osrf/gazebo/pull-request/1592)

1. Disable failing pr2 test for dart
    * [Pull request #1540](https://bitbucket.org/osrf/gazebo/pull-request/1540)
    * [Issue #1435](https://bitbucket.org/osrf/gazebo/issue/1435)

### Gazebo 5.1.0 (2015-03-20)
1. Backport pull request #1527 (FindOGRE.cmake for non-Debian systems)
  * [Pull request #1532](https://bitbucket.org/osrf/gazebo/pull-request/1532)

1. Respect system cflags when not using USE_UPSTREAM_CFLAGS
  * [Pull request #1531](https://bitbucket.org/osrf/gazebo/pull-request/1531)

1. Allow light manipulation
  * [Pull request #1529](https://bitbucket.org/osrf/gazebo/pull-request/1529)

1. Allow sdformat 2.3.1+ or 3+ and fix tests
  * [Pull request #1484](https://bitbucket.org/osrf/gazebo/pull-request/1484)

1. Add Link::GetWorldAngularMomentum function and test.
  * [Pull request #1482](https://bitbucket.org/osrf/gazebo/pull-request/1482)

1. Preserve previous GAZEBO_MODEL_PATH values when sourcing setup.sh
  * [Pull request #1430](https://bitbucket.org/osrf/gazebo/pull-request/1430)

1. Implement Coulomb joint friction for DART
  * [Pull request #1427](https://bitbucket.org/osrf/gazebo/pull-request/1427)
  * [Issue #1281](https://bitbucket.org/osrf/gazebo/issue/1281)

1. Fix simple shape normals.
    * [Pull request #1477](https://bitbucket.org/osrf/gazebo/pull-request/1477)
    * [Issue #1369](https://bitbucket.org/osrf/gazebo/issue/1369)

1. Use Msg-to-SDF conversion functions in tests, add ServerFixture::SpawnModel(msgs::Model).
    * [Pull request #1466](https://bitbucket.org/osrf/gazebo/pull-request/1466)

1. Added Model Msg-to-SDF conversion functions and test.
    * [Pull request #1429](https://bitbucket.org/osrf/gazebo/pull-request/1429)

1. Added Joint Msg-to-SDF conversion functions and test.
    * [Pull request #1419](https://bitbucket.org/osrf/gazebo/pull-request/1419)

1. Added Visual, Material Msg-to-SDF conversion functions and ShaderType to string conversion functions.
    * [Pull request #1415](https://bitbucket.org/osrf/gazebo/pull-request/1415)

1. Implement Coulomb joint friction for BulletSliderJoint
  * [Pull request #1452](https://bitbucket.org/osrf/gazebo/pull-request/1452)
  * [Issue #1348](https://bitbucket.org/osrf/gazebo/issue/1348)

### Gazebo 5.0.0 (2015-01-27)
1. Support for using [digital elevation maps](http://gazebosim.org/tutorials?tut=dem) has been added to debian packages.

1. C++11 support (C++11 compatible compiler is now required)
    * [Pull request #1340](https://bitbucket.org/osrf/gazebo/pull-request/1340)

1. Implemented private data pointer for the World class.
    * [Pull request #1383](https://bitbucket.org/osrf/gazebo/pull-request/1383)

1. Implemented private data pointer for the Scene class.
    * [Pull request #1385](https://bitbucket.org/osrf/gazebo/pull-request/1385)

1. Added a events::Event::resetWorld event that is triggered when World::Reset is called.
    * [Pull request #1332](https://bitbucket.org/osrf/gazebo/pull-request/1332)
    * [Issue #1375](https://bitbucket.org/osrf/gazebo/issue/1375)

1. Fixed `math::Box::GetCenter` functionality.
    * [Pull request #1278](https://bitbucket.org/osrf/gazebo/pull-request/1278)
    * [Issue #1327](https://bitbucket.org/osrf/gazebo/issue/1327)

1. Added a GUI timer plugin that facilitates the display and control a timer inside the Gazebo UI.
    * [Pull request #1270](https://bitbucket.org/osrf/gazebo/pull-request/1270)

1. Added ability to load plugins via SDF.
    * [Pull request #1261](https://bitbucket.org/osrf/gazebo/pull-request/1261)

1. Added GUIEvent to hide/show the left GUI pane.
    * [Pull request #1269](https://bitbucket.org/osrf/gazebo/pull-request/1269)

1. Modified KeyEventHandler and GLWidget so that hotkeys can be suppressed by custom KeyEvents set up by developers
    * [Pull request #1251](https://bitbucket.org/osrf/gazebo/pull-request/1251)

1. Added ability to read the directory where the log files are stored.
    * [Pull request #1277](https://bitbucket.org/osrf/gazebo/pull-request/1277)

1. Implemented a simulation cloner
    * [Pull request #1180](https://bitbucket.org/osrf/gazebo/pull-request/1180/clone-a-simulation)

1. Added GUI overlay plugins. Users can now write a Gazebo + QT plugin that displays widgets over the render window.
  * [Pull request #1181](https://bitbucket.org/osrf/gazebo/pull-request/1181)

1. Change behavior of Joint::SetVelocity, add Joint::SetVelocityLimit(unsigned int, double)
  * [Pull request #1218](https://bitbucket.org/osrf/gazebo/pull-request/1218)
  * [Issue #964](https://bitbucket.org/osrf/gazebo/issue/964)

1. Implement Coulomb joint friction for ODE
  * [Pull request #1221](https://bitbucket.org/osrf/gazebo/pull-request/1221)
  * [Issue #381](https://bitbucket.org/osrf/gazebo/issue/381)

1. Implement Coulomb joint friction for BulletHingeJoint
  * [Pull request #1317](https://bitbucket.org/osrf/gazebo/pull-request/1317)
  * [Issue #1348](https://bitbucket.org/osrf/gazebo/issue/1348)

1. Implemented camera lens distortion.
  * [Pull request #1213](https://bitbucket.org/osrf/gazebo/pull-request/1213)

1. Kill rogue gzservers left over from failed INTEGRATION_world_clone tests
   and improve robustness of `UNIT_gz_TEST`
  * [Pull request #1232](https://bitbucket.org/osrf/gazebo/pull-request/1232)
  * [Issue #1299](https://bitbucket.org/osrf/gazebo/issue/1299)

1. Added RenderWidget::ShowToolbar to toggle visibility of top toolbar.
  * [Pull request #1248](https://bitbucket.org/osrf/gazebo/pull-request/1248)

1. Fix joint axis visualization.
  * [Pull request #1258](https://bitbucket.org/osrf/gazebo/pull-request/1258)

1. Change UserCamera view control via joysticks. Clean up rate control vs. pose control.
   see UserCamera::OnJoyPose and UserCamera::OnJoyTwist. Added view twist control toggle
   with joystick button 1.
  * [Pull request #1249](https://bitbucket.org/osrf/gazebo/pull-request/1249)

1. Added RenderWidget::GetToolbar to get the top toolbar and change its actions on ModelEditor.
    * [Pull request #1263](https://bitbucket.org/osrf/gazebo/pull-request/1263)

1. Added accessor for MainWindow graphical widget to GuiIface.
    * [Pull request #1250](https://bitbucket.org/osrf/gazebo/pull-request/1250)

1. Added a ConfigWidget class that takes in a google protobuf message and generates widgets for configuring the fields in the message
    * [Pull request #1285](https://bitbucket.org/osrf/gazebo/pull-request/1285)

1. Added GLWidget::OnModelEditor when model editor is triggered, and MainWindow::OnEditorGroup to manually uncheck editor actions.
    * [Pull request #1283](https://bitbucket.org/osrf/gazebo/pull-request/1283)

1. Added Collision, Geometry, Inertial, Surface Msg-to-SDF conversion functions.
    * [Pull request #1315](https://bitbucket.org/osrf/gazebo/pull-request/1315)

1. Added "button modifier" fields (control, shift, and alt) to common::KeyEvent.
    * [Pull request #1325](https://bitbucket.org/osrf/gazebo/pull-request/1325)

1. Added inputs for environment variable GAZEBO_GUI_INI_FILE for reading a custom .ini file.
    * [Pull request #1252](https://bitbucket.org/osrf/gazebo/pull-request/1252)

1. Fixed crash on "permission denied" bug, added insert_model integration test.
    * [Pull request #1329](https://bitbucket.org/osrf/gazebo/pull-request/1329/)

1. Enable simbody joint tests, implement `SimbodyJoint::GetParam`, create
   `Joint::GetParam`, fix bug in `BulletHingeJoint::SetParam`.
    * [Pull request #1404](https://bitbucket.org/osrf/gazebo/pull-request/1404/)

1. Building editor updates
    1. Fixed inspector resizing.
        * [Pull request #1230](https://bitbucket.org/osrf/gazebo/pull-request/1230)
        * [Issue #395](https://bitbucket.org/osrf/gazebo/issue/395)

    1. Doors and windows move proportionally with wall.
        * [Pull request #1231](https://bitbucket.org/osrf/gazebo/pull-request/1231)
        * [Issue #368](https://bitbucket.org/osrf/gazebo/issue/368)

    1. Inspector dialogs stay on top.
        * [Pull request #1229](https://bitbucket.org/osrf/gazebo/pull-request/1229)
        * [Issue #417](https://bitbucket.org/osrf/gazebo/issue/417)

    1. Make model name editable on palette.
        * [Pull request #1239](https://bitbucket.org/osrf/gazebo/pull-request/1239)

    1. Import background image and improve add/delete levels.
        * [Pull request #1214](https://bitbucket.org/osrf/gazebo/pull-request/1214)
        * [Issue #422](https://bitbucket.org/osrf/gazebo/issue/422)
        * [Issue #361](https://bitbucket.org/osrf/gazebo/issue/361)

    1. Fix changing draw mode.
        * [Pull request #1233](https://bitbucket.org/osrf/gazebo/pull-request/1233)
        * [Issue #405](https://bitbucket.org/osrf/gazebo/issue/405)

    1. Tips on palette's top-right corner.
        * [Pull request #1241](https://bitbucket.org/osrf/gazebo/pull-request/1241)

    1. New buttons and layout for the palette.
        * [Pull request #1242](https://bitbucket.org/osrf/gazebo/pull-request/1242)

    1. Individual wall segments instead of polylines.
        * [Pull request #1246](https://bitbucket.org/osrf/gazebo/pull-request/1246)
        * [Issue #389](https://bitbucket.org/osrf/gazebo/issue/389)
        * [Issue #415](https://bitbucket.org/osrf/gazebo/issue/415)

    1. Fix exiting and saving, exiting when there's nothing drawn, fix text on popups.
        * [Pull request #1296](https://bitbucket.org/osrf/gazebo/pull-request/1296)

    1. Display measure for selected wall segment.
        * [Pull request #1291](https://bitbucket.org/osrf/gazebo/pull-request/1291)
        * [Issue #366](https://bitbucket.org/osrf/gazebo/issue/366)

    1. Highlight selected item's 3D visual.
        * [Pull request #1292](https://bitbucket.org/osrf/gazebo/pull-request/1292)

    1. Added color picker to inspector dialogs.
        * [Pull request #1298](https://bitbucket.org/osrf/gazebo/pull-request/1298)

    1. Snapping on by default, off holding Shift. Improved snapping.
        * [Pull request #1304](https://bitbucket.org/osrf/gazebo/pull-request/1304)

    1. Snap walls to length increments, moved scale to SegmentItem and added Get/SetScale, added SegmentItem::SnapAngle and SegmentItem::SnapLength.
        * [Pull request #1311](https://bitbucket.org/osrf/gazebo/pull-request/1311)

    1. Make buildings available in "Insert Models" tab, improve save flow.
        * [Pull request #1312](https://bitbucket.org/osrf/gazebo/pull-request/1312)

    1. Added EditorItem::SetHighlighted.
        * [Pull request #1308](https://bitbucket.org/osrf/gazebo/pull-request/1308)

    1. Current level is transparent, lower levels opaque, higher levels invisible.
        * [Pull request #1303](https://bitbucket.org/osrf/gazebo/pull-request/1303)

    1. Detach all child manips when item is deleted, added BuildingMaker::DetachAllChildren.
        * [Pull request #1316](https://bitbucket.org/osrf/gazebo/pull-request/1316)

    1. Added texture picker to inspector dialogs.
        * [Pull request #1306](https://bitbucket.org/osrf/gazebo/pull-request/1306)

    1. Measures for doors and windows. Added RectItem::angleOnWall and related Get/Set.
        * [Pull request #1322](https://bitbucket.org/osrf/gazebo/pull-request/1322)
        * [Issue #370](https://bitbucket.org/osrf/gazebo/issue/370)

    1. Added Gazebo/BuildingFrame material to display holes for doors and windows on walls.
        * [Pull request #1338](https://bitbucket.org/osrf/gazebo/pull-request/1338)

    1. Added Gazebo/Bricks material to be used as texture on the building editor.
        * [Pull request #1333](https://bitbucket.org/osrf/gazebo/pull-request/1333)

    1. Pick colors from the palette and assign on 3D view. Added mouse and key event handlers to BuildingMaker, and events to communicate from BuildingModelManip to EditorItem.
        * [Pull request #1336](https://bitbucket.org/osrf/gazebo/pull-request/1336)

    1. Pick textures from the palette and assign in 3D view.
        * [Pull request #1368](https://bitbucket.org/osrf/gazebo/pull-request/1368)

1. Model editor updates
    1. Fix adding/removing event filters .
        * [Pull request #1279](https://bitbucket.org/osrf/gazebo/pull-request/1279)

    1. Enabled multi-selection and align tool inside model editor.
        * [Pull request #1302](https://bitbucket.org/osrf/gazebo/pull-request/1302)
        * [Issue #1323](https://bitbucket.org/osrf/gazebo/issue/1323)

    1. Enabled snap mode inside model editor.
        * [Pull request #1331](https://bitbucket.org/osrf/gazebo/pull-request/1331)
        * [Issue #1318](https://bitbucket.org/osrf/gazebo/issue/1318)

    1. Implemented copy/pasting of links.
        * [Pull request #1330](https://bitbucket.org/osrf/gazebo/pull-request/1330)

1. GUI publishes model selection information on ~/selection topic.
    * [Pull request #1318](https://bitbucket.org/osrf/gazebo/pull-request/1318)

## Gazebo 4.0

### Gazebo 4.x.x (2015-xx-xx)

1. Fix build for Bullet 2.83, enable angle wrapping for BulletHingeJoint
    * [Pull request #1664](https://bitbucket.org/osrf/gazebo/pull-request/1664)

### Gazebo 4.1.3 (2015-05-07)

1. Fix saving visual geom SDF values
    * [Pull request #1597](https://bitbucket.org/osrf/gazebo/pull-request/1597)
1. Fix heightmap model texture loading.
    * [Pull request #1595](https://bitbucket.org/osrf/gazebo/pull-request/1595)
1. Fix visual collision scale on separate client
    * [Pull request #1585](https://bitbucket.org/osrf/gazebo/pull-request/1585)
1. Fix several clang compiler warnings
    * [Pull request #1594](https://bitbucket.org/osrf/gazebo/pull-request/1594)
1. Fix blank save / browse dialogs
    * [Pull request #1544](https://bitbucket.org/osrf/gazebo/pull-request/1544)

### Gazebo 4.1.2 (2015-03-20)

1. Fix quaternion documentation: target Gazebo_4.1
    * [Pull request #1525](https://bitbucket.org/osrf/gazebo/pull-request/1525)
1. Speed up World::Step in loops
    * [Pull request #1492](https://bitbucket.org/osrf/gazebo/pull-request/1492)
1. Reduce selection buffer updates -> 4.1
    * [Pull request #1494](https://bitbucket.org/osrf/gazebo/pull-request/1494)
1. Fix loading of SimbodyPhysics parameters
    * [Pull request #1474](https://bitbucket.org/osrf/gazebo/pull-request/1474)
1. Fix heightmap on OSX -> 4.1
    * [Pull request #1455](https://bitbucket.org/osrf/gazebo/pull-request/1455)
1. Remove extra pose tag in a world file that should not be there
    * [Pull request #1458](https://bitbucket.org/osrf/gazebo/pull-request/1458)
1. Better fix for #236 for IMU that doesn't require ABI changes
    * [Pull request #1448](https://bitbucket.org/osrf/gazebo/pull-request/1448)
1. Fix regression of #236 for ImuSensor in 4.1
    * [Pull request #1446](https://bitbucket.org/osrf/gazebo/pull-request/1446)
1. Preserve previous GAZEBO_MODEL_PATH values when sourcing setup.sh
    * [Pull request #1430](https://bitbucket.org/osrf/gazebo/pull-request/1430)
1. issue #857: fix segfault for simbody screw joint when setting limits due to uninitialized limitForce.
    * [Pull request #1423](https://bitbucket.org/osrf/gazebo/pull-request/1423)
1. Allow multiple contact sensors per link (#960)
    * [Pull request #1413](https://bitbucket.org/osrf/gazebo/pull-request/1413)
1. Fix for issue #351, ODE World Step
    * [Pull request #1406](https://bitbucket.org/osrf/gazebo/pull-request/1406)
1. Disable failing InelasticCollision/0 test (#1394)
    * [Pull request #1405](https://bitbucket.org/osrf/gazebo/pull-request/1405)
1. Prevent out of bounds array access in SkidSteerDrivePlugin (found by cppcheck 1.68)
    * [Pull request #1379](https://bitbucket.org/osrf/gazebo/pull-request/1379)

### Gazebo 4.1.1 (2015-01-15)

1. Fix BulletPlaneShape bounding box (#1265)
    * [Pull request #1367](https://bitbucket.org/osrf/gazebo/pull-request/1367)
1. Fix dart linking errors on osx
    * [Pull request #1372](https://bitbucket.org/osrf/gazebo/pull-request/1372)
1. Update to player interfaces
    * [Pull request #1324](https://bitbucket.org/osrf/gazebo/pull-request/1324)
1. Handle GpuLaser name collisions (#1403)
    * [Pull request #1360](https://bitbucket.org/osrf/gazebo/pull-request/1360)
1. Add checks for handling array's with counts of zero, and read specular values
    * [Pull request #1339](https://bitbucket.org/osrf/gazebo/pull-request/1339)
1. Fix model list widget test
    * [Pull request #1327](https://bitbucket.org/osrf/gazebo/pull-request/1327)
1. Fix ogre includes
    * [Pull request #1323](https://bitbucket.org/osrf/gazebo/pull-request/1323)

### Gazebo 4.1.0 (2014-11-20)

1. Modified GUI rendering to improve the rendering update rate.
    * [Pull request #1487](https://bitbucket.org/osrf/gazebo/pull-request/1487)
1. Add ArrangePlugin for arranging groups of models.
   Also add Model::ResetPhysicsStates to call Link::ResetPhysicsStates
   recursively on all links in model.
    * [Pull request #1208](https://bitbucket.org/osrf/gazebo/pull-request/1208)
1. The `gz model` command line tool will output model info using either `-i` for complete info, or `-p` for just the model pose.
    * [Pull request #1212](https://bitbucket.org/osrf/gazebo/pull-request/1212)
    * [DRCSim Issue #389](https://bitbucket.org/osrf/drcsim/issue/389)
1. Added SignalStats class for computing incremental signal statistics.
    * [Pull request #1198](https://bitbucket.org/osrf/gazebo/pull-request/1198)
1. Add InitialVelocityPlugin to setting the initial state of links
    * [Pull request #1237](https://bitbucket.org/osrf/gazebo/pull-request/1237)
1. Added Quaternion::Integrate function.
    * [Pull request #1255](https://bitbucket.org/osrf/gazebo/pull-request/1255)
1. Added ConvertJointType functions, display more joint info on model list.
    * [Pull request #1259](https://bitbucket.org/osrf/gazebo/pull-request/1259)
1. Added ModelListWidget::AddProperty, removed unnecessary checks on ModelListWidget.
    * [Pull request #1271](https://bitbucket.org/osrf/gazebo/pull-request/1271)
1. Fix loading collada meshes with unsupported input semantics.
    * [Pull request #1319](https://bitbucket.org/osrf/gazebo/pull-request/1319)

### Gazebo 4.0.2 (2014-09-23)

1. Fix and improve mechanism to generate pkgconfig libs
    * [Pull request #1207](https://bitbucket.org/osrf/gazebo/pull-request/1207)
    * [Issue #1284](https://bitbucket.org/osrf/gazebo/issue/1284)
1. Added arat.world
    * [Pull request #1205](https://bitbucket.org/osrf/gazebo/pull-request/1205)
1. Update gzprop to output zip files.
    * [Pull request #1197](https://bitbucket.org/osrf/gazebo/pull-request/1197)
1. Make Collision::GetShape a const function
    * [Pull requset #1189](https://bitbucket.org/osrf/gazebo/pull-request/1189)
1. Install missing physics headers
    * [Pull requset #1183](https://bitbucket.org/osrf/gazebo/pull-request/1183)
1. Remove SimbodyLink::AddTorque console message
    * [Pull requset #1185](https://bitbucket.org/osrf/gazebo/pull-request/1185)
1. Fix log xml
    * [Pull requset #1188](https://bitbucket.org/osrf/gazebo/pull-request/1188)

### Gazebo 4.0.0 (2014-08-08)

1. Added lcov support to cmake
    * [Pull request #1047](https://bitbucket.org/osrf/gazebo/pull-request/1047)
1. Fixed memory leak in image conversion
    * [Pull request #1057](https://bitbucket.org/osrf/gazebo/pull-request/1057)
1. Removed deprecated function
    * [Pull request #1067](https://bitbucket.org/osrf/gazebo/pull-request/1067)
1. Improved collada loading performance
    * [Pull request #1066](https://bitbucket.org/osrf/gazebo/pull-request/1066)
    * [Pull request #1082](https://bitbucket.org/osrf/gazebo/pull-request/1082)
    * [Issue #1134](https://bitbucket.org/osrf/gazebo/issue/1134)
1. Implemented a collada exporter
    * [Pull request #1064](https://bitbucket.org/osrf/gazebo/pull-request/1064)
1. Force torque sensor now makes use of sensor's pose.
    * [Pull request #1076](https://bitbucket.org/osrf/gazebo/pull-request/1076)
    * [Issue #940](https://bitbucket.org/osrf/gazebo/issue/940)
1. Fix Model::GetLinks segfault
    * [Pull request #1093](https://bitbucket.org/osrf/gazebo/pull-request/1093)
1. Fix deleting and saving lights in gzserver
    * [Pull request #1094](https://bitbucket.org/osrf/gazebo/pull-request/1094)
    * [Issue #1182](https://bitbucket.org/osrf/gazebo/issue/1182)
    * [Issue #346](https://bitbucket.org/osrf/gazebo/issue/346)
1. Fix Collision::GetWorldPose. The pose of a collision would not update properly.
    * [Pull request #1049](https://bitbucket.org/osrf/gazebo/pull-request/1049)
    * [Issue #1124](https://bitbucket.org/osrf/gazebo/issue/1124)
1. Fixed the animate_box and animate_joints examples
    * [Pull request #1086](https://bitbucket.org/osrf/gazebo/pull-request/1086)
1. Integrated Oculus Rift functionality
    * [Pull request #1074](https://bitbucket.org/osrf/gazebo/pull-request/1074)
    * [Pull request #1136](https://bitbucket.org/osrf/gazebo/pull-request/1136)
    * [Pull request #1139](https://bitbucket.org/osrf/gazebo/pull-request/1139)
1. Updated Base::GetScopedName
    * [Pull request #1104](https://bitbucket.org/osrf/gazebo/pull-request/1104)
1. Fix collada loader from adding duplicate materials into a Mesh
    * [Pull request #1105](https://bitbucket.org/osrf/gazebo/pull-request/1105)
    * [Issue #1180](https://bitbucket.org/osrf/gazebo/issue/1180)
1. Integrated Razer Hydra functionality
    * [Pull request #1083](https://bitbucket.org/osrf/gazebo/pull-request/1083)
    * [Pull request #1109](https://bitbucket.org/osrf/gazebo/pull-request/1109)
1. Added ability to copy and paste models in the GUI
    * [Pull request #1103](https://bitbucket.org/osrf/gazebo/pull-request/1103)
1. Removed unnecessary inclusion of gazebo.hh and common.hh in plugins
    * [Pull request #1111](https://bitbucket.org/osrf/gazebo/pull-request/1111)
1. Added ability to specify custom road textures
    * [Pull request #1027](https://bitbucket.org/osrf/gazebo/pull-request/1027)
1. Added support for DART 4.1
    * [Pull request #1113](https://bitbucket.org/osrf/gazebo/pull-request/1113)
    * [Pull request #1132](https://bitbucket.org/osrf/gazebo/pull-request/1132)
    * [Pull request #1134](https://bitbucket.org/osrf/gazebo/pull-request/1134)
    * [Pull request #1154](https://bitbucket.org/osrf/gazebo/pull-request/1154)
1. Allow position of joints to be directly set.
    * [Pull request #1097](https://bitbucket.org/osrf/gazebo/pull-request/1097)
    * [Issue #1138](https://bitbucket.org/osrf/gazebo/issue/1138)
1. Added extruded polyline geometry
    * [Pull request #1026](https://bitbucket.org/osrf/gazebo/pull-request/1026)
1. Fixed actor animation
    * [Pull request #1133](https://bitbucket.org/osrf/gazebo/pull-request/1133)
    * [Pull request #1141](https://bitbucket.org/osrf/gazebo/pull-request/1141)
1. Generate a versioned cmake config file
    * [Pull request #1153](https://bitbucket.org/osrf/gazebo/pull-request/1153)
    * [Issue #1226](https://bitbucket.org/osrf/gazebo/issue/1226)
1. Added KMeans class
    * [Pull request #1147](https://bitbucket.org/osrf/gazebo/pull-request/1147)
1. Added --summary-range feature to bitbucket pullrequest tool
    * [Pull request #1156](https://bitbucket.org/osrf/gazebo/pull-request/1156)
1. Updated web links
    * [Pull request #1159](https://bitbucket.org/osrf/gazebo/pull-request/1159)
1. Update tests
    * [Pull request #1155](https://bitbucket.org/osrf/gazebo/pull-request/1155)
    * [Pull request #1143](https://bitbucket.org/osrf/gazebo/pull-request/1143)
    * [Pull request #1138](https://bitbucket.org/osrf/gazebo/pull-request/1138)
    * [Pull request #1140](https://bitbucket.org/osrf/gazebo/pull-request/1140)
    * [Pull request #1127](https://bitbucket.org/osrf/gazebo/pull-request/1127)
    * [Pull request #1115](https://bitbucket.org/osrf/gazebo/pull-request/1115)
    * [Pull request #1102](https://bitbucket.org/osrf/gazebo/pull-request/1102)
    * [Pull request #1087](https://bitbucket.org/osrf/gazebo/pull-request/1087)
    * [Pull request #1084](https://bitbucket.org/osrf/gazebo/pull-request/1084)

## Gazebo 3.0

### Gazebo 3.x.x (yyyy-mm-dd)

1. Fixed sonar and wireless sensor visualization
    * [Pull request #1254](https://bitbucket.org/osrf/gazebo/pull-request/1254)
1. Update visual bounding box when model is selected
    * [Pull request #1280](https://bitbucket.org/osrf/gazebo/pull-request/1280)

### Gazebo 3.1.0 (2014-08-08)

1. Implemented Simbody::Link::Set*Vel
    * [Pull request #1160](https://bitbucket.org/osrf/gazebo/pull-request/1160)
    * [Issue #1012](https://bitbucket.org/osrf/gazebo/issue/1012)
1. Added World::RemoveModel function
    * [Pull request #1106](https://bitbucket.org/osrf/gazebo/pull-request/1106)
    * [Issue #1177](https://bitbucket.org/osrf/gazebo/issue/1177)
1. Fix exit from camera follow mode using the escape key
    * [Pull request #1137](https://bitbucket.org/osrf/gazebo/pull-request/1137)
    * [Issue #1220](https://bitbucket.org/osrf/gazebo/issue/1220)
1. Added support for SDF joint spring stiffness and reference positions
    * [Pull request #1117](https://bitbucket.org/osrf/gazebo/pull-request/1117)
1. Removed the gzmodel_create script
    * [Pull request #1130](https://bitbucket.org/osrf/gazebo/pull-request/1130)
1. Added Vector2 dot product
    * [Pull request #1101](https://bitbucket.org/osrf/gazebo/pull-request/1101)
1. Added SetPositionPID and SetVelocityPID to JointController
    * [Pull request #1091](https://bitbucket.org/osrf/gazebo/pull-request/1091)
1. Fix gzclient startup crash with ogre 1.9
    * [Pull request #1098](https://bitbucket.org/osrf/gazebo/pull-request/1098)
    * [Issue #996](https://bitbucket.org/osrf/gazebo/issue/996)
1. Update the bitbucket_pullrequests tool
    * [Pull request #1108](https://bitbucket.org/osrf/gazebo/pull-request/1108)
1. Light properties now remain in place after move by the user via the GUI.
    * [Pull request #1110](https://bitbucket.org/osrf/gazebo/pull-request/1110)
    * [Issue #1211](https://bitbucket.org/osrf/gazebo/issue/1211)
1. Allow position of joints to be directly set.
    * [Pull request #1096](https://bitbucket.org/osrf/gazebo/pull-request/1096)
    * [Issue #1138](https://bitbucket.org/osrf/gazebo/issue/1138)

### Gazebo 3.0.0 (2014-04-11)

1. Fix bug when deleting the sun light
    * [Pull request #1088](https://bitbucket.org/osrf/gazebo/pull-request/1088)
    * [Issue #1133](https://bitbucket.org/osrf/gazebo/issue/1133)
1. Fix ODE screw joint
    * [Pull request #1078](https://bitbucket.org/osrf/gazebo/pull-request/1078)
    * [Issue #1167](https://bitbucket.org/osrf/gazebo/issue/1167)
1. Update joint integration tests
    * [Pull request #1081](https://bitbucket.org/osrf/gazebo/pull-request/1081)
1. Fixed false positives in cppcheck.
    * [Pull request #1061](https://bitbucket.org/osrf/gazebo/pull-request/1061)
1. Made joint axis reference frame relative to child, and updated simbody and dart accordingly.
    * [Pull request #1069](https://bitbucket.org/osrf/gazebo/pull-request/1069)
    * [Issue #494](https://bitbucket.org/osrf/gazebo/issue/494)
    * [Issue #1143](https://bitbucket.org/osrf/gazebo/issue/1143)
1. Added ability to pass vector of strings to SetupClient and SetupServer
    * [Pull request #1068](https://bitbucket.org/osrf/gazebo/pull-request/1068)
    * [Issue #1132](https://bitbucket.org/osrf/gazebo/issue/1132)
1. Fix error correction in screw constraints for ODE
    * [Pull request #1070](https://bitbucket.org/osrf/gazebo/pull-request/1070)
    * [Issue #1159](https://bitbucket.org/osrf/gazebo/issue/1159)
1. Improved pkgconfig with SDF
    * [Pull request #1062](https://bitbucket.org/osrf/gazebo/pull-request/1062)
1. Added a plugin to simulate aero dynamics
    * [Pull request #905](https://bitbucket.org/osrf/gazebo/pull-request/905)
1. Updated bullet support
    * [Issue #1069](https://bitbucket.org/osrf/gazebo/issue/1069)
    * [Pull request #1011](https://bitbucket.org/osrf/gazebo/pull-request/1011)
    * [Pull request #996](https://bitbucket.org/osrf/gazebo/pull-request/966)
    * [Pull request #1024](https://bitbucket.org/osrf/gazebo/pull-request/1024)
1. Updated simbody support
    * [Pull request #995](https://bitbucket.org/osrf/gazebo/pull-request/995)
1. Updated worlds to SDF 1.5
    * [Pull request #1021](https://bitbucket.org/osrf/gazebo/pull-request/1021)
1. Improvements to ODE
    * [Pull request #1001](https://bitbucket.org/osrf/gazebo/pull-request/1001)
    * [Pull request #1014](https://bitbucket.org/osrf/gazebo/pull-request/1014)
    * [Pull request #1015](https://bitbucket.org/osrf/gazebo/pull-request/1015)
    * [Pull request #1016](https://bitbucket.org/osrf/gazebo/pull-request/1016)
1. New command line tool
    * [Pull request #972](https://bitbucket.org/osrf/gazebo/pull-request/972)
1. Graphical user interface improvements
    * [Pull request #971](https://bitbucket.org/osrf/gazebo/pull-request/971)
    * [Pull request #1013](https://bitbucket.org/osrf/gazebo/pull-request/1013)
    * [Pull request #989](https://bitbucket.org/osrf/gazebo/pull-request/989)
1. Created a friction pyramid class
    * [Pull request #935](https://bitbucket.org/osrf/gazebo/pull-request/935)
1. Added GetWorldEnergy functions to Model, Joint, and Link
    * [Pull request #1017](https://bitbucket.org/osrf/gazebo/pull-request/1017)
1. Preparing Gazebo for admission into Ubuntu
    * [Pull request #969](https://bitbucket.org/osrf/gazebo/pull-request/969)
    * [Pull request #998](https://bitbucket.org/osrf/gazebo/pull-request/998)
    * [Pull request #1002](https://bitbucket.org/osrf/gazebo/pull-request/1002)
1. Add method for querying if useImplicitStiffnessDamping flag is set for a given joint
    * [Issue #629](https://bitbucket.org/osrf/gazebo/issue/629)
    * [Pull request #1006](https://bitbucket.org/osrf/gazebo/pull-request/1006)
1. Fix joint axis frames
    * [Issue #494](https://bitbucket.org/osrf/gazebo/issue/494)
    * [Pull request #963](https://bitbucket.org/osrf/gazebo/pull-request/963)
1. Compute joint anchor pose relative to parent
    * [Issue #1029](https://bitbucket.org/osrf/gazebo/issue/1029)
    * [Pull request #982](https://bitbucket.org/osrf/gazebo/pull-request/982)
1. Cleanup the installed worlds
    * [Issue #1036](https://bitbucket.org/osrf/gazebo/issue/1036)
    * [Pull request #984](https://bitbucket.org/osrf/gazebo/pull-request/984)
1. Update to the GPS sensor
    * [Issue #1059](https://bitbucket.org/osrf/gazebo/issue/1059)
    * [Pull request #978](https://bitbucket.org/osrf/gazebo/pull-request/978)
1. Removed libtool from plugin loading
    * [Pull request #981](https://bitbucket.org/osrf/gazebo/pull-request/981)
1. Added functions to get inertial information for a link in the world frame.
    * [Pull request #1005](https://bitbucket.org/osrf/gazebo/pull-request/1005)

## Gazebo 2.0

### Gazebo 2.2.6 (2015-09-28)

1. Backport fixes to setup.sh from pull request #1430 to 2.2 branch
    * [Pull request 1889](https://bitbucket.org/osrf/gazebo/pull-request/1889)
1. Fix heightmap texture loading (2.2)
    * [Pull request 1596](https://bitbucket.org/osrf/gazebo/pull-request/1596)
1. Prevent out of bounds array access in SkidSteerDrivePlugin (found by cppcheck 1.68)
    * [Pull request 1379](https://bitbucket.org/osrf/gazebo/pull-request/1379)
1. Fix build with boost 1.57 for 2.2 branch (#1399)
    * [Pull request 1358](https://bitbucket.org/osrf/gazebo/pull-request/1358)
1. Fix manpage test failures by incrementing year to 2015
    * [Pull request 1361](https://bitbucket.org/osrf/gazebo/pull-request/1361)
1. Fix build for OS X 10.10 (#1304, #1289)
    * [Pull request 1346](https://bitbucket.org/osrf/gazebo/pull-request/1346)
1. Restore ODELink ABI, use Link variables instead (#1354)
    * [Pull request 1347](https://bitbucket.org/osrf/gazebo/pull-request/1347)
1. Fix inertia_ratio test
    * [Pull request 1344](https://bitbucket.org/osrf/gazebo/pull-request/1344)
1. backport collision visual fix -> 2.2
    * [Pull request 1343](https://bitbucket.org/osrf/gazebo/pull-request/1343)
1. Fix two code_check errors on 2.2
    * [Pull request 1314](https://bitbucket.org/osrf/gazebo/pull-request/1314)
1. issue #243 fix Link::GetWorldLinearAccel and Link::GetWorldAngularAccel for ODE
    * [Pull request 1284](https://bitbucket.org/osrf/gazebo/pull-request/1284)

### Gazebo 2.2.3 (2014-04-29)

1. Removed redundant call to World::Init
    * [Pull request #1107](https://bitbucket.org/osrf/gazebo/pull-request/1107)
    * [Issue #1208](https://bitbucket.org/osrf/gazebo/issue/1208)
1. Return proper error codes when gazebo exits
    * [Pull request #1085](https://bitbucket.org/osrf/gazebo/pull-request/1085)
    * [Issue #1178](https://bitbucket.org/osrf/gazebo/issue/1178)
1. Fixed Camera::GetWorldRotation().
    * [Pull request #1071](https://bitbucket.org/osrf/gazebo/pull-request/1071)
    * [Issue #1087](https://bitbucket.org/osrf/gazebo/issue/1087)
1. Fixed memory leak in image conversion
    * [Pull request #1073](https://bitbucket.org/osrf/gazebo/pull-request/1073)

### Gazebo 2.2.1 (xxxx-xx-xx)

1. Fix heightmap model texture loading.
    * [Pull request #1596](https://bitbucket.org/osrf/gazebo/pull-request/1596)

### Gazebo 2.2.0 (2014-01-10)

1. Fix compilation when using OGRE-1.9 (full support is being worked on)
    * [Issue #994](https://bitbucket.org/osrf/gazebo/issue/994)
    * [Issue #995](https://bitbucket.org/osrf/gazebo/issue/995)
    * [Issue #996](https://bitbucket.org/osrf/gazebo/issue/996)
    * [Pull request #883](https://bitbucket.org/osrf/gazebo/pull-request/883)
1. Added unit test for issue 624.
    * [Issue #624](https://bitbucket.org/osrf/gazebo/issue/624).
    * [Pull request #889](https://bitbucket.org/osrf/gazebo/pull-request/889)
1. Use 3x3 PCF shadows for smoother shadows.
    * [Pull request #887](https://bitbucket.org/osrf/gazebo/pull-request/887)
1. Update manpage copyright to 2014.
    * [Pull request #893](https://bitbucket.org/osrf/gazebo/pull-request/893)
1. Added friction integration test .
    * [Pull request #885](https://bitbucket.org/osrf/gazebo/pull-request/885)
1. Fix joint anchor when link pose is not specified.
    * [Issue #978](https://bitbucket.org/osrf/gazebo/issue/978)
    * [Pull request #862](https://bitbucket.org/osrf/gazebo/pull-request/862)
1. Added (ESC) tooltip for GUI Selection Mode icon.
    * [Issue #993](https://bitbucket.org/osrf/gazebo/issue/993)
    * [Pull request #888](https://bitbucket.org/osrf/gazebo/pull-request/888)
1. Removed old comment about resolved issue.
    * [Issue #837](https://bitbucket.org/osrf/gazebo/issue/837)
    * [Pull request #880](https://bitbucket.org/osrf/gazebo/pull-request/880)
1. Made SimbodyLink::Get* function thread-safe
    * [Issue #918](https://bitbucket.org/osrf/gazebo/issue/918)
    * [Pull request #872](https://bitbucket.org/osrf/gazebo/pull-request/872)
1. Suppressed spurious gzlog messages in ODE::Body
    * [Issue #983](https://bitbucket.org/osrf/gazebo/issue/983)
    * [Pull request #875](https://bitbucket.org/osrf/gazebo/pull-request/875)
1. Fixed Force Torque Sensor Test by properly initializing some values.
    * [Issue #982](https://bitbucket.org/osrf/gazebo/issue/982)
    * [Pull request #869](https://bitbucket.org/osrf/gazebo/pull-request/869)
1. Added breakable joint plugin to support breakable walls.
    * [Pull request #865](https://bitbucket.org/osrf/gazebo/pull-request/865)
1. Used different tuple syntax to fix compilation on OSX mavericks.
    * [Issue #947](https://bitbucket.org/osrf/gazebo/issue/947)
    * [Pull request #858](https://bitbucket.org/osrf/gazebo/pull-request/858)
1. Fixed sonar test and deprecation warning.
    * [Pull request #856](https://bitbucket.org/osrf/gazebo/pull-request/856)
1. Speed up test compilation.
    * Part of [Issue #955](https://bitbucket.org/osrf/gazebo/issue/955)
    * [Pull request #846](https://bitbucket.org/osrf/gazebo/pull-request/846)
1. Added Joint::SetEffortLimit API
    * [Issue #923](https://bitbucket.org/osrf/gazebo/issue/923)
    * [Pull request #808](https://bitbucket.org/osrf/gazebo/pull-request/808)
1. Made bullet output less verbose.
    * [Pull request #839](https://bitbucket.org/osrf/gazebo/pull-request/839)
1. Convergence acceleration and stability tweak to make atlas_v3 stable
    * [Issue #895](https://bitbucket.org/osrf/gazebo/issue/895)
    * [Pull request #772](https://bitbucket.org/osrf/gazebo/pull-request/772)
1. Added colors, textures and world files for the SPL RoboCup environment
    * [Pull request #838](https://bitbucket.org/osrf/gazebo/pull-request/838)
1. Fixed bitbucket_pullrequests tool to work with latest BitBucket API.
    * [Issue #933](https://bitbucket.org/osrf/gazebo/issue/933)
    * [Pull request #841](https://bitbucket.org/osrf/gazebo/pull-request/841)
1. Fixed cppcheck warnings.
    * [Pull request #842](https://bitbucket.org/osrf/gazebo/pull-request/842)

### Gazebo 2.1.0 (2013-11-08)
1. Fix mainwindow unit test
    * [Pull request #752](https://bitbucket.org/osrf/gazebo/pull-request/752)
1. Visualize moment of inertia
    * Pull request [#745](https://bitbucket.org/osrf/gazebo/pull-request/745), [#769](https://bitbucket.org/osrf/gazebo/pull-request/769), [#787](https://bitbucket.org/osrf/gazebo/pull-request/787)
    * [Issue #203](https://bitbucket.org/osrf/gazebo/issue/203)
1. Update tool to count lines of code
    * [Pull request #758](https://bitbucket.org/osrf/gazebo/pull-request/758)
1. Implement World::Clear
    * Pull request [#785](https://bitbucket.org/osrf/gazebo/pull-request/785), [#804](https://bitbucket.org/osrf/gazebo/pull-request/804)
1. Improve Bullet support
    * [Pull request #805](https://bitbucket.org/osrf/gazebo/pull-request/805)
1. Fix doxygen spacing
    * [Pull request #740](https://bitbucket.org/osrf/gazebo/pull-request/740)
1. Add tool to generate model images for thepropshop.org
    * [Pull request #734](https://bitbucket.org/osrf/gazebo/pull-request/734)
1. Added paging support for terrains
    * [Pull request #707](https://bitbucket.org/osrf/gazebo/pull-request/707)
1. Added plugin path to LID_LIBRARY_PATH in setup.sh
    * [Pull request #750](https://bitbucket.org/osrf/gazebo/pull-request/750)
1. Fix for OSX
    * [Pull request #766](https://bitbucket.org/osrf/gazebo/pull-request/766)
    * [Pull request #786](https://bitbucket.org/osrf/gazebo/pull-request/786)
    * [Issue #906](https://bitbucket.org/osrf/gazebo/issue/906)
1. Update copyright information
    * [Pull request #771](https://bitbucket.org/osrf/gazebo/pull-request/771)
1. Enable screen dependent tests
    * [Pull request #764](https://bitbucket.org/osrf/gazebo/pull-request/764)
    * [Issue #811](https://bitbucket.org/osrf/gazebo/issue/811)
1. Fix gazebo command line help message
    * [Pull request #775](https://bitbucket.org/osrf/gazebo/pull-request/775)
    * [Issue #898](https://bitbucket.org/osrf/gazebo/issue/898)
1. Fix man page test
    * [Pull request #774](https://bitbucket.org/osrf/gazebo/pull-request/774)
1. Improve load time by reducing calls to RTShader::Update
    * [Pull request #773](https://bitbucket.org/osrf/gazebo/pull-request/773)
    * [Issue #877](https://bitbucket.org/osrf/gazebo/issue/877)
1. Fix joint visualization
    * [Pull request #776](https://bitbucket.org/osrf/gazebo/pull-request/776)
    * [Pull request #802](https://bitbucket.org/osrf/gazebo/pull-request/802)
    * [Issue #464](https://bitbucket.org/osrf/gazebo/issue/464)
1. Add helpers to fix NaN
    * [Pull request #742](https://bitbucket.org/osrf/gazebo/pull-request/742)
1. Fix model resizing via the GUI
    * [Pull request #763](https://bitbucket.org/osrf/gazebo/pull-request/763)
    * [Issue #885](https://bitbucket.org/osrf/gazebo/issue/885)
1. Simplify gzlog test by using sha1
    * [Pull request #781](https://bitbucket.org/osrf/gazebo/pull-request/781)
    * [Issue #837](https://bitbucket.org/osrf/gazebo/issue/837)
1. Enable cppcheck for header files
    * [Pull request #782](https://bitbucket.org/osrf/gazebo/pull-request/782)
    * [Issue #907](https://bitbucket.org/osrf/gazebo/issue/907)
1. Fix broken regression test
    * [Pull request #784](https://bitbucket.org/osrf/gazebo/pull-request/784)
    * [Issue #884](https://bitbucket.org/osrf/gazebo/issue/884)
1. All simbody and dart to pass tests
    * [Pull request #790](https://bitbucket.org/osrf/gazebo/pull-request/790)
    * [Issue #873](https://bitbucket.org/osrf/gazebo/issue/873)
1. Fix camera rotation from SDF
    * [Pull request #789](https://bitbucket.org/osrf/gazebo/pull-request/789)
    * [Issue #920](https://bitbucket.org/osrf/gazebo/issue/920)
1. Fix bitbucket pullrequest command line tool to match new API
    * [Pull request #803](https://bitbucket.org/osrf/gazebo/pull-request/803)
1. Fix transceiver spawn errors in tests
    * [Pull request #811](https://bitbucket.org/osrf/gazebo/pull-request/811)
    * [Pull request #814](https://bitbucket.org/osrf/gazebo/pull-request/814)

### Gazebo 2.0.0 (2013-10-08)
1. Refactor code check tool.
    * [Pull Request #669](https://bitbucket.org/osrf/gazebo/pull-request/669)
1. Added pull request tool for Bitbucket.
    * [Pull Request #670](https://bitbucket.org/osrf/gazebo/pull-request/670)
    * [Pull Request #691](https://bitbucket.org/osrf/gazebo/pull-request/671)
1. New wireless receiver and transmitter sensor models.
    * [Pull Request #644](https://bitbucket.org/osrf/gazebo/pull-request/644)
    * [Pull Request #675](https://bitbucket.org/osrf/gazebo/pull-request/675)
    * [Pull Request #727](https://bitbucket.org/osrf/gazebo/pull-request/727)
1. Audio support using OpenAL.
    * [Pull Request #648](https://bitbucket.org/osrf/gazebo/pull-request/648)
    * [Pull Request #704](https://bitbucket.org/osrf/gazebo/pull-request/704)
1. Simplify command-line parsing of gztopic echo output.
    * [Pull Request #674](https://bitbucket.org/osrf/gazebo/pull-request/674)
    * Resolves: [Issue #795](https://bitbucket.org/osrf/gazebo/issue/795)
1. Use UNIX directories through the user of GNUInstallDirs cmake module.
    * [Pull Request #676](https://bitbucket.org/osrf/gazebo/pull-request/676)
    * [Pull Request #681](https://bitbucket.org/osrf/gazebo/pull-request/681)
1. New GUI interactions for object manipulation.
    * [Pull Request #634](https://bitbucket.org/osrf/gazebo/pull-request/634)
1. Fix for OSX menubar.
    * [Pull Request #677](https://bitbucket.org/osrf/gazebo/pull-request/677)
1. Remove internal SDF directories and dependencies.
    * [Pull Request #680](https://bitbucket.org/osrf/gazebo/pull-request/680)
1. Add minimum version for sdformat.
    * [Pull Request #682](https://bitbucket.org/osrf/gazebo/pull-request/682)
    * Resolves: [Issue #818](https://bitbucket.org/osrf/gazebo/issue/818)
1. Allow different gtest parameter types with ServerFixture
    * [Pull Request #686](https://bitbucket.org/osrf/gazebo/pull-request/686)
    * Resolves: [Issue #820](https://bitbucket.org/osrf/gazebo/issue/820)
1. GUI model scaling when using Bullet.
    * [Pull Request #683](https://bitbucket.org/osrf/gazebo/pull-request/683)
1. Fix typo in cmake config.
    * [Pull Request #694](https://bitbucket.org/osrf/gazebo/pull-request/694)
    * Resolves: [Issue #824](https://bitbucket.org/osrf/gazebo/issue/824)
1. Remove gazebo include subdir from pkgconfig and cmake config.
    * [Pull Request #691](https://bitbucket.org/osrf/gazebo/pull-request/691)
1. Torsional spring demo
    * [Pull Request #693](https://bitbucket.org/osrf/gazebo/pull-request/693)
1. Remove repeated call to SetAxis in Joint.cc
    * [Pull Request #695](https://bitbucket.org/osrf/gazebo/pull-request/695)
    * Resolves: [Issue #823](https://bitbucket.org/osrf/gazebo/issue/823)
1. Add test for rotational joints.
    * [Pull Request #697](https://bitbucket.org/osrf/gazebo/pull-request/697)
    * Resolves: [Issue #820](https://bitbucket.org/osrf/gazebo/issue/820)
1. Fix compilation of tests using Joint base class
    * [Pull Request #701](https://bitbucket.org/osrf/gazebo/pull-request/701)
1. Terrain paging implemented.
    * [Pull Request #687](https://bitbucket.org/osrf/gazebo/pull-request/687)
1. Improve timeout error reporting in ServerFixture
    * [Pull Request #705](https://bitbucket.org/osrf/gazebo/pull-request/705)
1. Fix mouse picking for cases where visuals overlap with the laser
    * [Pull Request #709](https://bitbucket.org/osrf/gazebo/pull-request/709)
1. Fix string literals for OSX
    * [Pull Request #712](https://bitbucket.org/osrf/gazebo/pull-request/712)
    * Resolves: [Issue #803](https://bitbucket.org/osrf/gazebo/issue/803)
1. Support for ENABLE_TESTS_COMPILATION cmake parameter
    * [Pull Request #708](https://bitbucket.org/osrf/gazebo/pull-request/708)
1. Updated system gui plugin
    * [Pull Request #702](https://bitbucket.org/osrf/gazebo/pull-request/702)
1. Fix force torque unit test issue
    * [Pull Request #673](https://bitbucket.org/osrf/gazebo/pull-request/673)
    * Resolves: [Issue #813](https://bitbucket.org/osrf/gazebo/issue/813)
1. Use variables to control auto generation of CFlags
    * [Pull Request #699](https://bitbucket.org/osrf/gazebo/pull-request/699)
1. Remove deprecated functions.
    * [Pull Request #715](https://bitbucket.org/osrf/gazebo/pull-request/715)
1. Fix typo in `Camera.cc`
    * [Pull Request #719](https://bitbucket.org/osrf/gazebo/pull-request/719)
    * Resolves: [Issue #846](https://bitbucket.org/osrf/gazebo/issue/846)
1. Performance improvements
    * [Pull Request #561](https://bitbucket.org/osrf/gazebo/pull-request/561)
1. Fix gripper model.
    * [Pull Request #713](https://bitbucket.org/osrf/gazebo/pull-request/713)
    * Resolves: [Issue #314](https://bitbucket.org/osrf/gazebo/issue/314)
1. First part of Simbody integration
    * [Pull Request #716](https://bitbucket.org/osrf/gazebo/pull-request/716)

## Gazebo 1.9

### Gazebo 1.9.6 (2014-04-29)

1. Refactored inertia ratio reduction for ODE
    * [Pull request #1114](https://bitbucket.org/osrf/gazebo/pull-request/1114)
1. Improved collada loading performance
    * [Pull request #1075](https://bitbucket.org/osrf/gazebo/pull-request/1075)

### Gazebo 1.9.3 (2014-01-10)

1. Add thickness to plane to remove shadow flickering.
    * [Pull request #886](https://bitbucket.org/osrf/gazebo/pull-request/886)
1. Temporary GUI shadow toggle fix.
    * [Issue #925](https://bitbucket.org/osrf/gazebo/issue/925)
    * [Pull request #868](https://bitbucket.org/osrf/gazebo/pull-request/868)
1. Fix memory access bugs with libc++ on mavericks.
    * [Issue #965](https://bitbucket.org/osrf/gazebo/issue/965)
    * [Pull request #857](https://bitbucket.org/osrf/gazebo/pull-request/857)
    * [Pull request #881](https://bitbucket.org/osrf/gazebo/pull-request/881)
1. Replaced printf with cout in gztopic hz.
    * [Issue #969](https://bitbucket.org/osrf/gazebo/issue/969)
    * [Pull request #854](https://bitbucket.org/osrf/gazebo/pull-request/854)
1. Add Dark grey material and fix indentation.
    * [Pull request #851](https://bitbucket.org/osrf/gazebo/pull-request/851)
1. Fixed sonar sensor unit test.
    * [Pull request #848](https://bitbucket.org/osrf/gazebo/pull-request/848)
1. Convergence acceleration and stability tweak to make atlas_v3 stable.
    * [Pull request #845](https://bitbucket.org/osrf/gazebo/pull-request/845)
1. Update gtest to 1.7.0 to resolve problems with libc++.
    * [Issue #947](https://bitbucket.org/osrf/gazebo/issue/947)
    * [Pull request #827](https://bitbucket.org/osrf/gazebo/pull-request/827)
1. Fixed LD_LIBRARY_PATH for plugins.
    * [Issue #957](https://bitbucket.org/osrf/gazebo/issue/957)
    * [Pull request #844](https://bitbucket.org/osrf/gazebo/pull-request/844)
1. Fix transceiver sporadic errors.
    * Backport of [pull request #811](https://bitbucket.org/osrf/gazebo/pull-request/811)
    * [Pull request #836](https://bitbucket.org/osrf/gazebo/pull-request/836)
1. Modified the MsgTest to be deterministic with time checks.
    * [Pull request #843](https://bitbucket.org/osrf/gazebo/pull-request/843)
1. Fixed seg fault in LaserVisual.
    * [Issue #950](https://bitbucket.org/osrf/gazebo/issue/950)
    * [Pull request #832](https://bitbucket.org/osrf/gazebo/pull-request/832)
1. Implemented the option to disable tests that need a working screen to run properly.
    * Backport of [Pull request #764](https://bitbucket.org/osrf/gazebo/pull-request/764)
    * [Pull request #837](https://bitbucket.org/osrf/gazebo/pull-request/837)
1. Cleaned up gazebo shutdown.
    * [Pull request #829](https://bitbucket.org/osrf/gazebo/pull-request/829)
1. Fixed bug associated with loading joint child links.
    * [Issue #943](https://bitbucket.org/osrf/gazebo/issue/943)
    * [Pull request #820](https://bitbucket.org/osrf/gazebo/pull-request/820)

### Gazebo 1.9.2 (2013-11-08)
1. Fix enable/disable sky and clouds from SDF
    * [Pull request #809](https://bitbucket.org/osrf/gazebo/pull-request/809])
1. Fix occasional blank GUI screen on startup
    * [Pull request #815](https://bitbucket.org/osrf/gazebo/pull-request/815])
1. Fix GPU laser when interacting with heightmaps
    * [Pull request #796](https://bitbucket.org/osrf/gazebo/pull-request/796])
1. Added API/ABI checker command line tool
    * [Pull request #765](https://bitbucket.org/osrf/gazebo/pull-request/765])
1. Added gtest version information
    * [Pull request #801](https://bitbucket.org/osrf/gazebo/pull-request/801])
1. Fix GUI world saving
    * [Pull request #806](https://bitbucket.org/osrf/gazebo/pull-request/806])
1. Enable anti-aliasing for camera sensor
    * [Pull request #800](https://bitbucket.org/osrf/gazebo/pull-request/800])
1. Make sensor noise deterministic
    * [Pull request #788](https://bitbucket.org/osrf/gazebo/pull-request/788])
1. Fix build problem
    * [Issue #901](https://bitbucket.org/osrf/gazebo/issue/901)
    * [Pull request #778](https://bitbucket.org/osrf/gazebo/pull-request/778])
1. Fix a typo in Camera.cc
    * [Pull request #720](https://bitbucket.org/osrf/gazebo/pull-request/720])
    * [Issue #846](https://bitbucket.org/osrf/gazebo/issue/846)
1. Fix OSX menu bar
    * [Pull request #688](https://bitbucket.org/osrf/gazebo/pull-request/688])
1. Fix gazebo::init by calling sdf::setFindCallback() before loading the sdf in gzfactory.
    * [Pull request #678](https://bitbucket.org/osrf/gazebo/pull-request/678])
    * [Issue #817](https://bitbucket.org/osrf/gazebo/issue/817)

### Gazebo 1.9.1 (2013-08-20)
* Deprecate header files that require case-sensitive filesystem (e.g. Common.hh, Physics.hh) [https://bitbucket.org/osrf/gazebo/pull-request/638/fix-for-775-deprecate-headers-that-require]
* Initial support for building on Mac OS X [https://bitbucket.org/osrf/gazebo/pull-request/660/osx-support-for-gazebo-19] [https://bitbucket.org/osrf/gazebo/pull-request/657/cmake-fixes-for-osx]
* Fixes for various issues [https://bitbucket.org/osrf/gazebo/pull-request/635/fix-for-issue-792/diff] [https://bitbucket.org/osrf/gazebo/pull-request/628/allow-scoped-and-non-scoped-joint-names-to/diff] [https://bitbucket.org/osrf/gazebo/pull-request/636/fix-build-dependency-in-message-generation/diff] [https://bitbucket.org/osrf/gazebo/pull-request/639/make-the-unversioned-setupsh-a-copy-of-the/diff] [https://bitbucket.org/osrf/gazebo/pull-request/650/added-missing-lib-to-player-client-library/diff] [https://bitbucket.org/osrf/gazebo/pull-request/656/install-gzmode_create-without-sh-suffix/diff]

### Gazebo 1.9.0 (2013-07-23)
* Use external package [sdformat](https://bitbucket.org/osrf/sdformat) for sdf parsing, refactor the `Element::GetValue*` function calls, and deprecate Gazebo's internal sdf parser [https://bitbucket.org/osrf/gazebo/pull-request/627]
* Improved ROS support ([[Tutorials#ROS_Integration |documentation here]]) [https://bitbucket.org/osrf/gazebo/pull-request/559]
* Added Sonar, Force-Torque, and Tactile Pressure sensors [https://bitbucket.org/osrf/gazebo/pull-request/557], [https://bitbucket.org/osrf/gazebo/pull-request/567]
* Add compile-time defaults for environment variables so that sourcing setup.sh is unnecessary in most cases [https://bitbucket.org/osrf/gazebo/pull-request/620]
* Enable user camera to follow objects in client window [https://bitbucket.org/osrf/gazebo/pull-request/603]
* Install protobuf message files for use in custom messages [https://bitbucket.org/osrf/gazebo/pull-request/614]
* Change default compilation flags to improve debugging [https://bitbucket.org/osrf/gazebo/pull-request/617]
* Change to supported relative include paths [https://bitbucket.org/osrf/gazebo/pull-request/594]
* Fix display of laser scans when sensor is rotated [https://bitbucket.org/osrf/gazebo/pull-request/599]

## Gazebo 1.8

### Gazebo 1.8.7 (2013-07-16)
* Fix bug in URDF parsing of Vector3 elements [https://bitbucket.org/osrf/gazebo/pull-request/613]
* Fix compilation errors with newest libraries [https://bitbucket.org/osrf/gazebo/pull-request/615]

### Gazebo 1.8.6 (2013-06-07)
* Fix inertia lumping in the URDF parser[https://bitbucket.org/osrf/gazebo/pull-request/554]
* Fix for ODEJoint CFM damping sign error [https://bitbucket.org/osrf/gazebo/pull-request/586]
* Fix transport memory growth[https://bitbucket.org/osrf/gazebo/pull-request/584]
* Reduce log file data in order to reduce buffer growth that results in out of memory kernel errors[https://bitbucket.org/osrf/gazebo/pull-request/587]

### Gazebo 1.8.5 (2013-06-04)
* Fix Gazebo build for machines without a valid display.[https://bitbucket.org/osrf/gazebo/commits/37f00422eea03365b839a632c1850431ee6a1d67]

### Gazebo 1.8.4 (2013-06-03)
* Fix UDRF to SDF converter so that URDF gazebo extensions are applied to all collisions in a link.[https://bitbucket.org/osrf/gazebo/pull-request/579]
* Prevent transport layer from locking when a gzclient connects to a gzserver over a connection with high latency.[https://bitbucket.org/osrf/gazebo/pull-request/572]
* Improve performance and fix uninitialized conditional jumps.[https://bitbucket.org/osrf/gazebo/pull-request/571]

### Gazebo 1.8.3 (2013-06-03)
* Fix for gzlog hanging when gzserver is not present or not responsive[https://bitbucket.org/osrf/gazebo/pull-request/577]
* Fix occasional segfault when generating log files[https://bitbucket.org/osrf/gazebo/pull-request/575]
* Performance improvement to ODE[https://bitbucket.org/osrf/gazebo/pull-request/556]
* Fix node initialization[https://bitbucket.org/osrf/gazebo/pull-request/570]
* Fix GPU laser Hz rate reduction when sensor moved away from world origin[https://bitbucket.org/osrf/gazebo/pull-request/566]
* Fix incorrect lighting in camera sensors when GPU laser is subscribe to[https://bitbucket.org/osrf/gazebo/pull-request/563]

### Gazebo 1.8.2 (2013-05-28)
* ODE performance improvements[https://bitbucket.org/osrf/gazebo/pull-request/535][https://bitbucket.org/osrf/gazebo/pull-request/537]
* Fixed tests[https://bitbucket.org/osrf/gazebo/pull-request/538][https://bitbucket.org/osrf/gazebo/pull-request/541][https://bitbucket.org/osrf/gazebo/pull-request/542]
* Fixed sinking vehicle bug[https://bitbucket.org/osrf/drcsim/issue/300] in pull-request[https://bitbucket.org/osrf/gazebo/pull-request/538]
* Fix GPU sensor throttling[https://bitbucket.org/osrf/gazebo/pull-request/536]
* Reduce string comparisons for better performance[https://bitbucket.org/osrf/gazebo/pull-request/546]
* Contact manager performance improvements[https://bitbucket.org/osrf/gazebo/pull-request/543]
* Transport performance improvements[https://bitbucket.org/osrf/gazebo/pull-request/548]
* Reduce friction noise[https://bitbucket.org/osrf/gazebo/pull-request/545]

### Gazebo 1.8.1 (2013-05-22)
* Please note that 1.8.1 contains a bug[https://bitbucket.org/osrf/drcsim/issue/300] that causes interpenetration between objects in resting contact to grow slowly.  Please update to 1.8.2 for the patch.
* Added warm starting[https://bitbucket.org/osrf/gazebo/pull-request/529]
* Reduced console output[https://bitbucket.org/osrf/gazebo/pull-request/533]
* Improved off screen rendering performance[https://bitbucket.org/osrf/gazebo/pull-request/530]
* Performance improvements [https://bitbucket.org/osrf/gazebo/pull-request/535] [https://bitbucket.org/osrf/gazebo/pull-request/537]

### Gazebo 1.8.0 (2013-05-17)
* Fixed slider axis [https://bitbucket.org/osrf/gazebo/pull-request/527]
* Fixed heightmap shadows [https://bitbucket.org/osrf/gazebo/pull-request/525]
* Fixed model and canonical link pose [https://bitbucket.org/osrf/gazebo/pull-request/519]
* Fixed OSX message header[https://bitbucket.org/osrf/gazebo/pull-request/524]
* Added zlib compression for logging [https://bitbucket.org/osrf/gazebo/pull-request/515]
* Allow clouds to be disabled in cameras [https://bitbucket.org/osrf/gazebo/pull-request/507]
* Camera rendering performance [https://bitbucket.org/osrf/gazebo/pull-request/528]


## Gazebo 1.7

### Gazebo 1.7.3 (2013-05-08)
* Fixed log cleanup (again) [https://bitbucket.org/osrf/gazebo/pull-request/511/fix-log-cleanup-logic]

### Gazebo 1.7.2 (2013-05-07)
* Fixed log cleanup [https://bitbucket.org/osrf/gazebo/pull-request/506/fix-gzlog-stop-command-line]
* Minor documentation fix [https://bitbucket.org/osrf/gazebo/pull-request/488/minor-documentation-fix]

### Gazebo 1.7.1 (2013-04-19)
* Fixed tests
* IMU sensor receives time stamped data from links
* Fix saving image frames [https://bitbucket.org/osrf/gazebo/pull-request/466/fix-saving-frames/diff]
* Wireframe rendering in GUI [https://bitbucket.org/osrf/gazebo/pull-request/414/allow-rendering-of-models-in-wireframe]
* Improved logging performance [https://bitbucket.org/osrf/gazebo/pull-request/457/improvements-to-gzlog-filter-and-logging]
* Viscous mud model [https://bitbucket.org/osrf/gazebo/pull-request/448/mud-plugin/diff]

## Gazebo 1.6

### Gazebo 1.6.3 (2013-04-15)
* Fixed a [critical SDF bug](https://bitbucket.org/osrf/gazebo/pull-request/451)
* Fixed a [laser offset bug](https://bitbucket.org/osrf/gazebo/pull-request/449)

### Gazebo 1.6.2 (2013-04-14)
* Fix for fdir1 physics property [https://bitbucket.org/osrf/gazebo/pull-request/429/fixes-to-treat-fdir1-better-1-rotate-into/diff]
* Fix for force torque sensor [https://bitbucket.org/osrf/gazebo/pull-request/447]
* SDF documentation fix [https://bitbucket.org/osrf/gazebo/issue/494/joint-axis-reference-frame-doesnt-match]

### Gazebo 1.6.1 (2013-04-05)
* Switch default build type to Release.

### Gazebo 1.6.0 (2013-04-05)
* Improvements to inertia in rubble pile
* Various Bullet integration advances.
* Noise models for ray, camera, and imu sensors.
* SDF 1.4, which accommodates more physics engine parameters and also some sensor noise models.
* Initial support for making movies from within Gazebo.
* Many performance improvements.
* Many bug fixes.
* Progress toward to building on OS X.

## Gazebo 1.5

### Gazebo 1.5.0 (2013-03-11)
* Partial integration of Bullet
  * Includes: cubes, spheres, cylinders, planes, meshes, revolute joints, ray sensors
* GUI Interface for log writing.
* Threaded sensors.
* Multi-camera sensor.

* Fixed the following issues:
 * [https://bitbucket.org/osrf/gazebo/issue/236 Issue #236]
 * [https://bitbucket.org/osrf/gazebo/issue/507 Issue #507]
 * [https://bitbucket.org/osrf/gazebo/issue/530 Issue #530]
 * [https://bitbucket.org/osrf/gazebo/issue/279 Issue #279]
 * [https://bitbucket.org/osrf/gazebo/issue/529 Issue #529]
 * [https://bitbucket.org/osrf/gazebo/issue/239 Issue #239]
 * [https://bitbucket.org/osrf/gazebo/issue/5 Issue #5]

## Gazebo 1.4

### Gazebo 1.4.0 (2013-02-01)
* New Features:
 * GUI elements to display messages from the server.
 * Multi-floor building editor and creator.
 * Improved sensor visualizations.
 * Improved mouse interactions

* Fixed the following issues:
 * [https://bitbucket.org/osrf/gazebo/issue/16 Issue #16]
 * [https://bitbucket.org/osrf/gazebo/issue/142 Issue #142]
 * [https://bitbucket.org/osrf/gazebo/issue/229 Issue #229]
 * [https://bitbucket.org/osrf/gazebo/issue/277 Issue #277]
 * [https://bitbucket.org/osrf/gazebo/issue/291 Issue #291]
 * [https://bitbucket.org/osrf/gazebo/issue/310 Issue #310]
 * [https://bitbucket.org/osrf/gazebo/issue/320 Issue #320]
 * [https://bitbucket.org/osrf/gazebo/issue/329 Issue #329]
 * [https://bitbucket.org/osrf/gazebo/issue/333 Issue #333]
 * [https://bitbucket.org/osrf/gazebo/issue/334 Issue #334]
 * [https://bitbucket.org/osrf/gazebo/issue/335 Issue #335]
 * [https://bitbucket.org/osrf/gazebo/issue/341 Issue #341]
 * [https://bitbucket.org/osrf/gazebo/issue/350 Issue #350]
 * [https://bitbucket.org/osrf/gazebo/issue/384 Issue #384]
 * [https://bitbucket.org/osrf/gazebo/issue/431 Issue #431]
 * [https://bitbucket.org/osrf/gazebo/issue/433 Issue #433]
 * [https://bitbucket.org/osrf/gazebo/issue/453 Issue #453]
 * [https://bitbucket.org/osrf/gazebo/issue/456 Issue #456]
 * [https://bitbucket.org/osrf/gazebo/issue/457 Issue #457]
 * [https://bitbucket.org/osrf/gazebo/issue/459 Issue #459]

## Gazebo 1.3

### Gazebo 1.3.1 (2012-12-14)
* Fixed the following issues:
 * [https://bitbucket.org/osrf/gazebo/issue/297 Issue #297]
* Other bugs fixed:
 * [https://bitbucket.org/osrf/gazebo/pull-request/164/ Fix light bounding box to disable properly when deselected]
 * [https://bitbucket.org/osrf/gazebo/pull-request/169/ Determine correct local IP address, to make remote clients work properly]
 * Various test fixes

### Gazebo 1.3.0 (2012-12-03)
* Fixed the following issues:
 * [https://bitbucket.org/osrf/gazebo/issue/233 Issue #233]
 * [https://bitbucket.org/osrf/gazebo/issue/238 Issue #238]
 * [https://bitbucket.org/osrf/gazebo/issue/2 Issue #2]
 * [https://bitbucket.org/osrf/gazebo/issue/95 Issue #95]
 * [https://bitbucket.org/osrf/gazebo/issue/97 Issue #97]
 * [https://bitbucket.org/osrf/gazebo/issue/90 Issue #90]
 * [https://bitbucket.org/osrf/gazebo/issue/253 Issue #253]
 * [https://bitbucket.org/osrf/gazebo/issue/163 Issue #163]
 * [https://bitbucket.org/osrf/gazebo/issue/91 Issue #91]
 * [https://bitbucket.org/osrf/gazebo/issue/245 Issue #245]
 * [https://bitbucket.org/osrf/gazebo/issue/242 Issue #242]
 * [https://bitbucket.org/osrf/gazebo/issue/156 Issue #156]
 * [https://bitbucket.org/osrf/gazebo/issue/78 Issue #78]
 * [https://bitbucket.org/osrf/gazebo/issue/36 Issue #36]
 * [https://bitbucket.org/osrf/gazebo/issue/104 Issue #104]
 * [https://bitbucket.org/osrf/gazebo/issue/249 Issue #249]
 * [https://bitbucket.org/osrf/gazebo/issue/244 Issue #244]

* New features:
 * Default camera view changed to look down at the origin from a height of 2 meters at location (5, -5, 2).
 * Record state data using the '-r' command line option, playback recorded state data using the '-p' command line option
 * Adjust placement of lights using the mouse.
 * Reduced the startup time.
 * Added visual reference for GUI mouse movements.
 * SDF version 1.3 released (changes from 1.2 listed below):
     - added `name` to `<camera name="cam_name"/>`
     - added `pose` to `<camera><pose>...</pose></camera>`
     - removed `filename` from `<mesh><filename>...</filename><mesh>`, use uri only.
     - recovered `provide_feedback` under `<joint>`, allowing calling `physics::Joint::GetForceTorque` in plugins.
     - added `imu` under `<sensor>`.

## Gazebo 1.2

### Gazebo 1.2.6 (2012-11-08)
* Fixed a transport issue with the GUI. Fixed saving the world via the GUI. Added more documentation. ([https://bitbucket.org/osrf/gazebo/pull-request/43/fixed-a-transport-issue-with-the-gui-fixed/diff pull request #43])
* Clean up mutex usage. ([https://bitbucket.org/osrf/gazebo/pull-request/54/fix-mutex-in-modellistwidget-using-boost/diff pull request #54])
* Fix OGRE path determination ([https://bitbucket.org/osrf/gazebo/pull-request/58/fix-ogre-paths-so-this-also-works-with/diff pull request #58], [https://bitbucket.org/osrf/gazebo/pull-request/68/fix-ogre-plugindir-determination/diff pull request #68])
* Fixed a couple of crashes and model selection/dragging problems ([https://bitbucket.org/osrf/gazebo/pull-request/59/fixed-a-couple-of-crashes-and-model/diff pull request #59])

### Gazebo 1.2.5 (2012-10-22)
* Step increment update while paused fixed ([https://bitbucket.org/osrf/gazebo/pull-request/45/fix-proper-world-stepinc-count-we-were/diff pull request #45])
* Actually call plugin destructors on shutdown ([https://bitbucket.org/osrf/gazebo/pull-request/51/fixed-a-bug-which-prevent-a-plugin/diff pull request #51])
* Don't crash on bad SDF input ([https://bitbucket.org/osrf/gazebo/pull-request/52/fixed-loading-of-bad-sdf-files/diff pull request #52])
* Fix cleanup of ray sensors on model deletion ([https://bitbucket.org/osrf/gazebo/pull-request/53/deleting-a-model-with-a-ray-sensor-did/diff pull request #53])
* Fix loading / deletion of improperly specified models ([https://bitbucket.org/osrf/gazebo/pull-request/56/catch-when-loading-bad-models-joint/diff pull request #56])

### Gazebo 1.2.4 (10-19-2012:08:00:52)
*  Style fixes ([https://bitbucket.org/osrf/gazebo/pull-request/30/style-fixes/diff pull request #30]).
*  Fix joint position control ([https://bitbucket.org/osrf/gazebo/pull-request/49/fixed-position-joint-control/diff pull request #49])

### Gazebo 1.2.3 (10-16-2012:18:39:54)
*  Disabled selection highlighting due to bug ([https://bitbucket.org/osrf/gazebo/pull-request/44/disabled-selection-highlighting-fixed/diff pull request #44]).
*  Fixed saving a world via the GUI.

### Gazebo 1.2.2 (10-16-2012:15:12:22)
*  Skip search for system install of libccd, use version inside gazebo ([https://bitbucket.org/osrf/gazebo/pull-request/39/skip-search-for-system-install-of-libccd/diff pull request #39]).
*  Fixed sensor initialization race condition ([https://bitbucket.org/osrf/gazebo/pull-request/42/fix-sensor-initializaiton-race-condition pull request #42]).

### Gazebo 1.2.1 (10-15-2012:21:32:55)
*  Properly removed projectors attached to deleted models ([https://bitbucket.org/osrf/gazebo/pull-request/37/remove-projectors-that-are-attached-to/diff pull request #37]).
*  Fix model plugin loading bug ([https://bitbucket.org/osrf/gazebo/pull-request/31/moving-bool-first-in-model-and-world pull request #31]).
*  Fix light insertion and visualization of models prior to insertion ([https://bitbucket.org/osrf/gazebo/pull-request/35/fixed-light-insertion-and-visualization-of/diff pull request #35]).
*  Fixed GUI manipulation of static objects ([https://bitbucket.org/osrf/gazebo/issue/63/moving-static-objects-does-not-move-the issue #63] [https://bitbucket.org/osrf/gazebo/pull-request/38/issue-63-bug-patch-moving-static-objects/diff pull request #38]).
*  Fixed GUI selection bug ([https://bitbucket.org/osrf/gazebo/pull-request/40/fixed-selection-of-multiple-objects-at/diff pull request #40])

### Gazebo 1.2.0 (10-04-2012:20:01:20)
*  Updated GUI: new style, improved mouse controls, and removal of non-functional items.
*  Model database: An online repository of models.
*  Numerous bug fixes
*  APT repository hosted at [http://osrfoundation.org OSRF]
*  Improved process control prevents zombie processes<|MERGE_RESOLUTION|>--- conflicted
+++ resolved
@@ -2,10 +2,9 @@
 
 ## Gazebo 8.x.x (2017-xx-xx)
 
-<<<<<<< HEAD
 1. Include basic support for GNU Precompiled Headers to reduce compile time
     * [Pull request #2268](https://bitbucket.org/osrf/gazebo/pull-request/2268)
-=======
+
 1. Plotting utility
     * [Pull request #2348](https://bitbucket.org/osrf/gazebo/pull-request/2348)
     * [Pull request #2325](https://bitbucket.org/osrf/gazebo/pull-request/2325)
@@ -16,7 +15,6 @@
    guide will be updated with that pull request.
     * [Pull request #2384](https://bitbucket.org/osrf/gazebo/pull-request/2384)
 
->>>>>>> 4b194130
 1. Add FiducialCameraPlugin for Camera Sensors
     * [Pull request #2350](https://bitbucket.org/osrf/gazebo/pull-request/2350)
 
@@ -41,6 +39,9 @@
 
 1. Add Introspection Manager and Client util
     * [Pull request #2304](https://bitbucket.org/osrf/gazebo/pull-request/2304)
+
+1. Add plotting utility palatte
+    * [Pull request #2325](https://bitbucket.org/osrf/gazebo/pull-request/2325)
 
 1. Refactor Event classes and improve memory management.
     * [Pull request #2277](https://bitbucket.org/osrf/gazebo/pull-request/2277)
@@ -152,8 +153,8 @@
 
 ## Gazebo 7.x.x (2016-xx-xx)
 
-1. Fix InertiaVisual for non-diagonal inertia matrices
-    * [Pull request 2354](https://bitbucket.org/osrf/gazebo/pull-request/2354)
+1. Fix Model Manipulator switching between local and global frames
+    * [Pull request 2361](https://bitbucket.org/osrf/gazebo/pull-request/2361)
 
 ## Gazebo 7.3.1 (2016-07-13)
 
@@ -192,8 +193,9 @@
 
 1. Remove contact filters with names that contain `::`
     * [Pull request 2363](https://bitbucket.org/osrf/gazebo/pull-request/2363)
-    * [Issue 1805](https://bitbucket.org/osrf/gazebo/issues/1805)
-
+    * [Issue 1985](https://bitbucket.org/osrf/gazebo/issues/1805)
+
+## Gazebo 7.2.0 (2016-06-13)
 1. Fix Model Manipulator switching between local and global frames
     * [Pull request 2361](https://bitbucket.org/osrf/gazebo/pull-request/2361)
 
@@ -237,6 +239,9 @@
 
 1. Properly cleanup pointers when destroying a world with models and lights.
     * [Pull request 2263](https://bitbucket.org/osrf/gazebo/pull-request/2263)
+
+1. Properly cleanup pointers when destroying a world with joints.
+    * [Pull request 2309](https://bitbucket.org/osrf/gazebo/pull-request/2309)
 
 1. Fix view control mouse focus in model editor
     * [Pull request 2315](https://bitbucket.org/osrf/gazebo/pull-request/2315)
@@ -2449,4 +2454,4 @@
 *  Model database: An online repository of models.
 *  Numerous bug fixes
 *  APT repository hosted at [http://osrfoundation.org OSRF]
-*  Improved process control prevents zombie processes+*  Improved process control prevents zombie processes
