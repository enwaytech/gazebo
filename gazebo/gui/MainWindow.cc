/*
 * Copyright (C) 2012-2015 Open Source Robotics Foundation
 *
 * Licensed under the Apache License, Version 2.0 (the "License");
 * you may not use this file except in compliance with the License.
 * You may obtain a copy of the License at
 *
 *     http://www.apache.org/licenses/LICENSE-2.0
 *
 * Unless required by applicable law or agreed to in writing, software
 * distributed under the License is distributed on an "AS IS" BASIS,
 * WITHOUT WARRANTIES OR CONDITIONS OF ANY KIND, either express or implied.
 * See the License for the specific language governing permissions and
 * limitations under the License.
 *
 */
#ifdef _WIN32
  // Ensure that Winsock2.h is included before Windows.h, which can get
  // pulled in by anybody (e.g., Boost).
  #include <Winsock2.h>
#endif

#include <sdf/sdf.hh>
#include <boost/algorithm/string.hpp>
#include <boost/bind.hpp>
#include <boost/scoped_ptr.hpp>

#include "gazebo/gazebo_config.h"
#include "gazebo/gazebo_client.hh"

#include "gazebo/common/Console.hh"
#include "gazebo/common/Exception.hh"
#include "gazebo/common/Events.hh"

#include "gazebo/msgs/msgs.hh"

#include "gazebo/transport/Node.hh"
#include "gazebo/transport/TransportIface.hh"

#include "gazebo/rendering/UserCamera.hh"
#include "gazebo/rendering/RenderEvents.hh"
#include "gazebo/rendering/Scene.hh"

#include "gazebo/gui/Actions.hh"
#include "gazebo/gui/AlignWidget.hh"
#include "gazebo/gui/CloneWindow.hh"
#include "gazebo/gui/DataLogger.hh"
#include "gazebo/gui/GLWidget.hh"
#include "gazebo/gui/GuiEvents.hh"
#include "gazebo/gui/GuiIface.hh"
#include "gazebo/gui/GuiPlugin.hh"
#include "gazebo/gui/InsertModelWidget.hh"
#include "gazebo/gui/LayersWidget.hh"
#include "gazebo/gui/ModelListWidget.hh"
#include "gazebo/gui/RenderWidget.hh"
#include "gazebo/gui/SpaceNav.hh"
#include "gazebo/gui/TimePanel.hh"
#include "gazebo/gui/ToolsWidget.hh"
#include "gazebo/gui/TopicSelector.hh"
#include "gazebo/gui/TopToolbar.hh"
#include "gazebo/gui/UserCmdHistory.hh"
#include "gazebo/gui/ViewAngleWidget.hh"
#include "gazebo/gui/building/BuildingEditor.hh"
#include "gazebo/gui/model/ModelEditor.hh"
#include "gazebo/gui/terrain/TerrainEditor.hh"
#include "gazebo/gui/viewers/ViewFactory.hh"
#include "gazebo/gui/viewers/TopicView.hh"
#include "gazebo/gui/viewers/ImageView.hh"
#include "gazebo/gui/MainWindow.hh"

#ifdef HAVE_QWT
#include "gazebo/gui/Diagnostics.hh"
#endif

#ifdef HAVE_OCULUS
#include "gazebo/gui/OculusWindow.hh"
#endif


using namespace gazebo;
using namespace gui;

#define MINIMUM_TAB_WIDTH 250

extern bool g_fullscreen;

/////////////////////////////////////////////////
MainWindow::MainWindow()
  : renderWidget(0)
{
  this->menuLayout = NULL;
  this->menuBar = NULL;
  this->setObjectName("mainWindow");

  // Do these things first.
  {
    this->CreateActions();
  }

  this->inputStepSize = 1;
  this->requestMsg = NULL;

  this->node = transport::NodePtr(new transport::Node());
  this->node->Init();
  gui::set_world(this->node->GetTopicNamespace());

  QWidget *mainWidget = new QWidget;
  QVBoxLayout *mainLayout = new QVBoxLayout;
  mainWidget->show();
  this->setCentralWidget(mainWidget);

  this->setDockOptions(QMainWindow::AnimatedDocks);

  this->leftColumn = new QStackedWidget(this);

  this->modelListWidget = new ModelListWidget(this);
  this->insertModel = new InsertModelWidget(this);
  LayersWidget *layersWidget = new LayersWidget(this);

  this->tabWidget = new QTabWidget();
  this->tabWidget->setObjectName("mainTab");
  this->tabWidget->addTab(this->modelListWidget, "World");
  this->tabWidget->addTab(this->insertModel, "Insert");
  this->tabWidget->addTab(layersWidget, "Layers");
  this->tabWidget->setSizePolicy(QSizePolicy::Expanding,
                                 QSizePolicy::Expanding);
  this->tabWidget->setMinimumWidth(MINIMUM_TAB_WIDTH);
  this->AddToLeftColumn("default", this->tabWidget);

  this->toolsWidget = new ToolsWidget();

  this->renderWidget = new RenderWidget(mainWidget);

  this->CreateEditors();

  QHBoxLayout *centerLayout = new QHBoxLayout;

  this->splitter = new QSplitter(this);
  this->splitter->addWidget(this->leftColumn);
  this->splitter->addWidget(this->renderWidget);
  this->splitter->addWidget(this->toolsWidget);
  this->splitter->setContentsMargins(0, 0, 0, 0);

#ifdef _WIN32
  // The splitter appears solid white in Windows, so we make it transparent.
  this->splitter->setStyleSheet(
  "QSplitter { color: #ffffff; background-color: transparent; }"
  "QSplitter::handle { color: #ffffff; background-color: transparent; }");
#endif

  QList<int> sizes;
  sizes.push_back(MINIMUM_TAB_WIDTH);
  sizes.push_back(this->width() - MINIMUM_TAB_WIDTH);
  sizes.push_back(0);
  this->splitter->setSizes(sizes);

  this->splitter->setStretchFactor(0, 0);
  this->splitter->setStretchFactor(1, 2);
  this->splitter->setStretchFactor(2, 0);
  this->splitter->setHandleWidth(10);

  centerLayout->addWidget(splitter);
  centerLayout->setContentsMargins(0, 0, 0, 0);
  centerLayout->setSpacing(0);

  mainLayout->setSpacing(0);
  mainLayout->addLayout(centerLayout, 1);
  mainLayout->addWidget(new QSizeGrip(mainWidget), 0,
                        Qt::AlignBottom | Qt::AlignRight);
  mainWidget->setLayout(mainLayout);

  this->setWindowIcon(QIcon(":/images/gazebo.svg"));

  std::string title = "Gazebo";
  this->setWindowIconText(tr(title.c_str()));
  this->setWindowTitle(tr(title.c_str()));

#ifdef HAVE_OCULUS
  this->oculusWindow = NULL;
#endif

  this->connections.push_back(
      gui::Events::ConnectLeftPaneVisibility(
        boost::bind(&MainWindow::SetLeftPaneVisibility, this, _1)));

  this->connections.push_back(
      gui::Events::ConnectFullScreen(
        boost::bind(&MainWindow::OnFullScreen, this, _1)));

  this->connections.push_back(
      gui::Events::ConnectShowToolbars(
        boost::bind(&MainWindow::OnShowToolbars, this, _1)));

  this->connections.push_back(
      gui::Events::ConnectMoveMode(
        boost::bind(&MainWindow::OnMoveMode, this, _1)));

  this->connections.push_back(
      gui::Events::ConnectManipMode(
        boost::bind(&MainWindow::OnManipMode, this, _1)));

  this->connections.push_back(
     event::Events::ConnectSetSelectedEntity(
       boost::bind(&MainWindow::OnSetSelectedEntity, this, _1, _2)));

  this->connections.push_back(
      gui::Events::ConnectInputStepSize(
      boost::bind(&MainWindow::OnInputStepSizeChanged, this, _1)));

  this->connections.push_back(
      gui::Events::ConnectFollow(
        boost::bind(&MainWindow::OnFollow, this, _1)));

  this->connections.push_back(
      gui::Events::ConnectWindowMode(
      boost::bind(&MainWindow::OnWindowMode, this, _1)));

  gui::ViewFactory::RegisterAll();

  // Do these things last
  {
    (void) new QShortcut(Qt::CTRL + Qt::Key_Q, this, SLOT(close()));
    this->CreateMenus();
  }

  // Create a pointer to the space navigator interface
  this->spacenav = new SpaceNav();

  // Use a signal/slot to load plugins. This makes the process thread safe.
  connect(this, SIGNAL(AddPlugins()),
          this, SLOT(OnAddPlugins()), Qt::QueuedConnection);

  // Create data logger dialog
  this->dataLogger = new gui::DataLogger(this);
  connect(dataLogger, SIGNAL(rejected()), this, SLOT(OnDataLoggerClosed()));

  // Hotkey dialog
  this->hotkeyDialog = NULL;

  this->show();
}

/////////////////////////////////////////////////
MainWindow::~MainWindow()
{
  delete this->userCmdHistory;
  this->userCmdHistory = NULL;

  this->DeleteActions();
}

/////////////////////////////////////////////////
void MainWindow::Load()
{
  this->guiSub = this->node->Subscribe("~/gui", &MainWindow::OnGUI, this, true);
#ifdef HAVE_OCULUS
  int oculusAutoLaunch = getINIProperty<int>("oculus.autolaunch", 0);
  int oculusX = getINIProperty<int>("oculus.x", 0);
  int oculusY = getINIProperty<int>("oculus.y", 0);
  std::string visual = getINIProperty<std::string>("oculus.visual", "");

  if (oculusAutoLaunch == 1)
  {
    if (!visual.empty())
    {
      this->oculusWindow = new gui::OculusWindow(
        oculusX, oculusY, visual);

      if (this->oculusWindow->CreateCamera())
        this->oculusWindow->show();
    }
    else
      gzlog << "Oculus: No visual link specified in for attaching the camera. "
            << "Did you forget to set ~/.gazebo/gui.ini?\n";
  }
#endif

  // Load the space navigator
  if (!this->spacenav->Load())
    gzerr << "Unable to load space navigator\n";
}

/////////////////////////////////////////////////
void MainWindow::Init()
{
  // Default window size is entire desktop.
  QSize winSize = QApplication::desktop()->screenGeometry().size();

  // Get the size properties from the INI file.
  int winWidth = getINIProperty<int>("geometry.width", winSize.width());
  int winHeight = getINIProperty<int>("geometry.height", winSize.height());

  winWidth = winWidth < 0 ? winSize.width() : winWidth;
  winHeight = winHeight < 0 ? winSize.height() : winHeight;

  // Get the position properties from the INI file.
  int winXPos = getINIProperty<int>("geometry.x", 0);
  int winYPos = getINIProperty<int>("geometry.y", 0);

  this->setGeometry(winXPos, winYPos, winWidth, winHeight);

  if ( this->width() > winWidth )
  {
    gzwarn << "Requested geometry.width of " << winWidth
           << " but the minimum width of the window is "
           << this->width() << "." << std::endl;
  }

  if ( this->height() > winHeight )
  {
    gzwarn << "Requested geometry.height of " << winHeight
           << " but the minimum height of the window is "
           << this->height() << "." << std::endl;
  }

  this->worldControlPub =
    this->node->Advertise<msgs::WorldControl>("~/world_control");
  this->serverControlPub =
    this->node->Advertise<msgs::ServerControl>("/gazebo/server/control");
  this->scenePub =
    this->node->Advertise<msgs::Scene>("~/scene");
  this->userCmdPub = this->node->Advertise<msgs::UserCmd>("~/user_cmd");

  this->newEntitySub = this->node->Subscribe("~/model/info",
      &MainWindow::OnModel, this, true);

  // \todo Treating both light topics the same way, this should be improved
  this->lightModifySub = this->node->Subscribe("~/light/modify",
      &MainWindow::OnLight, this);

  this->lightFactorySub = this->node->Subscribe("~/factory/light",
      &MainWindow::OnLight, this);

  this->requestPub = this->node->Advertise<msgs::Request>("~/request");
  this->responseSub = this->node->Subscribe("~/response",
      &MainWindow::OnResponse, this);

  this->worldModSub = this->node->Subscribe("/gazebo/world/modify",
                                            &MainWindow::OnWorldModify, this);

  this->requestMsg = msgs::CreateRequest("scene_info");
  this->requestPub->Publish(*this->requestMsg);

  gui::Events::mainWindowReady();
}

/////////////////////////////////////////////////
void MainWindow::closeEvent(QCloseEvent * /*_event*/)
{
  this->renderWidget->hide();
  this->tabWidget->hide();
  this->toolsWidget->hide();

  this->connections.clear();

#ifdef HAVE_OCULUS
  if (this->oculusWindow)
  {
    delete this->oculusWindow;
    this->oculusWindow = NULL;
  }
#endif
  delete this->renderWidget;

  // Cleanup the space navigator
  delete this->spacenav;
  this->spacenav = NULL;

  emit Close();

  gazebo::client::shutdown();
}

/////////////////////////////////////////////////
void MainWindow::New()
{
  msgs::ServerControl msg;
  msg.set_new_world(true);
  this->serverControlPub->Publish(msg);
}

/////////////////////////////////////////////////
void MainWindow::Diagnostics()
{
#ifdef HAVE_QWT
  gui::Diagnostics *diag = new gui::Diagnostics(this);
  diag->show();
#endif
}

/////////////////////////////////////////////////
void MainWindow::SelectTopic()
{
  TopicSelector *selector = new TopicSelector(this);
  selector->exec();
  std::string topic = selector->GetTopic();
  std::string msgType = selector->GetMsgType();
  delete selector;

  if (!topic.empty())
  {
    TopicView *view = ViewFactory::NewView(msgType, topic, this);
    if (view)
      view->show();
    else
      gzerr << "Unable to create viewer for message type[" << msgType << "]\n";
  }
}

/////////////////////////////////////////////////
void MainWindow::Open()
{
  // Note that file dialog static functions seem to be broken (issue #1514)
  std::string filename = QFileDialog::getOpenFileName(this,
      tr("Open World"), "",
      tr("SDF Files (*.xml *.sdf *.world)")).toStdString();

  if (!filename.empty())
  {
    msgs::ServerControl msg;
    msg.set_open_filename(filename);
    this->serverControlPub->Publish(msg);
  }
}

/////////////////////////////////////////////////
void MainWindow::SaveINI()
{
  char *home = getenv("HOME");
  if (!home)
  {
    gzerr << "HOME environment variable not found. "
      "Unable to save configuration file\n";
    return;
  }

  boost::filesystem::path path = home;
  path = path / ".gazebo" / "gui.ini";

  // When/if the configuration gets more complex, create a
  // configuration manager class so that all key-value pairs are kept
  // in a centralized place with error checking.
  setINIProperty("geometry.width", this->width());
  setINIProperty("geometry.height", this->height());
  setINIProperty("geometry.x", this->x());
  setINIProperty("geometry.y", this->y());

  gui::saveINI(path);
}

/////////////////////////////////////////////////
void MainWindow::SaveAs()
{
  QFileDialog fileDialog(this, tr("Save World"), QDir::homePath(),
      tr("SDF Files (*.xml *.sdf *.world)"));
  fileDialog.setWindowFlags(Qt::Window | Qt::WindowCloseButtonHint |
      Qt::WindowStaysOnTopHint | Qt::CustomizeWindowHint);
  fileDialog.setAcceptMode(QFileDialog::AcceptSave);

  if (fileDialog.exec() == QDialog::Accepted)
  {
    QStringList selected = fileDialog.selectedFiles();
    if (selected.empty())
      return;

    std::string filename = selected[0].toStdString();

    g_saveAct->setEnabled(true);
    this->saveFilename = filename;
    this->Save();
  }
}

/////////////////////////////////////////////////
void MainWindow::Save()
{
  // Get the latest world in SDF.
  boost::shared_ptr<msgs::Response> response =
    transport::request(get_world(), "world_sdf");

  msgs::GzString msg;
  std::string msgData;

  // Make sure the response is correct
  if (response->response() != "error" && response->type() == msg.GetTypeName())
  {
    // Parse the response message
    msg.ParseFromString(response->serialized_data());

    // Parse the string into sdf, so that we can insert user camera settings.
    sdf::SDF sdf_parsed;
    sdf_parsed.SetFromString(msg.data());
    // Check that sdf contains world
    if (sdf_parsed.Root()->HasElement("world"))
    {
      sdf::ElementPtr world = sdf_parsed.Root()->GetElement("world");
      sdf::ElementPtr guiElem = world->GetElement("gui");

      if (guiElem->HasAttribute("fullscreen"))
        guiElem->GetAttribute("fullscreen")->Set(g_fullscreen);

      sdf::ElementPtr cameraElem = guiElem->GetElement("camera");
      rendering::UserCameraPtr cam = gui::get_active_camera();

      cameraElem->GetElement("pose")->Set(cam->GetWorldPose());
      cameraElem->GetElement("view_controller")->Set(
          cam->GetViewControllerTypeString());

      cameraElem->GetElement("projection_type")->Set(cam->GetProjectionType());

      // TODO: export track_visual properties as well.
      msgData = sdf_parsed.Root()->ToString("");
    }
    else
    {
      msgData = msg.data();
      gzerr << "Unable to parse world file to add user camera settings.\n";
    }

    // Open the file
    std::ofstream out(this->saveFilename.c_str(), std::ios::out);

    if (!out)
    {
      QMessageBox msgBox;
      std::string str = "Unable to open file: " + this->saveFilename + "\n";
      str += "Check file permissions.";
      msgBox.setText(str.c_str());
      msgBox.exec();
    }
    else
      out << msgData;

    out.close();
  }
  else
  {
    QMessageBox msgBox;
    msgBox.setText("Unable to save world.\n"
                   "Unable to retrieve SDF world description from server.");
    msgBox.exec();
  }
}

/////////////////////////////////////////////////
void MainWindow::Clone()
{
  boost::scoped_ptr<CloneWindow> cloneWindow(new CloneWindow(this));
  if (cloneWindow->exec() == QDialog::Accepted && cloneWindow->IsValidPort())
  {
    // Create a gzserver clone in the server side.
    msgs::ServerControl msg;
    msg.set_save_world_name("");
    msg.set_clone(true);
    msg.set_new_port(cloneWindow->GetPort());
    this->serverControlPub->Publish(msg);
  }
}

/////////////////////////////////////////////////
void MainWindow::About()
{
  std::string helpTxt;

  helpTxt = "<table>"
    "<tr><td style='padding-right:20px'>"
    "<img src=':images/gazebo_neg_60x71.png'/></td>"
    "<td>";
  helpTxt += GAZEBO_VERSION_HEADER;
  helpTxt += "</td></tr></table>";

  helpTxt += "<div style='margin-left: 10px'>"
  "<div>"
    "<table>"
      "<tr>"
        "<td style='padding-right: 10px;'>Tutorials:</td>"
        "<td><a href='http://gazebosim.org/tutorials' "
        "style='text-decoration: none; color: #f58113'>"
        "http://gazebosim.org/tutorials</a></td>"
      "</tr>"
      "<tr>"
        "<td style='padding-right: 10px;'>API:</td>"
        "<td><a href='http://gazebosim.org/api' "
        "style='text-decoration: none; color: #f58113'>"
        "http://gazebosim.org/api</a></td>"
      "</tr>"
      "<tr>"
        "<td style='padding-right: 10px;'>SDF:</td>"
        "<td><a href='http://gazebosim.org/sdf' "
        "style='text-decoration: none; color: #f58113'>"
        "http://gazebosim.org/sdf</a></td>"
      "</tr>"
      "<tr>"
        "<td style='padding-right: 10px;'>Messages:</td>"
        "<td><a href='http://gazebosim.org/msgs' "
        "style='text-decoration: none; color: #f58113'>"
        "http://gazebosim.org/msgs</a></td>"
      "</tr>"
    "</table>"
  "</div>";

  QPixmap icon(":images/gazebo_neg_60x71.png");
  QMessageBox aboutBox(this);
  aboutBox.setWindowTitle("About Gazebo");
  aboutBox.setTextFormat(Qt::RichText);
  aboutBox.setText(QString::fromStdString(helpTxt));
  aboutBox.exec();
}

/////////////////////////////////////////////////
void MainWindow::HotkeyChart()
{
  // Opening for the first time
  if (!this->hotkeyDialog)
  {
    this->hotkeyDialog = new HotkeyDialog(this);
  }

  this->hotkeyDialog->show();
}

/////////////////////////////////////////////////
void MainWindow::Play()
{
  msgs::WorldControl msg;
  msg.set_pause(false);

  this->worldControlPub->Publish(msg);
}

/////////////////////////////////////////////////
void MainWindow::Pause()
{
  msgs::WorldControl msg;
  msg.set_pause(true);

  this->worldControlPub->Publish(msg);
}

/////////////////////////////////////////////////
void MainWindow::Step()
{
  msgs::WorldControl msg;
  msg.set_multi_step(this->inputStepSize);

  this->worldControlPub->Publish(msg);
}

/////////////////////////////////////////////////
void MainWindow::OnInputStepSizeChanged(int _value)
{
  this->inputStepSize = _value;
}

/////////////////////////////////////////////////
void MainWindow::OnFollow(const std::string &_modelName)
{
  if (_modelName.empty())
  {
    this->renderWidget->DisplayOverlayMsg("", 0);
    this->editMenu->setEnabled(true);
  }
  else
  {
    this->renderWidget->DisplayOverlayMsg(
        "Press Escape to exit Follow mode", 0);
    this->editMenu->setEnabled(false);
  }
}

/////////////////////////////////////////////////
void MainWindow::OnResetModelOnly()
{
  msgs::WorldControl msg;
  msg.mutable_reset()->set_all(false);
  msg.mutable_reset()->set_time_only(false);
  msg.mutable_reset()->set_model_only(true);

  // Register user command on server
  msgs::UserCmd userCmdMsg;
  userCmdMsg.set_description("Reset models");
  userCmdMsg.set_type(msgs::UserCmd::WORLD_CONTROL);
  userCmdMsg.mutable_world_control()->CopyFrom(msg);
  this->userCmdPub->Publish(userCmdMsg);
}

/////////////////////////////////////////////////
void MainWindow::OnResetWorld()
{
  msgs::WorldControl msg;
  msg.mutable_reset()->set_all(true);

  // Register user command on server
  msgs::UserCmd userCmdMsg;
  userCmdMsg.set_description("Reset world");
  userCmdMsg.set_type(msgs::UserCmd::WORLD_CONTROL);
  userCmdMsg.mutable_world_control()->CopyFrom(msg);
  this->userCmdPub->Publish(userCmdMsg);
}

/////////////////////////////////////////////////
void MainWindow::Arrow()
{
  gui::Events::manipMode("select");
}

/////////////////////////////////////////////////
void MainWindow::Translate()
{
  gui::Events::manipMode("translate");
}

/////////////////////////////////////////////////
void MainWindow::Rotate()
{
  gui::Events::manipMode("rotate");
}

/////////////////////////////////////////////////
void MainWindow::Scale()
{
  gui::Events::manipMode("scale");
}

/////////////////////////////////////////////////
void MainWindow::Align()
{
  for (unsigned int i = 0 ; i < this->alignActionGroups.size(); ++i)
  {
    this->alignActionGroups[i]->setExclusive(false);
    if (this->alignActionGroups[i]->checkedAction())
      this->alignActionGroups[i]->checkedAction()->setChecked(false);
    this->alignActionGroups[i]->setExclusive(true);
  }
}

/////////////////////////////////////////////////
void MainWindow::Snap()
{
  gui::Events::manipMode("snap");
}

/////////////////////////////////////////////////
void MainWindow::CreateBox()
{
  g_arrowAct->setChecked(true);
  gui::Events::createEntity("box", "");
}

/////////////////////////////////////////////////
void MainWindow::CreateSphere()
{
  g_arrowAct->setChecked(true);
  gui::Events::createEntity("sphere", "");
}

/////////////////////////////////////////////////
void MainWindow::CreateCylinder()
{
  g_arrowAct->setChecked(true);
  gui::Events::createEntity("cylinder", "");
}

/////////////////////////////////////////////////
void MainWindow::CreateMesh()
{
  g_arrowAct->setChecked(true);
  gui::Events::createEntity("mesh", "mesh");
}

/////////////////////////////////////////////////
void MainWindow::CreatePointLight()
{
  g_arrowAct->setChecked(true);
  gui::Events::createEntity("pointlight", "");
}

/////////////////////////////////////////////////
void MainWindow::CreateSpotLight()
{
  g_arrowAct->setChecked(true);
  gui::Events::createEntity("spotlight", "");
}

/////////////////////////////////////////////////
void MainWindow::CreateDirectionalLight()
{
  g_arrowAct->setChecked(true);
  gui::Events::createEntity("directionallight", "");
}

/////////////////////////////////////////////////
void MainWindow::CaptureScreenshot()
{
  rendering::UserCameraPtr cam = gui::get_active_camera();
  cam->SetCaptureDataOnce();
  this->renderWidget->DisplayOverlayMsg(
      "Screenshot saved in: " + cam->GetScreenshotPath(), 2000);
}

/////////////////////////////////////////////////
void MainWindow::InsertModel()
{
}

/////////////////////////////////////////////////
void MainWindow::OnFullScreen(bool _value)
{
  if (_value)
  {
    this->showFullScreen();
    this->leftColumn->hide();
    this->toolsWidget->hide();
    this->menuBar->hide();
    this->setContentsMargins(0, 0, 0, 0);
    this->centralWidget()->layout()->setContentsMargins(0, 0, 0, 0);
  }
  else
  {
    this->showNormal();
    this->leftColumn->show();
    this->toolsWidget->show();
    this->menuBar->show();
  }
  g_fullScreenAct->setChecked(_value);
  g_fullscreen = _value;
}

/////////////////////////////////////////////////
void MainWindow::OnShowToolbars(bool _value)
{
  if (_value)
  {
    this->GetRenderWidget()->GetTimePanel()->show();
    this->GetRenderWidget()->GetToolbar()->show();
  }
  else
  {
    this->GetRenderWidget()->GetTimePanel()->hide();
    this->GetRenderWidget()->GetToolbar()->hide();
  }
  g_showToolbarsAct->setChecked(_value);
}

/////////////////////////////////////////////////
void MainWindow::ShowCollisions()
{
  if (g_showCollisionsAct->isChecked())
    transport::requestNoReply(this->node->GetTopicNamespace(),
        "show_collision", "all");
  else
    transport::requestNoReply(this->node->GetTopicNamespace(),
        "hide_collision", "all");
}

/////////////////////////////////////////////////
void MainWindow::ShowGrid()
{
  msgs::Scene msg;
  msg.set_name(gui::get_world());
  msg.set_grid(g_showGridAct->isChecked());
  this->scenePub->Publish(msg);
}

/////////////////////////////////////////////////
void MainWindow::ShowOrigin()
{
  msgs::Scene msg;
  msg.set_name(gui::get_world());
  msg.set_origin_visual(g_showOriginAct->isChecked());
  this->scenePub->Publish(msg);
}

/////////////////////////////////////////////////
void MainWindow::ShowJoints()
{
  if (g_showJointsAct->isChecked())
    transport::requestNoReply(this->node->GetTopicNamespace(),
        "show_joints", "all");
  else
    transport::requestNoReply(this->node->GetTopicNamespace(),
        "hide_joints", "all");
}

/////////////////////////////////////////////////
void MainWindow::SetTransparent()
{
  if (g_transparentAct->isChecked())
    transport::requestNoReply(this->node->GetTopicNamespace(),
        "set_transparent", "all");
  else
    transport::requestNoReply(this->node->GetTopicNamespace(),
        "set_opaque", "all");
}

/////////////////////////////////////////////////
void MainWindow::SetWireframe()
{
  if (g_viewWireframeAct->isChecked())
    transport::requestNoReply(this->node->GetTopicNamespace(),
        "set_wireframe", "all");
  else
    transport::requestNoReply(this->node->GetTopicNamespace(),
        "set_solid", "all");
}

/////////////////////////////////////////////////
void MainWindow::ShowGUIOverlays()
{
  this->GetRenderWidget()->SetOverlaysVisible(g_overlayAct->isChecked());
}

/////////////////////////////////////////////////
void MainWindow::ShowCOM()
{
  if (g_showCOMAct->isChecked())
    transport::requestNoReply(this->node->GetTopicNamespace(),
        "show_com", "all");
  else
    transport::requestNoReply(this->node->GetTopicNamespace(),
        "hide_com", "all");
}

/////////////////////////////////////////////////
void MainWindow::ShowInertia()
{
  if (g_showInertiaAct->isChecked())
    transport::requestNoReply(this->node->GetTopicNamespace(),
        "show_inertia", "all");
  else
    transport::requestNoReply(this->node->GetTopicNamespace(),
        "hide_inertia", "all");
}

/////////////////////////////////////////////////
void MainWindow::ShowLinkFrame()
{
  if (g_showLinkFrameAct->isChecked())
  {
    transport::requestNoReply(this->node->GetTopicNamespace(),
        "show_link_frame", "all");
  }
  else
  {
    transport::requestNoReply(this->node->GetTopicNamespace(),
        "hide_link_frame", "all");
  }
}

/////////////////////////////////////////////////
void MainWindow::ShowContacts()
{
  if (g_showContactsAct->isChecked())
    transport::requestNoReply(this->node->GetTopicNamespace(),
        "show_contact", "all");
  else
    transport::requestNoReply(this->node->GetTopicNamespace(),
        "hide_contact", "all");
}

/////////////////////////////////////////////////
void MainWindow::FullScreen()
{
  g_fullscreen = !g_fullscreen;
  gui::Events::fullScreen(g_fullscreen);
}

/////////////////////////////////////////////////
void MainWindow::ShowToolbars()
{
  gui::Events::showToolbars(g_showToolbarsAct->isChecked());
}

/////////////////////////////////////////////////
void MainWindow::FPS()
{
  gui::Events::fps();
}

/////////////////////////////////////////////////
void MainWindow::Orbit()
{
  gui::Events::orbit();
}

/////////////////////////////////////////////////
void MainWindow::ViewOculus()
{
#ifdef HAVE_OCULUS
  rendering::ScenePtr scene = rendering::get_scene();
  if (scene->GetOculusCameraCount() != 0)
  {
    gzlog << "Oculus camera already exists." << std::endl;
    return;
  }

  int oculusX = getINIProperty<int>("oculus.x", 0);
  int oculusY = getINIProperty<int>("oculus.y", 0);
  std::string visual = getINIProperty<std::string>("oculus.visual", "");

  if (!visual.empty())
  {
    this->oculusWindow = new gui::OculusWindow(
        oculusX, oculusY, visual);

    if (this->oculusWindow->CreateCamera())
      this->oculusWindow->show();
  }
  else
  {
    gzlog << "Oculus: No visual link specified in for attaching the camera. "
          << "Did you forget to set ~/.gazebo/gui.ini?\n";
  }
#endif
}

/////////////////////////////////////////////////
void MainWindow::DataLogger()
{
  if (g_dataLoggerAct->isChecked())
  {
    this->dataLogger->show();
  }
  else
  {
    this->dataLogger->close();
  }
}

/////////////////////////////////////////////////
void MainWindow::OnDataLoggerClosed()
{
  // Uncheck action on toolbar when user closes dialog
  g_dataLoggerAct->setChecked(false);
}

/////////////////////////////////////////////////
void MainWindow::CreateActions()
{
  /*g_newAct = new QAction(tr("&New World"), this);
  g_newAct->setShortcut(tr("Ctrl+N"));
  g_newAct->setStatusTip(tr("Create a new world"));
  connect(g_newAct, SIGNAL(triggered()), this, SLOT(New()));
  */

  g_topicVisAct = new QAction(tr("Topic Visualization"), this);
  g_topicVisAct->setShortcut(tr("Ctrl+T"));
  g_topicVisAct->setStatusTip(tr("Select a topic to visualize"));
  connect(g_topicVisAct, SIGNAL(triggered()), this, SLOT(SelectTopic()));

#ifdef HAVE_QWT
  /*g_diagnosticsAct = new QAction(tr("Diagnostic Plot"), this);
  g_diagnosticsAct->setShortcut(tr("Ctrl+U"));
  g_diagnosticsAct->setStatusTip(tr("Plot diagnostic information"));
  connect(g_diagnosticsAct, SIGNAL(triggered()), this, SLOT(Diagnostics()));
  */
#endif

  g_openAct = new QAction(tr("&Open World"), this);
  g_openAct->setShortcut(tr("Ctrl+O"));
  g_openAct->setStatusTip(tr("Open an world file"));
  connect(g_openAct, SIGNAL(triggered()), this, SLOT(Open()));

  g_saveAct = new QAction(tr("&Save World"), this);
  g_saveAct->setShortcut(tr("Ctrl+S"));
  g_saveAct->setStatusTip(tr("Save world"));
  g_saveAct->setEnabled(false);
  connect(g_saveAct, SIGNAL(triggered()), this, SLOT(Save()));

  g_saveAsAct = new QAction(tr("Save World &As"), this);
  g_saveAsAct->setShortcut(tr("Ctrl+Shift+S"));
  g_saveAsAct->setStatusTip(tr("Save world to new file"));
  connect(g_saveAsAct, SIGNAL(triggered()), this, SLOT(SaveAs()));

  g_saveCfgAct = new QAction(tr("Save &Configuration"), this);
  g_saveCfgAct->setStatusTip(tr("Save GUI configuration"));
  connect(g_saveCfgAct, SIGNAL(triggered()), this, SLOT(SaveINI()));

  g_cloneAct = new QAction(tr("Clone World"), this);
  g_cloneAct->setStatusTip(tr("Clone the world"));
  connect(g_cloneAct, SIGNAL(triggered()), this, SLOT(Clone()));

  g_hotkeyChartAct = new QAction(tr("&Hotkey Chart"), this);
  g_hotkeyChartAct->setStatusTip(tr("Show the hotkey chart"));
  connect(g_hotkeyChartAct, SIGNAL(triggered()), this, SLOT(HotkeyChart()));

  g_aboutAct = new QAction(tr("&About"), this);
  g_aboutAct->setStatusTip(tr("Show the about info"));
  connect(g_aboutAct, SIGNAL(triggered()), this, SLOT(About()));

  g_quitAct = new QAction(tr("&Quit"), this);
  g_quitAct->setStatusTip(tr("Quit"));
  connect(g_quitAct, SIGNAL(triggered()), this, SLOT(close()));

  g_resetModelsAct = new QAction(tr("&Reset Model Poses"), this);
  g_resetModelsAct->setShortcut(tr("Ctrl+Shift+R"));
  this->addAction(g_resetModelsAct);
  g_resetModelsAct->setStatusTip(tr("Reset model poses"));
  connect(g_resetModelsAct, SIGNAL(triggered()), this,
    SLOT(OnResetModelOnly()));

  g_resetWorldAct = new QAction(tr("&Reset World"), this);
  g_resetWorldAct->setShortcut(tr("Ctrl+R"));
  this->addAction(g_resetWorldAct);
  g_resetWorldAct->setStatusTip(tr("Reset the world"));
  connect(g_resetWorldAct, SIGNAL(triggered()), this, SLOT(OnResetWorld()));

  QActionGroup *editorGroup = new QActionGroup(this);
  // Exclusive doesn't allow all actions to be unchecked at the same time
  editorGroup->setExclusive(false);
  connect(editorGroup, SIGNAL(triggered(QAction *)), this,
      SLOT(OnEditorGroup(QAction *)));

  g_editBuildingAct = new QAction(tr("&Building Editor"), editorGroup);
  g_editBuildingAct->setShortcut(tr("Ctrl+B"));
  g_editBuildingAct->setStatusTip(tr("Enter Building Editor Mode"));
  g_editBuildingAct->setCheckable(true);
  g_editBuildingAct->setChecked(false);

  g_editTerrainAct = new QAction(tr("&Terrain Editor"), editorGroup);
  g_editTerrainAct->setShortcut(tr("Ctrl+E"));
  g_editTerrainAct->setStatusTip(tr("Enter Terrain Editor Mode"));
  g_editTerrainAct->setCheckable(true);
  g_editTerrainAct->setChecked(false);

  g_editModelAct = new QAction(tr("&Model Editor"), editorGroup);
  g_editModelAct->setShortcut(tr("Ctrl+M"));
  g_editModelAct->setStatusTip(tr("Enter Model Editor Mode"));
  g_editModelAct->setCheckable(true);
  g_editModelAct->setChecked(false);

  g_stepAct = new QAction(QIcon(":/images/end.png"), tr("Step"), this);
  g_stepAct->setStatusTip(tr("Step the world"));
  connect(g_stepAct, SIGNAL(triggered()), this, SLOT(Step()));
  this->CreateDisabledIcon(":/images/end.png", g_stepAct);
  g_stepAct->setEnabled(false);

  g_playAct = new QAction(QIcon(":/images/play.png"), tr("Play"), this);
  g_playAct->setStatusTip(tr("Run the world"));
  g_playAct->setVisible(false);
  connect(g_playAct, SIGNAL(triggered()), this, SLOT(Play()));

  g_pauseAct = new QAction(QIcon(":/images/pause.png"), tr("Pause"), this);
  g_pauseAct->setStatusTip(tr("Pause the world"));
  g_pauseAct->setVisible(true);
  connect(g_pauseAct, SIGNAL(triggered()), this, SLOT(Pause()));

  g_arrowAct = new QAction(QIcon(":/images/arrow.png"),
      tr("Selection Mode"), this);
  g_arrowAct->setStatusTip(tr("Move camera"));
  g_arrowAct->setCheckable(true);
  g_arrowAct->setChecked(true);
  g_arrowAct->setToolTip(tr("Selection Mode (Esc)"));
  connect(g_arrowAct, SIGNAL(triggered()), this, SLOT(Arrow()));

  g_translateAct = new QAction(QIcon(":/images/translate.png"),
      tr("&Translation Mode"), this);
  g_translateAct->setStatusTip(tr("Translate an object"));
  g_translateAct->setCheckable(true);
  g_translateAct->setChecked(false);
  g_translateAct->setToolTip(tr("Translation Mode (T)"));
  connect(g_translateAct, SIGNAL(triggered()), this, SLOT(Translate()));
  this->CreateDisabledIcon(":/images/translate.png", g_translateAct);

  g_rotateAct = new QAction(QIcon(":/images/rotate.png"),
      tr("Rotation Mode"), this);
  g_rotateAct->setStatusTip(tr("Rotate an object"));
  g_rotateAct->setCheckable(true);
  g_rotateAct->setChecked(false);
  g_rotateAct->setToolTip(tr("Rotation Mode (R)"));
  connect(g_rotateAct, SIGNAL(triggered()), this, SLOT(Rotate()));
  this->CreateDisabledIcon(":/images/rotate.png", g_rotateAct);

  g_scaleAct = new QAction(QIcon(":/images/scale.png"),
      tr("Scale Mode"), this);
  g_scaleAct->setStatusTip(tr("Scale an object"));
  g_scaleAct->setCheckable(true);
  g_scaleAct->setChecked(false);
  g_scaleAct->setToolTip(tr("Scale Mode (S)"));
  connect(g_scaleAct, SIGNAL(triggered()), this, SLOT(Scale()));

  g_boxCreateAct = new QAction(QIcon(":/images/box.png"), tr("Box"), this);
  g_boxCreateAct->setStatusTip(tr("Create a box"));
  g_boxCreateAct->setCheckable(true);
  connect(g_boxCreateAct, SIGNAL(triggered()), this, SLOT(CreateBox()));
  this->CreateDisabledIcon(":/images/box.png", g_boxCreateAct);

  g_sphereCreateAct = new QAction(QIcon(":/images/sphere.png"),
      tr("Sphere"), this);
  g_sphereCreateAct->setStatusTip(tr("Create a sphere"));
  g_sphereCreateAct->setCheckable(true);
  connect(g_sphereCreateAct, SIGNAL(triggered()), this,
      SLOT(CreateSphere()));
  this->CreateDisabledIcon(":/images/sphere.png", g_sphereCreateAct);

  g_cylinderCreateAct = new QAction(QIcon(":/images/cylinder.png"),
      tr("Cylinder"), this);
  g_cylinderCreateAct->setStatusTip(tr("Create a sphere"));
  g_cylinderCreateAct->setCheckable(true);
  connect(g_cylinderCreateAct, SIGNAL(triggered()), this,
      SLOT(CreateCylinder()));
  this->CreateDisabledIcon(":/images/cylinder.png", g_cylinderCreateAct);

  g_pointLghtCreateAct = new QAction(QIcon(":/images/pointlight.png"),
      tr("Point Light"), this);
  g_pointLghtCreateAct->setStatusTip(tr("Create a point light"));
  g_pointLghtCreateAct->setCheckable(true);
  connect(g_pointLghtCreateAct, SIGNAL(triggered()), this,
      SLOT(CreatePointLight()));
  this->CreateDisabledIcon(":/images/pointlight.png", g_pointLghtCreateAct);

  g_spotLghtCreateAct = new QAction(QIcon(":/images/spotlight.png"),
      tr("Spot Light"), this);
  g_spotLghtCreateAct->setStatusTip(tr("Create a spot light"));
  g_spotLghtCreateAct->setCheckable(true);
  connect(g_spotLghtCreateAct, SIGNAL(triggered()), this,
      SLOT(CreateSpotLight()));
  this->CreateDisabledIcon(":/images/spotlight.png", g_spotLghtCreateAct);

  g_dirLghtCreateAct = new QAction(QIcon(":/images/directionallight.png"),
      tr("Directional Light"), this);
  g_dirLghtCreateAct->setStatusTip(tr("Create a directional light"));
  g_dirLghtCreateAct->setCheckable(true);
  connect(g_dirLghtCreateAct, SIGNAL(triggered()), this,
      SLOT(CreateDirectionalLight()));
  this->CreateDisabledIcon(":/images/directionallight.png", g_dirLghtCreateAct);

  g_resetAct = new QAction(tr("Reset View Angle"), this);
  g_resetAct->setStatusTip(tr("Move camera to initial pose"));

  g_showCollisionsAct = new QAction(tr("Collisions"), this);
  g_showCollisionsAct->setStatusTip(tr("Show Collisions"));
  g_showCollisionsAct->setCheckable(true);
  g_showCollisionsAct->setChecked(false);
  connect(g_showCollisionsAct, SIGNAL(triggered()), this,
          SLOT(ShowCollisions()));

  g_showGridAct = new QAction(tr("Grid"), this);
  g_showGridAct->setStatusTip(tr("Show Grid"));
  g_showGridAct->setCheckable(true);
  g_showGridAct->setChecked(true);
  connect(g_showGridAct, SIGNAL(triggered()), this,
          SLOT(ShowGrid()));

  g_showOriginAct = new QAction(tr("Origin"), this);
  g_showOriginAct->setStatusTip(tr("Show World Origin"));
  g_showOriginAct->setCheckable(true);
  g_showOriginAct->setChecked(true);
  connect(g_showOriginAct, SIGNAL(triggered()), this,
          SLOT(ShowOrigin()));

  g_transparentAct = new QAction(tr("Transparent"), this);
  g_transparentAct->setStatusTip(tr("Transparent"));
  g_transparentAct->setCheckable(true);
  g_transparentAct->setChecked(false);
  connect(g_transparentAct, SIGNAL(triggered()), this,
          SLOT(SetTransparent()));

  g_viewWireframeAct = new QAction(tr("Wireframe"), this);
  g_viewWireframeAct->setStatusTip(tr("Wireframe"));
  g_viewWireframeAct->setCheckable(true);
  g_viewWireframeAct->setChecked(false);
  connect(g_viewWireframeAct, SIGNAL(triggered()), this,
          SLOT(SetWireframe()));

  g_showCOMAct = new QAction(tr("Center of Mass"), this);
  g_showCOMAct->setStatusTip(tr("Show center of mass"));
  g_showCOMAct->setCheckable(true);
  g_showCOMAct->setChecked(false);
  connect(g_showCOMAct, SIGNAL(triggered()), this,
          SLOT(ShowCOM()));

  g_showInertiaAct = new QAction(tr("Inertias"), this);
  g_showInertiaAct->setStatusTip(tr("Show moments of inertia"));
  g_showInertiaAct->setCheckable(true);
  g_showInertiaAct->setChecked(false);
  connect(g_showInertiaAct, SIGNAL(triggered()), this,
      SLOT(ShowInertia()));

  g_showLinkFrameAct = new QAction(tr("Link Frames"), this);
  g_showLinkFrameAct->setStatusTip(tr("Show link frames"));
  g_showLinkFrameAct->setCheckable(true);
  g_showLinkFrameAct->setChecked(false);
  connect(g_showLinkFrameAct, SIGNAL(triggered()), this,
      SLOT(ShowLinkFrame()));

  g_showContactsAct = new QAction(tr("Contacts"), this);
  g_showContactsAct->setStatusTip(tr("Show Contacts"));
  g_showContactsAct->setCheckable(true);
  g_showContactsAct->setChecked(false);
  connect(g_showContactsAct, SIGNAL(triggered()), this,
          SLOT(ShowContacts()));

  g_showJointsAct = new QAction(tr("Joints"), this);
  g_showJointsAct->setStatusTip(tr("Show Joints"));
  g_showJointsAct->setCheckable(true);
  g_showJointsAct->setChecked(false);
  connect(g_showJointsAct, SIGNAL(triggered()), this,
          SLOT(ShowJoints()));

  g_showToolbarsAct = new QAction(tr("Show Toolbars"), this);
  g_showToolbarsAct->setStatusTip(
      tr("Show or hide the top and bottom toolbars"));
  g_showToolbarsAct->setShortcut(tr("Ctrl+H"));
  this->addAction(g_showToolbarsAct);
  g_showToolbarsAct->setCheckable(true);
  g_showToolbarsAct->setChecked(true);
  connect(g_showToolbarsAct, SIGNAL(triggered()), this,
      SLOT(ShowToolbars()));

  g_fullScreenAct = new QAction(tr("Full Screen"), this);
  g_fullScreenAct->setStatusTip(tr("Full Screen (F-11 to exit)"));
  g_fullScreenAct->setShortcut(tr("F11"));
  connect(g_fullScreenAct, SIGNAL(triggered()), this,
      SLOT(FullScreen()));

  g_fpsAct = new QAction(tr("FPS View Control"), this);
  g_fpsAct->setStatusTip(tr("First Person Shooter View Style"));
  g_fpsAct->setCheckable(true);
  g_fpsAct->setChecked(false);
  connect(g_fpsAct, SIGNAL(triggered()), this, SLOT(FPS()));

  g_orbitAct = new QAction(tr("Orbit View Control"), this);
  g_orbitAct->setStatusTip(tr("Orbit View Style"));
  g_orbitAct->setCheckable(true);
  g_orbitAct->setChecked(true);
  connect(g_orbitAct, SIGNAL(triggered()), this, SLOT(Orbit()));

  g_overlayAct = new QAction(tr("Show GUI Overlays"), this);
  g_overlayAct->setStatusTip(tr("Show GUI Overlays"));
  g_overlayAct->setEnabled(false);
  g_overlayAct->setCheckable(true);
  g_overlayAct->setChecked(false);
  connect(g_overlayAct, SIGNAL(triggered()), this, SLOT(ShowGUIOverlays()));

  QActionGroup *viewControlActionGroup = new QActionGroup(this);
  viewControlActionGroup->addAction(g_fpsAct);
  viewControlActionGroup->addAction(g_orbitAct);
  viewControlActionGroup->setExclusive(true);

  g_viewOculusAct = new QAction(tr("Oculus Rift"), this);
  g_viewOculusAct->setStatusTip(tr("Oculus Rift Render Window"));
  connect(g_viewOculusAct, SIGNAL(triggered()), this, SLOT(ViewOculus()));
#ifndef HAVE_OCULUS
  g_viewOculusAct->setEnabled(false);
#endif

  g_cameraOrthoAct = new QAction(tr("Orthographic"), this);
  g_cameraOrthoAct->setStatusTip(tr("Orthographic Projection"));
  g_cameraOrthoAct->setCheckable(true);
  g_cameraOrthoAct->setChecked(false);

  g_cameraPerspectiveAct = new QAction(tr("Perspective"), this);
  g_cameraPerspectiveAct->setStatusTip(tr("Perspective Projection"));
  g_cameraPerspectiveAct->setCheckable(true);
  g_cameraPerspectiveAct->setChecked(true);

  QActionGroup *projectionActionGroup = new QActionGroup(this);
  projectionActionGroup->addAction(g_cameraOrthoAct);
  projectionActionGroup->addAction(g_cameraPerspectiveAct);
  projectionActionGroup->setExclusive(true);

  g_dataLoggerAct = new QAction(QIcon(":images/log_record.png"),
      tr("&Log Data"), this);
  g_dataLoggerAct->setShortcut(tr("Ctrl+D"));
  g_dataLoggerAct->setStatusTip(tr("Data Logging Utility"));
  g_dataLoggerAct->setToolTip(tr("Log Data (Ctrl+D)"));
  g_dataLoggerAct->setCheckable(true);
  g_dataLoggerAct->setChecked(false);
  connect(g_dataLoggerAct, SIGNAL(triggered()), this, SLOT(DataLogger()));

  g_screenshotAct = new QAction(QIcon(":/images/screenshot.png"),
      tr("Screenshot"), this);
  g_screenshotAct->setStatusTip(tr("Take a screenshot"));
  connect(g_screenshotAct, SIGNAL(triggered()), this,
      SLOT(CaptureScreenshot()));

  g_copyAct = new QAction(QIcon(":/images/copy_object.png"),
      tr("Copy (Ctrl + C)"), this);
  g_copyAct->setStatusTip(tr("Copy Entity"));
  g_copyAct->setCheckable(false);
  this->CreateDisabledIcon(":/images/copy_object.png", g_copyAct);
  g_copyAct->setEnabled(false);

  g_pasteAct = new QAction(QIcon(":/images/paste_object.png"),
      tr("Paste (Ctrl + V)"), this);
  g_pasteAct->setStatusTip(tr("Paste Entity"));
  g_pasteAct->setCheckable(false);
  this->CreateDisabledIcon(":/images/paste_object.png", g_pasteAct);
  g_pasteAct->setEnabled(false);

  g_snapAct = new QAction(QIcon(":/images/magnet.png"),
      tr("Snap Mode (N)"), this);
  g_snapAct->setStatusTip(tr("Snap entity"));
  g_snapAct->setCheckable(true);
  g_snapAct->setToolTip(tr("Snap Mode"));
  connect(g_snapAct, SIGNAL(triggered()), this, SLOT(Snap()));

  // set up align actions and widget
  QAction *xAlignMin = new QAction(QIcon(":/images/x_min.png"),
      tr("X Align Min"), this);
  QAction *xAlignCenter = new QAction(QIcon(":/images/x_center.png"),
      tr("X Align Center"), this);
  QAction *xAlignMax = new QAction(QIcon(":/images/x_max.png"),
      tr("X Align Max"), this);
  QAction *yAlignMin = new QAction(QIcon(":/images/y_min.png"),
      tr("Y Align Min"), this);
  QAction *yAlignCenter = new QAction(QIcon(":/images/y_center.png"),
      tr("Y Align Center"), this);
  QAction *yAlignMax = new QAction(QIcon(":/images/y_max.png"),
      tr("Y Align Max"), this);
  QAction *zAlignMin = new QAction(QIcon(":/images/z_min.png"),
      tr("Z Align Min"), this);
  QAction *zAlignCenter = new QAction(QIcon(":/images/z_center.png"),
      tr("Z Align Center"), this);
  QAction *zAlignMax = new QAction(QIcon(":/images/z_max.png"),
      tr("Z Align Max"), this);
  this->CreateDisabledIcon(":/images/x_min.png", xAlignMin);
  this->CreateDisabledIcon(":/images/x_center.png", xAlignCenter);
  this->CreateDisabledIcon(":/images/x_max.png", xAlignMax);
  this->CreateDisabledIcon(":/images/y_min.png", yAlignMin);
  this->CreateDisabledIcon(":/images/y_center.png", yAlignCenter);
  this->CreateDisabledIcon(":/images/y_max.png", yAlignMax);
  this->CreateDisabledIcon(":/images/z_min.png", zAlignMin);
  this->CreateDisabledIcon(":/images/z_center.png", zAlignCenter);
  this->CreateDisabledIcon(":/images/z_max.png", zAlignMax);

  QActionGroup *xAlignActionGroup = new QActionGroup(this);
  xAlignActionGroup->addAction(xAlignMin);
  xAlignActionGroup->addAction(xAlignCenter);
  xAlignActionGroup->addAction(xAlignMax);
  xAlignActionGroup->setExclusive(true);
  QActionGroup *yAlignActionGroup = new QActionGroup(this);
  yAlignActionGroup->addAction(yAlignMin);
  yAlignActionGroup->addAction(yAlignCenter);
  yAlignActionGroup->addAction(yAlignMax);
  yAlignActionGroup->setExclusive(true);
  QActionGroup *zAlignActionGroup = new QActionGroup(this);
  zAlignActionGroup->addAction(zAlignMin);
  zAlignActionGroup->addAction(zAlignCenter);
  zAlignActionGroup->addAction(zAlignMax);
  zAlignActionGroup->setExclusive(true);
  this->alignActionGroups.push_back(xAlignActionGroup);
  this->alignActionGroups.push_back(yAlignActionGroup);
  this->alignActionGroups.push_back(zAlignActionGroup);

  AlignWidget *alignWidget = new AlignWidget(this);
  alignWidget->Add(AlignWidget::ALIGN_X, AlignWidget::ALIGN_MIN, xAlignMin);
  alignWidget->Add(AlignWidget::ALIGN_X, AlignWidget::ALIGN_CENTER,
      xAlignCenter);
  alignWidget->Add(AlignWidget::ALIGN_X, AlignWidget::ALIGN_MAX, xAlignMax);
  alignWidget->Add(AlignWidget::ALIGN_Y, AlignWidget::ALIGN_MIN, yAlignMin);
  alignWidget->Add(AlignWidget::ALIGN_Y, AlignWidget::ALIGN_CENTER,
      yAlignCenter);
  alignWidget->Add(AlignWidget::ALIGN_Y, AlignWidget::ALIGN_MAX, yAlignMax);
  alignWidget->Add(AlignWidget::ALIGN_Z, AlignWidget::ALIGN_MIN, zAlignMin);
  alignWidget->Add(AlignWidget::ALIGN_Z, AlignWidget::ALIGN_CENTER,
      zAlignCenter);
  alignWidget->Add(AlignWidget::ALIGN_Z, AlignWidget::ALIGN_MAX, zAlignMax);
  alignWidget->adjustSize();
  alignWidget->setFixedWidth(alignWidget->width()+5);

  g_alignAct = new QWidgetAction(this);
  g_alignAct->setCheckable(true);
  g_alignAct->setDefaultWidget(alignWidget);
  g_alignAct->setEnabled(false);
  connect(g_alignAct, SIGNAL(triggered()), this, SLOT(Align()));

  // set up view angle actions and widget
  QAction *viewAngleTop = new QAction(QIcon(":/images/view_angle_top.png"),
      tr("View from the top"), this);
  QAction *viewAngleBottom = new QAction(
      QIcon(":/images/view_angle_bottom.png"),
      tr("View from the bottom"), this);
  QAction *viewAngleFront = new QAction(QIcon(":/images/view_angle_front.png"),
      tr("View from the front"), this);
  QAction *viewAngleBack = new QAction(QIcon(":/images/view_angle_back.png"),
      tr("View from the back"), this);
  QAction *viewAngleLeft = new QAction(QIcon(":/images/view_angle_left.png"),
      tr("View from the left"), this);
  QAction *viewAngleRight = new QAction(QIcon(":/images/view_angle_right.png"),
      tr("View from the right"), this);

  // Create another action instead of using g_resetAct here directly because
  // we don't want the icon on the menu.
  QAction *viewAngleReset = new QAction(QIcon(":/images/view_angle_home.png"),
      tr("Reset View Angle"), this);
  connect(g_resetAct, SIGNAL(triggered()), viewAngleReset, SLOT(trigger()));

  ViewAngleWidget *viewAngleWidget = new ViewAngleWidget(this);
  viewAngleWidget->setObjectName("viewAngleWidget");
  viewAngleWidget->Add(ViewAngleWidget::TOP, viewAngleTop);
  viewAngleWidget->Add(ViewAngleWidget::BOTTOM, viewAngleBottom);
  viewAngleWidget->Add(ViewAngleWidget::FRONT, viewAngleFront);
  viewAngleWidget->Add(ViewAngleWidget::BACK, viewAngleBack);
  viewAngleWidget->Add(ViewAngleWidget::LEFT, viewAngleLeft);
  viewAngleWidget->Add(ViewAngleWidget::RIGHT, viewAngleRight);
  viewAngleWidget->Add(ViewAngleWidget::RESET, viewAngleReset);

  g_viewAngleAct = new QWidgetAction(this);
  g_viewAngleAct->setDefaultWidget(viewAngleWidget);

  // Undo
  g_undoAct = new QAction(QIcon(":/images/undo.png"),
      tr("Undo (Ctrl + Z)"), this);
  g_undoAct->setShortcut(tr("Ctrl+Z"));
  g_undoAct->setCheckable(false);
  this->CreateDisabledIcon(":/images/undo.png", g_undoAct);
  g_undoAct->setEnabled(false);

  // Undo history
  g_undoHistoryAct = new QAction(QIcon(":/images/down_spin_arrow.png"),
      tr("Undo history"), this);
  g_undoHistoryAct->setCheckable(false);
  this->CreateDisabledIcon(":/images/down_spin_arrow.png", g_undoHistoryAct);
  g_undoHistoryAct->setEnabled(false);

  // Redo
  g_redoAct = new QAction(QIcon(":/images/redo.png"),
      tr("Redo (Shift + Ctrl + Z)"), this);
  g_redoAct->setShortcut(tr("Shift+Ctrl+Z"));
  g_redoAct->setCheckable(false);
  this->CreateDisabledIcon(":/images/redo.png", g_redoAct);
  g_redoAct->setEnabled(false);

  // Redo history
  g_redoHistoryAct = new QAction(QIcon(":/images/down_spin_arrow.png"),
      tr("Redo history"), this);
  g_redoHistoryAct->setCheckable(false);
  this->CreateDisabledIcon(":/images/down_spin_arrow.png", g_redoHistoryAct);
  g_redoHistoryAct->setEnabled(false);

  this->userCmdHistory = new UserCmdHistory();
}

/////////////////////////////////////////////////
void MainWindow::ShowMenuBar(QMenuBar *_bar)
{
  if (!this->menuLayout)
    this->menuLayout = new QHBoxLayout;

  // Remove all widgets from the menuLayout
  while (this->menuLayout->takeAt(0) != 0)
  {
  }

  if (!this->menuBar)
  {
    // create the native menu bar
    this->menuBar = new QMenuBar;
    this->menuBar->setSizePolicy(QSizePolicy::Fixed, QSizePolicy::Fixed);
    this->setMenuBar(this->menuBar);

    // populate main window's menu bar with menus from normal simulation mode
    this->CreateMenuBar();
  }

  this->menuBar->clear();

  QMenuBar *newMenuBar = NULL;
  if (!_bar)
  {
    // Get the main window's menubar
    // Note: for some reason we can not call menuBar() again,
    // so manually retrieving the menubar from the mainwindow.
    QList<QMenuBar *> menuBars  = this->findChildren<QMenuBar *>();
    if (!menuBars.empty())
      newMenuBar = menuBars[0];
  }
  else
  {
    newMenuBar = _bar;
  }

  if (!newMenuBar)
  {
    gzerr << "Unable to set NULL menu bar" << std::endl;
    return;
  }

  QList<QMenu *> menus  = newMenuBar->findChildren<QMenu *>();
  for (int i = 0; i < menus.size(); ++i)
  {
    this->menuBar->addMenu(menus[i]);
  }

  this->menuLayout->addWidget(this->menuBar);

  this->menuLayout->addStretch(5);
  this->menuLayout->setContentsMargins(0, 0, 0, 0);
}

/////////////////////////////////////////////////
void MainWindow::DeleteActions()
{
  delete g_topicVisAct;
  g_topicVisAct = 0;

  delete g_openAct;
  g_openAct = 0;

  delete g_saveAct;
  g_saveAct = 0;

  delete g_saveAsAct;
  g_saveAsAct = 0;

  delete g_saveCfgAct;
  g_saveCfgAct = 0;

  delete g_cloneAct;
  g_cloneAct = 0;

  delete g_hotkeyChartAct;
  g_hotkeyChartAct = 0;

  delete g_aboutAct;
  g_aboutAct = 0;

  delete g_quitAct;
  g_quitAct = 0;

  delete g_resetModelsAct;
  g_resetModelsAct = 0;

  delete g_resetWorldAct;
  g_resetWorldAct = 0;

  delete g_editBuildingAct;
  g_editBuildingAct = 0;

  delete g_editTerrainAct;
  g_editTerrainAct = 0;

  delete g_editModelAct;
  g_editModelAct = 0;

  delete g_stepAct;
  g_stepAct = 0;

  delete g_playAct;
  g_playAct = 0;

  delete g_pauseAct;
  g_pauseAct = 0;

  delete g_arrowAct;
  g_arrowAct = 0,

  delete g_translateAct;
  g_translateAct = 0;

  delete g_rotateAct;
  g_rotateAct = 0;

  delete g_scaleAct;
  g_scaleAct = 0;

  delete g_boxCreateAct;
  g_boxCreateAct = 0;

  delete g_sphereCreateAct;
  g_sphereCreateAct = 0;

  delete g_cylinderCreateAct;
  g_cylinderCreateAct = 0;

  delete g_pointLghtCreateAct;
  g_pointLghtCreateAct = 0;

  delete g_spotLghtCreateAct;
  g_spotLghtCreateAct = 0;

  delete g_dirLghtCreateAct;
  g_dirLghtCreateAct = 0;

  delete g_resetAct;
  g_resetAct = 0;

  delete g_showCollisionsAct;
  g_showCollisionsAct = 0;

  delete g_showGridAct;
  g_showGridAct = 0;

  delete g_showOriginAct;
  g_showOriginAct = 0;

  delete g_transparentAct;
  g_transparentAct = 0;

  delete g_viewWireframeAct;
  g_viewWireframeAct = 0;

  delete g_showCOMAct;
  g_showCOMAct = 0;

  delete g_showInertiaAct;
  g_showInertiaAct = 0;

  delete g_showLinkFrameAct;
  g_showLinkFrameAct = 0;

  delete g_showContactsAct;
  g_showContactsAct = 0;

  delete g_showJointsAct;
  g_showJointsAct = 0;

  delete g_showToolbarsAct;
  g_showToolbarsAct = 0;

  delete g_fullScreenAct;
  g_fullScreenAct = 0;

  delete g_fpsAct;
  g_fpsAct = 0;

  delete g_orbitAct;
  g_orbitAct = 0;

  delete g_overlayAct;
  g_overlayAct = 0;

  delete g_viewOculusAct;
  g_viewOculusAct = 0;

  delete g_dataLoggerAct;
  g_dataLoggerAct = 0;

  delete g_screenshotAct;
  g_screenshotAct = 0;

  delete g_copyAct;
  g_copyAct = 0;

  delete g_pasteAct;
  g_pasteAct = 0;

  delete g_snapAct;
  g_snapAct = 0;

  delete g_alignAct;
  g_alignAct = 0;

  delete g_cameraOrthoAct;
  g_cameraOrthoAct = 0;

  delete g_cameraPerspectiveAct;
  g_cameraPerspectiveAct = 0;

  delete g_viewAngleAct;
  g_viewAngleAct = 0;

  delete g_undoAct;
  g_undoAct = 0;

  delete g_undoHistoryAct;
  g_undoHistoryAct = 0;

  delete g_redoAct;
  g_redoAct = 0;

  delete g_redoHistoryAct;
  g_redoHistoryAct = 0;
}


/////////////////////////////////////////////////
void MainWindow::CreateMenuBar()
{
  // main window's menu bar
  QMenuBar *bar = QMainWindow::menuBar();

  QMenu *fileMenu = bar->addMenu(tr("&File"));
  // fileMenu->addAction(g_openAct);
  // fileMenu->addAction(g_newAct);
  fileMenu->addAction(g_saveAct);
  fileMenu->addAction(g_saveAsAct);
  fileMenu->addSeparator();
  fileMenu->addAction(g_saveCfgAct);
  fileMenu->addAction(g_cloneAct);
  fileMenu->addSeparator();
  fileMenu->addAction(g_quitAct);

  this->editMenu = bar->addMenu(tr("&Edit"));
  editMenu->addAction(g_resetModelsAct);
  editMenu->addAction(g_resetWorldAct);
  editMenu->addSeparator();
  editMenu->addAction(g_editBuildingAct);
  editMenu->addAction(g_editModelAct);

  // \TODO: Add this back in when implementing the full Terrain Editor spec.
  // editMenu->addAction(g_editTerrainAct);

  QMenu *cameraMenu = bar->addMenu(tr("&Camera"));
  cameraMenu->addAction(g_cameraOrthoAct);
  cameraMenu->addAction(g_cameraPerspectiveAct);
  cameraMenu->addSeparator();
  cameraMenu->addAction(g_fpsAct);
  cameraMenu->addAction(g_orbitAct);
  cameraMenu->addSeparator();
  cameraMenu->addAction(g_resetAct);

  QMenu *viewMenu = bar->addMenu(tr("&View"));
  viewMenu->addAction(g_showGridAct);
  viewMenu->addAction(g_showOriginAct);
  viewMenu->addSeparator();

  viewMenu->addAction(g_transparentAct);
  viewMenu->addAction(g_viewWireframeAct);
  viewMenu->addSeparator();
  viewMenu->addAction(g_showCollisionsAct);
  viewMenu->addAction(g_showJointsAct);
  viewMenu->addAction(g_showCOMAct);
  viewMenu->addAction(g_showInertiaAct);
  viewMenu->addAction(g_showContactsAct);
  viewMenu->addAction(g_showLinkFrameAct);

  QMenu *windowMenu = bar->addMenu(tr("&Window"));
  windowMenu->addAction(g_topicVisAct);
  windowMenu->addSeparator();
  windowMenu->addAction(g_viewOculusAct);
  windowMenu->addSeparator();
  windowMenu->addAction(g_overlayAct);
  windowMenu->addAction(g_showToolbarsAct);
  windowMenu->addAction(g_fullScreenAct);

#ifdef HAVE_QWT
  // windowMenu->addAction(g_diagnosticsAct);
#endif

  bar->addSeparator();

  QMenu *helpMenu = bar->addMenu(tr("&Help"));
  helpMenu->addAction(g_hotkeyChartAct);
  helpMenu->addAction(g_aboutAct);
}

/////////////////////////////////////////////////
void MainWindow::AddMenu(QMenu *_menu)
{
  if (!_menu)
    return;

  // Get the main window's menubar
  // Note: for some reason we can not call menuBar() again,
  // so manually retrieving the menubar from the mainwindow.
  QList<QMenuBar *> menuBars  = this->findChildren<QMenuBar *>();
  if (!menuBars.empty())
  {
    // Note: addMenu(QMenu *) works the first time but when
    // ShowMenuBar() is called more than once which results in menus being
    // re-added, (e.g. when switching between model editor and simulation modes)
    // _menu does not show up in the menu bar.
    // So workaround is to use addMenu(QString)
    QMenu *newMenu = menuBars[0]->addMenu(_menu->title());

    for (auto &menuAct : _menu->actions())
      newMenu->addAction(menuAct);
  }
}

/////////////////////////////////////////////////
void MainWindow::CreateMenus()
{
  this->ShowMenuBar();

  QFrame *frame = new QFrame;
  frame->setLayout(this->menuLayout);
  frame->setSizePolicy(QSizePolicy::Minimum, QSizePolicy::Fixed);

  this->setMenuWidget(frame);
}

/////////////////////////////////////////////////
void MainWindow::OnMoveMode(bool _mode)
{
  if (_mode)
  {
    g_boxCreateAct->setChecked(false);
    g_sphereCreateAct->setChecked(false);
    g_cylinderCreateAct->setChecked(false);
    g_pointLghtCreateAct->setChecked(false);
    g_spotLghtCreateAct->setChecked(false);
    g_dirLghtCreateAct->setChecked(false);
  }
}

/////////////////////////////////////////////////
void MainWindow::OnGUI(ConstGUIPtr &_msg)
{
  if (_msg->has_fullscreen() && _msg->fullscreen())
  {
    this->FullScreen();
  }

  if (_msg->has_camera())
  {
    rendering::UserCameraPtr cam = gui::get_active_camera();

    if (_msg->camera().has_pose())
    {
      const msgs::Pose &msg_pose = _msg->camera().pose();

      math::Vector3 cam_pose_pos = math::Vector3(
        msg_pose.position().x(),
        msg_pose.position().y(),
        msg_pose.position().z());

      math::Quaternion cam_pose_rot = math::Quaternion(
        msg_pose.orientation().w(),
        msg_pose.orientation().x(),
        msg_pose.orientation().y(),
        msg_pose.orientation().z());

      math::Pose cam_pose(cam_pose_pos, cam_pose_rot);

      cam->SetDefaultPose(cam_pose);
      cam->SetUseSDFPose(true);
    }

    if (_msg->camera().has_view_controller())
    {
      cam->SetViewController(_msg->camera().view_controller());
    }

    if (_msg->camera().has_projection_type())
    {
      cam->SetProjectionType(_msg->camera().projection_type());
      g_cameraOrthoAct->setChecked(true);
      // Disable view control options when in ortho projection
      g_fpsAct->setEnabled(false);
      g_orbitAct->setEnabled(false);
    }

    if (_msg->camera().has_track())
    {
<<<<<<< HEAD
      if (_msg->camera().track().has_is_static())
        cam->SetTrackIsStatic(_msg->camera().track().is_static());

      if (_msg->camera().track().has_is_relative())
        cam->SetTrackIsRelative(_msg->camera().track().is_relative());

      if (_msg->camera().track().has_xyz())
        cam->SetTrackPosition(msgs::ConvertIgn(_msg->camera().track().xyz()));

      if (_msg->camera().track().has_inherit_yaw())
        cam->SetTrackInheritYaw(_msg->camera().track().inherit_yaw());

      if (_msg->camera().track().has_min_dist())
      {
        double minDist = _msg->camera().track().min_dist();
        cam->SetTrackMinDistance(minDist);
      }

      if (_msg->camera().track().has_max_dist())
      {
        double maxDist = _msg->camera().track().max_dist();
        cam->SetTrackMaxDistance(maxDist);
      }
=======
      std::string name = _msg->camera().track().name();

      double minDist = 0.0;
      double maxDist = 0.0;

      if (_msg->camera().track().has_min_dist())
        minDist = _msg->camera().track().min_dist();
      if (_msg->camera().track().has_max_dist())
        maxDist = _msg->camera().track().max_dist();
>>>>>>> 775a87ef

      cam->AttachToVisual(name, false, minDist, maxDist);
    }
  }

  // Store all the plugins for processing
  {
    boost::mutex::scoped_lock lock(this->pluginLoadMutex);
    for (int i = 0; i < _msg->plugin_size(); ++i)
    {
      boost::shared_ptr<msgs::Plugin> pm(new msgs::Plugin(_msg->plugin(i)));
      this->pluginMsgs.push_back(pm);
    }
  }

  // Call the signal to trigger plugin loading in the main thread.
  this->AddPlugins();
}

/////////////////////////////////////////////////
void MainWindow::OnAddPlugins()
{
  boost::mutex::scoped_lock lock(this->pluginLoadMutex);

  // Load all plugins.
  for (std::vector<boost::shared_ptr<msgs::Plugin const> >::iterator iter =
      this->pluginMsgs.begin(); iter != this->pluginMsgs.end(); ++iter)
  {
    // Make sure the filename string is not empty
    if (!(*iter)->filename().empty())
    {
      // Try to create the plugin
      gazebo::GUIPluginPtr plugin = gazebo::GUIPlugin::Create(
          (*iter)->filename(), (*iter)->name());

      if (!plugin)
      {
        gzerr << "Unable to create gui overlay plugin with filename["
          << (*iter)->filename() << "]\n";
      }
      else
      {
        gzlog << "Loaded GUI plugin[" << (*iter)->filename() << "]\n";

        // Attach the plugin to the render widget.
        this->renderWidget->AddPlugin(plugin, msgs::PluginToSDF(**iter));
      }
    }
  }
  this->pluginMsgs.clear();

  g_overlayAct->setChecked(true);
  g_overlayAct->setEnabled(true);
}

/////////////////////////////////////////////////
void MainWindow::OnModel(ConstModelPtr &_msg)
{
  this->entities[_msg->name()] = _msg->id();
  for (int i = 0; i < _msg->link_size(); i++)
  {
    this->entities[_msg->link(i).name()] = _msg->link(i).id();

    for (int j = 0; j < _msg->link(i).collision_size(); j++)
    {
      this->entities[_msg->link(i).collision(j).name()] =
        _msg->link(i).collision(j).id();
    }
  }

  gui::Events::modelUpdate(*_msg);
}

/////////////////////////////////////////////////
void MainWindow::OnLight(ConstLightPtr &_msg)
{
  gui::Events::lightUpdate(*_msg);
}

/////////////////////////////////////////////////
void MainWindow::OnResponse(ConstResponsePtr &_msg)
{
  if (!this->requestMsg || _msg->id() != this->requestMsg->id())
    return;

  msgs::Scene sceneMsg;

  if (_msg->has_type() && _msg->type() == sceneMsg.GetTypeName())
  {
    sceneMsg.ParseFromString(_msg->serialized_data());

    for (int i = 0; i < sceneMsg.model_size(); ++i)
    {
      this->entities[sceneMsg.model(i).name()] = sceneMsg.model(i).id();

      for (int j = 0; j < sceneMsg.model(i).link_size(); ++j)
      {
        this->entities[sceneMsg.model(i).link(j).name()] =
          sceneMsg.model(i).link(j).id();

        for (int k = 0; k < sceneMsg.model(i).link(j).collision_size(); ++k)
        {
          this->entities[sceneMsg.model(i).link(j).collision(k).name()] =
            sceneMsg.model(i).link(j).collision(k).id();
        }
      }
      gui::Events::modelUpdate(sceneMsg.model(i));
    }

    for (int i = 0; i < sceneMsg.light_size(); ++i)
    {
      gui::Events::lightUpdate(sceneMsg.light(i));
    }
  }

  delete this->requestMsg;
  this->requestMsg = NULL;
}

/////////////////////////////////////////////////
unsigned int MainWindow::GetEntityId(const std::string &_name)
{
  unsigned int result = 0;

  std::string name = _name;
  boost::replace_first(name, gui::get_world()+"::", "");

  std::map<std::string, unsigned int>::iterator iter;
  iter = this->entities.find(name);
  if (iter != this->entities.end())
    result = iter->second;

  return result;
}

/////////////////////////////////////////////////
bool MainWindow::HasEntityName(const std::string &_name)
{
  bool result = false;

  std::string name = _name;
  boost::replace_first(name, gui::get_world()+"::", "");

  std::map<std::string, unsigned int>::iterator iter;
  iter = this->entities.find(name);

  if (iter != this->entities.end())
    result = true;

  return result;
}

/////////////////////////////////////////////////
void MainWindow::OnWorldModify(ConstWorldModifyPtr &_msg)
{
  if (_msg->has_create() && _msg->create())
  {
    this->renderWidget->CreateScene(_msg->world_name());
    this->requestMsg = msgs::CreateRequest("scene_info");
    this->requestPub->Publish(*this->requestMsg);
  }
  else if (_msg->has_remove() && _msg->remove())
    this->renderWidget->RemoveScene(_msg->world_name());
  else if (_msg->has_cloned())
  {
    if (_msg->cloned())
    {
      gzlog << "Cloned world available at:\n\t" << _msg->cloned_uri()
            << std::endl;
    }
    else
      gzerr << "Error cloning a world" << std::endl;
  }
}

/////////////////////////////////////////////////
void MainWindow::OnManipMode(const std::string &_mode)
{
  if (_mode == "select" || _mode == "make_entity")
    g_arrowAct->setChecked(true);
}

/////////////////////////////////////////////////
void MainWindow::OnSetSelectedEntity(const std::string &_name,
                                     const std::string &/*_mode*/)
{
  if (!_name.empty())
  {
    this->tabWidget->setCurrentIndex(0);
  }
}

/////////////////////////////////////////////////
void MainWindow::ItemSelected(QTreeWidgetItem *_item, int)
{
  _item->setExpanded(!_item->isExpanded());
}

/////////////////////////////////////////////////
void MainWindow::AddToLeftColumn(const std::string &_name, QWidget *_widget)
{
  this->leftColumn->addWidget(_widget);
  this->leftColumnStack[_name] = this->leftColumn->count()-1;
}

/////////////////////////////////////////////////
void MainWindow::ShowLeftColumnWidget(const std::string &_name)
{
  std::map<std::string, int>::iterator iter = this->leftColumnStack.find(_name);

  if (iter != this->leftColumnStack.end())
    this->leftColumn->setCurrentIndex(iter->second);
  else
    gzerr << "Widget with name[" << _name << "] has not been added to the left"
      << " column stack.\n";
}

/////////////////////////////////////////////////
RenderWidget *MainWindow::GetRenderWidget() const
{
  return this->renderWidget;
}

/////////////////////////////////////////////////
bool MainWindow::IsPaused() const
{
  if (this->renderWidget)
  {
    TimePanel *timePanel = this->renderWidget->GetTimePanel();
    if (timePanel)
      return timePanel->IsPaused();
  }
  return false;
}

/////////////////////////////////////////////////
void MainWindow::CreateEditors()
{
  // Create a Terrain Editor
  this->editors["terrain"] = new TerrainEditor(this);

  // Create a Building Editor
  this->editors["building"] = new BuildingEditor(this);

  // Create a Model Editor
  this->editors["model"] = new ModelEditor(this);
}

/////////////////////////////////////////////////
void MainWindow::CreateDisabledIcon(const std::string &_pixmap, QAction *_act)
{
  QIcon icon = _act->icon();
  QPixmap pixmap(_pixmap.c_str());
  QPixmap disabledPixmap(pixmap.size());
  disabledPixmap.fill(Qt::transparent);
  QPainter p(&disabledPixmap);
  p.setOpacity(0.4);
  p.drawPixmap(0, 0, pixmap);
  icon.addPixmap(disabledPixmap, QIcon::Disabled);
  _act->setIcon(icon);
}

/////////////////////////////////////////////////
void MainWindow::SetLeftPaneVisibility(bool _on)
{
  int leftPane = _on ? MINIMUM_TAB_WIDTH : 0;
  int rightPane = this->splitter->sizes().at(2);

  QList<int> sizes;
  sizes.push_back(leftPane);
  sizes.push_back(this->width() - leftPane - rightPane);
  sizes.push_back(rightPane);

  this->splitter->setSizes(sizes);
}

/////////////////////////////////////////////////
void MainWindow::OnEditorGroup(QAction *_action)
{
  QActionGroup * editorGroup = _action->actionGroup();
  // Manually uncheck all other actions in the group
  for (int i = 0; i < editorGroup->actions().size(); ++i)
  {
    if (editorGroup->actions()[i] != _action)
    {
      editorGroup->actions()[i]->setChecked(false);
    }
  }
}

/////////////////////////////////////////////////
Editor *MainWindow::GetEditor(const std::string &_name) const
{
  auto iter = this->editors.find(_name);
  if (iter != this->editors.end())
    return iter->second;

  return NULL;
}

/////////////////////////////////////////////////
QAction *MainWindow::CloneAction(QAction *_action, QObject *_parent)
{
  if (!_action || !_parent)
  {
    gzwarn << "Missing action or parent. Not cloning action." << std::endl;
    return NULL;
  }

  QAction *actionClone = new QAction(_action->text(), _parent);

  // Copy basic information from original action.
  actionClone->setStatusTip(_action->statusTip());
  actionClone->setCheckable(_action->isCheckable());
  actionClone->setChecked(_action->isChecked());

  // Do not copy shortcut to avoid overlaps. Instead, connect actions.
  // Cloned action will trigger original action, which does the desired effect.
  connect(actionClone, SIGNAL(triggered()), _action, SLOT(trigger()));
  // Then the original action reports its checked state to the cloned action
  // without triggering it circularly.
  connect(_action, SIGNAL(toggled(bool)), actionClone, SLOT(setChecked(bool)));

  return actionClone;
}

/////////////////////////////////////////////////
void MainWindow::OnWindowMode(const std::string &_mode)
{
  bool simulation = _mode == "Simulation";
  bool logPlayback = _mode == "LogPlayback";

  bool simOrLog = simulation || logPlayback;

  // File
  // g_openAct->setVisible(simOrLog);
  g_saveAct->setVisible(simOrLog);
  g_saveAsAct->setVisible(simOrLog);
  g_saveCfgAct->setVisible(simOrLog);
  g_cloneAct->setVisible(simulation);
  g_quitAct->setVisible(simOrLog);

  // Edit
  this->editMenu->menuAction()->setVisible(simulation);
  g_resetModelsAct->setVisible(simulation);
  g_resetWorldAct->setVisible(simulation);
  g_editBuildingAct->setVisible(simulation);
  // g_editTerrainAct->setVisible(simulation);
  g_editModelAct->setVisible(simulation);

  // Camera
  g_cameraOrthoAct->setVisible(simOrLog);
  g_cameraPerspectiveAct->setVisible(simOrLog);
  g_fpsAct->setVisible(simOrLog);
  g_orbitAct->setVisible(simOrLog);
  g_resetAct->setVisible(simOrLog);

  // View
  g_showGridAct->setVisible(simOrLog);
  g_showOriginAct->setVisible(simOrLog);
  g_transparentAct->setVisible(simOrLog);
  g_viewWireframeAct->setVisible(simOrLog);
  g_showCollisionsAct->setVisible(simOrLog);
  g_showCOMAct->setVisible(simOrLog);
  g_showInertiaAct->setVisible(simOrLog);
  g_showLinkFrameAct->setVisible(simOrLog);
  g_showContactsAct->setVisible(simOrLog);
  g_showJointsAct->setVisible(simOrLog);

  // Window
  g_topicVisAct->setVisible(simOrLog);
  g_viewOculusAct->setVisible(simOrLog);
  g_overlayAct->setVisible(simOrLog);
  g_showToolbarsAct->setVisible(simOrLog);
  g_fullScreenAct->setVisible(simOrLog);

  // About
  g_hotkeyChartAct->setVisible(simOrLog);
  g_aboutAct->setVisible(simOrLog);

  // Insert
  if (logPlayback)
    this->tabWidget->removeTab(this->tabWidget->indexOf(this->insertModel));
  else if (simulation && this->tabWidget->indexOf(this->insertModel) == -1)
    this->tabWidget->insertTab(1, this->insertModel, "Insert");
}<|MERGE_RESOLUTION|>--- conflicted
+++ resolved
@@ -1936,7 +1936,6 @@
 
     if (_msg->camera().has_track())
     {
-<<<<<<< HEAD
       if (_msg->camera().track().has_is_static())
         cam->SetTrackIsStatic(_msg->camera().track().is_static());
 
@@ -1960,19 +1959,12 @@
         double maxDist = _msg->camera().track().max_dist();
         cam->SetTrackMaxDistance(maxDist);
       }
-=======
-      std::string name = _msg->camera().track().name();
-
-      double minDist = 0.0;
-      double maxDist = 0.0;
-
-      if (_msg->camera().track().has_min_dist())
-        minDist = _msg->camera().track().min_dist();
-      if (_msg->camera().track().has_max_dist())
-        maxDist = _msg->camera().track().max_dist();
->>>>>>> 775a87ef
-
-      cam->AttachToVisual(name, false, minDist, maxDist);
+
+      if (_msg->camera().track().has_name())
+      {
+        std::string name = _msg->camera().track().name();
+        cam->AttachToVisual(name, false);
+      }
     }
   }
 
