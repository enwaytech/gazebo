--- conflicted
+++ resolved
@@ -114,19 +114,13 @@
   this->connections.push_back(
     gui::editor::Events::ConnectExitBuildingEditor(
       boost::bind(&BuildingMaker::OnExit, this)));
-<<<<<<< HEAD
-=======
+  this->connections.push_back(
+  gui::editor::Events::ConnectChangeBuildingLevel(
+    boost::bind(&BuildingMaker::OnChangeLevel, this, _1)));
+
   this->connections.push_back(
     gui::editor::Events::ConnectBuildingNameChanged(
       boost::bind(&BuildingMaker::OnNameChanged, this, _1)));
->>>>>>> 1552a2a6
-  this->connections.push_back(
-  gui::editor::Events::ConnectChangeBuildingLevel(
-    boost::bind(&BuildingMaker::OnChangeLevel, this, _1)));
-
-  this->connections.push_back(
-    gui::editor::Events::ConnectBuildingNameChanged(
-      boost::bind(&BuildingMaker::OnNameChanged, this, _1)));
 
   this->connections.push_back(
       gui::editor::Events::ConnectColorSelected(
@@ -150,7 +144,6 @@
 //  this->camera.reset();
   if (this->saveDialog)
     delete this->saveDialog;
-<<<<<<< HEAD
 }
 
 /////////////////////////////////////////////////
@@ -174,8 +167,6 @@
     MouseEventHandler::Instance()->RemoveMoveFilter("building_maker");
     KeyEventHandler::Instance()->RemovePressFilter("building_maker");
   }
-=======
->>>>>>> 1552a2a6
 }
 
 /////////////////////////////////////////////////
@@ -356,12 +347,8 @@
   wallManip->SetPose(_pos.x(), _pos.y(), _pos.z(), 0, 0, _angle);
   this->allItems[linkName] = wallManip;
 
-<<<<<<< HEAD
   linkVisual->SetVisibilityFlags(GZ_VISIBILITY_GUI |
       GZ_VISIBILITY_SELECTABLE);
-=======
-  linkVisual->SetVisibilityFlags(GZ_VISIBILITY_GUI);
->>>>>>> 1552a2a6
   this->currentSaveState = UNSAVED_CHANGES;
   return linkName;
 }
@@ -525,15 +512,9 @@
     stepVisual->SetRotation(baseStepVisual->GetRotation());
   }
 
-<<<<<<< HEAD
   linkVisual->SetVisibilityFlags(GZ_VISIBILITY_GUI |
       GZ_VISIBILITY_SELECTABLE);
   this->currentSaveState = UNSAVED_CHANGES;
-=======
-  linkVisual->SetVisibilityFlags(GZ_VISIBILITY_GUI);
-  this->currentSaveState = UNSAVED_CHANGES;
-
->>>>>>> 1552a2a6
   return linkName;
 }
 
@@ -579,12 +560,8 @@
   floorManip->SetPose(_pos.x(), _pos.y(), _pos.z(), 0, 0, _angle);
   this->allItems[linkName] = floorManip;
 
-<<<<<<< HEAD
   linkVisual->SetVisibilityFlags(GZ_VISIBILITY_GUI |
       GZ_VISIBILITY_SELECTABLE);
-=======
-  linkVisual->SetVisibilityFlags(GZ_VISIBILITY_GUI);
->>>>>>> 1552a2a6
   this->currentSaveState = UNSAVED_CHANGES;
   return linkName;
 }
@@ -652,10 +629,7 @@
     scene->RemoveVisual(this->modelVisual);
 
   this->currentSaveState = NEVER_SAVED;
-<<<<<<< HEAD
   //this->modelName = this->buildingDefaultName;
-=======
->>>>>>> 1552a2a6
   this->SetModelName(this->buildingDefaultName);
   this->defaultPath = (QDir::homePath() + "/building_editor_models")
                         .toStdString();
@@ -694,14 +668,10 @@
 /////////////////////////////////////////////////
 void BuildingMaker::SaveToSDF(const std::string &_savePath)
 {
+  this->saveLocation = _savePath;
   std::ofstream savefile;
-<<<<<<< HEAD
-  boost::filesystem::path path;
-  path = path / this->saveLocation / "model.sdf";
-=======
   boost::filesystem::path path(_savePath);
   path = path / "model.sdf";
->>>>>>> 1552a2a6
   gzdbg << "Saving file to " << path.string() << std::endl;
 
   savefile.open(path.string().c_str());
@@ -1647,7 +1617,6 @@
 
       msgBox.exec();
       return this->OnSaveAs(_saveName);
-<<<<<<< HEAD
     }
     if (this->saveDialog->GetSaveLocation().size() == 0)
     {
@@ -1657,17 +1626,6 @@
       msgBox.exec();
       return this->OnSaveAs(_saveName);
     }
-=======
-    }
-    if (this->saveDialog->GetSaveLocation().size() == 0)
-    {
-      QMessageBox msgBox(QMessageBox::Warning, QString("Empty Location"),
-             QString("Please give a path to where your model will be saved."));
-
-      msgBox.exec();
-      return this->OnSaveAs(_saveName);
-    }
->>>>>>> 1552a2a6
 
     this->modelName = this->saveDialog->GetModelName();
     this->saveLocation = this->saveDialog->GetSaveLocation();
@@ -1816,8 +1774,6 @@
         AddModelPathsUpdate(parentDirectory);
     }
 
-<<<<<<< HEAD
-=======
     std::string additionalProperties =
       gui::getINIProperty<std::string>("model_paths.filenames", "");
     if (additionalProperties.find(parentDirectory) == std::string::npos)
@@ -1836,7 +1792,6 @@
       }
     }
 
->>>>>>> 1552a2a6
     this->currentSaveState = SAVED;
 
     gui::editor::Events::saveBuildingModel(this->modelName, this->saveLocation);
@@ -1872,7 +1827,6 @@
   }
 
   if (this->currentSaveState == SAVED)
-<<<<<<< HEAD
   {
     QString msg("Once you exit the Building Editor, "
       "your building will no longer be editable.\n\n"
@@ -2083,57 +2037,9 @@
       QColor::Invalid));
   gui::editor::Events::createBuildingEditorItem(std::string());
 }
-=======
-  {
-    QString msg("Once you exit the Building Editor, "
-      "your building will no longer be editable.\n\n"
-      "Are you ready to exit?\n\n");
-    QMessageBox msgBox(QMessageBox::NoIcon, QString("Exit"), msg);
-
-    msgBox.addButton("Exit", QMessageBox::ApplyRole);
-    QPushButton *cancelButton = msgBox.addButton(QMessageBox::Cancel);
-    msgBox.exec();
-    if (msgBox.clickedButton() == cancelButton)
-    {
-      return;
-    }
-    this->FinishModel();
-  }
-  else
-  {
-    QString msg("Save Changes before exiting?\n\n"
-        "Note: Once you exit the Building Editor, "
-        "your building will no longer be editable.\n\n");
-
-    QMessageBox msgBox(QMessageBox::NoIcon, QString("Exit"), msg);
-    QPushButton *cancelButton = msgBox.addButton("Cancel",
-      QMessageBox::ApplyRole);
-    QPushButton *saveButton = msgBox.addButton("Save and Exit",
-      QMessageBox::ApplyRole);
-    msgBox.addButton("Don't Save, Exit", QMessageBox::ApplyRole);
-    msgBox.exec();
-    if (msgBox.clickedButton() == cancelButton)
-      return;
-
-    if (msgBox.clickedButton() == saveButton)
-    {
-      if (!this->OnSave(this->modelName))
-      {
-        return;
-      }
-    }
-  }
-  if (this->currentSaveState != NEVER_SAVED)
-    this->FinishModel();
-
-  this->Reset();
->>>>>>> 1552a2a6
-
-  gui::editor::Events::newBuildingModel();
-  gui::editor::Events::finishBuildingModel();
-}
+
 /////////////////////////////////////////////////
 void BuildingMaker::OnChangeLevel(int _level)
 {
   this->currentLevel = _level;
-}
+}