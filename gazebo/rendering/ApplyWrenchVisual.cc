/*
 * Copyright (C) 2015 Open Source Robotics Foundation
 *
 * Licensed under the Apache License, Version 2.0 (the "License");
 * you may not use this file except in compliance with the License.
 * You may obtain a copy of the License at
 *
 *     http://www.apache.org/licenses/LICENSE-2.0
 *
 * Unless required by applicable law or agreed to in writing, software
 * distributed under the License is distributed on an "AS IS" BASIS,
 * WITHOUT WARRANTIES OR CONDITIONS OF ANY KIND, either express or implied.
 * See the License for the specific language governing permissions and
 * limitations under the License.
 *
*/

#include "gazebo/common/MeshManager.hh"

#include "gazebo/rendering/DynamicLines.hh"
#include "gazebo/rendering/Scene.hh"
#include "gazebo/rendering/Visual.hh"
#include "gazebo/rendering/SelectionObj.hh"
#include "gazebo/rendering/ApplyWrenchVisualPrivate.hh"
#include "gazebo/rendering/ApplyWrenchVisual.hh"

using namespace gazebo;
using namespace rendering;

/////////////////////////////////////////////////
ApplyWrenchVisual::ApplyWrenchVisual(const std::string &_name,
    VisualPtr _parentVis)
    : Visual(*new ApplyWrenchVisualPrivate, _name, _parentVis, false)
{
}

/////////////////////////////////////////////////
ApplyWrenchVisual::~ApplyWrenchVisual()
{
  this->Fini();
}

/////////////////////////////////////////////////
void ApplyWrenchVisual::Fini()
{
  ApplyWrenchVisualPrivate *dPtr =
      reinterpret_cast<ApplyWrenchVisualPrivate *>(this->dataPtr);

  if (dPtr->torqueVisual && dPtr->torqueLine)
    dPtr->torqueVisual->DeleteDynamicLine(dPtr->torqueLine);

  if (!dPtr->scene)
    return;

  // Destroy objects and nodes
  Ogre::SceneManager *manager = dPtr->scene->GetManager();
  if (!manager)
    return;

  std::vector<std::string> suffixes = {
      "_FORCE_SHAFT_",
      "_FORCE_HEAD_",
      "_TORQUE_TUBE_",
      "_TORQUE_HEAD_"};

  for (auto suffix : suffixes)
  {
    std::string name = this->GetName() + suffix;
    if (manager->hasEntity(name))
      manager->destroyMovableObject(manager->getEntity(name));

    name += "NODE_";
    if (manager->hasSceneNode(name))
      manager->destroySceneNode(manager->getSceneNode(name));
  }

  // Remove visuals
  if (dPtr->forceVisual &&
      dPtr->scene->GetVisual(dPtr->forceVisual->GetName()))
  {
    dPtr->scene->RemoveVisual(dPtr->forceVisual);
  }

  if (dPtr->torqueVisual &&
      dPtr->scene->GetVisual(dPtr->torqueVisual->GetName()))
  {
    dPtr->scene->RemoveVisual(dPtr->torqueVisual);
  }

  if (dPtr->rotTool &&
      dPtr->scene->GetVisual(dPtr->rotTool->GetName()))
  {
    dPtr->rotTool->Fini();
    dPtr->scene->RemoveVisual(dPtr->rotTool);
  }

  dPtr->forceVisual.reset();
  dPtr->torqueVisual.reset();
<<<<<<< HEAD
  dPtr->rotTool.reset();
=======

  Visual::Fini();
>>>>>>> 3ccdce42
}

///////////////////////////////////////////////////
void ApplyWrenchVisual::Load()
{
  ApplyWrenchVisualPrivate *dPtr =
      reinterpret_cast<ApplyWrenchVisualPrivate *>(this->dataPtr);

  if (!dPtr->scene)
  {
    gzerr << "Visual has no scene, not loading." << std::endl;
    return;
  }

  dPtr->selectedMaterial = "Gazebo/OrangeTransparentOverlay";
  dPtr->unselectedMaterial = "Gazebo/DarkOrangeTransparentOverlay";

  // Force visual
  dPtr->forceVisual.reset(new rendering::Visual(
      this->GetName() + "_FORCE_VISUAL_", shared_from_this()));
  dPtr->forceVisual->Load();

  // Force shaft
  this->InsertMesh("axis_shaft");

  Ogre::MovableObject *shaftObj =
      (Ogre::MovableObject*)(dPtr->scene->GetManager()->createEntity(
      this->GetName()+"_FORCE_SHAFT_", "axis_shaft"));
  shaftObj->getUserObjectBindings().setUserAny(
      Ogre::Any(std::string(dPtr->forceVisual->GetName())));

  Ogre::SceneNode *shaftNode =
      dPtr->forceVisual->GetSceneNode()->createChildSceneNode(
      this->GetName() + "_FORCE_SHAFT_NODE_");
  shaftNode->attachObject(shaftObj);
  shaftNode->setPosition(0, 0, 0.1);

  // Force head
  this->InsertMesh("axis_head");

  Ogre::MovableObject *headObj =
      (Ogre::MovableObject*)(dPtr->scene->GetManager()->createEntity(
      this->GetName()+"_FORCE_HEAD_", "axis_head"));
  headObj->getUserObjectBindings().setUserAny(
      Ogre::Any(std::string(dPtr->forceVisual->GetName())));

  Ogre::SceneNode *headNode =
      dPtr->forceVisual->GetSceneNode()->createChildSceneNode(
      this->GetName() + "_FORCE_HEAD_NODE_");
  headNode->attachObject(headObj);
  headNode->setPosition(0, 0, 0.24);

  dPtr->forceVisual->SetMaterial(dPtr->unselectedMaterial);
  dPtr->forceVisual->GetSceneNode()->setInheritScale(false);

  // Torque visual
  dPtr->torqueVisual.reset(new rendering::Visual(
      this->GetName() + "_TORQUE_VISUAL_", shared_from_this()));
  dPtr->torqueVisual->Load();

  // Torque tube
  common::MeshManager::Instance()->CreateTube("torque_tube",
      0.1, 0.15, 0.05, 2, 32, 1.5*M_PI);
  this->InsertMesh("torque_tube");

  Ogre::MovableObject *tubeObj =
      (Ogre::MovableObject*)(dPtr->scene->GetManager()->createEntity(
      this->GetName()+"_TORQUE_TUBE_", "torque_tube"));
  tubeObj->getUserObjectBindings().setUserAny(
      Ogre::Any(std::string(dPtr->torqueVisual->GetName())));

  Ogre::SceneNode *tubeNode =
      dPtr->torqueVisual->GetSceneNode()->createChildSceneNode(
      this->GetName() + "_TORQUE_TUBE_NODE_");
  tubeNode->attachObject(tubeObj);

  // Torque arrow
  this->InsertMesh("axis_head");

  Ogre::MovableObject *torqueHeadObj =
      (Ogre::MovableObject*)(dPtr->scene->GetManager()->createEntity(
      this->GetName()+"_TORQUE_HEAD_", "axis_head"));
  torqueHeadObj->getUserObjectBindings().setUserAny(
      Ogre::Any(std::string(dPtr->torqueVisual->GetName())));

  Ogre::SceneNode *torqueHeadNode =
      dPtr->torqueVisual->GetSceneNode()->createChildSceneNode(
      this->GetName() + "_TORQUE_HEAD_NODE_");
  torqueHeadNode->attachObject(torqueHeadObj);
  torqueHeadNode->setScale(3, 3, 1);
  torqueHeadNode->setPosition(-0.04, 0.125, 0);
  math::Quaternion quat(0, -M_PI/2.0, 0);
  torqueHeadNode->setOrientation(
      Ogre::Quaternion(quat.w, quat.x, quat.y, quat.z));

  dPtr->torqueVisual->SetMaterial(dPtr->unselectedMaterial);
  dPtr->torqueVisual->GetSceneNode()->setInheritScale(false);

  // Torque line
  dPtr->torqueLine = dPtr->torqueVisual->
      CreateDynamicLine(rendering::RENDERING_LINE_LIST);
  dPtr->torqueLine->setMaterial(dPtr->unselectedMaterial);
  dPtr->torqueLine->AddPoint(0, 0, 0);
  dPtr->torqueLine->AddPoint(0, 0, 0.1);

  // Rotation manipulator
  dPtr->rotTool.reset(new rendering::SelectionObj(
      this->GetName() + "__SELECTION_OBJ", shared_from_this()));
  dPtr->rotTool->Load();
  dPtr->rotTool->SetMode("rotate");
  dPtr->rotTool->SetHandleVisible(SelectionObj::ROT_X, false);
  dPtr->rotTool->SetHandleMaterial(SelectionObj::ROT_Y,
      "Gazebo/DarkMagentaTransparent");
  dPtr->rotTool->SetHandleMaterial(SelectionObj::ROT_Z,
      "Gazebo/DarkMagentaTransparent");

  // Initialize
  dPtr->forceVector = math::Vector3::Zero;
  dPtr->torqueVector = math::Vector3::Zero;

  this->SetVisibilityFlags(GZ_VISIBILITY_GUI | GZ_VISIBILITY_SELECTABLE);
  this->Resize();
  this->UpdateForceVisual();
  this->UpdateTorqueVisual();
  this->SetMode("none");
}

///////////////////////////////////////////////////
math::Quaternion ApplyWrenchVisual::GetQuaternionFromVector(
    const math::Vector3 &_vec)
{
  double roll = 0;
  double pitch = -atan2(_vec.z, sqrt(pow(_vec.x, 2) + pow(_vec.y, 2)));
  double yaw = atan2(_vec.y, _vec.x);

  return math::Quaternion(roll, pitch, yaw);
}

///////////////////////////////////////////////////
void ApplyWrenchVisual::SetCoM(const math::Vector3 &_comVector)
{
  ApplyWrenchVisualPrivate *dPtr =
      reinterpret_cast<ApplyWrenchVisualPrivate *>(this->dataPtr);

  dPtr->comVector = _comVector;
  this->UpdateTorqueVisual();
}

///////////////////////////////////////////////////
void ApplyWrenchVisual::SetForcePos(const math::Vector3 &_forcePosVector)
{
  ApplyWrenchVisualPrivate *dPtr =
      reinterpret_cast<ApplyWrenchVisualPrivate *>(this->dataPtr);

  dPtr->forcePosVector = _forcePosVector;
  this->UpdateForceVisual();
}

///////////////////////////////////////////////////
void ApplyWrenchVisual::SetForce(const math::Vector3 &_forceVector,
    bool _rotatedByMouse)
{
  ApplyWrenchVisualPrivate *dPtr =
      reinterpret_cast<ApplyWrenchVisualPrivate *>(this->dataPtr);

  dPtr->forceVector = _forceVector;
  dPtr->rotatedByMouse = _rotatedByMouse;

//  this->UpdateForceVisual();
  if (_forceVector == math::Vector3::Zero)
  {
    if (dPtr->torqueVector == math::Vector3::Zero)
      this->SetMode("none");
    else
      this->SetMode("torque");
  }
  else
  {
    this->SetMode("force");
  }
}

///////////////////////////////////////////////////
void ApplyWrenchVisual::SetTorque(const math::Vector3 &_torqueVector,
    bool _rotatedByMouse)
{
  ApplyWrenchVisualPrivate *dPtr =
      reinterpret_cast<ApplyWrenchVisualPrivate *>(this->dataPtr);

  dPtr->torqueVector = _torqueVector;
  dPtr->rotatedByMouse = _rotatedByMouse;

//  this->UpdateTorqueVisual();
  if (_torqueVector == math::Vector3::Zero)
  {
    if (dPtr->forceVector == math::Vector3::Zero)
      this->SetMode("none");
    else
      this->SetMode("force");
  }
  else
  {
    this->SetMode("torque");
  }
}

///////////////////////////////////////////////////
void ApplyWrenchVisual::UpdateForceVisual()
{
  ApplyWrenchVisualPrivate *dPtr =
      reinterpret_cast<ApplyWrenchVisualPrivate *>(this->dataPtr);

  if (!dPtr->forceVisual || !dPtr->rotTool)
  {
    gzwarn << "No force visual" << std::endl;
    return;
  }

  // Protect forceVisual
//  std::lock_guard<std::mutex> lock(dPtr->mutex);

  math::Vector3 normVec = dPtr->forceVector;
  normVec.Normalize();

  // Place it on X axis in case it is zero
  if (normVec == math::Vector3::Zero)
    normVec = math::Vector3::UnitX;

  // Set rotation in the vector direction
  math::Quaternion quat = this->GetQuaternionFromVector(normVec);
  dPtr->forceVisual->SetRotation(quat * math::Quaternion(
      math::Vector3(0, M_PI/2.0, 0)));

  // Set arrow tip to forcePosVector
  dPtr->forceVisual->SetPosition(-normVec * 0.28 *
      dPtr->forceVisual->GetScale().z + dPtr->forcePosVector);

  // Rotation tool
  dPtr->rotTool->SetPosition(dPtr->forcePosVector);
  if (!dPtr->rotatedByMouse)
    dPtr->rotTool->SetRotation(quat);
}

///////////////////////////////////////////////////
void ApplyWrenchVisual::UpdateTorqueVisual()
{
  ApplyWrenchVisualPrivate *dPtr =
      reinterpret_cast<ApplyWrenchVisualPrivate *>(this->dataPtr);

  if (!dPtr->torqueVisual || !dPtr->rotTool)
  {
    gzwarn << "No torque visual" << std::endl;
    return;
  }

  // Protect torqueVisual
//  std::lock_guard<std::mutex> lock(dPtr->mutex);

  math::Vector3 normVec = dPtr->torqueVector;
  normVec.Normalize();

  // Place it on X axis in case it is zero
  if (normVec == math::Vector3::Zero)
    normVec = math::Vector3::UnitX;

  // Set rotation in the vector direction
  math::Quaternion quat = this->GetQuaternionFromVector(normVec);
  dPtr->torqueVisual->SetRotation(quat * math::Quaternion(
      math::Vector3(0, M_PI/2.0, 0)));

  // Position towards comVector
  double linkDiagonal = dPtr->parent->GetBoundingBox().GetSize().GetLength();
  dPtr->torqueVisual->SetPosition(normVec*linkDiagonal*0.75 + dPtr->comVector);
  dPtr->torqueLine->SetPoint(1,
      math::Vector3(0, 0, -linkDiagonal*0.75)/dPtr->torqueVisual->GetScale());

  // Rotation tool
  dPtr->rotTool->SetPosition(dPtr->comVector);
  if (!dPtr->rotatedByMouse)
    dPtr->rotTool->SetRotation(quat);
}

/////////////////////////////////////////////////
void ApplyWrenchVisual::Resize()
{
  ApplyWrenchVisualPrivate *dPtr =
      reinterpret_cast<ApplyWrenchVisualPrivate *>(this->dataPtr);

  if (!dPtr->parent || !dPtr->forceVisual || !dPtr->torqueVisual ||
      !dPtr->rotTool)
  {
    gzwarn << "ApplyWrenchVisual is incomplete." << std::endl;
    return;
  }

  // Protect force/torque visuals
//  std::lock_guard<std::mutex> lock(dPtr->mutex);

  double linkSize = std::max(0.1,
      dPtr->parent->GetBoundingBox().GetSize().GetLength());

  // Force visual
  dPtr->forceVisual->SetScale(math::Vector3(2*linkSize,
                                            2*linkSize,
                                            2*linkSize));

  // Torque visual
  dPtr->torqueVisual->SetScale(math::Vector3(linkSize,
                                             linkSize,
                                             linkSize));

  // Rot tool
  dPtr->rotTool->SetScale(math::Vector3(0.75*linkSize,
                                        0.75*linkSize,
                                        0.75*linkSize));
}

///////////////////////////////////////////////////
rendering::VisualPtr ApplyWrenchVisual::GetForceVisual() const
{
  ApplyWrenchVisualPrivate *dPtr =
      reinterpret_cast<ApplyWrenchVisualPrivate *>(this->dataPtr);

  if (!dPtr->forceVisual)
  {
    gzerr << "Force visual not found, but it should exist." << std::endl;
    return NULL;
  }

//  std::lock_guard<std::mutex> lock(dPtr->mutex);

  return dPtr->forceVisual;
}

///////////////////////////////////////////////////
rendering::VisualPtr ApplyWrenchVisual::GetTorqueVisual() const
{
  ApplyWrenchVisualPrivate *dPtr =
      reinterpret_cast<ApplyWrenchVisualPrivate *>(this->dataPtr);

  if (!dPtr->torqueVisual)
  {
    gzerr << "Torque visual not found, but it should exist." << std::endl;
    return NULL;
  }

//  std::lock_guard<std::mutex> lock(dPtr->mutex);

  return dPtr->torqueVisual;
}

///////////////////////////////////////////////////
rendering::SelectionObjPtr ApplyWrenchVisual::GetRotTool() const
{
  ApplyWrenchVisualPrivate *dPtr =
      reinterpret_cast<ApplyWrenchVisualPrivate *>(this->dataPtr);

  if (!dPtr->rotTool)
  {
    gzerr << "Rot tool not found, but it should exist." << std::endl;
    return NULL;
  }

  return dPtr->rotTool;
}

/////////////////////////////////////////////////
void ApplyWrenchVisual::SetMode(const std::string &_mode)
{
  ApplyWrenchVisualPrivate *dPtr =
      reinterpret_cast<ApplyWrenchVisualPrivate *>(this->dataPtr);

  if (!dPtr->forceVisual || !dPtr->torqueVisual || !dPtr->rotTool)
  {
    gzerr << "Some visual is missing!" << std::endl;
    return;
  }

  // Protect force/torque visuals
//  std::lock_guard<std::mutex> lock(dPtr->mutex);

  dPtr->mode = _mode;

  if (_mode == "force")
  {
    dPtr->forceVisual->SetMaterial(dPtr->selectedMaterial);
    dPtr->torqueVisual->SetMaterial(dPtr->unselectedMaterial);

    dPtr->rotTool->SetHandleVisible(SelectionObj::ROT_Y, true);
    dPtr->rotTool->SetHandleVisible(SelectionObj::ROT_Z, true);

    this->UpdateForceVisual();
  }
  else if (_mode == "torque")
  {
    dPtr->torqueVisual->SetMaterial(dPtr->selectedMaterial);
    dPtr->forceVisual->SetMaterial(dPtr->unselectedMaterial);

    dPtr->rotTool->SetHandleVisible(SelectionObj::ROT_Y, true);
    dPtr->rotTool->SetHandleVisible(SelectionObj::ROT_Z, true);

    this->UpdateTorqueVisual();
  }
  else if (_mode == "none")
  {
    // Dark visuals
    dPtr->forceVisual->SetMaterial(dPtr->unselectedMaterial);
    dPtr->torqueVisual->SetMaterial(dPtr->unselectedMaterial);
    // hide rot
    dPtr->rotTool->SetHandleVisible(SelectionObj::ROT_Y, false);
    dPtr->rotTool->SetHandleVisible(SelectionObj::ROT_Z, false);
  }
}

/////////////////////////////////////////////////
void ApplyWrenchVisual::SetVisible(bool _visible, bool _cascade)
{
  ApplyWrenchVisualPrivate *dPtr =
      reinterpret_cast<ApplyWrenchVisualPrivate *>(this->dataPtr);

  if (!dPtr->forceVisual || !dPtr->torqueVisual || !dPtr->rotTool)
  {
    gzwarn << "Some visual is missing!" << std::endl;
    return;
  }

  // Protect force/torque visuals
  std::lock_guard<std::mutex> lock(dPtr->mutex);

  if (_visible)
  {
    dPtr->forceVisual->SetVisible(true);
    dPtr->torqueVisual->SetVisible(true);

    if (dPtr->mode != "none")
    {
      dPtr->rotTool->SetHandleVisible(SelectionObj::ROT_Y, true);
      dPtr->rotTool->SetHandleVisible(SelectionObj::ROT_Z, true);
      if (dPtr->mode == "force")
        dPtr->forceVisual->SetMaterial(dPtr->selectedMaterial);
      else
        dPtr->torqueVisual->SetMaterial(dPtr->selectedMaterial);
    }
  }
  else
  {
    dPtr->rotTool->SetHandleVisible(SelectionObj::ROT_Y, false);
    dPtr->rotTool->SetHandleVisible(SelectionObj::ROT_Z, false);

    // Use cascade to hide mode visuals or not
    if (_cascade)
    {
      dPtr->forceVisual->SetVisible(false);
      dPtr->torqueVisual->SetVisible(false);
    }
    else
    {
      dPtr->forceVisual->SetMaterial(dPtr->unselectedMaterial);
      dPtr->torqueVisual->SetMaterial(dPtr->unselectedMaterial);
    }
  }
}<|MERGE_RESOLUTION|>--- conflicted
+++ resolved
@@ -96,12 +96,9 @@
 
   dPtr->forceVisual.reset();
   dPtr->torqueVisual.reset();
-<<<<<<< HEAD
   dPtr->rotTool.reset();
-=======
 
   Visual::Fini();
->>>>>>> 3ccdce42
 }
 
 ///////////////////////////////////////////////////
