--- conflicted
+++ resolved
@@ -85,12 +85,9 @@
       /// \brief A label for the length widget.
       public: QWidget *geomLengthLabel;
 
-<<<<<<< HEAD
-=======
       /// \brief A label for the unit of the length widget.
       public: QWidget *geomLengthUnitLabel;
 
->>>>>>> 7c22a662
       /// \brief A line edit for editing the mesh filename.
       public: QWidget *geomFilenameLineEdit;
 
@@ -336,12 +333,8 @@
       /// \param[in] _level Level of the widget in the tree.
       /// return Updated widget.
       private: QWidget *Parse(google::protobuf::Message *_msg,
-<<<<<<< HEAD
-          bool _update = false, const std::string &_name = "");
-=======
           bool _update = false, const std::string &_name = "",
           const int _level = 0);
->>>>>>> 7c22a662
 
       /// \brief Parse a vector3 message.
       /// param[in] _msg Input vector3d message.
@@ -431,13 +424,6 @@
       /// \return The newly created widget.
       private: ConfigChildWidget *CreateEnumWidget(const std::string &_key,
           const std::vector<std::string> &_values, const int _level = 0);
-
-      /// \brief Create a widget for configuring an enum value.
-      /// \param[in] _key A key that is used as a label for the widget.
-      /// \param[in] _values A list of enum values in string.
-      /// \return The newly created widget.
-      private: ConfigChildWidget *CreateEnumWidget(const std::string &_key,
-          const std::vector<std::string> &_values);
 
       /// \brief Update a child widget with an unsigned integer value.
       /// \param[in] _widget Pointer to the child widget.
