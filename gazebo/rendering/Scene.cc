--- conflicted
+++ resolved
@@ -2009,13 +2009,8 @@
             _msg->name() + "_JOINT_VISUAL__", childVis));
     jointVis->Load(_msg);
     jointVis->SetVisible(this->showJoints);
-<<<<<<< HEAD
-    jointVis->GetSceneNode()->_setDerivedOrientation(
-        Ogre::Quaternion(1, 0, 0, 0));
     if (_msg->has_id())
       jointVis->SetId(_msg->id());
-=======
->>>>>>> 9745f8b8
 
     this->visuals[jointVis->GetId()] = jointVis;
   }
