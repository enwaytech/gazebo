--- conflicted
+++ resolved
@@ -79,10 +79,6 @@
     return;
   }
 
-<<<<<<< HEAD
-
-=======
->>>>>>> c8fc8401
   Eigen::Vector3d dartAxis = DARTTypes::ConvVec3(_axis);
 
   if (_index == 0)
