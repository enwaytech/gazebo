--- conflicted
+++ resolved
@@ -1,5 +1,5 @@
 /*
- * Copyright (C) 2014 Open Source Robotics Foundation
+ * Copyright (C) 2014-2016 Open Source Robotics Foundation
  *
  * Licensed under the Apache License, Version 2.0 (the "License");
  * you may not use this file except in compliance with the License.
@@ -16,7 +16,6 @@
  */
 
 #include <functional>
-#include <algorithm>
 
 #include "gazebo/common/Assert.hh"
 #include "gazebo/common/Console.hh"
@@ -134,7 +133,6 @@
     // pose
     Eigen::Isometry3d T = Eigen::Isometry3d::Identity();
     gzdbg << "pose" << T.matrix() << std::endl;
-
     if (softCollElem->HasElement("pose"))
     {
       T = DARTTypes::ConvPose(
@@ -299,7 +297,7 @@
   if (!this->dataPtr->IsInitialized())
   {
     this->dataPtr->Cache("DARTLink::OnPoseChange",
-                         boost::bind(&DARTLink::OnPoseChange, this));
+                         std::bind(&DARTLink::OnPoseChange, this));
     return;
   }
 
@@ -358,7 +356,7 @@
   if (!this->dataPtr->IsInitialized())
   {
     this->dataPtr->Cache("WorldLinearVel",
-                         boost::bind(&DARTLink::SetLinearVel, this, _vel),
+                         std::bind(&DARTLink::SetLinearVel, this, _vel),
                          _vel);
     return;
   }
@@ -425,7 +423,7 @@
   if (!this->dataPtr->IsInitialized())
   {
     this->dataPtr->Cache("WorldAngularVel",
-                         boost::bind(&DARTLink::SetAngularVel, this, _vel),
+                         std::bind(&DARTLink::SetAngularVel, this, _vel),
                          _vel);
     return;
   }
@@ -496,7 +494,7 @@
   if (!this->dataPtr->IsInitialized())
   {
     this->dataPtr->Cache(
-          "Force", boost::bind(&DARTLink::SetForce, this, _force));
+          "Force", std::bind(&DARTLink::SetForce, this, _force));
     return;
   }
 
@@ -510,7 +508,7 @@
   if (!this->dataPtr->IsInitialized())
   {
     this->dataPtr->Cache(
-          "Torque", boost::bind(&DARTLink::SetTorque, this, _torque));
+          "Torque", std::bind(&DARTLink::SetTorque, this, _torque));
     return;
   }
 
@@ -524,7 +522,7 @@
   if (!this->dataPtr->IsInitialized())
   {
     this->dataPtr->Cache(
-          "Force", boost::bind(&DARTLink::AddForce, this, _force));
+          "Force", std::bind(&DARTLink::AddForce, this, _force));
     return;
   }
 
@@ -538,7 +536,7 @@
   {
     this->dataPtr->Cache(
           "RelativeForce",
-          boost::bind(&DARTLink::AddRelativeForce, this, _force));
+          std::bind(&DARTLink::AddRelativeForce, this, _force));
     return;
   }
 
@@ -555,7 +553,7 @@
   {
     this->dataPtr->Cache(
           "ForceAtWorldPosition",
-          boost::bind(&DARTLink::AddForceAtWorldPosition, this, _force, _pos));
+          std::bind(&DARTLink::AddForceAtWorldPosition, this, _force, _pos));
     return;
   }
 
@@ -573,7 +571,7 @@
   {
     this->dataPtr->Cache(
           "ForceAtRelativePosition",
-          boost::bind(
+          std::bind(
             &DARTLink::AddForceAtRelativePosition, this, _force, _relpos));
     return;
   }
@@ -597,7 +595,7 @@
   if (!this->dataPtr->IsInitialized())
   {
     this->dataPtr->Cache(
-          "Torque", boost::bind(&DARTLink::AddTorque, this, _torque));
+          "Torque", std::bind(&DARTLink::AddTorque, this, _torque));
     return;
   }
 
@@ -611,7 +609,7 @@
   {
     this->dataPtr->Cache(
           "RelativeTorque",
-          boost::bind(&DARTLink::AddRelativeTorque, this, _torque));
+          std::bind(&DARTLink::AddRelativeTorque, this, _torque));
     return;
   }
 
@@ -619,13 +617,8 @@
 }
 
 //////////////////////////////////////////////////
-<<<<<<< HEAD
-gazebo::math::Vector3 DARTLink::GetWorldLinearVel(
-    const math::Vector3 &_offset) const
-=======
 ignition::math::Vector3d DARTLink::WorldLinearVel(
     const ignition::math::Vector3d &_offset) const
->>>>>>> 68ea3157
 {
   if (!this->dataPtr->IsInitialized())
     return this->dataPtr->GetCached<ignition::math::Vector3d>("WorldLinearVel");
@@ -721,7 +714,7 @@
   if (!this->dataPtr->IsInitialized())
   {
     this->dataPtr->Cache(
-          "GravityMode", boost::bind(&DARTLink::SetGravityMode, this, _mode));
+          "GravityMode", std::bind(&DARTLink::SetGravityMode, this, _mode));
     return;
   }
 
@@ -748,7 +741,7 @@
   {
     this->dataPtr->Cache(
           "SelfCollide",
-          boost::bind(&DARTLink::SetSelfCollide, this, _collide));
+          std::bind(&DARTLink::SetSelfCollide, this, _collide));
     return;
   }
 
@@ -788,7 +781,7 @@
         if (links[i].get() != this && links[i]->GetSelfCollide())
         {
           dart::dynamics::BodyNode *itdtBodyNode =
-            boost::dynamic_pointer_cast<DARTLink>(links[i])->GetDARTBodyNode();
+            boost::dynamic_pointer_cast<DARTLink>(links[i])->DARTBodyNode();
 
           // If this->dataPtr->dtBodyNode and itdtBodyNode are connected then
           // don't enable the pair.
@@ -815,9 +808,9 @@
         for (size_t j = i + 1; j < links.size(); ++j)
         {
           dart::dynamics::BodyNode *itdtBodyNode1 =
-            boost::dynamic_pointer_cast<DARTLink>(links[i])->GetDARTBodyNode();
+            boost::dynamic_pointer_cast<DARTLink>(links[i])->DARTBodyNode();
           dart::dynamics::BodyNode *itdtBodyNode2 =
-            boost::dynamic_pointer_cast<DARTLink>(links[j])->GetDARTBodyNode();
+            boost::dynamic_pointer_cast<DARTLink>(links[j])->DARTBodyNode();
 
           // If this->dataPtr->dtBodyNode and itdtBodyNode are connected then
           // don't enable the pair.
@@ -843,7 +836,7 @@
         if (links[i].get() != this)
         {
           dart::dynamics::BodyNode *itdtBodyNode =
-            boost::dynamic_pointer_cast<DARTLink>(links[i])->GetDARTBodyNode();
+            boost::dynamic_pointer_cast<DARTLink>(links[i])->DARTBodyNode();
           dtCollDet->disablePair(dtBodyNode, itdtBodyNode);
         }
       }
@@ -910,7 +903,7 @@
   if (!this->dataPtr->IsInitialized())
   {
     this->dataPtr->Cache(
-          "LinkStatic", boost::bind(&DARTLink::SetLinkStatic, this, _static));
+          "LinkStatic", std::bind(&DARTLink::SetLinkStatic, this, _static));
     return;
   }
 
@@ -928,7 +921,7 @@
   else
   {
     // Remove ball and revolute joint constraints from DART
-    DARTWorld()->getConstraintSolver()->removeConstraint(
+    this->DARTWorld()->getConstraintSolver()->removeConstraint(
         this->dataPtr->dtWeldJointConst);
     this->dataPtr->dtWeldJointConst.reset();
   }
@@ -943,7 +936,7 @@
   {
     this->dataPtr->Cache(
           "DirtyPoseFromDARTTransformation",
-          boost::bind(&DARTLink::updateDirtyPoseFromDARTTransformation, this));
+          std::bind(&DARTLink::updateDirtyPoseFromDARTTransformation, this));
     return;
   }
 
@@ -970,13 +963,13 @@
 //////////////////////////////////////////////////
 dart::simulation::World *DARTLink::GetDARTWorld(void) const
 {
-  return GetDARTPhysics()->DARTWorld().get();
+  return this->GetDARTPhysics()->DARTWorld().get();
 }
 
 //////////////////////////////////////////////////
 dart::simulation::WorldPtr DARTLink::DARTWorld(void) const
 {
-  return GetDARTPhysics()->DARTWorld();
+  return this->GetDARTPhysics()->DARTWorld();
 }
 
 //////////////////////////////////////////////////
@@ -998,7 +991,7 @@
 }
 
 //////////////////////////////////////////////////
-dart::dynamics::BodyNode *DARTLink::GetDARTBodyNode() const
+dart::dynamics::BodyNode *DARTLink::DARTBodyNode() const
 {
   return this->dataPtr->dtBodyNode;
 }
