/*
 * Copyright (C) 2012 Open Source Robotics Foundation
 *
 * Licensed under the Apache License, Version 2.0 (the "License");
 * you may not use this file except in compliance with the License.
 * You may obtain a copy of the License at
 *
 *     http://www.apache.org/licenses/LICENSE-2.0
 *
 * Unless required by applicable law or agreed to in writing, software
 * distributed under the License is distributed on an "AS IS" BASIS,
 * WITHOUT WARRANTIES OR CONDITIONS OF ANY KIND, either express or implied.
 * See the License for the specific language governing permissions and
 * limitations under the License.
 *
*/
#ifndef _RENDERINGIFACE_HH_
#define _RENDERINGIFACE_HH_

#include <string>
#include "gazebo/msgs/poses_stamped.pb.h"
#include "gazebo/rendering/RenderTypes.hh"
#include "gazebo/util/system.hh"
#include "gazebo/msgs/msgs.hh"

namespace gazebo
{
  namespace rendering
  {
    /// \addtogroup gazebo_rendering
    /// \{

    /// \brief load rendering engine.
    GZ_RENDERING_VISIBLE
    bool load();

    /// \brief init rendering engine.
    GZ_RENDERING_VISIBLE
    bool init();

    /// \brief teardown rendering engine.
    GZ_RENDERING_VISIBLE
    bool fini();

    /// \brief get pointer to rendering::Scene by name.
    /// \param[in] _name Name of the scene to retrieve.
    GZ_RENDERING_VISIBLE
    rendering::ScenePtr get_scene(const std::string &_name = "");

<<<<<<< HEAD
    /// \brief directly provide Pose message to the corresponding scene.
    /// \param[in] _name Name of the scene concerned.
    /// \param[in] _msg message to be passed.
    GZ_RENDERING_VISIBLE
    void set_pose_msg(const std::string &_name,
                      const msgs::PosesStamped &_msg);

    /// \brief wait until a render request occurs
    /// \param[in] _name Name of the scene to retrieve
    /// \param[in] _timeoutsec timeout expressed in seconds
    /// \return true if a render request occured, false in case
    ///          we waited until the timeout
    GZ_RENDERING_VISIBLE
    bool wait_for_render_request(const std::string &_name,
                                 const double _timeoutsec);
=======
    /// \brief Update Poses via direct API call instead of transport.
    /// A pointer to this function is passed to physics when initializing
    /// a Gazebo Server.
    /// \param[in] _name Name of the scene concerned.
    /// \param[in] _msg message to be passed.
    GZ_RENDERING_VISIBLE
    void update_scene_poses(const std::string &_name,
                            const msgs::PosesStamped &_msg);
>>>>>>> 3831e7b0

    /// \brief create rendering::Scene by name.
    /// \param[in] _name Name of the scene to create.
    /// \param[in] _enableVisualizations True enables visualization
    /// elements such as laser lines.
    GZ_RENDERING_VISIBLE
    rendering::ScenePtr create_scene(const std::string &_name,
                                     bool _enableVisualizations,
                                     bool _isServer = false);

    /// \brief remove a rendering::Scene by name
    /// \param[in] _name The name of the scene to remove.
    GZ_RENDERING_VISIBLE
    void remove_scene(const std::string &_name);

    /// \}
  }
}
#endif<|MERGE_RESOLUTION|>--- conflicted
+++ resolved
@@ -21,7 +21,6 @@
 #include "gazebo/msgs/poses_stamped.pb.h"
 #include "gazebo/rendering/RenderTypes.hh"
 #include "gazebo/util/system.hh"
-#include "gazebo/msgs/msgs.hh"
 
 namespace gazebo
 {
@@ -47,13 +46,14 @@
     GZ_RENDERING_VISIBLE
     rendering::ScenePtr get_scene(const std::string &_name = "");
 
-<<<<<<< HEAD
-    /// \brief directly provide Pose message to the corresponding scene.
+    /// \brief Update Poses via direct API call instead of transport.
+    /// A pointer to this function is passed to physics when initializing
+    /// a Gazebo Server.
     /// \param[in] _name Name of the scene concerned.
     /// \param[in] _msg message to be passed.
     GZ_RENDERING_VISIBLE
-    void set_pose_msg(const std::string &_name,
-                      const msgs::PosesStamped &_msg);
+    void update_scene_poses(const std::string &_name,
+                            const msgs::PosesStamped &_msg);
 
     /// \brief wait until a render request occurs
     /// \param[in] _name Name of the scene to retrieve
@@ -63,16 +63,6 @@
     GZ_RENDERING_VISIBLE
     bool wait_for_render_request(const std::string &_name,
                                  const double _timeoutsec);
-=======
-    /// \brief Update Poses via direct API call instead of transport.
-    /// A pointer to this function is passed to physics when initializing
-    /// a Gazebo Server.
-    /// \param[in] _name Name of the scene concerned.
-    /// \param[in] _msg message to be passed.
-    GZ_RENDERING_VISIBLE
-    void update_scene_poses(const std::string &_name,
-                            const msgs::PosesStamped &_msg);
->>>>>>> 3831e7b0
 
     /// \brief create rendering::Scene by name.
     /// \param[in] _name Name of the scene to create.
