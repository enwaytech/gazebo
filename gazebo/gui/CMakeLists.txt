include (${gazebo_cmake_dir}/GazeboUtils.cmake)
include ( ${QT_USE_FILE} )

link_directories(
  ${Boost_LIBRARY_DIRS}
)

include_directories(
<<<<<<< HEAD
  ${CMAKE_SOURCE_DIR}/deps
=======
  ${QWT_INCLUDE_DIR}
>>>>>>> 5984ba1c
)

add_definitions(${QT_DEFINITIONS})

add_subdirectory(qtpropertybrowser)
add_subdirectory(model_editor)

set (sources
  ../gazebo.cc
  Actions.cc
  BoxMaker.cc
  CylinderMaker.cc
  DataLogger.cc
  EntityMaker.cc
  RenderWidget.cc
  GLWidget.cc
  Gui.cc
  GuiEvents.cc
  InsertModelWidget.cc
  JointControlWidget.cc
  LightMaker.cc
  MainWindow.cc
  MeshMaker.cc
  ModelEditWidget.cc
  ModelListWidget.cc
  ModelMaker.cc
  ModelRightMenu.cc
  SphereMaker.cc
  TimePanel.cc
  ToolsWidget.cc
  TopicPlot.cc
  TopicSelector.cc
  viewers/ImageView.cc
  viewers/ImagesView.cc
  viewers/LaserView.cc
  viewers/TopicView.cc
  viewers/TextView.cc
  viewers/ViewFactory.cc
)

set (qt_headers
  Actions.hh
  DataLogger.hh
  GLWidget.hh
  InsertModelWidget.hh
  JointControlWidget.hh
  MainWindow.hh
  ModelListWidget.hh
  ModelEditWidget.hh
  ModelRightMenu.hh
  RenderWidget.hh
  TimePanel.hh
  ToolsWidget.hh
  TopicPlot.hh
  TopicSelector.hh
  viewers/ImageView.hh
  viewers/ImagesView.hh
  viewers/LaserView.hh
  viewers/TextView.hh
  viewers/TopicView.hh
)

set (headers
  qt.h
  qt_test.h
  BoxMaker.hh
  CylinderMaker.hh
  EntityMaker.hh
  Gui.hh
  GuiEvents.hh
  LightMaker.hh
  MeshMaker.hh
  ModelMaker.hh
  SphereMaker.hh
  viewers/ViewFactory.hh
)

<<<<<<< HEAD
#if (HAVE_QWT)
#  set (sources ${sources}
#    Diagnostics.cc
#    IncrementalPlot.cc
#  )
#  set (qt_headers ${qt_headers}
#    Diagnostics.hh
#    IncrementalPlot.hh
#  )
#endif()

set (qt_tests
=======
if (HAVE_QWT)
  set (sources ${sources}
    Diagnostics.cc
    IncrementalPlot.cc
  )
  set (qt_headers ${qt_headers}
    Diagnostics.hh
    IncrementalPlot.hh
  )
endif()

set (display_tests
>>>>>>> 5984ba1c
  DataLogger_TEST.cc
  TimePanel_TEST.cc
  viewers/ImagesView_TEST.cc
)

# Generate executables for each of the QT unit tests
<<<<<<< HEAD
gz_build_qt_tests(${qt_tests})
=======
gz_build_display_tests(${tests})
>>>>>>> 5984ba1c

set (resources resources.qrc)

QT4_WRAP_CPP(headers_MOC ${qt_headers})
QT4_ADD_RESOURCES(resources_RCC ${resources})

gz_add_executable(gzclient ${sources} main.cc ${headers_MOC} ${headers} ${resources_RCC})

gz_add_library(gazebo_gui ${sources} ${headers_MOC} ${headers} ${resources_RCC})

add_dependencies(gazebo_gui gazebo_msgs)
add_dependencies(gzclient gazebo_msgs)

target_link_libraries(gazebo_gui gazebo_common
                                 gazebo_transport
                                 gazebo_sdf_interface
                                 gazebo_rendering
                                 gazebo_sensors
                                 gazebo_msgs
                                 gazebo_model_editor
                                 gzqtpropertybrowser
                                 ${QT_LIBRARIES}
                                 ${ogre_libraries}
                                 ${Boost_LIBRARIES}
                                 ${QWT_LIBRARY}
                                 pthread)

target_link_libraries(gzclient  gazebo_common
                                gazebo_transport
                                gazebo_sdf_interface
                                gazebo_rendering
                                gazebo_sensors
                                gazebo_msgs
                                gazebo_model_editor
                                gzqtpropertybrowser
                                ${QT_LIBRARIES}
                                ${ogre_libraries}
                                ${Boost_LIBRARIES}
                                ${QWT_LIBRARY}
                                pthread)

add_definitions(${QT_DEFINITIONS})

gz_install_library(gazebo_gui)
gz_install_includes("gui" ${headers})
gz_install_executable(gzclient)<|MERGE_RESOLUTION|>--- conflicted
+++ resolved
@@ -6,11 +6,8 @@
 )
 
 include_directories(
-<<<<<<< HEAD
+  ${QWT_INCLUDE_DIR}
   ${CMAKE_SOURCE_DIR}/deps
-=======
-  ${QWT_INCLUDE_DIR}
->>>>>>> 5984ba1c
 )
 
 add_definitions(${QT_DEFINITIONS})
@@ -88,20 +85,6 @@
   viewers/ViewFactory.hh
 )
 
-<<<<<<< HEAD
-#if (HAVE_QWT)
-#  set (sources ${sources}
-#    Diagnostics.cc
-#    IncrementalPlot.cc
-#  )
-#  set (qt_headers ${qt_headers}
-#    Diagnostics.hh
-#    IncrementalPlot.hh
-#  )
-#endif()
-
-set (qt_tests
-=======
 if (HAVE_QWT)
   set (sources ${sources}
     Diagnostics.cc
@@ -114,18 +97,13 @@
 endif()
 
 set (display_tests
->>>>>>> 5984ba1c
   DataLogger_TEST.cc
   TimePanel_TEST.cc
   viewers/ImagesView_TEST.cc
 )
 
 # Generate executables for each of the QT unit tests
-<<<<<<< HEAD
-gz_build_qt_tests(${qt_tests})
-=======
 gz_build_display_tests(${tests})
->>>>>>> 5984ba1c
 
 set (resources resources.qrc)
 
