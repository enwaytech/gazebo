--- conflicted
+++ resolved
@@ -190,21 +190,12 @@
 
   // stacked zooming with rectangle selection
   QwtPlotZoomer* zoomer = new QwtPlotZoomer(this->canvas());
-<<<<<<< HEAD
-  zoomer->setMousePattern( QwtEventPattern::MouseSelect1,
-      Qt::MidButton);
-  zoomer->setMousePattern( QwtEventPattern::MouseSelect2,
-      Qt::RightButton, Qt::ControlModifier );
-  zoomer->setMousePattern( QwtEventPattern::MouseSelect3,
-      Qt::RightButton );
-=======
   zoomer->setMousePattern(QwtEventPattern::MouseSelect1,
       Qt::MidButton);
   zoomer->setMousePattern(QwtEventPattern::MouseSelect2,
       Qt::RightButton, Qt::ControlModifier);
   zoomer->setMousePattern(QwtEventPattern::MouseSelect3,
       Qt::NoButton);
->>>>>>> f3ece181
 
   // zoom in/out with the wheel
   this->dataPtr->magnifier = new PlotMagnifier(this->canvas());
@@ -225,10 +216,6 @@
   this->insertLegend(qLegend, QwtPlot::RightLegend, 0.2);
 
 
-<<<<<<< HEAD
-
-=======
->>>>>>> f3ece181
   this->dataPtr->grid = new QwtPlotGrid;
 
 #if (QWT_VERSION < ((6 << 16) | (1 << 8) | 0))
@@ -503,18 +490,7 @@
 }
 
 /////////////////////////////////////////////////
-<<<<<<< HEAD
-EmptyIncrementalPlot::EmptyIncrementalPlot(QWidget *_parent)
-  : IncrementalPlot(_parent)
-{
-  this->setAcceptDrops(true);
-}
-
-/////////////////////////////////////////////////
-void EmptyIncrementalPlot::dragEnterEvent(QDragEnterEvent *_evt)
-=======
 void IncrementalPlot::dragEnterEvent(QDragEnterEvent *_evt)
->>>>>>> f3ece181
 {
   if (_evt->mimeData()->hasFormat("application/x-item"))
   {
@@ -531,11 +507,7 @@
 }
 
 /////////////////////////////////////////////////
-<<<<<<< HEAD
-void EmptyIncrementalPlot::dropEvent(QDropEvent *_evt)
-=======
 void IncrementalPlot::dropEvent(QDropEvent *_evt)
->>>>>>> f3ece181
 {
   if (_evt->mimeData()->hasFormat("application/x-item"))
   {
