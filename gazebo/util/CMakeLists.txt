--- conflicted
+++ resolved
@@ -4,21 +4,14 @@
   include_directories(${OPENAL_INCLUDE_DIR})
 endif()
 
-<<<<<<< HEAD
+include_directories(${tinyxml_INCLUDE_DIRS})
 set (sources
-=======
-include_directories(${tinyxml_INCLUDE_DIRS})
-set (sources 
->>>>>>> 90dfe4a2
   Diagnostics.cc
   LogPlay.cc
   LogRecord.cc
   OpenAL.cc
 )
 
-<<<<<<< HEAD
-set (headers
-=======
 if (NOT USE_EXTERNAL_TINYXML)
   include_directories (${CMAKE_SOURCE_DIR}/deps/win/tinyxml)
   add_definitions(-DTIXML_USE_STL)
@@ -29,8 +22,7 @@
        ${CMAKE_SOURCE_DIR}/deps/win/tinyxml/tinyxmlparser.cpp)
 endif()
 
-set (headers 
->>>>>>> 90dfe4a2
+set (headers
   Diagnostics.hh
   LogPlay.hh
   LogRecord.hh
