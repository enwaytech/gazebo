--- conflicted
+++ resolved
@@ -2,10 +2,6 @@
 
 /// \ingroup gazebo_msgs
 /// \interface Factory
-<<<<<<< HEAD
-/// \brief Message to create new model in gazebo
-
-=======
 /// \brief Message to create new entities in gazebo, at a given pose.
 /// A model can be created in one of the following ways:
 ///
@@ -20,7 +16,6 @@
 /// description is pushed into the entity named `edit_name`.
 /// See issue #1954 for the current limitations using this method to edit
 /// entities.
->>>>>>> e3b7dbb7
 
 import "pose.proto";
 import "light.proto";
@@ -43,14 +38,9 @@
   optional string clone_model_name          = 5;
 
   /// \brief Whether the server is allowed to rename the model in case of
-<<<<<<< HEAD
-  // collision with existing models.
+  /// overlap with existing models.
   optional bool allow_renaming              = 6;
 
   /// \brief For inserting lights.
   optional Light light = 7;
-=======
-  /// overlap with existing models.
-  optional bool allow_renaming              = 6;
->>>>>>> e3b7dbb7
 }