--- conflicted
+++ resolved
@@ -181,18 +181,7 @@
   {
     auto childOffset = jointLower->WorldPose().Pos() -
       jointLower->GetChild()->WorldPose().Pos();
-<<<<<<< HEAD
     auto parentOffset = jointLower->WorldPose().Pos() -
-      jointLower->GetParent()->WorldPose().Pos();
-    ignition::math::Quaterniond q;
-
-    auto childVel =
-      jointLower->GetChild()->GetWorldLinearVel(childOffset, q).Ign();
-    auto parentVel =
-      jointLower->GetParent()->GetWorldLinearVel(parentOffset, q).Ign();
-=======
-    ignition::math::Vector3d parentOffset =
-      jointLower->GetWorldPose().pos.Ign() -
       jointLower->GetParent()->WorldPose().Pos();
     ignition::math::Quaterniond q;
 
@@ -200,7 +189,6 @@
       jointLower->GetChild()->WorldLinearVel(childOffset, q);
     ignition::math::Vector3d parentVel =
       jointLower->GetParent()->WorldLinearVel(parentOffset, q);
->>>>>>> 6f58bce7
     EXPECT_NEAR(childVel.X(), parentVel.X(), g_tolerance);
     EXPECT_NEAR(childVel.Y(), parentVel.Y(), g_tolerance);
     EXPECT_NEAR(childVel.Z(), parentVel.Z(), g_tolerance);
