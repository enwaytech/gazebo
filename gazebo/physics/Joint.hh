/*
 * Copyright 2012 Open Source Robotics Foundation
 *
 * Licensed under the Apache License, Version 2.0 (the "License");
 * you may not use this file except in compliance with the License.
 * You may obtain a copy of the License at
 *
 *     http://www.apache.org/licenses/LICENSE-2.0
 *
 * Unless required by applicable law or agreed to in writing, software
 * distributed under the License is distributed on an "AS IS" BASIS,
 * WITHOUT WARRANTIES OR CONDITIONS OF ANY KIND, either express or implied.
 * See the License for the specific language governing permissions and
 * limitations under the License.
 *
*/
/* Desc: The base joint class
 * Author: Nate Koenig, Andrew Howard
 * Date: 21 May 2003
 */

#ifndef _JOINT_HH_
#define _JOINT_HH_

#include <string>

#include <boost/any.hpp>

#include "gazebo/common/Event.hh"
#include "gazebo/common/Events.hh"
#include "gazebo/math/Angle.hh"
#include "gazebo/math/Vector3.hh"
#include "gazebo/msgs/MessageTypes.hh"

#include "gazebo/physics/JointState.hh"
#include "gazebo/physics/Base.hh"
#include "physics/JointWrench.hh"

namespace gazebo
{
  namespace physics
  {
    /// \addtogroup gazebo_physics
    /// \{

    /// \class Joint Joint.hh physics/physics.hh
    /// \brief Base class for all joints
    class Joint : public Base
    {
      /// \enum Attribute
      /// \brief Joint attribute types.
      public: enum Attribute
              {
                /// \brief Fudge factor.
                FUDGE_FACTOR,

                /// \brief Suspension error reduction parameter.
                SUSPENSION_ERP,

                /// \brief Suspension constraint force mixing.
                SUSPENSION_CFM,

                /// \brief Stop limit error reduction parameter.
                STOP_ERP,

                /// \brief Stop limit constraint force mixing.
                STOP_CFM,

                /// \brief Error reduction parameter.
                ERP,

                /// \brief Constraint force mixing.
                CFM,

                /// \brief Maximum force.
                FMAX,

                /// \brief Velocity.
                VEL,

                /// \brief High stop angle.
                HI_STOP,

                /// \brief Low stop angle.
                LO_STOP
              };

      /// \brief Constructor
      /// \param[in] Joint parent
      public: explicit Joint(BasePtr _parent);

      /// \brief Destructor
      public: virtual ~Joint();

      /// \brief Set pose, parent and child links of a physics::Joint
      /// \param[in] _parent Parent link.
      /// \param[in] _child Child link.
      /// \param[in] _pose Pose of the link.
      public: void Load(LinkPtr _parent, LinkPtr _child,
                        const math::Pose &_pose);

      /// \brief Load physics::Joint from a SDF sdf::Element.
      /// \param[in] _sdf SDF values to load from.
      public: virtual void Load(sdf::ElementPtr _sdf);

      /// \brief Initialize a joint.
      public: virtual void Init();

      /// \brief Update the joint.
      public: void Update();

      /// \brief Update the parameters using new sdf values.
      /// \param[in] _sdf SDF values to update from.
      public: virtual void UpdateParameters(sdf::ElementPtr _sdf);

      /// \brief Reset the joint.
      public: virtual void Reset();

      /// \brief Set the joint state.
      /// \param[in] _state Joint state
      public: void SetState(const JointState &_state);

      /// \brief Set the model this joint belongs too.
      /// \param[in] _model Pointer to a model.
      public: void SetModel(ModelPtr _model);

      /// \brief Get the link to which the joint is attached according
      /// the _index.
      /// \param[in] _index Index of the link to retreive.
      /// \return Pointer to the request link. NULL if the index was
      /// invalid.
      public: virtual LinkPtr GetJointLink(int _index) const = 0;

      /// \brief Determines of the two bodies are connected by a joint.
      /// \param[in] _one First link.
      /// \param[in] _two Second link.
      /// \return True if the two links are connected by a joint.
      public: virtual bool AreConnected(LinkPtr _one, LinkPtr _two) const = 0;

      /// \brief Attach the two bodies with this joint.
      /// \param[in] _parent Parent link.
      /// \param[in] _child Child link.
      public: virtual void Attach(LinkPtr _parent, LinkPtr _child);

      /// \brief Detach this joint from all links.
      public: virtual void Detach();

      /// \brief Set the axis of rotation.
      /// \param[in] _index Index of the axis to set.
      /// \param[in] _axis Axis value.
      public: virtual void SetAxis(int _index, const math::Vector3 &_axis) = 0;

      /// \brief Set the joint damping.
      /// \param[in] _index Index of the axis to set.
      /// \param[in] _damping Damping value for the axis.
      public: virtual void SetDamping(int _index, double _damping) = 0;

      /// \brief Callback to apply damping force to joint.
      public: virtual void ApplyDamping();

      /// \brief Connect a boost::slot the the joint update signal.
      /// \param[in] _subscriber Callback for the connection.
      /// \return Connection pointer, which must be kept in scope.
      public: template<typename T>
              event::ConnectionPtr ConnectJointUpdate(T _subscriber)
              {return jointUpdate.Connect(_subscriber);}

      /// \brief Disconnect a boost::slot the the joint update signal.
      /// \param[in] _conn Connection to disconnect.
      public: void DisconnectJointUpdate(event::ConnectionPtr &_conn)
              {jointUpdate.Disconnect(_conn);}

      /// \brief Get the axis of rotation.
      /// \param[in] _index Index of the axis to get.
      /// \return Axis value for the provided index.
      public: math::Vector3 GetLocalAxis(int _index) const;

      /// \brief Get the axis of rotation in global cooridnate frame.
      /// \param[in] _index Index of the axis to get.
      /// \return Axis value for the provided index.
      public: virtual math::Vector3 GetGlobalAxis(int _index) const = 0;

      /// \brief Set the anchor point.
      /// \param[in] _index Indx of the axis.
      /// \param[in] _anchor Anchor value.
      public: virtual void SetAnchor(int _index,
                                     const math::Vector3 &_anchor) = 0;

      /// \brief Get the anchor point.
      /// \param[in] _index Index of the axis.
      /// \return Anchor value for the axis.
      public: virtual math::Vector3 GetAnchor(int _index) const = 0;

      /// \brief Set the high stop of an axis(index).
      /// \param[in] _index Index of the axis.
      /// \param[in] _angle High stop angle.
      public: virtual void SetHighStop(int _index,
                                       const math::Angle &_angle) = 0;

      /// \brief Set the low stop of an axis(index).
      /// \param[in] _index Index of the axis.
      /// \param[in] _angle Low stop angle.
      public: virtual void SetLowStop(int _index,
                                      const math::Angle &_angle) = 0;

      /// \brief Get the high stop of an axis(index).
      /// \param[in] _index Index of the axis.
      /// \return Angle of the high stop value.
      public: virtual math::Angle GetHighStop(int _index) = 0;

      /// \brief Get the low stop of an axis(index).
      /// \param[in] _index Index of the axis.
      /// \return Angle of the low stop value.
      public: virtual math::Angle GetLowStop(int _index) = 0;

      /// \brief Set the velocity of an axis(index).
      /// \param[in] _index Index of the axis.
      /// \param[in] _vel Velocity.
      public: virtual void SetVelocity(int _index, double _vel) = 0;

      /// \brief Get the rotation rate of an axis(index)
      /// \param[in] _index Index of the axis.
      /// \return The rotaional velocity of the joint axis.
      public: virtual double GetVelocity(int _index) const = 0;

      /// \brief Set the force applied to this physics::Joint.
      /// Note that the unit of force should be consistent with the rest
      /// of the simulation scales.  E.g.  if you are using
      /// metric units, the unit for force is Newtons.  If using
      /// imperial units (sorry), then unit of force is lb-force
      /// not (lb-mass), etc.
      /// \param[in] _index Index of the axis.
      /// \param[in] _force Force value.
      public: virtual void SetForce(int _index, double _force);

      /// \brief @todo: not yet implemented.
      /// Get the internal forces at a this Joint.
      /// Note that the unit of force should be consistent with the rest
      /// of the simulation scales.  E.g.  if you are using
      /// metric units, the unit for force is Newtons.  If using
      /// imperial units (sorry), then unit of force is lb-force
      /// not (lb-mass), etc.
      /// \param[in] _index Index of the axis.
      /// \return The force applied to an axis.
      public: virtual double GetForce(int _index);

      /// \brief get force torque values at a joint
      public: virtual JointWrench GetForceTorque(int _index) = 0;

      /// \brief Set the max allowed force of an axis(index).
      /// Note that the unit of force should be consistent with the rest
      /// of the simulation scales.  E.g.  if you are using
      /// metric units, the unit for force is Newtons.  If using
      /// imperial units (sorry), then unit of force is lb-force
      /// not (lb-mass), etc.
      /// \param[in] _index Index of the axis.
      /// \param[in] _force Maximum force that can be applied to the axis.
      public: virtual void SetMaxForce(int _index, double _force) = 0;

      /// \brief Get the max allowed force of an axis(index).
      /// Note that the unit of force should be consistent with the rest
      /// of the simulation scales.  E.g.  if you are using
      /// metric units, the unit for force is Newtons.  If using
      /// imperial units (sorry), then unit of force is lb-force
      /// not (lb-mass), etc.
      /// \param[in] _index Index of the axis.
      /// \return The maximum force.
      public: virtual double GetMaxForce(int _index) = 0;

      /// \brief Get the angle of rotation of an axis(index)
      /// \param[in] _index Index of the axis.
      /// \return Angle of the axis.
      public: math::Angle GetAngle(int _index) const;

      /// \brief Get the angle count.
      /// \return The number of DOF for the joint.
      public: virtual unsigned int GetAngleCount() const = 0;

      /// \brief If the Joint is static, Gazebo stores the state of
      /// this Joint as a scalar inside the Joint class, so
      /// this call will NOT move the joint dynamically for a static Model.
      /// But if this Model is not static, then it is updated dynamically,
      /// all the conencted children Link's are moved as a result of the
      /// Joint angle setting.  Dynamic Joint angle update is accomplished
      /// by calling JointController::SetJointPosition.
      /// \param[in] _index Index of the axis.
      /// \param[in] _angle Angle to set the joint to.
      public: void SetAngle(int _index, math::Angle _angle);

      /// \brief Get the forces applied to the center of mass of a physics::Link
      /// due to the existence of this Joint.
      /// Note that the unit of force should be consistent with the rest
      /// of the simulation scales.  E.g.  if you are using
      /// metric units, the unit for force is Newtons.  If using
      /// imperial units (sorry), then unit of force is lb-force
      /// not (lb-mass), etc.
      /// \param[in] index The index of the link(0 or 1).
      /// \return Force applied to the link.
      public: virtual math::Vector3 GetLinkForce(unsigned int _index) const = 0;

      /// \brief Get the torque applied to the center of mass of a physics::Link
      /// due to the existence of this Joint.
      /// Note that the unit of torque should be consistent with the rest
      /// of the simulation scales.  E.g.  if you are using
      /// metric units, the unit for force is Newtons-Meters.  If using
      /// imperial units (sorry), then unit of force is lb-force-inches
      /// not (lb-mass-inches), etc.
      /// \param[in] index The index of the link(0 or 1)
      /// \return Torque applied to the link.
      public: virtual math::Vector3 GetLinkTorque(
                  unsigned int _index) const = 0;

      /// \brief Set a parameter for the joint.
      /// \param[in] _attr Attribute to set.
      /// \param[in] _index Index of the axis.
      /// \param[in] _value Value of the attribute.
      public: virtual void SetAttribute(Attribute _attr, int _index,
                                        double _value) GAZEBO_DEPRECATED = 0;

      /// \brief Set a non-generic parameter for the joint.
      /// replaces SetAttribute(Attribute, int, double)
      /// \param[in] _key String key.
      /// \param[in] _index Index of the axis.
      /// \param[in] _value Value of the attribute.
      public: virtual void SetAttribute(const std::string &_key, int _index,
                                        const boost::any &_value) = 0;

      /// \brief Get the child link
      /// \return Pointer to the child link.
      public: LinkPtr GetChild() const;

      /// \brief Get the parent link.
      /// \return Pointer to the parent link.
      public: LinkPtr GetParent() const;

      /// \brief DEPRECATED
      /// \param[out] _msg Message to fill with joint's properties
      /// \sa Joint::FillMsg
      public: void FillJointMsg(msgs::Joint &_msg) GAZEBO_DEPRECATED;

      /// \brief Fill a joint message.
      /// \param[out] _msg Message to fill with this joint's properties.
      public: void FillMsg(msgs::Joint &_msg);

      /// \brief Get the angle of an axis helper function.
      /// \param[in] _index Index of the axis.
      /// \return Angle of the axis.
      protected: virtual math::Angle GetAngleImpl(int _index) const = 0;

      /// \brief Helper function to load a joint.
      /// \param[in] _pose Pose of the anchor.
      private: void LoadImpl(const math::Pose &_pose);

      /// \brief The first link this joint connects to
      protected: LinkPtr childLink;

      /// \brief The second link this joint connects to
      protected: LinkPtr parentLink;

      /// \brief Pointer to the parent model.
      protected: ModelPtr model;

      /// \brief Anchor pose.
      protected: math::Vector3 anchorPos;

      /// \brief Anchor link.
      protected: LinkPtr anchorLink;

      /// \brief Joint update event.
      private: event::EventT<void ()> jointUpdate;

      /// \brief joint dampingCoefficient
      protected: double dampingCoefficient;

      /// \brief Angle used when the joint is paret of a static model.
      private: math::Angle staticAngle;

<<<<<<< HEAD
      /// \brief Save force applied by user
      /// This plus the joint feedback (joint contstraint forces) is the
      /// equivalent of simulated force torque sensor reading
      /// Allocate a 2 vector in case hinge2 joint is used.
      protected: double forceApplied[2];
=======
      /// \brief apply damping for adding viscous damping forces on updates
      protected: gazebo::event::ConnectionPtr applyDamping;
>>>>>>> bcc92da7
    };
    /// \}
  }
}
#endif<|MERGE_RESOLUTION|>--- conflicted
+++ resolved
@@ -375,16 +375,14 @@
       /// \brief Angle used when the joint is paret of a static model.
       private: math::Angle staticAngle;
 
-<<<<<<< HEAD
+      /// \brief apply damping for adding viscous damping forces on updates
+      protected: gazebo::event::ConnectionPtr applyDamping;
+
       /// \brief Save force applied by user
       /// This plus the joint feedback (joint contstraint forces) is the
       /// equivalent of simulated force torque sensor reading
       /// Allocate a 2 vector in case hinge2 joint is used.
       protected: double forceApplied[2];
-=======
-      /// \brief apply damping for adding viscous damping forces on updates
-      protected: gazebo::event::ConnectionPtr applyDamping;
->>>>>>> bcc92da7
     };
     /// \}
   }
