/*
 * Copyright (C) 2012-2014 Open Source Robotics Foundation
 *
 * Licensed under the Apache License, Version 2.0 (the "License");
 * you may not use this file except in compliance with the License.
 * You may obtain a copy of the License at
 *
 *     http://www.apache.org/licenses/LICENSE-2.0
 *
 * Unless required by applicable law or agreed to in writing, software
 * distributed under the License is distributed on an "AS IS" BASIS,
 * WITHOUT WARRANTIES OR CONDITIONS OF ANY KIND, either express or implied.
 * See the License for the specific language governing permissions and
 * limitations under the License.
 *
*/

#include <string>

#include "gazebo/common/Exception.hh"
#include "gazebo/common/Console.hh"
#include "gazebo/physics/Model.hh"
#include "gazebo/physics/World.hh"

#include "gazebo/physics/simbody/simbody_inc.h"
#include "gazebo/physics/simbody/SimbodyLink.hh"
#include "gazebo/physics/simbody/SimbodyJoint.hh"

using namespace gazebo;
using namespace physics;

//////////////////////////////////////////////////
SimbodyJoint::SimbodyJoint(BasePtr _parent)
  : Joint(_parent)
{
  this->isReversed = false;
  this->mustBreakLoopHere = false;
}

//////////////////////////////////////////////////
SimbodyJoint::~SimbodyJoint()
{
}

//////////////////////////////////////////////////
void SimbodyJoint::Load(sdf::ElementPtr _sdf)
{
  // store a pointer to the simbody physics engine for convenience
  this->simbodyPhysics = boost::dynamic_pointer_cast<SimbodyPhysics>(
    this->model->GetWorld()->GetPhysicsEngine());

  Joint::Load(_sdf);

  // read must_be_loop_joint
  // \TODO: clean up
  if (_sdf->HasElement("physics") &&
    _sdf->GetElement("physics")->HasElement("simbody"))
  {
    this->mustBreakLoopHere = _sdf->GetElement("physics")->
      GetElement("simbody")->Get<bool>("must_be_loop_joint");
  }

  if (this->sdf->HasElement("axis"))
  {
    sdf::ElementPtr axisElem = this->sdf->GetElement("axis");
    if (axisElem->HasElement("dynamics"))
    {
      sdf::ElementPtr dynamicsElem = axisElem->GetElement("dynamics");

      /// \TODO: switch to GetElement so default values apply
      /// \TODO: check all physics engines
      if (dynamicsElem->HasElement("damping"))
      {
        this->dissipationCoefficient[0] = dynamicsElem->Get<double>("damping");
      }
    }
  }

  if (this->sdf->HasElement("axis2"))
  {
    sdf::ElementPtr axisElem = this->sdf->GetElement("axis2");
    if (axisElem->HasElement("dynamics"))
    {
      sdf::ElementPtr dynamicsElem = axisElem->GetElement("dynamics");

      /// \TODO: switch to GetElement so default values apply
      /// \TODO: check all physics engines
      if (dynamicsElem->HasElement("damping"))
      {
        this->dissipationCoefficient[1] = dynamicsElem->Get<double>("damping");
      }
    }
  }

  // Read old style
  //    <pose>pose on child</pose>
  // or new style

  // to support alternative unassembled joint pose specification
  // check if the new style of pose specification exists
  //    <parent>
  //      <link>parentName</link>
  //      <pose>parentPose</pose>
  //    </parent>
  // as compared to old style
  //    <parent>parentName</parent>
  //
  // \TODO: consider storing the unassembled format parent pose when
  // calling Joint::Load(sdf::ElementPtr)

  math::Pose childPose = _sdf->Get<math::Pose>("pose");
  if (_sdf->GetElement("child")->HasElement("pose"))
    childPose = _sdf->GetElement("child")->Get<math::Pose>("pose");

  this->xCB = physics::SimbodyPhysics::Pose2Transform(childPose);

  math::Pose parentPose;
  if (_sdf->GetElement("parent")->HasElement("pose"))
    this->xPA = physics::SimbodyPhysics::GetPose(_sdf->GetElement("parent"));
  else
  {
    SimTK::Transform X_MC, X_MP;
    if (this->parentLink)
    {
      X_MP = physics::SimbodyPhysics::Pose2Transform(
        this->parentLink->GetRelativePose());
    }
    else
    {
      // TODO: verify
      // parent frame is at the world frame
      X_MP = ~physics::SimbodyPhysics::Pose2Transform(
        this->model->GetWorldPose());
    }

    if (this->childLink)
    {
      X_MC = physics::SimbodyPhysics::Pose2Transform(
        this->childLink->GetRelativePose());
    }
    else
    {
      // TODO: verify
      X_MC = ~physics::SimbodyPhysics::Pose2Transform(
        this->model->GetWorldPose());
    }

    const SimTK::Transform X_PC = ~X_MP*X_MC;

    // i.e., A spatially coincident with B
    this->xPA = X_PC*this->xCB;
  }
}

//////////////////////////////////////////////////
void SimbodyJoint::Reset()
{
  Joint::Reset();
}

//////////////////////////////////////////////////
void SimbodyJoint::CacheForceTorque()
{
  const SimTK::State &state = this->simbodyPhysics->integ->getAdvancedState();

  // force calculation of reaction forces
  this->simbodyPhysics->system.realize(state);

  // In simbody, parent is always inboard (closer to ground in the tree),
  //   child is always outboard (further away from ground in the tree).
  SimTK::SpatialVec spatialForceOnInboardBodyInGround =
    this->mobod.findMobilizerReactionOnParentAtFInGround(state);

  SimTK::SpatialVec spatialForceOnOutboardBodyInGround =
    this->mobod.findMobilizerReactionOnBodyAtMInGround(state);

  // determine if outboard body is parent or child based on isReversed flag.
  // determine if inboard body is parent or child based on isReversed flag.
  SimTK::SpatialVec spatialForceOnParentBodyInGround;
  SimTK::SpatialVec spatialForceOnChildBodyInGround;
  // parent and child mobods in gazebo's parent/child tree structure.
  SimTK::MobilizedBody parentMobod;
  SimTK::MobilizedBody childMobod;
  if (!this->isReversed)
  {
    spatialForceOnParentBodyInGround = spatialForceOnInboardBodyInGround;
    spatialForceOnChildBodyInGround = spatialForceOnOutboardBodyInGround;
    childMobod = this->mobod;
    parentMobod = this->mobod.getParentMobilizedBody();
  }
  else
  {
    spatialForceOnParentBodyInGround = spatialForceOnOutboardBodyInGround;
    spatialForceOnChildBodyInGround = spatialForceOnInboardBodyInGround;
    childMobod = this->mobod.getParentMobilizedBody();
    parentMobod = this->mobod;
  }

  // get rotation from ground to child/parent link frames
  const SimTK::Rotation& R_GC = childMobod.getBodyRotation(state);
  const SimTK::Rotation& R_GP = parentMobod.getBodyRotation(state);

  // re-express in child link frame
  SimTK::Vec3 reactionTorqueOnChildBody =
    ~R_GC * spatialForceOnChildBodyInGround[0];
  SimTK::Vec3 reactionForceOnChildBody =
    ~R_GC * spatialForceOnChildBodyInGround[1];

  SimTK::Vec3 reactionTorqueOnParentBody =
    ~R_GP * spatialForceOnParentBodyInGround[0];
  SimTK::Vec3 reactionForceOnParentBody =
    ~R_GP * spatialForceOnParentBodyInGround[1];

  // gzerr << "parent[" << this->GetName()
  //       << "]: t[" << reactionTorqueOnParentBody
  //       << "] f[" << reactionForceOnParentBody
  //       << "]\n";

  // gzerr << "child[" << this->GetName()
  //       << "]: t[" << reactionTorqueOnChildBody
  //       << "] f[" << reactionForceOnChildBody
  //       << "]\n";

  // Note minus sign indicates these are reaction forces
  // by the Link on the Joint in the target Link frame.
  this->wrench.body1Force =
    -SimbodyPhysics::Vec3ToVector3(reactionForceOnParentBody);
  this->wrench.body1Torque =
    -SimbodyPhysics::Vec3ToVector3(reactionTorqueOnParentBody);

  this->wrench.body2Force =
    -SimbodyPhysics::Vec3ToVector3(reactionForceOnChildBody);
  this->wrench.body2Torque =
    -SimbodyPhysics::Vec3ToVector3(reactionTorqueOnChildBody);
}

//////////////////////////////////////////////////
LinkPtr SimbodyJoint::GetJointLink(unsigned int _index) const
{
  LinkPtr result;

  if (_index == 0 || _index == 1)
  {
    SimbodyLinkPtr simbodyLink1 =
      boost::static_pointer_cast<SimbodyLink>(this->childLink);

    SimbodyLinkPtr simbodyLink2 =
      boost::static_pointer_cast<SimbodyLink>(this->parentLink);
  }

  return result;
}

//////////////////////////////////////////////////
bool SimbodyJoint::AreConnected(LinkPtr _one, LinkPtr _two) const
{
  return ((this->childLink.get() == _one.get() &&
           this->parentLink.get() == _two.get()) ||
          (this->childLink.get() == _two.get() &&
           this->parentLink.get() == _one.get()));
}

//////////////////////////////////////////////////
void SimbodyJoint::Detach()
{
  this->childLink.reset();
  this->parentLink.reset();
}

//////////////////////////////////////////////////
void SimbodyJoint::SetAxis(unsigned int _index, const math::Vector3 &/*_axis*/)
{
  math::Pose parentModelPose;
  if (this->parentLink)
    parentModelPose = this->parentLink->GetModel()->GetWorldPose();

  // Set joint axis
  // assuming incoming axis is defined in the model frame, so rotate them
  // into the inertial frame
  // TODO: switch so the incoming axis is defined in the child frame.
  math::Vector3 axis = parentModelPose.rot.RotateVector(
    this->sdf->GetElement("axis")->Get<math::Vector3>("xyz"));

  if (_index == 0)
    this->sdf->GetElement("axis")->GetElement("xyz")->Set(axis);
  else if (_index == 1)
    this->sdf->GetElement("axis2")->GetElement("xyz")->Set(axis);
  else
    gzerr << "SetAxis index [" << _index << "] out of bounds\n";
}

//////////////////////////////////////////////////
JointWrench SimbodyJoint::GetForceTorque(unsigned int /*_index*/)
{
  return this->wrench;
}

//////////////////////////////////////////////////
void SimbodyJoint::SetForce(unsigned int _index, double _force)
{
  double force = Joint::CheckAndTruncateForce(_index, _force);
  this->SaveForce(_index, force);
  this->SetForceImpl(_index, force);

  // for engines that supports auto-disable of links
  if (this->childLink) this->childLink->SetEnabled(true);
  if (this->parentLink) this->parentLink->SetEnabled(true);
}

//////////////////////////////////////////////////
double SimbodyJoint::GetForce(unsigned int _index)
{
  if (_index < this->GetAngleCount())
  {
    return this->forceApplied[_index];
  }
  else
  {
    gzerr << "Invalid joint index [" << _index
          << "] when trying to get force\n";
    return 0;
  }
}

//////////////////////////////////////////////////
void SimbodyJoint::SaveForce(unsigned int _index, double _force)
{
  // this bit of code actually doesn't do anything physical,
  // it simply records the forces commanded inside forceApplied.
  if (_index < this->GetAngleCount())
  {
    if (this->forceAppliedTime < this->GetWorld()->GetSimTime())
    {
      // reset forces if time step is new
      this->forceAppliedTime = this->GetWorld()->GetSimTime();
      this->forceApplied[0] = this->forceApplied[1] = 0;
    }

    this->forceApplied[_index] += _force;
  }
  else
    gzerr << "Something's wrong, joint [" << this->GetName()
          << "] index [" << _index
          << "] out of range.\n";
}

//////////////////////////////////////////////////
void SimbodyJoint::SaveSimbodyState(const SimTK::State &/*_state*/)
{
/*
  // Implementation not complete
  // Not implemented
  // skip if not a free joint, state is saved in SimbodyJoint::mobod
  if (!this->masterMobod.isEmptyHandle() &&
      SimTK::MobilizedBody::Free::isInstanceOf(this->masterMobod))
  {
    if (this->simbodyQ.empty())
      this->simbodyQ.resize(this->masterMobod.getNumQ(_state));

    if (this->simbodyU.empty())
      this->simbodyU.resize(this->masterMobod.getNumU(_state));

    for (unsigned int i = 0; i < this->simbodyQ.size(); ++i)
      this->simbodyQ[i] = this->masterMobod.getOneQ(_state, i);

    for (unsigned int i = 0; i < this->simbodyU.size(); ++i)
      this->simbodyU[i] = this->masterMobod.getOneU(_state, i);
  }
  else
  {
    // gzerr << "debug: joint name: " << this->GetScopedName() << "\n";
  }
*/
}

//////////////////////////////////////////////////
void SimbodyJoint::RestoreSimbodyState(SimTK::State &/*_state*/)
{
  // Not implemented
}

//////////////////////////////////////////////////
void SimbodyJoint::SetAnchor(unsigned int /*_index*/,
    const gazebo::math::Vector3 & /*_anchor*/)
{
  gzerr << "SimbodyJoint::SetAnchor:  Not implement in Simbody."
        << " Anchor is set during joint construction in SimbodyPhysics.cc\n";
}

//////////////////////////////////////////////////
void SimbodyJoint::SetDamping(unsigned int _index, const double _damping)
{
  if (_index < this->GetAngleCount())
  {
    this->SetStiffnessDamping(_index, this->stiffnessCoefficient[_index],
      _damping);
  }
  else
  {
     gzerr << "SimbodyJoint::SetDamping: index[" << _index
           << "] is out of bounds (GetAngleCount() = "
           << this->GetAngleCount() << ").\n";
     return;
  }
}

//////////////////////////////////////////////////
void SimbodyJoint::SetStiffness(unsigned int _index, const double _stiffness)
{
  if (_index < this->GetAngleCount())
  {
    this->SetStiffnessDamping(_index, _stiffness,
      this->dissipationCoefficient[_index]);
  }
  else
  {
     gzerr << "SimbodyJoint::SetStiffness: index[" << _index
           << "] is out of bounds (GetAngleCount() = "
           << this->GetAngleCount() << ").\n";
     return;
  }
}

//////////////////////////////////////////////////
<<<<<<< HEAD
void SimbodyJoint::SetDamping(int _index, const double _damping)
{
  if (static_cast<unsigned int>(_index) < this->GetAngleCount())
  {
    this->SetStiffnessDamping(static_cast<unsigned int>(_index),
      this->stiffnessCoefficient[_index],
      _damping);
  }
  else
  {
     gzerr << "SimbodyJoint::SetDamping: index[" << _index
           << "] is out of bounds (GetAngleCount() = "
           << this->GetAngleCount() << ").\n";
     return;
  }
}

//////////////////////////////////////////////////
void SimbodyJoint::SetStiffness(int _index, const double _stiffness)
{
  if (static_cast<unsigned int>(_index) < this->GetAngleCount())
  {
    this->SetStiffnessDamping(static_cast<unsigned int>(_index),
      _stiffness,
      this->dissipationCoefficient[_index]);
  }
  else
  {
     gzerr << "SimbodyJoint::SetStiffness: index[" << _index
           << "] is out of bounds (GetAngleCount() = "
           << this->GetAngleCount() << ").\n";
     return;
  }
}

//////////////////////////////////////////////////
void SimbodyJoint::SetStiffnessDamping(unsigned int _index,
  double _stiffness, double _damping, double _reference)
{
=======
void SimbodyJoint::SetStiffnessDamping(unsigned int _index,
  double _stiffness, double _damping, double _reference)
{
>>>>>>> c9dc1434
  if (_index < this->GetAngleCount())
  {
    this->stiffnessCoefficient[_index] = _stiffness;
    this->dissipationCoefficient[_index] = _damping;
    this->springReferencePosition[_index] = _reference;

<<<<<<< HEAD
    /// \TODO: address multi-axis joints
    this->damper.setDamping(
      this->simbodyPhysics->integ->updAdvancedState(),
      _damping);

    /// \TODO: add spring force element
    gzdbg << "Joint [" << this->GetName()
           << "] stiffness not implement in Simbody\n";
=======
    // set damper coefficient
    this->damper[_index].setDamping(
      this->simbodyPhysics->integ->updAdvancedState(),
      _damping);

    // set spring stiffness and reference position
    this->spring[_index].setStiffness(
      this->simbodyPhysics->integ->updAdvancedState(),
      _stiffness);
    this->spring[_index].setQZero(
      this->simbodyPhysics->integ->updAdvancedState(),
      _reference);
>>>>>>> c9dc1434
  }
  else
    gzerr << "SetStiffnessDamping _index too large.\n";
}

//////////////////////////////////////////////////
math::Vector3 SimbodyJoint::GetAnchor(unsigned int /*_index*/) const
{
  gzerr << "Not implement in Simbody\n";
  return math::Vector3();
}

//////////////////////////////////////////////////
math::Vector3 SimbodyJoint::GetLinkForce(unsigned int /*_index*/) const
{
  gzerr << "Not implement in Simbody\n";
  return math::Vector3();
}

//////////////////////////////////////////////////
math::Vector3 SimbodyJoint::GetLinkTorque(unsigned int /*_index*/) const
{
  gzerr << "Not implement in Simbody\n";
  return math::Vector3();
}

//////////////////////////////////////////////////
void SimbodyJoint::SetAttribute(Attribute, unsigned int /*_index*/,
    double /*_value*/)
{
  gzerr << "Not implement in Simbody\n";
}

//////////////////////////////////////////////////
bool SimbodyJoint::SetParam(const std::string &/*_key*/,
    unsigned int /*_index*/, const boost::any &/*_value*/)
{
  gzerr << "Not implement in Simbody\n";
  return false;
}

//////////////////////////////////////////////////
double SimbodyJoint::GetParam(const std::string &/*_key*/,
    unsigned int /*_index*/)
{
  gzerr << "Not implement in Simbody\n";
  return 0;
}

//////////////////////////////////////////////////
bool SimbodyJoint::SetHighStop(unsigned int _index, const math::Angle &_angle)
{
  Joint::SetHighStop(_index, _angle);

  if (_index < this->GetAngleCount())
  {
    if (this->physicsInitialized)
    {
      if (!this->limitForce[_index].isEmptyHandle())
      {
        this->limitForce[_index].setBounds(
          this->simbodyPhysics->integ->updAdvancedState(),
          this->GetLowStop(_index).Radian(), _angle.Radian());
      }
      else
      {
        gzerr << "child link is NULL, force element not initialized, "
              << "SetHighStop failed. Please file a report on issue tracker.\n";
        return false;
      }
    }
    else
    {
      gzerr << "SetHighStop: State not initialized, SetHighStop failed.\n";
      return false;
    }
  }
  else
  {
    gzerr << "SetHighStop: index out of bounds.\n";
    return false;
  }
  return true;
}

//////////////////////////////////////////////////
bool SimbodyJoint::SetLowStop(unsigned int _index, const math::Angle &_angle)
{
  Joint::SetLowStop(_index, _angle);

  if (_index < this->GetAngleCount())
  {
    if (this->physicsInitialized)
    {
      if (!this->limitForce[_index].isEmptyHandle())
      {
        this->limitForce[_index].setBounds(
          this->simbodyPhysics->integ->updAdvancedState(),
          _angle.Radian(),
          this->GetHighStop(_index).Radian());
      }
      else
      {
        gzerr << "child link is NULL, force element not initialized, "
              << "SetLowStop failed. Please file a report on issue tracker.\n";
        return false;
      }
    }
    else
    {
      gzerr << "SetLowStop: State not initialized, SetLowStop failed.\n";
      return false;
    }
  }
  else
  {
    gzerr << "SetLowStop: index out of bounds.\n";
    return false;
  }
  return true;
}

//////////////////////////////////////////////////
math::Angle SimbodyJoint::GetHighStop(unsigned int _index)
{
  if (_index >= this->GetAngleCount())
  {
    gzerr << "Invalid joint index [" << _index
          << "] when trying to get high stop\n";
    /// \TODO: should return NaN
    return math::Angle(0.0);
  }
  else if (_index == 0)
  {
    return math::Angle(this->sdf->GetElement("axis")->GetElement("limit")
             ->Get<double>("upper"));
  }
  else if (_index == 1)
  {
    return math::Angle(this->sdf->GetElement("axis2")->GetElement("limit")
             ->Get<double>("upper"));
  }
  else
  {
    gzerr << "Should not be here in code, GetAngleCount > 2?\n";
    /// \TODO: should return NaN
    return math::Angle(0.0);
  }
}

//////////////////////////////////////////////////
math::Angle SimbodyJoint::GetLowStop(unsigned int _index)
{
  if (_index >= this->GetAngleCount())
  {
    gzerr << "Invalid joint index [" << _index
          << "] when trying to get low stop\n";
    /// \TODO: should return NaN
    return math::Angle(0.0);
  }
  else if (_index == 0)
  {
    return math::Angle(this->sdf->GetElement("axis")->GetElement("limit")
             ->Get<double>("lower"));
  }
  else if (_index == 1)
  {
    return math::Angle(this->sdf->GetElement("axis2")->GetElement("limit")
             ->Get<double>("lower"));
  }
  else
  {
    gzerr << "Should not be here in code, GetAngleCount > 2?\n";
    /// \TODO: should return NaN
    return math::Angle(0.0);
  }
}<|MERGE_RESOLUTION|>--- conflicted
+++ resolved
@@ -422,67 +422,15 @@
 }
 
 //////////////////////////////////////////////////
-<<<<<<< HEAD
-void SimbodyJoint::SetDamping(int _index, const double _damping)
-{
-  if (static_cast<unsigned int>(_index) < this->GetAngleCount())
-  {
-    this->SetStiffnessDamping(static_cast<unsigned int>(_index),
-      this->stiffnessCoefficient[_index],
-      _damping);
-  }
-  else
-  {
-     gzerr << "SimbodyJoint::SetDamping: index[" << _index
-           << "] is out of bounds (GetAngleCount() = "
-           << this->GetAngleCount() << ").\n";
-     return;
-  }
-}
-
-//////////////////////////////////////////////////
-void SimbodyJoint::SetStiffness(int _index, const double _stiffness)
-{
-  if (static_cast<unsigned int>(_index) < this->GetAngleCount())
-  {
-    this->SetStiffnessDamping(static_cast<unsigned int>(_index),
-      _stiffness,
-      this->dissipationCoefficient[_index]);
-  }
-  else
-  {
-     gzerr << "SimbodyJoint::SetStiffness: index[" << _index
-           << "] is out of bounds (GetAngleCount() = "
-           << this->GetAngleCount() << ").\n";
-     return;
-  }
-}
-
-//////////////////////////////////////////////////
 void SimbodyJoint::SetStiffnessDamping(unsigned int _index,
   double _stiffness, double _damping, double _reference)
 {
-=======
-void SimbodyJoint::SetStiffnessDamping(unsigned int _index,
-  double _stiffness, double _damping, double _reference)
-{
->>>>>>> c9dc1434
   if (_index < this->GetAngleCount())
   {
     this->stiffnessCoefficient[_index] = _stiffness;
     this->dissipationCoefficient[_index] = _damping;
     this->springReferencePosition[_index] = _reference;
 
-<<<<<<< HEAD
-    /// \TODO: address multi-axis joints
-    this->damper.setDamping(
-      this->simbodyPhysics->integ->updAdvancedState(),
-      _damping);
-
-    /// \TODO: add spring force element
-    gzdbg << "Joint [" << this->GetName()
-           << "] stiffness not implement in Simbody\n";
-=======
     // set damper coefficient
     this->damper[_index].setDamping(
       this->simbodyPhysics->integ->updAdvancedState(),
@@ -495,7 +443,6 @@
     this->spring[_index].setQZero(
       this->simbodyPhysics->integ->updAdvancedState(),
       _reference);
->>>>>>> c9dc1434
   }
   else
     gzerr << "SetStiffnessDamping _index too large.\n";
