/*
 * Copyright (C) 2016 Open Source Robotics Foundation
 *
 * Licensed under the Apache License, Version 2.0 (the "License");
 * you may not use this file except in compliance with the License.
 * You may obtain a copy of the License at
 *
 *     http://www.apache.org/licenses/LICENSE-2.0
 *
 * Unless required by applicable law or agreed to in writing, software
 * distributed under the License is distributed on an "AS IS" BASIS,
 * WITHOUT WARRANTIES OR CONDITIONS OF ANY KIND, either express or implied.
 * See the License for the specific language governing permissions and
 * limitations under the License.
 *
*/

#include <ignition/math/Vector2.hh>
#include <ignition/math/Vector3.hh>

#include "gazebo/common/Mesh.hh"
#include "gazebo/common/MeshManager.hh"

#include "gazebo/gui/Actions.hh"
#include "gazebo/gui/GLWidget.hh"
#include "gazebo/gui/GuiIface.hh"
#include "gazebo/gui/MainWindow.hh"

#include "gazebo/gui/model/ModelEditorPalette.hh"
#include "gazebo/gui/model/ModelCreator.hh"

#include "gazebo/rendering/RayQuery.hh"

#include "mouse_pick.hh"

#include "test_config.h"

/////////////////////////////////////////////////
void MouseDrag(QWidget *_widget, Qt::MouseButton _button,
    const ignition::math::Vector2d &_start,
    const ignition::math::Vector2d &_end)
{
  // move the mouse cursor to the _start pos
  QTest::mouseMove(_widget,
      QPoint(_widget->width()*_start.X(), _widget->height()*_start.Y()));

  // There seem to be a problem simulating mouse drag using QTest
  // so use raw QMouseEvent.
  QPoint startPt(_widget->width()*_start.X(), _widget->height()*_start.Y());
  QMouseEvent *pressEvent = new QMouseEvent(QEvent::MouseButtonPress, startPt,
      _widget->mapToGlobal(startPt), _button, _button, Qt::NoModifier);
  QApplication::postEvent(_widget, pressEvent);

  ignition::math::Vector2d dist = _end - _start;

  // move the cursor to _end pos over 10 steps
  unsigned int steps = 10;
  for (unsigned int i = 0; i < steps; ++i)
  {
    // compute next pos to move the cursor to
    ignition::math::Vector2d nextPos = _start + dist * (1.0 / steps) * (i+1);

    QPoint movePt(_widget->width()*nextPos.X(), _widget->height()*nextPos.Y());

    QMouseEvent *moveEvent = new QMouseEvent(QEvent::MouseMove, movePt,
        _widget->mapToGlobal(movePt), _button, _button, Qt::NoModifier);
    QApplication::postEvent(_widget, moveEvent);

    gazebo::common::Time::MSleep(10);
    QCoreApplication::processEvents();
  }

  QPoint releasePt(_widget->width()*_end.X(), _widget->height()*_end.Y());
  QMouseEvent *releaseEvent = new QMouseEvent(QEvent::MouseButtonRelease,
      releasePt, _widget->mapToGlobal(releasePt), _button, _button,
      Qt::NoModifier);
  QApplication::postEvent(_widget, releaseEvent);
}

/////////////////////////////////////////////////
void MousePickingTest::Shapes()
{
  this->resMaxPercentChange = 5.0;
  this->shareMaxPercentChange = 2.0;

  this->Load("worlds/shapes.world", false, false, false);

  gazebo::gui::MainWindow *mainWindow = new gazebo::gui::MainWindow();
  QVERIFY(mainWindow != NULL);
  // Create the main window.
  mainWindow->Load();
  mainWindow->Init();
  mainWindow->show();

  std::string model01Name = "cylinder";
  std::string model02Name = "box";
  std::string model03Name = "sphere";

  // Get the user camera and scene
  gazebo::rendering::UserCameraPtr cam = gazebo::gui::get_active_camera();
  QVERIFY(cam != NULL);
  gazebo::rendering::ScenePtr scene = cam->GetScene();
  QVERIFY(scene != NULL);

  this->ProcessEventsAndDraw(mainWindow);

  gazebo::rendering::VisualPtr model01Vis = scene->GetVisual(model01Name);
  QVERIFY(model01Vis != NULL);
  gazebo::rendering::VisualPtr model02Vis = scene->GetVisual(model02Name);
  QVERIFY(model02Vis != NULL);
  gazebo::rendering::VisualPtr model03Vis = scene->GetVisual(model03Name);
  QVERIFY(model03Vis != NULL);

  // move camera to look at the shapes from +x
  cam->SetWorldPose(ignition::math::Pose3d(
      ignition::math::Vector3d(-5, 0.0, 0.5),
      ignition::math::Quaterniond::Identity));

  auto glWidget = mainWindow->findChild<gazebo::gui::GLWidget *>("GLWidget");
  QVERIFY(glWidget != NULL);

  // mouse picking in arrow mode
  gazebo::gui::g_arrowAct->trigger();

  this->ProcessEventsAndDraw(mainWindow);

  // pick the first model - sphere
  auto pickPt = cam->Project(model01Vis->WorldPose().Pos());
  auto pt = QPoint(pickPt.X(), pickPt.Y());
  QTest::mouseMove(glWidget, pt);
  QTest::mouseClick(glWidget, Qt::LeftButton, 0, pt);

  this->ProcessEventsAndDraw(mainWindow, 10, 30);

  QVERIFY(model01Vis->GetHighlighted());
  QVERIFY(!model02Vis->GetHighlighted());
  QVERIFY(!model03Vis->GetHighlighted());

  // pick the second model - box
  pickPt = cam->Project(model02Vis->WorldPose().Pos());
  pt = QPoint(pickPt.X(), pickPt.Y());
  QTest::mouseMove(glWidget, pt);
  QTest::mouseClick(glWidget, Qt::LeftButton, 0, pt);

  this->ProcessEventsAndDraw(mainWindow);

  QVERIFY(!model01Vis->GetHighlighted());
  QVERIFY(model02Vis->GetHighlighted());
  QVERIFY(!model03Vis->GetHighlighted());

<<<<<<< HEAD
  // pick the third model - box
  pickPt = cam->Project(model03Vis->WorldPose().Pos());
=======
  // pick the third model - cylinder
  pickPt = cam->Project(model03Vis->GetWorldPose().pos.Ign());
>>>>>>> 13118410
  pt = QPoint(pickPt.X(), pickPt.Y());
  QTest::mouseMove(glWidget, pt);
  QTest::mouseClick(glWidget, Qt::LeftButton, 0, pt);

  this->ProcessEventsAndDraw(mainWindow);

  QVERIFY(!model01Vis->GetHighlighted());
  QVERIFY(!model02Vis->GetHighlighted());
  QVERIFY(model03Vis->GetHighlighted());

  // pick near the edge of box
  pickPt = cam->Project(model02Vis->WorldPose().Pos() +
      ignition::math::Vector3d(-0.5, 0.49, 0));
  pt = QPoint(pickPt.X(), pickPt.Y());
  QTest::mouseMove(glWidget, pt);
  QTest::mouseClick(glWidget, Qt::LeftButton, 0, pt);

  this->ProcessEventsAndDraw(mainWindow);

  QVERIFY(!model01Vis->GetHighlighted());
  QVERIFY(model02Vis->GetHighlighted());
  QVERIFY(!model03Vis->GetHighlighted());

  // pick just outside the edge of box and verify nothing is selected
  pickPt = cam->Project(model02Vis->WorldPose().Pos() +
      ignition::math::Vector3d(-0.5, 0.51, 0));
  pt = QPoint(pickPt.X(), pickPt.Y());
  QTest::mouseMove(glWidget, pt);
  QTest::mouseClick(glWidget, Qt::LeftButton, 0, pt);

  this->ProcessEventsAndDraw(mainWindow);

  QVERIFY(!model01Vis->GetHighlighted());
  QVERIFY(!model02Vis->GetHighlighted());
  QVERIFY(!model03Vis->GetHighlighted());

  cam->Fini();
  mainWindow->close();
  delete mainWindow;
}

/////////////////////////////////////////////////
void MousePickingTest::ModelEditorSelection()
{
  this->resMaxPercentChange = 5.0;
  this->shareMaxPercentChange = 2.0;

  this->Load("worlds/empty.world", false, false, false);

  // Create the main window.
  gazebo::gui::MainWindow *mainWindow = new gazebo::gui::MainWindow();
  QVERIFY(mainWindow != nullptr);
  mainWindow->Load();
  mainWindow->Init();
  mainWindow->show();

  // Process some events and draw the screen
  this->ProcessEventsAndDraw(mainWindow);

  // Get camera
  gazebo::rendering::UserCameraPtr cam = gazebo::gui::get_active_camera();
  QVERIFY(cam != nullptr);
  gazebo::rendering::ScenePtr scene = cam->GetScene();
  QVERIFY(scene != nullptr);

  // Process some events and draw the screen
  this->ProcessEventsAndDraw(mainWindow);

  QVERIFY(gazebo::gui::g_editModelAct != NULL);

  // switch to editor mode
  gazebo::gui::g_editModelAct->toggle();

  // get the model creator
  auto modelEditorPalette =
      mainWindow->findChild<gazebo::gui::ModelEditorPalette *>();
  QVERIFY(modelEditorPalette != nullptr);
  gazebo::gui::ModelCreator *modelCreator = modelEditorPalette->ModelCreator();
  QVERIFY(modelCreator != nullptr);

  // insert a cylinder link
  modelCreator->AddShape(gazebo::gui::ModelCreator::ENTITY_CYLINDER);
  gazebo::rendering::VisualPtr cylinder =
      scene->GetVisual("ModelPreview_0::link_0");
  QVERIFY(cylinder != nullptr);

  // Process some events and draw the screen
  this->ProcessEventsAndDraw(mainWindow);

  // move camera to look at cylinder
  cam->SetWorldPose(ignition::math::Pose3d(
      ignition::math::Vector3d(-5, 0.0, 0.5),
      ignition::math::Quaterniond::Identity));

  // Process some events and draw the screen
  this->ProcessEventsAndDraw(mainWindow);

  auto glWidget = mainWindow->findChild<gazebo::gui::GLWidget *>("GLWidget");
  QVERIFY(glWidget != nullptr);

  // click on the cylinder
  QTest::mouseMove(glWidget,
      QPoint(glWidget->width()*0.5, glWidget->height()*0.5));
  QTest::mouseClick(glWidget, Qt::LeftButton, 0,
      QPoint(glWidget->width()*0.5, glWidget->height()*0.5));

  // Process some events and draw the screen
  this->ProcessEventsAndDraw(mainWindow);

  // make sure the cylinder is selected
  QVERIFY(cylinder->GetHighlighted());

  // pan the camera by dragging over the ground plane in x
  double dragHeight = 0.99;
  MouseDrag(glWidget, Qt::LeftButton,
      ignition::math::Vector2d(0.5, dragHeight),
      ignition::math::Vector2d(0.25, dragHeight));

  this->ProcessEventsAndDraw(mainWindow);

  // verify the cylinder is still selected.
  QVERIFY(cylinder->GetHighlighted());

  // Clean up
  cam->Fini();
  mainWindow->close();
  delete mainWindow;
}

/////////////////////////////////////////////////
void MousePickingTest::Transparency()
{
  this->resMaxPercentChange = 5.0;
  this->shareMaxPercentChange = 2.0;

  this->Load("worlds/shapes.world", false, false, false);

  gazebo::gui::MainWindow *mainWindow = new gazebo::gui::MainWindow();
  QVERIFY(mainWindow != NULL);
  // Create the main window.
  mainWindow->Load();
  mainWindow->Init();
  mainWindow->show();

  std::string model01Name = "cylinder";
  std::string model02Name = "box";
  std::string model03Name = "sphere";

  // Get the user camera and scene
  gazebo::rendering::UserCameraPtr cam = gazebo::gui::get_active_camera();
  QVERIFY(cam != NULL);
  gazebo::rendering::ScenePtr scene = cam->GetScene();
  QVERIFY(scene != NULL);

  cam->SetCaptureData(true);

  this->ProcessEventsAndDraw(mainWindow);

  gazebo::rendering::VisualPtr model01Vis = scene->GetVisual(model01Name);
  QVERIFY(model01Vis != NULL);
  gazebo::rendering::VisualPtr model02Vis = scene->GetVisual(model02Name);
  QVERIFY(model02Vis != NULL);
  gazebo::rendering::VisualPtr model03Vis = scene->GetVisual(model03Name);
  QVERIFY(model03Vis != NULL);

  gazebo::rendering::VisualPtr model01LinkVis =
      scene->GetVisual(model01Name + "::link");
  QVERIFY(model01LinkVis != NULL);
  gazebo::rendering::VisualPtr model02LinkVis =
      scene->GetVisual(model02Name + "::link");
  QVERIFY(model02LinkVis != NULL);
  gazebo::rendering::VisualPtr model03LinkVis =
      scene->GetVisual(model03Name + "::link");
  QVERIFY(model03LinkVis != NULL);

  model01Vis->SetTransparency(0.5);
  model02Vis->SetTransparency(0.5);
  model03Vis->SetTransparency(0.5);

  auto glWidget = mainWindow->findChild<gazebo::gui::GLWidget *>("GLWidget");
  QVERIFY(glWidget != NULL);

  // mouse picking in arrow mode
  gazebo::gui::g_arrowAct->trigger();

  cam->SetWorldPose(ignition::math::Pose3d(0, 3.0, 0.5, 0, 0, -1.57));

  this->ProcessEventsAndDraw(mainWindow);

  QTest::mouseMove(glWidget,
      QPoint(glWidget->width()*0.5, glWidget->height()*0.5));
  QTest::mouseClick(glWidget, Qt::LeftButton, 0,
      QPoint(glWidget->width()*0.5, glWidget->height()*0.5));

  // Process some events, and draw the screen
  for (unsigned int i = 0; i < 10; ++i)
  {
    gazebo::common::Time::MSleep(30);
    QCoreApplication::processEvents();
    mainWindow->repaint();
  }

  QVERIFY(!model01Vis->GetHighlighted());
  QVERIFY(!model02Vis->GetHighlighted());
  QVERIFY(model03Vis->GetHighlighted());

  cam->SetWorldPose(ignition::math::Pose3d(0, -3.0, 0.5, 0, 0, 1.57));

  this->ProcessEventsAndDraw(mainWindow);

  QTest::mouseMove(glWidget,
      QPoint(glWidget->width()*0.5, glWidget->height()*0.5));
  QTest::mouseClick(glWidget, Qt::LeftButton, 0,
      QPoint(glWidget->width()*0.5, glWidget->height()*0.5));

  this->ProcessEventsAndDraw(mainWindow);

  QVERIFY(model01Vis->GetHighlighted());
  QVERIFY(!model02Vis->GetHighlighted());
  QVERIFY(!model03Vis->GetHighlighted());

  // try mouse picking in translate mode
  gazebo::gui::g_translateAct->trigger();

  cam->SetWorldPose(ignition::math::Pose3d(0.1, 3.0, 0.6, 0, 0, -1.57));

  this->ProcessEventsAndDraw(mainWindow);

  QTest::mouseMove(glWidget,
      QPoint(glWidget->width()*0.5, glWidget->height()*0.5));
  QTest::mouseClick(glWidget, Qt::LeftButton, 0,
      QPoint(glWidget->width()*0.5, glWidget->height()*0.5));

  this->ProcessEventsAndDraw(mainWindow);

  // TODO ModelManipulator uses gui::get_entity_id to differentiate between
  // model and link but because g_main_win is not available in QTestFixture
  // the link is selected instead of the model
  QVERIFY(!model01Vis->GetHighlighted() && !model01LinkVis->GetHighlighted());
  QVERIFY(!model02Vis->GetHighlighted() && !model02LinkVis->GetHighlighted());
  QVERIFY(model03Vis->GetHighlighted() || model03LinkVis->GetHighlighted());

  cam->SetWorldPose(ignition::math::Pose3d(0.1, -3.0, 0.6, 0, 0, 1.57));

  this->ProcessEventsAndDraw(mainWindow);

  QTest::mouseMove(glWidget,
      QPoint(glWidget->width()*0.5, glWidget->height()*0.5));
  QTest::mouseClick(glWidget, Qt::LeftButton, 0,
      QPoint(glWidget->width()*0.5, glWidget->height()*0.5));

  this->ProcessEventsAndDraw(mainWindow);

  // TODO ModelManipulator uses gui::get_entity_id to differentiate between
  // model and link but because g_main_win is not available in QTestFixture
  // the link is selected instead of the model
  QVERIFY(model01Vis->GetHighlighted() || model01LinkVis->GetHighlighted());
  QVERIFY(!model02Vis->GetHighlighted() && !model02LinkVis->GetHighlighted());
  QVERIFY(!model03Vis->GetHighlighted() && !model03LinkVis->GetHighlighted());

  cam->Fini();
  mainWindow->close();
  delete mainWindow;
}

/////////////////////////////////////////////////
void MousePickingTest::InvalidMesh()
{
  this->resMaxPercentChange = 5.0;
  this->shareMaxPercentChange = 2.0;

  this->Load("worlds/shapes.world", false, false, false);

  gazebo::gui::MainWindow *mainWindow = new gazebo::gui::MainWindow();
  QVERIFY(mainWindow != NULL);
  // Create the main window.
  mainWindow->Load();
  mainWindow->Init();
  mainWindow->show();

  std::string modelName = "box";

  // Get the user camera and scene
  gazebo::rendering::UserCameraPtr cam = gazebo::gui::get_active_camera();
  QVERIFY(cam != nullptr);
  gazebo::rendering::ScenePtr scene = cam->GetScene();
  QVERIFY(scene != nullptr);

  this->ProcessEventsAndDraw(mainWindow);

  gazebo::rendering::VisualPtr modelVis = scene->GetVisual(modelName);
  QVERIFY(modelVis != nullptr);

  // get the box mesh
  gazebo::common::Mesh *mesh = const_cast<gazebo::common::Mesh *>(
      gazebo::common::MeshManager::Instance()->GetMesh("unit_box"));

  // create invalid submesh and add to unit_box mesh
  // submesh must have no. of indices that is a multiple of 3 (triangle)
  gazebo::common::SubMesh *subMesh = new gazebo::common::SubMesh();
  subMesh->SetName("invalid");
  subMesh->SetPrimitiveType(gazebo::common::SubMesh::TRIANGLES);
  subMesh->AddIndex(0);
  subMesh->AddIndex(1);
  subMesh->AddIndex(2);
  subMesh->AddIndex(3);
  subMesh->AddVertex(ignition::math::Vector3d::Zero);
  subMesh->AddVertex(ignition::math::Vector3d::Zero);
  subMesh->AddVertex(ignition::math::Vector3d::Zero);
  subMesh->AddVertex(ignition::math::Vector3d::Zero);
  subMesh->AddNormal(ignition::math::Vector3d::UnitX);
  subMesh->AddNormal(ignition::math::Vector3d::UnitX);
  subMesh->AddNormal(ignition::math::Vector3d::UnitX);
  subMesh->AddNormal(ignition::math::Vector3d::UnitX);
  mesh->AddSubMesh(subMesh);

  // move camera to look at the shapes from +x
  cam->SetWorldPose(ignition::math::Pose3d(
      ignition::math::Vector3d(-5, 0.0, 0.5),
      ignition::math::Quaterniond(0, 0, 0)));

  this->ProcessEventsAndDraw(mainWindow);

  // pick the box
  auto pickPt = cam->Project(modelVis->GetWorldPose().pos.Ign());

  gazebo::rendering::RayQuery rayQuery(cam);
  gazebo::math::Vector3 intersect;
  std::vector<gazebo::math::Vector3> vertices;
  rayQuery.SelectMeshTriangle(pickPt.X(), pickPt.Y(), modelVis,
      intersect, vertices);
  QVERIFY(!vertices.empty());

  cam->Fini();
  mainWindow->close();
  delete mainWindow;
}


// Generate a main function for the test
QTEST_MAIN(MousePickingTest)<|MERGE_RESOLUTION|>--- conflicted
+++ resolved
@@ -148,13 +148,8 @@
   QVERIFY(model02Vis->GetHighlighted());
   QVERIFY(!model03Vis->GetHighlighted());
 
-<<<<<<< HEAD
-  // pick the third model - box
+  // pick the third model - cylinder
   pickPt = cam->Project(model03Vis->WorldPose().Pos());
-=======
-  // pick the third model - cylinder
-  pickPt = cam->Project(model03Vis->GetWorldPose().pos.Ign());
->>>>>>> 13118410
   pt = QPoint(pickPt.X(), pickPt.Y());
   QTest::mouseMove(glWidget, pt);
   QTest::mouseClick(glWidget, Qt::LeftButton, 0, pt);
