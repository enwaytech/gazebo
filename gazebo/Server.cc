--- conflicted
+++ resolved
@@ -211,17 +211,7 @@
       physics = this->vm["physics"].as<std::string>();
 
     // Load the server
-<<<<<<< HEAD
-    if (this->vm.count("physics"))
-    {
-      std::string physics = this->vm["physics"].as<std::string>();
       if (!this->LoadFile(configFilename, physics))
-        return false;
-    }
-    else if (!this->LoadFile(configFilename))
-=======
-    if (!this->LoadFile(configFilename, physics))
->>>>>>> cf0c472f
       return false;
   }
 
@@ -264,27 +254,7 @@
     return false;
   }
 
-<<<<<<< HEAD
-  // Try inserting physics engine name if one is given
-  if (_physics.length())
-  {
-    if (sdf->root->HasElement("world") &&
-        sdf->root->GetElement("world")->HasElement("physics"))
-    {
-      sdf->root->GetElement("world")->GetElement("physics")
-               ->GetAttribute("type")->Set(_physics);
-    }
-    else
-    {
-      gzerr << "Cannot set physics engine: <world> does not have <physics>\n";
-    }
-  }
-
-  // Try loading it further
-  return this->LoadImpl(sdf->root);
-=======
   return this->LoadImpl(sdf->root, _physics);
->>>>>>> cf0c472f
 }
 
 /////////////////////////////////////////////////
