/*
 * Copyright 2011 Nate Koenig
 *
 * Licensed under the Apache License, Version 2.0 (the "License");
 * you may not use this file except in compliance with the License.
 * You may obtain a copy of the License at
 *
 *     http://www.apache.org/licenses/LICENSE-2.0
 *
 * Unless required by applicable law or agreed to in writing, software
 * distributed under the License is distributed on an "AS IS" BASIS,
 * WITHOUT WARRANTIES OR CONDITIONS OF ANY KIND, either express or implied.
 * See the License for the specific language governing permissions and
 * limitations under the License.
 *
*/
/* Desc: Link class
 * Author: Nate Koenig
 */

#ifndef _LINK_HH_
#define _LINK_HH_

#include <map>
#include <vector>
#include <string>

#include "common/Event.hh"
#include "common/CommonTypes.hh"

#include "physics/LinkState.hh"
#include "physics/Entity.hh"
#include "physics/Inertial.hh"
#include "physics/Joint.hh"

namespace gazebo
{
  namespace physics
  {
    class Model;
    class Collision;

    /// \addtogroup gazebo_physics
    /// \{

    /// \class Link Link.hh physics/physics.hh
    /// \brief Link class defines a rigid body entity, containing
    /// information on inertia, visual and collision properties of
    /// a rigid body.
    class Link : public Entity
    {
      /// \brief Constructor
      /// \param[in] _parent Parent of this link.
      public: explicit Link(EntityPtr _parent);

      /// \brief Destructor.
      public: virtual ~Link();

      /// \brief Load the body based on an SDF element.
      /// \param[in] _sdf SDF parameters.
      public: virtual void Load(sdf::ElementPtr _sdf);

      /// \brief Initialize the body.
      public: virtual void Init();

      /// \brief Finalize the body.
      public: void Fini();

      /// \brief Reset the link.
      public: void Reset();

      /// \brief Update the parameters using new sdf values.
      /// \param[in] _sdf SDF values to load from.
      public: virtual void UpdateParameters(sdf::ElementPtr _sdf);

      /// \brief Update the body.
      public: virtual void Update();

      /// \brief Set whether this body is enabled.
      /// \param[in] _enable True to enable the link in the physics engine.
      public: virtual void SetEnabled(bool _enable) const = 0;

      /// \brief Get whether this body is enabled in the physics engine.
      /// \return True if the link is enabled.
      public: virtual bool GetEnabled() const = 0;

      /// \brief Set whether this entity has been selected by the user
      /// through the gui
      /// \param[in] _set True to set the link as selected.
      public: virtual bool SetSelected(bool _set);

      /// \brief Set whether gravity affects this body.
      /// \param[in] _mode True to enable gravity.
      public: virtual void SetGravityMode(bool _mode) = 0;

      /// \brief Get the gravity mode.
      /// \return True if gravity is enabled.
      public: virtual bool GetGravityMode() = 0;

      /// \brief Set whether this body will collide with others in the
      /// model.
      /// \param[in] _collid True to enable collisions.
      public: virtual void SetSelfCollide(bool _collide) = 0;

      /// \TODO: reimplment this. Make collision mode an enum.
      /// \brief Set the collide mode of the body.
      /// \param[in] _mode Collision Mode.
      public: void SetCollideMode(const std::string &_mode);

      /// \brief Get Self-Collision Flag, if this is true, this body will
      /// collide with other bodies even if they share the same parent.
      /// \return True if self collision is enabled.
      public: bool GetSelfCollide();

      /// \brief Set the laser retro reflectiveness.
      /// \param[in] _retro Retro value for all child collisions.
      public: void SetLaserRetro(float _retro);

      /// \brief Set the linear velocity of the body.
      /// \param[in] _vel Linear velocity.
      public: virtual void SetLinearVel(const math::Vector3 &_vel) = 0;

      /// \brief Set the angular velocity of the body.
      /// \param[in] _vel Angular velocity.
      public: virtual void SetAngularVel(const math::Vector3 &_vel) = 0;

      /// \brief Set the linear acceleration of the body.
      /// \param[in] _accel Linear acceleration.
      public: void SetLinearAccel(const math::Vector3 &_accel);

      /// \brief Set the angular acceleration of the body.
      /// \param[in] _accel Angular acceleration.
      public: void SetAngularAccel(const math::Vector3 &_accel);

      /// \brief Set the force applied to the body.
      /// \param[in] _force Force value.
      public: virtual void SetForce(const math::Vector3 &_force) = 0;

      /// \brief Set the torque applied to the body.
      /// \param[in] _torque Torque value.
      public: virtual void SetTorque(const math::Vector3 &_torque) = 0;

      /// \brief Add a force to the body.
      /// \param[in] _force Force to add.
      public: virtual void AddForce(const math::Vector3 &_force) = 0;

      /// \brief Add a force to the body, components are relative to the
      /// body's own frame of reference.
      /// \param[in] _force Force to add.
      public: virtual void AddRelativeForce(const math::Vector3 &_force) = 0;

      /// \brief Add a force to the body using a global position.
      /// \param[in] _force Force to add.
      /// \param[in] _pos Position in global coord frame to add the force.
      public: virtual void AddForceAtWorldPosition(const math::Vector3 &_force,
                  const math::Vector3 &_pos) = 0;

      /// \brief Add a force to the body at position expressed to the body's
      /// own frame of reference.
      /// \param[in] _force Force to add.
      /// \param[in] _relPos Position on the link to add the force.
      public: virtual void AddForceAtRelativePosition(
                  const math::Vector3 &_force,
                  const math::Vector3 &_relPos) = 0;

      /// \brief Add a torque to the body.
      /// \param[in] _torque Torque value to add to the link.
      public: virtual void AddTorque(const math::Vector3 &_torque) = 0;

      /// \brief Add a torque to the body, components are relative to the
      /// body's own frame of reference.
      /// \param[in] _torque Torque value to add.
      public: virtual void AddRelativeTorque(const math::Vector3 &_torque) = 0;

      /// \brief Get the linear velocity of the body.
      /// \return Linear velocity of the body.
      public: math::Vector3 GetRelativeLinearVel() const;

      /// \brief Get the angular velocity of the body.
      /// \return Angular velocity of the body.
      public: math::Vector3 GetRelativeAngularVel() const;

      /// \brief Get the linear acceleration of the body.
      /// \return Linear acceleration of the body.
      public: math::Vector3 GetRelativeLinearAccel() const;

      /// \brief Get the linear acceleration of the body in the world frame.
      /// \return Linear acceleration of the body in the world frame.
      public: math::Vector3 GetWorldLinearAccel() const;

      /// \brief Get the angular acceleration of the body.
      /// \return Angular acceleration of the body.
      public: math::Vector3 GetRelativeAngularAccel() const;

      /// \brief Get the angular acceleration of the body in the world
      /// frame.
      /// \return Angular acceleration of the body in the world frame.
      public: math::Vector3 GetWorldAngularAccel() const;

      /// \brief Get the force applied to the body.
      /// \return Force applied to the body.
      public: math::Vector3 GetRelativeForce() const;

      /// \brief Get the force applied to the body in the world frame.
      /// \return Force applied to the body in the world frame.
      public: virtual math::Vector3 GetWorldForce() const = 0;

      /// \brief Get the torque applied to the body.
      /// \return Torque applied to the body.
      public: math::Vector3 GetRelativeTorque() const;

      /// \brief Get the torque applied to the body in the world frame.
      /// \return Torque applied to the body in the world frame.
      public: virtual math::Vector3 GetWorldTorque() const = 0;

      /// \brief Get the model that this body belongs to.
      /// \return Model that this body belongs to.
      public: ModelPtr GetModel() const;

      /// \brief Get the inertia of the link.
      /// \return Inertia of the link.
      public: InertialPtr GetInertial() const {return this->inertial;}

      /// \brief Set the mass of the link.
      /// \parma[in] _inertial Inertial value for the link.
      public: void SetInertial(const InertialPtr &_inertial);

      /// \brief Get a collision by id.
      /// \param[in] _id Id of the collision object to find.
      /// \return Pointer to the collision, NULL if the id is invalid.
      public: CollisionPtr GetCollisionById(unsigned int _id) const;

      /// \brief Get a child collision by name
      /// \param[in] _name Name of the collision object.
      /// \return Pointer to the collision, NULL if the name was not found.
      public: CollisionPtr GetCollision(const std::string &_name);

      /// \brief Get a child collision by index
      /// \param[in] _index Index of the collision object.
      /// \return Pointer to the collision, NULL if the name was not found.
      public: CollisionPtr GetCollision(unsigned int _index) const;

      /// \brief Get the bounding box for the link and all the child
      /// elements.
      /// \return The link's bounding box.
      public: virtual math::Box GetBoundingBox() const;

      /// \brief Set the linear damping factor.
      /// \param[in] _damping Linear damping factor.
      public: virtual void SetLinearDamping(double _damping) = 0;

      /// \brief Set the angular damping factor.
      /// \param[in] _damping Angular damping factor.
      public: virtual void SetAngularDamping(double _damping) = 0;

      /// \brief Get the linear damping factor.
      /// \return Linear damping.
      public: double GetLinearDamping() const;

      /// \brief Get the angular damping factor.
      /// \return Angular damping.
      public: double GetAngularDamping() const;

      /// \TODO Implement this function.
      /// \brief Set whether this body is in the kinematic state.
      /// \param[in] _kinematic True to make the link kinematic only.
      public: virtual void SetKinematic(const bool &_kinematic);

      /// \TODO Implement this function.
      /// \brief Get whether this body is in the kinematic state.
      /// \return True if the link is kinematic only.
      public: virtual bool GetKinematic() const {return false;}

      /// \brief Get sensor count
      ///
      /// This will return the number of sensors created by the link when it
      /// was loaded. This function is commonly used with
      /// Link::GetSensorName.
      /// \return The number of sensors created by the link.
      public: unsigned int GetSensorCount() const;

      /// \brief Get sensor name
      ///
      /// Get the name of a sensor based on an index. The index should be in
      /// the range of 0...Link::GetSensorCount().
      /// \note A Link does not manage or maintain a pointer to a
      /// sensors::Sensor. Access to a Sensor object
      /// is accomplished through the sensors::SensorManager. This was done to
      /// separate the physics engine from the sensor engine.
      /// \param[in] _index Index of the sensor name.
      /// \return The name of the sensor, or empty string if the index is out of
      /// bounds.
      public: std::string GetSensorName(unsigned int _index) const;

      /// \brief Connect to the add entity signal
      /// \param[in] _subscriber Subsciber callback function.
      /// \return Pointer to the connection, which must be kept in scope.
      public: template<typename T>
              event::ConnectionPtr ConnectEnabled(T _subscriber)
              {return enabledSignal.Connect(_subscriber);}

      /// \brief Disconnect to the add entity signal.
      /// \param[in] _conn Connection pointer to disconnect.
      public: void DisconnectEnabled(event::ConnectionPtr &_conn)
              {enabledSignal.Disconnect(_conn);}

      /// \brief DEPRECATED
      public: void FillLinkMsg(msgs::Link &_msg) GAZEBO_DEPRECATED;

      /// \brief Fill a link message
      /// \param[out] _msg Message to fill
      public: void FillMsg(msgs::Link &_msg);

      /// \brief Update parameters from a message
      /// \param[in] _msg Message to read.
      public: void ProcessMsg(const msgs::Link &_msg);

      /// \brief Joints that have this Link as a parent Link.
      /// \param[in] _joint Joint that is a child of this link.
      public: void AddChildJoint(JointPtr _joint);

      /// \brief Joints that have this Link as a child Link.
      /// \param[in] _joint Joint that is a parent of this link.
      public: void AddParentJoint(JointPtr _joint);

      /// \brief Remove Joints that have this Link as a parent Link.
      /// \param[in] _joint Joint that is a child of this link.
      public: void RemoveChildJoint(JointPtr _joint);

      /// \brief Remove Joints that have this Link as a child Link
      /// \param[in] _joint Joint that is a parent of this link.
      public: void RemoveParentJoint(JointPtr _joint);

      /// \brief Attach a static model to this link
      /// \param[in] _model Pointer to a static model.
      /// \param[in] _offset Pose relative to this link to place the model.
      public: void AttachStaticModel(ModelPtr &_model,
                                     const math::Pose &_offset);

      /// \brief Detach a static model from this link.
      /// \param[in] _modelName Name of an attached model to detach.
      public: void DetachStaticModel(const std::string &_modelName);

      /// \brief Detach all static models from this link.
      public: void DetachAllStaticModels();

      /// \internal
      /// \brief Called when the pose is changed. Do not call this directly.
      public: virtual void OnPoseChange();

<<<<<<< HEAD
      /// \brief Set the current link state
=======
      /// \brief Get the link state.
      /// \return The state of this link.
      public: LinkState GetState();

      /// \brief Set the current link state.
      /// \param[in] _state The state to set the link to.
>>>>>>> 97d9619d
      public: void SetState(const LinkState &_state);

      /// \brief Update the mass matrix.
      public: virtual void UpdateMass() {}

      /// \brief Update surface parameters.
      public: virtual void UpdateSurface() {}

      /// \brief Allow the link to auto disable.
      /// \param[in] _disable If true, the link is allowed to auto disable.
      public: virtual void SetAutoDisable(bool _disable) = 0;

      /// \brief Returns a vector of children Links connected by joints.
      /// \return A vector of children Links connected by joints.
      public: Link_V GetChildJointsLinks() const;

      /// \brief Returns a vector of parent Links connected by joints.
      /// \return Vector of parent Links connected by joints.
      public: Link_V GetParentJointsLinks() const;

      /// \brief Load a new collision helper function.
      /// \param[in] _sdf SDF element used to load the collision.
      private: void LoadCollision(sdf::ElementPtr _sdf);

      /// \brief Set the inertial properties based on the collision
      /// entities.
      private: void SetInertialFromCollisions();

      /// \brief Inertial properties.
      protected: InertialPtr inertial;

      /// \brief Center of gravity visual elements.
      protected: std::vector<std::string> cgVisuals;

      /// \brief Link visual elements.
      protected: std::vector<std::string> visuals;

      /// \brief Linear acceleration.
      protected: math::Vector3 linearAccel;

      /// \brief Angular acceleration.
      protected: math::Vector3 angularAccel;

<<<<<<< HEAD
      protected: std::vector<math::Pose> attachedModelsOffset;
      protected: math::Pose newPose;

=======
      /// \brief Offsets for the attached models.
      protected: std::vector<math::Pose> attachedModelsOffset;

      /// \brief Event used when the link is enabled or disabled.
>>>>>>> 97d9619d
      private: event::EventT<void (bool)> enabledSignal;

      /// \brief This flag is used to trigger the enabled
      private: bool enabled;

<<<<<<< HEAD
=======
      /// \brief Names of all the sensors attached to the link.
>>>>>>> 97d9619d
      private: std::vector<std::string> sensors;

      /// \brief All the parent joints.
      private: std::vector<JointPtr> parentJoints;

      /// \brief All the child joints.
      private: std::vector<JointPtr> childJoints;

      /// \brief All the attached models.
      private: std::vector<ModelPtr> attachedModels;
    };
    /// \}
  }
}
#endif<|MERGE_RESOLUTION|>--- conflicted
+++ resolved
@@ -348,16 +348,8 @@
       /// \brief Called when the pose is changed. Do not call this directly.
       public: virtual void OnPoseChange();
 
-<<<<<<< HEAD
-      /// \brief Set the current link state
-=======
-      /// \brief Get the link state.
-      /// \return The state of this link.
-      public: LinkState GetState();
-
       /// \brief Set the current link state.
       /// \param[in] _state The state to set the link to.
->>>>>>> 97d9619d
       public: void SetState(const LinkState &_state);
 
       /// \brief Update the mass matrix.
@@ -401,25 +393,16 @@
       /// \brief Angular acceleration.
       protected: math::Vector3 angularAccel;
 
-<<<<<<< HEAD
-      protected: std::vector<math::Pose> attachedModelsOffset;
-      protected: math::Pose newPose;
-
-=======
       /// \brief Offsets for the attached models.
       protected: std::vector<math::Pose> attachedModelsOffset;
 
       /// \brief Event used when the link is enabled or disabled.
->>>>>>> 97d9619d
       private: event::EventT<void (bool)> enabledSignal;
 
       /// \brief This flag is used to trigger the enabled
       private: bool enabled;
 
-<<<<<<< HEAD
-=======
       /// \brief Names of all the sensors attached to the link.
->>>>>>> 97d9619d
       private: std::vector<std::string> sensors;
 
       /// \brief All the parent joints.
