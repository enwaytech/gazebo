/*
 * Copyright (C) 2012-2016 Open Source Robotics Foundation
 *
 * Licensed under the Apache License, Version 2.0 (the "License");
 * you may not use this file except in compliance with the License.
 * You may obtain a copy of the License at
 *
 *     http://www.apache.org/licenses/LICENSE-2.0
 *
 * Unless required by applicable law or agreed to in writing, software
 * distributed under the License is distributed on an "AS IS" BASIS,
 * WITHOUT WARRANTIES OR CONDITIONS OF ANY KIND, either express or implied.
 * See the License for the specific language governing permissions and
 * limitations under the License.
 *
*/
#ifdef _WIN32
  // Ensure that Winsock2.h is included before Windows.h, which can get
  // pulled in by anybody (e.g., Boost).
  #include <Winsock2.h>
#endif

#include <boost/algorithm/string.hpp>

#include "gazebo/physics/World.hh"
#include "gazebo/physics/MultiRayShape.hh"
#include "gazebo/physics/PhysicsEngine.hh"
#include "gazebo/physics/PhysicsIface.hh"
#include "gazebo/physics/Model.hh"
#include "gazebo/physics/Collision.hh"

#include "gazebo/common/Assert.hh"
#include "gazebo/common/Exception.hh"

#include "gazebo/transport/Node.hh"
#include "gazebo/transport/Publisher.hh"
#include "gazebo/msgs/msgs.hh"

#include "gazebo/sensors/SensorFactory.hh"
#include "gazebo/sensors/RaySensorPrivate.hh"
#include "gazebo/sensors/RaySensor.hh"
#include "gazebo/sensors/Noise.hh"

using namespace gazebo;
using namespace sensors;

GZ_REGISTER_STATIC_SENSOR("ray", RaySensor)

//////////////////////////////////////////////////
RaySensor::RaySensor()
: Sensor(sensors::RAY),
  dataPtr(new RaySensorPrivate)
{
}

//////////////////////////////////////////////////
RaySensor::~RaySensor()
{
}

//////////////////////////////////////////////////
std::string RaySensor::Topic() const
{
  std::string topicName = "~/";
  topicName += this->ParentName() + "/" + this->Name() + "/scan";
  boost::replace_all(topicName, "::", "/");

  return topicName;
}

//////////////////////////////////////////////////
void RaySensor::Load(const std::string &_worldName)
{
  Sensor::Load(_worldName);
  this->dataPtr->scanPub =
    this->node->Advertise<msgs::LaserScanStamped>(this->Topic(), 50);

  GZ_ASSERT(this->world != NULL,
      "RaySensor did not get a valid World pointer");

  physics::PhysicsEnginePtr physicsEngine =
    this->world->GetPhysicsEngine();

  GZ_ASSERT(physicsEngine != NULL,
      "Unable to get a pointer to the physics engine");

  this->dataPtr->laserCollision = physicsEngine->CreateCollision("multiray",
      this->ParentName());

  GZ_ASSERT(this->dataPtr->laserCollision != NULL,
      "Unable to create a multiray collision using the physics engine.");

  this->dataPtr->laserCollision->SetName("ray_sensor_collision");
  this->dataPtr->laserCollision->SetRelativePose(this->pose);
  this->dataPtr->laserCollision->SetInitialRelativePose(this->pose);

  this->dataPtr->laserShape =
    boost::dynamic_pointer_cast<physics::MultiRayShape>(
        this->dataPtr->laserCollision->GetShape());

  GZ_ASSERT(this->dataPtr->laserShape != NULL,
      "Unable to get the laser shape from the multi-ray collision.");

  this->dataPtr->laserShape->Load(this->sdf);
  this->dataPtr->laserShape->Init();

  // Handle noise model settings.
  sdf::ElementPtr rayElem = this->sdf->GetElement("ray");
  if (rayElem->HasElement("noise"))
  {
    this->noises[RAY_NOISE] =
        NoiseFactory::NewNoiseModel(rayElem->GetElement("noise"),
        this->Type());
  }

  this->dataPtr->parentEntity =
    this->world->GetEntity(this->ParentName());

  GZ_ASSERT(this->dataPtr->parentEntity != NULL,
      "Unable to get the parent entity.");
}

//////////////////////////////////////////////////
void RaySensor::Init()
{
  Sensor::Init();
  this->dataPtr->laserMsg.mutable_scan()->set_frame(this->ParentName());
}

//////////////////////////////////////////////////
void RaySensor::Fini()
{
  Sensor::Fini();

  this->dataPtr->scanPub.reset();

  if (this->dataPtr->laserCollision)
  {
    this->dataPtr->laserCollision->Fini();
    this->dataPtr->laserCollision.reset();
  }

  if (this->dataPtr->laserShape)
  {
    this->dataPtr->laserShape->Fini();
    this->dataPtr->laserShape.reset();
  }
}

//////////////////////////////////////////////////
ignition::math::Angle RaySensor::AngleMin() const
{
<<<<<<< HEAD
  if (this->laserShape)
    return this->laserShape->MinAngle();
=======
  if (this->dataPtr->laserShape)
    return this->dataPtr->laserShape->GetMinAngle().Ign();
>>>>>>> 59a56beb
  else
    return -1;
}

//////////////////////////////////////////////////
ignition::math::Angle RaySensor::AngleMax() const
{
<<<<<<< HEAD
  if (this->laserShape)
    return this->laserShape->MaxAngle();
=======
  if (this->dataPtr->laserShape)
  {
    return ignition::math::Angle(
        this->dataPtr->laserShape->GetMaxAngle().Radian());
  }
>>>>>>> 59a56beb
  else
    return -1;
}

//////////////////////////////////////////////////
double RaySensor::GetRangeMin() const
{
  return this->RangeMin();
}

//////////////////////////////////////////////////
double RaySensor::RangeMin() const
{
  if (this->dataPtr->laserShape)
    return this->dataPtr->laserShape->GetMinRange();
  else
    return -1;
}

//////////////////////////////////////////////////
double RaySensor::GetRangeMax() const
{
  return this->RangeMax();
}

//////////////////////////////////////////////////
double RaySensor::RangeMax() const
{
  if (this->dataPtr->laserShape)
    return this->dataPtr->laserShape->GetMaxRange();
  else
    return -1;
}

//////////////////////////////////////////////////
double RaySensor::GetAngleResolution() const
{
  return this->AngleResolution();
}

//////////////////////////////////////////////////
double RaySensor::AngleResolution() const
{
  return (this->AngleMax() - this->AngleMin()).Radian() /
    (this->RangeCount()-1);
}

//////////////////////////////////////////////////
double RaySensor::GetRangeResolution() const
{
  return this->RangeResolution();
}

//////////////////////////////////////////////////
double RaySensor::RangeResolution() const
{
  if (this->dataPtr->laserShape)
    return this->dataPtr->laserShape->GetResRange();
  else
    return -1;
}

//////////////////////////////////////////////////
int RaySensor::GetRayCount() const
{
  return this->RayCount();
}

//////////////////////////////////////////////////
int RaySensor::RayCount() const
{
  if (this->dataPtr->laserShape)
    return this->dataPtr->laserShape->GetSampleCount();
  else
    return -1;
}

//////////////////////////////////////////////////
int RaySensor::GetRangeCount() const
{
  return this->RangeCount();
}

//////////////////////////////////////////////////
int RaySensor::RangeCount() const
{
  // TODO: maybe should check against this->dataPtr->laserMsg.ranges_size()
  //       as users use this to loop through GetRange() calls
  if (this->dataPtr->laserShape)
    return this->dataPtr->laserShape->GetSampleCount() *
      this->dataPtr->laserShape->GetScanResolution();
  else
    return -1;
}

//////////////////////////////////////////////////
int RaySensor::GetVerticalRayCount() const
{
  return this->VerticalRayCount();
}

//////////////////////////////////////////////////
int RaySensor::VerticalRayCount() const
{
  if (this->dataPtr->laserShape)
    return this->dataPtr->laserShape->GetVerticalSampleCount();
  else
    return -1;
}

//////////////////////////////////////////////////
int RaySensor::GetVerticalRangeCount() const
{
<<<<<<< HEAD
  if (this->laserShape)
  {
    return this->laserShape->GetVerticalSampleCount() *
      this->laserShape->GetVerticalScanResolution();
  }
=======
  return this->VerticalRangeCount();
}

//////////////////////////////////////////////////
int RaySensor::VerticalRangeCount() const
{
  if (this->dataPtr->laserShape)
    return this->dataPtr->laserShape->GetVerticalSampleCount() *
      this->dataPtr->laserShape->GetVerticalScanResolution();
>>>>>>> 59a56beb
  else
    return -1;
}

//////////////////////////////////////////////////
ignition::math::Angle RaySensor::VerticalAngleMin() const
{
<<<<<<< HEAD
  if (this->laserShape)
    return this->laserShape->VerticalMinAngle();
=======
  if (this->dataPtr->laserShape)
  {
    return ignition::math::Angle(
        this->dataPtr->laserShape->GetVerticalMinAngle().Radian());
  }
>>>>>>> 59a56beb
  else
    return -1;
}

//////////////////////////////////////////////////
ignition::math::Angle RaySensor::VerticalAngleMax() const
{
<<<<<<< HEAD
  if (this->laserShape)
    return this->laserShape->VerticalMaxAngle();
=======
  if (this->dataPtr->laserShape)
  {
    return ignition::math::Angle(
        this->dataPtr->laserShape->GetVerticalMaxAngle().Radian());
  }
>>>>>>> 59a56beb
  else
    return -1;
}

//////////////////////////////////////////////////
double RaySensor::GetVerticalAngleResolution() const
{
  return this->VerticalAngleResolution();
}

//////////////////////////////////////////////////
double RaySensor::VerticalAngleResolution() const
{
  return (this->VerticalAngleMax() - this->VerticalAngleMin()).Radian() /
    (this->VerticalRangeCount()-1);
}

//////////////////////////////////////////////////
void RaySensor::GetRanges(std::vector<double> &_ranges)
{
  this->Ranges(_ranges);
}

//////////////////////////////////////////////////
void RaySensor::Ranges(std::vector<double> &_ranges) const
{
  std::lock_guard<std::mutex> lock(this->dataPtr->mutex);

  _ranges.resize(this->dataPtr->laserMsg.scan().ranges_size());
  memcpy(&_ranges[0], this->dataPtr->laserMsg.scan().ranges().data(),
         sizeof(_ranges[0]) * this->dataPtr->laserMsg.scan().ranges_size());
}

//////////////////////////////////////////////////
double RaySensor::GetRange(unsigned int _index)
{
  return this->Range(_index);
}

//////////////////////////////////////////////////
double RaySensor::Range(const unsigned int _index) const
{
  std::lock_guard<std::mutex> lock(this->dataPtr->mutex);

  if (this->dataPtr->laserMsg.scan().ranges_size() == 0)
  {
    gzwarn << "ranges not constructed yet (zero sized)\n";
    return 0.0;
  }
  if (static_cast<int>(_index) >= this->dataPtr->laserMsg.scan().ranges_size())
  {
    gzerr << "Invalid range index[" << _index << "]\n";
    return 0.0;
  }

  return this->dataPtr->laserMsg.scan().ranges(_index);
}

//////////////////////////////////////////////////
double RaySensor::GetRetro(unsigned int _index)
{
  return this->Retro(_index);
}

//////////////////////////////////////////////////
double RaySensor::Retro(const unsigned int _index) const
{
  std::lock_guard<std::mutex> lock(this->dataPtr->mutex);

  if (this->dataPtr->laserMsg.scan().intensities_size() == 0)
  {
    gzwarn << "Intensities not constructed yet (zero size)\n";
    return 0.0;
  }
  if (static_cast<int>(_index) >=
      this->dataPtr->laserMsg.scan().intensities_size())
  {
    gzerr << "Invalid intensity index[" << _index << "]\n";
    return 0.0;
  }

  return this->dataPtr->laserMsg.scan().intensities(_index);
}

//////////////////////////////////////////////////
int RaySensor::GetFiducial(unsigned int _index)
{
  return this->Fiducial(_index);
}

//////////////////////////////////////////////////
int RaySensor::Fiducial(const unsigned int _index) const
{
  std::lock_guard<std::mutex> lock(this->dataPtr->mutex);

  // Convert range index to ray index.
  // Find vertical/horizontal range indices (vIdx, hIdx) and mulitply
  // by the ratio of ray count to range count to get the vertical/horizontal
  // ray indices, which are then used to compute the final index into ray array.
  int vIdx = _index / this->RangeCount();
  vIdx = vIdx * this->VerticalRayCount() / this->VerticalRangeCount();
  int hIdx = _index % this->RangeCount();
  hIdx = hIdx * this->RayCount() / this->RangeCount();
  int idx = vIdx * this->RayCount()  + hIdx;

  if (idx >= this->RayCount() * this->VerticalRayCount())
  {
    gzerr << "Invalid fiducial index[" << _index << "]\n";
    return 0.0;
  }
  return this->dataPtr->laserShape->GetFiducial(idx);
}

//////////////////////////////////////////////////
bool RaySensor::UpdateImpl(const bool /*_force*/)
{
  // do the collision checks
  // this eventually call OnNewScans, so move mutex lock behind it in case
  // need to move mutex lock after this? or make the OnNewLaserScan connection
  // call somewhere else?
  this->dataPtr->laserShape->Update();
  this->lastMeasurementTime = this->world->GetSimTime();

  // moving this behind laserShape update
  std::lock_guard<std::mutex> lock(this->dataPtr->mutex);

  msgs::Set(this->dataPtr->laserMsg.mutable_time(),
            this->lastMeasurementTime);

  msgs::LaserScan *scan = this->dataPtr->laserMsg.mutable_scan();

  // Store the latest laser scans into laserMsg
  msgs::Set(scan->mutable_world_pose(),
      this->pose + this->dataPtr->parentEntity->GetWorldPose().Ign());
  scan->set_angle_min(this->AngleMin().Radian());
  scan->set_angle_max(this->AngleMax().Radian());
  scan->set_angle_step(this->AngleResolution());
  scan->set_count(this->RangeCount());

  scan->set_vertical_angle_min(this->VerticalAngleMin().Radian());
  scan->set_vertical_angle_max(this->VerticalAngleMax().Radian());
  scan->set_vertical_angle_step(this->VerticalAngleResolution());
  scan->set_vertical_count(this->VerticalRangeCount());

  scan->set_range_min(this->RangeMin());
  scan->set_range_max(this->RangeMax());

  scan->clear_ranges();
  scan->clear_intensities();

  unsigned int rayCount = this->RayCount();
  unsigned int rangeCount = this->RangeCount();
  unsigned int verticalRayCount = this->VerticalRayCount();
  unsigned int verticalRangeCount = this->VerticalRangeCount();

  // Interpolation: for every point in range count, compute interpolated value
  // using four bounding ray samples.
  // (vja, hja)   (vja, hjb)
  //       x---------x
  //       |         |
  //       |    o    |
  //       |         |
  //       x---------x
  // (vjb, hja)   (vjb, hjb)
  // where o: is the range to be interpolated
  //       x: ray sample
  //       vja: is the previous index of ray in vertical direction
  //       vjb: is the next index of ray in vertical direction
  //       hja: is the previous index of ray in horizontal direction
  //       hjb: is the next index of ray in horizontal direction
  unsigned int hja, hjb;
  unsigned int vja = 0, vjb = 0;
  // percentage of interpolation between rays
  double vb = 0, hb;
  // indices of ray samples
  int j1, j2, j3, j4;
  // range values of ray samples
  double r1, r2, r3, r4;

  // Check for the common case of vertical and horizontal resolution being 1,
  // which means that ray count == range count and we can do simple lookup
  // of ranges and intensity data, skipping interpolation.  We could do this
  // check independently for vertical and horizontal, but that's more
  // complexity for an unlikely use case.
  bool interp =
    ((rayCount != rangeCount) || (verticalRayCount != verticalRangeCount));

  // interpolate in vertical direction
  for (unsigned int j = 0; j < verticalRangeCount; ++j)
  {
    if (interp)
    {
      vb = (verticalRangeCount == 1) ? 0 :
          static_cast<double>(j * (verticalRayCount - 1))
          / (verticalRangeCount - 1);
      vja = static_cast<int>(floor(vb));
      vjb = std::min(vja + 1, verticalRayCount - 1);
      vb = vb - floor(vb);

      GZ_ASSERT(vja < verticalRayCount,
          "Invalid vertical ray index used for interpolation");
      GZ_ASSERT(vjb < verticalRayCount,
          "Invalid vertical ray index used for interpolation");
    }
    // interpolate in horizontal direction
    for (unsigned int i = 0; i < rangeCount; ++i)
    {
      double range, intensity;
      if (interp)
      {
        hb = (rangeCount == 1)? 0 : static_cast<double>(i * (rayCount - 1))
            / (rangeCount - 1);
        hja = static_cast<int>(floor(hb));
        hjb = std::min(hja + 1, rayCount - 1);
        hb = hb - floor(hb);

        GZ_ASSERT(hja < rayCount,
            "Invalid horizontal ray index used for interpolation");
        GZ_ASSERT(hjb < rayCount,
            "Invalid horizontal ray index used for interpolation");

        // indices of 4 corners
        j1 = hja + vja * rayCount;
        j2 = hjb + vja * rayCount;
        j3 = hja + vjb * rayCount;
        j4 = hjb + vjb * rayCount;

        // range readings of 4 corners
        r1 = this->LaserShape()->GetRange(j1);
        r2 = this->LaserShape()->GetRange(j2);
        r3 = this->LaserShape()->GetRange(j3);
        r4 = this->LaserShape()->GetRange(j4);
        range = (1-vb)*((1 - hb) * r1 + hb * r2)
            + vb *((1 - hb) * r3 + hb * r4);

        // intensity is averaged
        intensity = 0.25 * (this->LaserShape()->GetRetro(j1)
            + this->LaserShape()->GetRetro(j2)
            + this->LaserShape()->GetRetro(j3)
            + this->LaserShape()->GetRetro(j4));
      }
      else
      {
        range = this->dataPtr->laserShape->GetRange(j * this->RayCount() + i);
        intensity = this->dataPtr->laserShape->GetRetro(j *
            this->RayCount() + i);
      }

      // Mask ranges outside of min/max to +/- inf, as per REP 117
      if (range >= this->RangeMax())
      {
        range = IGN_DBL_INF;
      }
      else if (range <= this->RangeMin())
      {
        range = -IGN_DBL_INF;
      }
      else if (this->noises.find(RAY_NOISE) !=
               this->noises.end())
      {
        // currently supports only one noise model per laser sensor
        range = this->noises[RAY_NOISE]->Apply(range);
        range = ignition::math::clamp(range,
            this->RangeMin(), this->RangeMax());
      }

      scan->add_ranges(range);
      scan->add_intensities(intensity);
    }
  }

  if (this->dataPtr->scanPub && this->dataPtr->scanPub->HasConnections())
    this->dataPtr->scanPub->Publish(this->dataPtr->laserMsg);

  return true;
}

//////////////////////////////////////////////////
bool RaySensor::IsActive() const
{
  return Sensor::IsActive() ||
    (this->dataPtr->scanPub && this->dataPtr->scanPub->HasConnections());
}

//////////////////////////////////////////////////
physics::MultiRayShapePtr RaySensor::GetLaserShape() const
{
  return this->LaserShape();
}

//////////////////////////////////////////////////
physics::MultiRayShapePtr RaySensor::LaserShape() const
{
  return this->dataPtr->laserShape;
}<|MERGE_RESOLUTION|>--- conflicted
+++ resolved
@@ -150,13 +150,8 @@
 //////////////////////////////////////////////////
 ignition::math::Angle RaySensor::AngleMin() const
 {
-<<<<<<< HEAD
-  if (this->laserShape)
-    return this->laserShape->MinAngle();
-=======
-  if (this->dataPtr->laserShape)
-    return this->dataPtr->laserShape->GetMinAngle().Ign();
->>>>>>> 59a56beb
+  if (this->dataPtr->laserShape)
+    return this->dataPtr->laserShape->MinAngle();
   else
     return -1;
 }
@@ -164,16 +159,8 @@
 //////////////////////////////////////////////////
 ignition::math::Angle RaySensor::AngleMax() const
 {
-<<<<<<< HEAD
-  if (this->laserShape)
-    return this->laserShape->MaxAngle();
-=======
-  if (this->dataPtr->laserShape)
-  {
-    return ignition::math::Angle(
-        this->dataPtr->laserShape->GetMaxAngle().Radian());
-  }
->>>>>>> 59a56beb
+  if (this->dataPtr->laserShape)
+    return this->dataPtr->laserShape->MaxAngle();
   else
     return -1;
 }
@@ -287,13 +274,6 @@
 //////////////////////////////////////////////////
 int RaySensor::GetVerticalRangeCount() const
 {
-<<<<<<< HEAD
-  if (this->laserShape)
-  {
-    return this->laserShape->GetVerticalSampleCount() *
-      this->laserShape->GetVerticalScanResolution();
-  }
-=======
   return this->VerticalRangeCount();
 }
 
@@ -303,7 +283,6 @@
   if (this->dataPtr->laserShape)
     return this->dataPtr->laserShape->GetVerticalSampleCount() *
       this->dataPtr->laserShape->GetVerticalScanResolution();
->>>>>>> 59a56beb
   else
     return -1;
 }
@@ -311,16 +290,11 @@
 //////////////////////////////////////////////////
 ignition::math::Angle RaySensor::VerticalAngleMin() const
 {
-<<<<<<< HEAD
-  if (this->laserShape)
-    return this->laserShape->VerticalMinAngle();
-=======
   if (this->dataPtr->laserShape)
   {
     return ignition::math::Angle(
         this->dataPtr->laserShape->GetVerticalMinAngle().Radian());
   }
->>>>>>> 59a56beb
   else
     return -1;
 }
@@ -328,16 +302,11 @@
 //////////////////////////////////////////////////
 ignition::math::Angle RaySensor::VerticalAngleMax() const
 {
-<<<<<<< HEAD
-  if (this->laserShape)
-    return this->laserShape->VerticalMaxAngle();
-=======
   if (this->dataPtr->laserShape)
   {
     return ignition::math::Angle(
         this->dataPtr->laserShape->GetVerticalMaxAngle().Radian());
   }
->>>>>>> 59a56beb
   else
     return -1;
 }
