--- conflicted
+++ resolved
@@ -663,16 +663,10 @@
   {
     if ((*iter)->GetName() == _name)
     {
-<<<<<<< HEAD
-      this->dataPtr->sceneNode->removeChild((*iter)->GetSceneNode());
-      (*iter)->dataPtr->parent.reset();
-      this->dataPtr->children.erase(iter);
-=======
       VisualPtr childVis = (*iter);
       this->children.erase(iter);
       this->sceneNode->removeChild(childVis->GetSceneNode());
       childVis->GetParent().reset();
->>>>>>> b25476b1
       break;
     }
   }
