/*
 * Copyright (C) 2012 Open Source Robotics Foundation
 *
 * Licensed under the Apache License, Version 2.0 (the "License");
 * you may not use this file except in compliance with the License.
 * You may obtain a copy of the License at
 *
 *     http://www.apache.org/licenses/LICENSE-2.0
 *
 * Unless required by applicable law or agreed to in writing, software
 * distributed under the License is distributed on an "AS IS" BASIS,
 * WITHOUT WARRANTIES OR CONDITIONS OF ANY KIND, either express or implied.
 * See the License for the specific language governing permissions and
 * limitations under the License.
 *
*/
/* Desc: Link class
 * Author: Nate Koenig
 * Date: 13 Feb 2006
 */

#include <ignition/math/MassMatrix3.hh>

#include "gazebo/common/Assert.hh"
#include "gazebo/common/Console.hh"
#include "gazebo/common/Exception.hh"

#include "gazebo/physics/World.hh"
#include "gazebo/physics/Model.hh"

#include "gazebo/physics/bullet/bullet_inc.h"
#include "gazebo/physics/bullet/BulletCollision.hh"
#include "gazebo/physics/bullet/BulletLink.hh"
#include "gazebo/physics/bullet/BulletMotionState.hh"
#include "gazebo/physics/bullet/BulletPhysics.hh"
#include "gazebo/physics/bullet/BulletSurfaceParams.hh"

using namespace gazebo;
using namespace physics;

//////////////////////////////////////////////////
BulletLink::BulletLink(EntityPtr _parent)
    : Link(_parent)
{
  this->rigidLink = nullptr;
  this->compoundShape = nullptr;

  this->bulletPhysics = boost::dynamic_pointer_cast<BulletPhysics>(
      this->GetWorld()->GetPhysicsEngine());
  if (this->bulletPhysics == nullptr)
    gzerr << "Not using the bullet physics engine\n";
}

//////////////////////////////////////////////////
BulletLink::~BulletLink()
{
  this->Fini();
}

//////////////////////////////////////////////////
void BulletLink::Load(sdf::ElementPtr _sdf)
{
  if (this->bulletPhysics)
    Link::Load(_sdf);
}

//////////////////////////////////////////////////
void BulletLink::Init()
{
  if (!this->bulletPhysics)
    return;

  // Set the initial pose of the body
  this->motionState.reset(new BulletMotionState(
    boost::dynamic_pointer_cast<Link>(shared_from_this())));

  Link::Init();

  GZ_ASSERT(this->sdf != NULL, "Unable to initialize link, SDF is NULL");
  this->SetKinematic(this->sdf->Get<bool>("kinematic"));

  GZ_ASSERT(this->inertial != NULL, "Inertial pointer is NULL");
  // The bullet dynamics solver checks for zero mass to identify static and
  // kinematic bodies.
  if (this->IsStatic() || this->GetKinematic())
  {
    this->inertial->SetMass(0);
    this->inertial->SetInertiaMatrix(0, 0, 0, 0, 0, 0);
  }
<<<<<<< HEAD

  // diagonalize inertia matrix and add inertial pose rotation
  {
    auto inertiald = this->inertial->Ign();
    auto m = inertiald.MassMatrix();
    auto Idiag = m.PrincipalMoments();
    this->inertial->SetInertiaMatrix(Idiag[0], Idiag[1], Idiag[2], 0, 0, 0);

    auto inertialPose = inertiald.Pose();
    inertialPose.Rot() = inertialPose.Rot() * m.PrincipalAxesOffset();
    this->inertial->SetCoG(inertialPose);
  }
  auto fallInertia = BulletTypes::ConvertVector3(
    this->inertial->GetPrincipalMoments());
  this->inertial->SetInertiaMatrix(fallInertia.x(), fallInertia.y(),
                                   fallInertia.z(), 0, 0, 0);
=======
  else
  {
    // Diagonalize inertia matrix and add inertial pose rotation
    auto inertiald = this->inertial->Ign();
    auto m = inertiald.MassMatrix();
    auto Idiag = m.PrincipalMoments();
    auto inertialPose = inertiald.Pose();
    inertialPose.Rot() *= m.PrincipalAxesOffset();

    this->inertial->SetInertiaMatrix(Idiag[0], Idiag[1], Idiag[2], 0, 0, 0);
    this->inertial->SetCoG(inertialPose);
  }
>>>>>>> 03dfe04a

  /// \todo FIXME:  Friction Parameters
  /// Currently, gazebo uses btCompoundShape to store multiple
  /// <collision> shapes in bullet.  Each child shape could have a
  /// different mu1 and mu2.  This is not ideal as friction is set
  /// per BulletLink::rigidLink (btRigidBody : btCollisionObject).
  /// Right now, the friction coefficients for the last BulletCollision
  /// processed in this link below is stored in hackMu1, hackMu2.
  /// The average is stored in this->rigidLink.
  /// Final friction coefficient is applied in ContactCallback
  /// by taking the lower of the 2 colliding rigidLink's.
  double hackMu1 = 0;
  double hackMu2 = 0;

  for (Base_V::iterator iter = this->children.begin();
       iter != this->children.end(); ++iter)
  {
    if ((*iter)->HasType(Base::COLLISION))
    {
      BulletCollisionPtr collision;
      collision = boost::static_pointer_cast<BulletCollision>(*iter);
      btCollisionShape *shape = collision->GetCollisionShape();

      SurfaceParamsPtr surface = collision->GetSurface();
      GZ_ASSERT(surface, "Surface pointer for is invalid");
      FrictionPyramidPtr friction = surface->FrictionPyramid();
      GZ_ASSERT(friction, "Friction pointer is invalid");

      hackMu1 = friction->MuPrimary();
      hackMu2 = friction->MuSecondary();

<<<<<<< HEAD
      auto relativePose =
        - this->inertial->GetPose().Ign()
        + collision->GetRelativePose().Ign();
=======
      auto relativePose = collision->GetRelativePose().Ign()
          - this->inertial->GetPose().Ign();
>>>>>>> 03dfe04a
      if (!this->compoundShape)
        this->compoundShape = new btCompoundShape();
      dynamic_cast<btCompoundShape *>(this->compoundShape)->addChildShape(
          BulletTypes::ConvertPose(relativePose), shape);
    }
  }

  // if there are no collisions in the link then use an empty shape
  if (!this->compoundShape)
    this->compoundShape = new btEmptyShape();

  // Create a construction info object
  btRigidBody::btRigidBodyConstructionInfo
      rigidLinkCI(this->inertial->GetMass(), this->motionState.get(),
      this->compoundShape, BulletTypes::ConvertVector3(
      this->inertial->GetPrincipalMoments()));

  rigidLinkCI.m_linearDamping = this->GetLinearDamping();
  rigidLinkCI.m_angularDamping = this->GetAngularDamping();

  // Create the new rigid body
  this->rigidLink = new btRigidBody(rigidLinkCI);
  this->rigidLink->setUserPointer(this);
  this->rigidLink->setCollisionFlags(this->rigidLink->getCollisionFlags() |
      btCollisionObject::CF_CUSTOM_MATERIAL_CALLBACK);
  this->rigidLink->setFlags(BT_ENABLE_GYROPSCOPIC_FORCE);

  /// \TODO: get friction from collision object
  this->rigidLink->setAnisotropicFriction(btVector3(1, 1, 1),
    btCollisionObject::CF_ANISOTROPIC_FRICTION);
  this->rigidLink->setFriction(0.5*(hackMu1 + hackMu2));  // Hack

  // Setup motion clamping to prevent objects from moving too fast.
  // this->rigidLink->setCcdMotionThreshold(1);
  // math::Vector3 size = this->GetBoundingBox().GetSize();
  // this->rigidLink->setCcdSweptSphereRadius(size.GetMax()*0.8);

  if (this->inertial->GetMass() <= 0.0)
    this->rigidLink->setCollisionFlags(btCollisionObject::CF_KINEMATIC_OBJECT);

  btDynamicsWorld *bulletWorld = this->bulletPhysics->GetDynamicsWorld();
  GZ_ASSERT(bulletWorld != NULL, "Bullet dynamics world is NULL");

  // bullet supports setting bits to a rigid body but not individual
  // shapes/collisions so find the first child collision and set rigid body to
  // use its category and collision bits.
  unsigned int collideBits = GZ_ALL_COLLIDE;
  BulletCollisionPtr collision;
  for (Base_V::iterator iter = this->children.begin();
         iter != this->children.end(); ++iter)
  {
    if ((*iter)->HasType(Base::COLLISION))
    {
      collision = boost::static_pointer_cast<BulletCollision>(*iter);
      collideBits = collision->GetCollideBits();
      break;
    }
  }
  bulletWorld->addRigidBody(this->rigidLink, collideBits, collideBits);

  // Only use auto disable if no joints and no sensors are present
  this->rigidLink->setActivationState(DISABLE_DEACTIVATION);
  if (this->GetModel()->GetAutoDisable() &&
      this->GetModel()->GetJointCount() == 0 &&
      this->GetSensorCount() == 0)
  {
    this->rigidLink->setActivationState(ACTIVE_TAG);
    this->rigidLink->setSleepingThresholds(0.1, 0.1);
    this->rigidLink->setDeactivationTime(1.0);
  }

  this->SetGravityMode(this->sdf->Get<bool>("gravity"));

  this->SetLinearDamping(this->GetLinearDamping());
  this->SetAngularDamping(this->GetAngularDamping());
}

//////////////////////////////////////////////////
void BulletLink::Fini()
{
  if (this->bulletPhysics && this->rigidLink)
  {
    btDynamicsWorld *bulletWorld = this->bulletPhysics->GetDynamicsWorld();
    if (bulletWorld)
      bulletWorld->removeRigidBody(this->rigidLink);

    delete this->rigidLink;
  }
  this->bulletPhysics.reset();
  this->rigidLink = NULL;

  this->motionState.reset();

  if (this->compoundShape)
    delete this->compoundShape;
  this->compoundShape = NULL;

  Link::Fini();
}

/////////////////////////////////////////////////////////////////////
void BulletLink::UpdateMass()
{
  if (this->rigidLink && this->inertial)
  {
<<<<<<< HEAD
    gzerr << "pose0 " << this->GetWorldInertialPose() << std::endl;
    gzerr << "inertia0 " << this->GetWorldInertiaMatrix() << std::endl;
    // diagonalize inertia matrix and add inertial pose rotation
    auto inertialPose = this->inertial->GetPose().Ign();
    ignition::math::Vector3d Idiag;
    {
      ignition::math::MassMatrix3d m(this->inertial->GetMass(),
        this->inertial->GetPrincipalMoments().Ign(),
        this->inertial->GetProductsofInertia().Ign());
      Idiag = m.PrincipalMoments();
      this->inertial->SetInertiaMatrix(Idiag[0], Idiag[1], Idiag[2], 0, 0, 0);
      inertialPose.Rot() = inertialPose.Rot() * m.PrincipalAxesOffset();
      this->inertial->SetCoG(inertialPose);
    }
    auto bulletInertia = BulletTypes::ConvertVector3(Idiag);

    this->OnPoseChange();
    this->rigidLink->setMassProps(this->inertial->GetMass(), bulletInertia);
    gzerr << "pose1 " << this->GetWorldInertialPose() << std::endl;
    gzerr << "inertia1 " << this->GetWorldInertiaMatrix() << std::endl;
=======
    if (this->inertial->GetProductsofInertia() != math::Vector3::Zero)
    {
      gzwarn << "UpdateMass is ignoring off-diagonal inertia terms.\n";
    }
    this->rigidLink->setMassProps(this->inertial->GetMass(),
        BulletTypes::ConvertVector3(this->inertial->GetPrincipalMoments()));
>>>>>>> 03dfe04a
  }
}

//////////////////////////////////////////////////
void BulletLink::SetGravityMode(bool _mode)
{
  if (!this->rigidLink)
  {
    gzlog << "Bullet rigid body for link [" << this->GetName() << "]"
          << " does not exist, unable to SetGravityMode" << std::endl;
    return;
  }

  if (_mode == false)
    this->rigidLink->setGravity(btVector3(0, 0, 0));
    // this->rigidLink->setMassProps(btScalar(0), btmath::Vector3(0, 0, 0));
  else
  {
    math::Vector3 g = this->bulletPhysics->GetGravity();
    this->rigidLink->setGravity(btVector3(g.x, g.y, g.z));
    /*btScalar btMass = this->mass.GetAsDouble();
    btmath::Vector3 fallInertia(0, 0, 0);

    this->compoundShape->calculateLocalInertia(btMass, fallInertia);
    this->rigidLink->setMassProps(btMass, fallInertia);
    */
  }
}

//////////////////////////////////////////////////
bool BulletLink::GetGravityMode() const
{
  bool result = false;
  if (!this->rigidLink)
  {
    gzlog << "Bullet rigid body for link [" << this->GetName() << "]"
          << " does not exist, GetGravityMode returns "
          << result << " by default." << std::endl;
    return result;
  }
  btVector3 g = this->rigidLink->getGravity();
  result = !math::equal(static_cast<double>(g.length()), 0.0);

  return result;
}

//////////////////////////////////////////////////
void BulletLink::SetSelfCollide(bool _collide)
{
  this->sdf->GetElement("self_collide")->Set(_collide);
}

//////////////////////////////////////////////////
/*void BulletLink::AttachCollision(Collision *_collision)
{
  Link::AttachCollision(_collision);

  BulletCollision *bcollision = dynamic_cast<BulletCollision*>(_collision);

  if (_collision == NULL)
    gzthrow("requires BulletCollision");

  btTransform trans;
  math::Pose relativePose = _collision->GetRelativePose();
  trans = BulletTypes::ConvertPose(relativePose);

  bcollision->SetCompoundShapeIndex(this->compoundShape->getNumChildShapes());
  this->compoundShape->addChildShape(trans, bcollision->GetCollisionShape());
}
  */

//////////////////////////////////////////////////
/// Adapted from ODELink::OnPoseChange
void BulletLink::OnPoseChange()
{
  Link::OnPoseChange();

  if (!this->rigidLink)
  {
    gzlog << "Bullet rigid body for link [" << this->GetName() << "]"
          << " does not exist, unable to respond to OnPoseChange"
          << std::endl;
    return;
  }

  // this->SetEnabled(true);

  const math::Pose myPose = this->GetWorldInertialPose();

  this->rigidLink->setCenterOfMassTransform(
    BulletTypes::ConvertPose(myPose));
}

//////////////////////////////////////////////////
bool BulletLink::GetEnabled() const
{
  // This function and its counterpart BulletLink::SetEnabled
  // don't do anything yet.
  return true;
}

//////////////////////////////////////////////////
void BulletLink::SetEnabled(bool /*_enable*/) const
{
  /*
  if (!this->rigidLink)
    return;

  if (_enable)
    this->rigidLink->activate(true);
  else
    this->rigidLink->setActivationState(WANTS_DEACTIVATION);
    */
}

//////////////////////////////////////////////////
void BulletLink::SetLinearVel(const math::Vector3 &_vel)
{
  if (!this->rigidLink)
  {
    gzlog << "Bullet rigid body for link [" << this->GetName() << "]"
          << " does not exist, unable to SetLinearVel" << std::endl;
    return;
  }

  this->rigidLink->setLinearVelocity(BulletTypes::ConvertVector3(_vel));
}

//////////////////////////////////////////////////
math::Vector3 BulletLink::GetWorldCoGLinearVel() const
{
  if (!this->rigidLink)
  {
    gzlog << "Bullet rigid body for link [" << this->GetName() << "]"
          << " does not exist, GetWorldLinearVel returns "
          << math::Vector3(0, 0, 0) << " by default." << std::endl;
    return math::Vector3(0, 0, 0);
  }

  btVector3 vel = this->rigidLink->getLinearVelocity();

  return BulletTypes::ConvertVector3(vel);
}

//////////////////////////////////////////////////
math::Vector3 BulletLink::GetWorldLinearVel(const math::Vector3 &_offset) const
{
  if (!this->rigidLink)
  {
    gzlog << "Bullet rigid body for link [" << this->GetName() << "]"
          << " does not exist, GetWorldLinearVel returns "
          << math::Vector3(0, 0, 0) << " by default." << std::endl;
    return math::Vector3(0, 0, 0);
  }

  math::Pose wPose = this->GetWorldPose();
  GZ_ASSERT(this->inertial != NULL, "Inertial pointer is NULL");
  math::Vector3 offsetFromCoG = wPose.rot*(_offset - this->inertial->GetCoG());
  btVector3 vel = this->rigidLink->getVelocityInLocalPoint(
      BulletTypes::ConvertVector3(offsetFromCoG));

  return BulletTypes::ConvertVector3(vel);
}

//////////////////////////////////////////////////
math::Vector3 BulletLink::GetWorldLinearVel(const math::Vector3 &_offset,
                                            const math::Quaternion &_q) const
{
  if (!this->rigidLink)
  {
    gzlog << "Bullet rigid body for link [" << this->GetName() << "]"
          << " does not exist, GetWorldLinearVel returns "
          << math::Vector3(0, 0, 0) << " by default." << std::endl;
    return math::Vector3(0, 0, 0);
  }

  math::Pose wPose = this->GetWorldPose();
  GZ_ASSERT(this->inertial != NULL, "Inertial pointer is NULL");
  math::Vector3 offsetFromCoG = _q*_offset
        - wPose.rot*this->inertial->GetCoG();
  btVector3 vel = this->rigidLink->getVelocityInLocalPoint(
      BulletTypes::ConvertVector3(offsetFromCoG));

  return BulletTypes::ConvertVector3(vel);
}

//////////////////////////////////////////////////
void BulletLink::SetAngularVel(const math::Vector3 &_vel)
{
  if (!this->rigidLink)
  {
    gzlog << "Bullet rigid body for link [" << this->GetName() << "]"
          << " does not exist, unable to SetAngularVel" << std::endl;
    return;
  }

  this->rigidLink->setAngularVelocity(BulletTypes::ConvertVector3(_vel));
}

//////////////////////////////////////////////////
math::Vector3 BulletLink::GetWorldAngularVel() const
{
  if (!this->rigidLink)
  {
    gzlog << "Bullet rigid body for link [" << this->GetName() << "]"
          << " does not exist, GetWorldAngularVel returns "
          << math::Vector3(0, 0, 0) << " by default." << std::endl;
    return math::Vector3(0, 0, 0);
  }

  btVector3 vel = this->rigidLink->getAngularVelocity();

  return BulletTypes::ConvertVector3(vel);
}

//////////////////////////////////////////////////
void BulletLink::SetForce(const math::Vector3 &_force)
{
  if (!this->rigidLink)
    return;

  this->rigidLink->applyCentralForce(
    btVector3(_force.x, _force.y, _force.z));
}

//////////////////////////////////////////////////
math::Vector3 BulletLink::GetWorldForce() const
{
  if (!this->rigidLink)
    return math::Vector3(0, 0, 0);

  btVector3 btVec;

  btVec = this->rigidLink->getTotalForce();

  return math::Vector3(btVec.x(), btVec.y(), btVec.z());
}

//////////////////////////////////////////////////
void BulletLink::SetTorque(const math::Vector3 &_torque)
{
  if (!this->rigidLink)
  {
    gzlog << "Bullet rigid body for link [" << this->GetName() << "]"
          << " does not exist, unable to SetAngularVel" << std::endl;
    return;
  }

  this->rigidLink->applyTorque(BulletTypes::ConvertVector3(_torque));
}

//////////////////////////////////////////////////
math::Vector3 BulletLink::GetWorldTorque() const
{
  /*
  if (!this->rigidLink)
    return math::Vector3(0, 0, 0);

  btmath::Vector3 btVec;

  btVec = this->rigidLink->getTotalTorque();

  return math::Vector3(btVec.x(), btVec.y(), btVec.z());
  */
  return math::Vector3();
}

//////////////////////////////////////////////////
btRigidBody *BulletLink::GetBulletLink() const
{
  return this->rigidLink;
}


//////////////////////////////////////////////////
void BulletLink::RemoveAndAddBody() const
{
  GZ_ASSERT(nullptr != this->rigidLink, "Must add body to world first");

  btDynamicsWorld *bulletWorld = this->bulletPhysics->GetDynamicsWorld();
  bulletWorld->removeRigidBody(this->rigidLink);

  unsigned int collideBits = GZ_ALL_COLLIDE;
  for (auto iter = this->children.begin(); iter != this->children.end(); ++iter)
  {
    if ((*iter)->HasType(Base::COLLISION))
    {
      auto collision = boost::static_pointer_cast<BulletCollision>(*iter);
      collideBits = collision->GetCollideBits();
      break;
    }
  }

  bulletWorld->addRigidBody(this->rigidLink, collideBits, collideBits);
}

//////////////////////////////////////////////////
void BulletLink::ClearCollisionCache()
{
  if (!this->rigidLink)
  {
    gzlog << "Bullet rigid body for link [" << this->GetName() << "]"
          << " does not exist, unable to ClearCollisionCache" << std::endl;
    return;
  }

  btDynamicsWorld *bulletWorld = this->bulletPhysics->GetDynamicsWorld();
  GZ_ASSERT(bulletWorld != NULL, "Bullet dynamics world is NULL");

  bulletWorld->updateSingleAabb(this->rigidLink);
  bulletWorld->getBroadphase()->getOverlappingPairCache()->
      cleanProxyFromPairs(this->rigidLink->getBroadphaseHandle(),
      bulletWorld->getDispatcher());
}

//////////////////////////////////////////////////
void BulletLink::SetLinearDamping(double _damping)
{
  if (!this->rigidLink)
  {
    gzlog << "Bullet rigid body for link [" << this->GetName() << "]"
          << " does not exist, unable to SetLinearDamping"
          << std::endl;
    return;
  }
  this->rigidLink->setDamping((btScalar)_damping,
      (btScalar)this->rigidLink->getAngularDamping());
}

//////////////////////////////////////////////////
void BulletLink::SetAngularDamping(double _damping)
{
  if (!this->rigidLink)
  {
    gzlog << "Bullet rigid body for link [" << this->GetName() << "]"
          << " does not exist, unable to SetAngularDamping"
          << std::endl;
    return;
  }
  this->rigidLink->setDamping(
      (btScalar)this->rigidLink->getLinearDamping(), (btScalar)_damping);
}

//////////////////////////////////////////////////
/*void BulletLink::SetCollisionRelativePose(BulletCollision *_collision,
    const math::Pose &_newPose)
{
  std::map<std::string, Collision*>::iterator iter;
  unsigned int i;

  for (iter = this->collisions.begin(), i = 0; iter != this->collisions.end();
       ++iter, ++i)
  {
    if (iter->second == _collision)
      break;
  }

  if (i < this->collisions.size())
  {
    // Set the pose of the _collision in Bullet
    this->compoundShape->updateChildTransform(i,
        BulletTypes::ConvertPose(_newPose));
  }
}*/

/////////////////////////////////////////////////
void BulletLink::AddForce(const math::Vector3 &/*_force*/)
{
  gzlog << "BulletLink::AddForce not yet implemented." << std::endl;
}

/////////////////////////////////////////////////
void BulletLink::AddRelativeForce(const math::Vector3 &/*_force*/)
{
  gzlog << "BulletLink::AddRelativeForce not yet implemented." << std::endl;
}

/////////////////////////////////////////////////
void BulletLink::AddForceAtWorldPosition(const math::Vector3 &/*_force*/,
                                         const math::Vector3 &/*_pos*/)
{
  gzlog << "BulletLink::AddForceAtWorldPosition not yet implemented."
        << std::endl;
}

/////////////////////////////////////////////////
void BulletLink::AddForceAtRelativePosition(const math::Vector3 &/*_force*/,
                  const math::Vector3 &/*_relpos*/)
{
  gzlog << "BulletLink::AddForceAtRelativePosition not yet implemented."
        << std::endl;
}

//////////////////////////////////////////////////
void BulletLink::AddLinkForce(const math::Vector3 &/*_force*/,
    const math::Vector3 &/*_offset*/)
{
  gzlog << "BulletLink::AddLinkForce not yet implemented (#1476)."
        << std::endl;
}

/////////////////////////////////////////////////
void BulletLink::AddTorque(const math::Vector3 &/*_torque*/)
{
  gzlog << "BulletLink::AddTorque not yet implemented." << std::endl;
}

/////////////////////////////////////////////////
void BulletLink::AddRelativeTorque(const math::Vector3 &/*_torque*/)
{
  gzlog << "BulletLink::AddRelativeTorque not yet implemented." << std::endl;
}

/////////////////////////////////////////////////
void BulletLink::SetAutoDisable(bool /*_disable*/)
{
  gzlog << "BulletLink::SetAutoDisable not yet implemented." << std::endl;
}

//////////////////////////////////////////////////
void BulletLink::SetLinkStatic(bool /*_static*/)
{
  gzlog << "To be implemented\n";
}<|MERGE_RESOLUTION|>--- conflicted
+++ resolved
@@ -87,24 +87,6 @@
     this->inertial->SetMass(0);
     this->inertial->SetInertiaMatrix(0, 0, 0, 0, 0, 0);
   }
-<<<<<<< HEAD
-
-  // diagonalize inertia matrix and add inertial pose rotation
-  {
-    auto inertiald = this->inertial->Ign();
-    auto m = inertiald.MassMatrix();
-    auto Idiag = m.PrincipalMoments();
-    this->inertial->SetInertiaMatrix(Idiag[0], Idiag[1], Idiag[2], 0, 0, 0);
-
-    auto inertialPose = inertiald.Pose();
-    inertialPose.Rot() = inertialPose.Rot() * m.PrincipalAxesOffset();
-    this->inertial->SetCoG(inertialPose);
-  }
-  auto fallInertia = BulletTypes::ConvertVector3(
-    this->inertial->GetPrincipalMoments());
-  this->inertial->SetInertiaMatrix(fallInertia.x(), fallInertia.y(),
-                                   fallInertia.z(), 0, 0, 0);
-=======
   else
   {
     // Diagonalize inertia matrix and add inertial pose rotation
@@ -117,7 +99,6 @@
     this->inertial->SetInertiaMatrix(Idiag[0], Idiag[1], Idiag[2], 0, 0, 0);
     this->inertial->SetCoG(inertialPose);
   }
->>>>>>> 03dfe04a
 
   /// \todo FIXME:  Friction Parameters
   /// Currently, gazebo uses btCompoundShape to store multiple
@@ -149,14 +130,8 @@
       hackMu1 = friction->MuPrimary();
       hackMu2 = friction->MuSecondary();
 
-<<<<<<< HEAD
-      auto relativePose =
-        - this->inertial->GetPose().Ign()
-        + collision->GetRelativePose().Ign();
-=======
       auto relativePose = collision->GetRelativePose().Ign()
           - this->inertial->GetPose().Ign();
->>>>>>> 03dfe04a
       if (!this->compoundShape)
         this->compoundShape = new btCompoundShape();
       dynamic_cast<btCompoundShape *>(this->compoundShape)->addChildShape(
@@ -262,35 +237,12 @@
 {
   if (this->rigidLink && this->inertial)
   {
-<<<<<<< HEAD
-    gzerr << "pose0 " << this->GetWorldInertialPose() << std::endl;
-    gzerr << "inertia0 " << this->GetWorldInertiaMatrix() << std::endl;
-    // diagonalize inertia matrix and add inertial pose rotation
-    auto inertialPose = this->inertial->GetPose().Ign();
-    ignition::math::Vector3d Idiag;
-    {
-      ignition::math::MassMatrix3d m(this->inertial->GetMass(),
-        this->inertial->GetPrincipalMoments().Ign(),
-        this->inertial->GetProductsofInertia().Ign());
-      Idiag = m.PrincipalMoments();
-      this->inertial->SetInertiaMatrix(Idiag[0], Idiag[1], Idiag[2], 0, 0, 0);
-      inertialPose.Rot() = inertialPose.Rot() * m.PrincipalAxesOffset();
-      this->inertial->SetCoG(inertialPose);
-    }
-    auto bulletInertia = BulletTypes::ConvertVector3(Idiag);
-
-    this->OnPoseChange();
-    this->rigidLink->setMassProps(this->inertial->GetMass(), bulletInertia);
-    gzerr << "pose1 " << this->GetWorldInertialPose() << std::endl;
-    gzerr << "inertia1 " << this->GetWorldInertiaMatrix() << std::endl;
-=======
     if (this->inertial->GetProductsofInertia() != math::Vector3::Zero)
     {
       gzwarn << "UpdateMass is ignoring off-diagonal inertia terms.\n";
     }
     this->rigidLink->setMassProps(this->inertial->GetMass(),
         BulletTypes::ConvertVector3(this->inertial->GetPrincipalMoments()));
->>>>>>> 03dfe04a
   }
 }
 
