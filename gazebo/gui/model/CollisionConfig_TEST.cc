/*
 * Copyright (C) 2015 Open Source Robotics Foundation
 *
 * Licensed under the Apache License, Version 2.0 (the "License");
 * you may not use this file except in compliance with the License.
 * You may obtain a copy of the License at
 *
 *     http://www.apache.org/licenses/LICENSE-2.0
 *
 * Unless required by applicable law or agreed to in writing, software
 * distributed under the License is distributed on an "AS IS" BASIS,
 * WITHOUT WARRANTIES OR CONDITIONS OF ANY KIND, either express or implied.
 * See the License for the specific language governing permissions and
 * limitations under the License.
 *
*/

#include "gazebo/gui/ConfigWidget.hh"
#include "gazebo/gui/model/CollisionConfig.hh"
#include "gazebo/gui/model/CollisionConfig_TEST.hh"

#include "test_config.h"

using namespace gazebo;
using namespace gui;

/////////////////////////////////////////////////
void CollisionConfig_TEST::Initialization()
{
  gazebo::gui::CollisionConfig cc;

  QCOMPARE(cc.GetCollisionCount(), 0u);
  QVERIFY(cc.GetData("NotFound") == NULL);
}

/////////////////////////////////////////////////
void CollisionConfig_TEST::CollisionUpdates()
{
  gazebo::gui::CollisionConfig cc;

  msgs::Collision c1, c2, c3;

  cc.AddCollision("c1", &c1);
  cc.AddCollision("c2", &c2);
  cc.AddCollision("c3", &c3);

  QCOMPARE(cc.GetCollisionCount(), 3u);

  QVERIFY(cc.GetData("c1") != NULL);
  QVERIFY(cc.GetData("c2") != NULL);
  QVERIFY(cc.GetData("c3") != NULL);
  QVERIFY(cc.GetData("NotFound") == NULL);

  msgs::CollisionPtr collisionMsgPtr(new msgs::Collision);
  collisionMsgPtr->set_laser_retro(0.0000789);

  cc.UpdateCollision("c1", collisionMsgPtr);
  bool foundConfig = false;

  for (const auto &it : cc.ConfigData())
  {
    if (it.second->name == "c1")
    {
      const CollisionConfigData *configData = it.second;
      QCOMPARE(configData->configWidget->DoubleWidgetValue("laser_retro"),
          0.0000789);
      foundConfig = true;
      break;
    }
  }
  QVERIFY(foundConfig);

  cc.Reset();

  QCOMPARE(cc.GetCollisionCount(), 0u);

  QVERIFY(cc.GetData("c1") == NULL);
  QVERIFY(cc.GetData("c2") == NULL);
  QVERIFY(cc.GetData("c3") == NULL);
}

/////////////////////////////////////////////////
void CollisionConfig_TEST::GeometryUpdates()
{
  gazebo::gui::CollisionConfig cc;
  msgs::Collision c1;

  cc.AddCollision("c1", &c1);

  const ignition::math::Vector3d size1(5, 10, 15);

  cc.SetGeometry("c1", size1, "unit_box");

  ignition::math::Vector3d size2;
  std::string uri;

  cc.Geometry("c1", size2, uri);

  QCOMPARE(5.0, size2.X());
  QCOMPARE(10.0, size2.Y());
  QCOMPARE(15.0, size2.Z());
  QCOMPARE(uri, std::string(""));

  ignition::math::Vector3d size3(0, 0, 0);

  cc.Geometry("NotFound", size3, uri);

  QCOMPARE(0.0, size3.X());
  QCOMPARE(0.0, size3.Y());
  QCOMPARE(0.0, size3.Z());
  QCOMPARE(uri, std::string(""));
}

/////////////////////////////////////////////////
void CollisionConfig_TEST::AppliedSignal()
{
  // Create a link inspector
  gazebo::gui::CollisionConfig *collisionConfig =
      new gazebo::gui::CollisionConfig();
  QVERIFY(collisionConfig != NULL);

  // Connect signals
  connect(collisionConfig, SIGNAL(Applied()), this, SLOT(OnApply()));

  // Init it
  collisionConfig->Init();
  QCOMPARE(g_appliedSignalCount, 0u);
  QCOMPARE(collisionConfig->GetCollisionCount(), 0u);

  // Get push buttons
  QList<QPushButton *> pushButtons =
      collisionConfig->findChildren<QPushButton *>();
  QVERIFY(pushButtons.size() == 1);

  // Add a collision
  pushButtons[0]->click();
  QCOMPARE(collisionConfig->GetCollisionCount(), 1u);

  // Get spins
  QList<QDoubleSpinBox *> spins =
      collisionConfig->findChildren<QDoubleSpinBox *>();
  QVERIFY(spins.size() == 33);

  // Get combo boxes
  QList<QComboBox *> combos =
      collisionConfig->findChildren<QComboBox *>();
  QVERIFY(combos.size() == 2);

  // Edit collision pose (2~7)
  spins[2]->setValue(2.0);
  QTest::keyClick(spins[2], Qt::Key_Enter);
  QCOMPARE(g_appliedSignalCount, 1u);

  // Edit geometry (0)
  combos[0]->setCurrentIndex(2);
  QTest::keyClick(combos[0], Qt::Key_Enter);
  QCOMPARE(g_appliedSignalCount, 2u);

  delete collisionConfig;
}

/////////////////////////////////////////////////
void CollisionConfig_TEST::OnApply()
{
  g_appliedSignalCount++;
}

/////////////////////////////////////////////////
void CollisionConfig_TEST::Restore()
{
  CollisionConfig cc;
  msgs::Collision c1, c2, c3;

  cc.AddCollision("c1", &c1);
  cc.AddCollision("c2", &c2);

  QCOMPARE(cc.GetCollisionCount(), 2u);
  QVERIFY(cc.GetData("c1") != NULL);
  QVERIFY(cc.GetData("c2") != NULL);
  QVERIFY(cc.GetData("c3") == NULL);

  // Set this as the original data
  cc.Init();

  // Add a collision and restore
  cc.AddCollision("c3", &c3);
  QCOMPARE(cc.GetCollisionCount(), 3u);
  QVERIFY(cc.GetData("c1") != NULL);
  QVERIFY(cc.GetData("c2") != NULL);
  QVERIFY(cc.GetData("c3") != NULL);

  cc.RestoreOriginalData();
  QCOMPARE(cc.GetCollisionCount(), 2u);
  QVERIFY(cc.GetData("c1") != NULL);
  QVERIFY(cc.GetData("c2") != NULL);
  QVERIFY(cc.GetData("c3") == NULL);

  // Remove a collision and restore
  auto button = cc.findChild<QToolButton *>("removeCollisionButton_0");
  QVERIFY(button);
<<<<<<< HEAD

  // Note that the confirmation dialog has been disabled for tests (issue #1963)
=======
  QTimer::singleShot(3000, this, SLOT(Confirm()));
>>>>>>> c996a876
  button->click();

  QCOMPARE(cc.GetCollisionCount(), 1u);
  QVERIFY(cc.GetData("c1") == NULL);
  QVERIFY(cc.GetData("c2") != NULL);
  QVERIFY(cc.GetData("c3") == NULL);

  cc.RestoreOriginalData();
  QCOMPARE(cc.GetCollisionCount(), 2u);
  QVERIFY(cc.GetData("c1") != NULL);
  QVERIFY(cc.GetData("c2") != NULL);
  QVERIFY(cc.GetData("c3") == NULL);
}

/////////////////////////////////////////////////
void CollisionConfig_TEST::Confirm()
{
  auto w = QApplication::activeModalWidget();
  if (w)
  {
    w->setFocus();
    QTest::keyClick(w, Qt::Key_Enter);
    return;
  }

  w = QApplication::focusWidget();
  if (w)
  {
    QTest::keyClick(w, Qt::Key_Enter);
    return;
  }

  auto list = QApplication::topLevelWidgets();
  for (auto i : list)
  {
    if (i->inherits("QMessageBox"))
    {
      QTest::keyClick(i, Qt::Key_Enter);
    }
  }
}

// Generate a main function for the test
QTEST_MAIN(CollisionConfig_TEST)<|MERGE_RESOLUTION|>--- conflicted
+++ resolved
@@ -198,12 +198,9 @@
   // Remove a collision and restore
   auto button = cc.findChild<QToolButton *>("removeCollisionButton_0");
   QVERIFY(button);
-<<<<<<< HEAD
 
   // Note that the confirmation dialog has been disabled for tests (issue #1963)
-=======
   QTimer::singleShot(3000, this, SLOT(Confirm()));
->>>>>>> c996a876
   button->click();
 
   QCOMPARE(cc.GetCollisionCount(), 1u);
