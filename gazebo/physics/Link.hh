/*
 * Copyright (C) 2012-2015 Open Source Robotics Foundation
 *
 * Licensed under the Apache License, Version 2.0 (the "License");
 * you may not use this file except in compliance with the License.
 * You may obtain a copy of the License at
 *
 *     http://www.apache.org/licenses/LICENSE-2.0
 *
 * Unless required by applicable law or agreed to in writing, software
 * distributed under the License is distributed on an "AS IS" BASIS,
 * WITHOUT WARRANTIES OR CONDITIONS OF ANY KIND, either express or implied.
 * See the License for the specific language governing permissions and
 * limitations under the License.
 *
*/
/* Desc: Link class
 * Author: Nate Koenig
 */

#ifndef _LINK_HH_
#define _LINK_HH_

#include <map>
#include <vector>
#include <string>

#include "gazebo/msgs/msgs.hh"
#include "gazebo/transport/TransportTypes.hh"

#include "gazebo/util/UtilTypes.hh"
#include "gazebo/common/Event.hh"
#include "gazebo/common/CommonTypes.hh"

#include "gazebo/physics/LinkState.hh"
#include "gazebo/physics/Entity.hh"
#include "gazebo/physics/Inertial.hh"
#include "gazebo/physics/Joint.hh"
#include "gazebo/util/system.hh"

namespace gazebo
{
  namespace util
  {
    class OpenALSource;
    class OpenALSink;
  }

  namespace physics
  {
    class Model;
    class Collision;

    /// \addtogroup gazebo_physics
    /// \{

    /// \class Link Link.hh physics/physics.hh
    /// \brief Link class defines a rigid body entity, containing
    /// information on inertia, visual and collision properties of
    /// a rigid body.
    class GAZEBO_VISIBLE Link : public Entity
    {
      /// \brief Constructor
      /// \param[in] _parent Parent of this link.
      public: explicit Link(EntityPtr _parent);

      /// \brief Destructor.
      public: virtual ~Link();

      /// \brief Load the body based on an SDF element.
      /// \param[in] _sdf SDF parameters.
      public: virtual void Load(sdf::ElementPtr _sdf);

      /// \brief Initialize the body.
      public: virtual void Init();

      /// \brief Finalize the body.
      public: void Fini();

      /// \brief Reset the link.
      public: void Reset();

      /// \brief Reset the velocity, acceleration, force and torque of link.
      public: void ResetPhysicsStates();

      /// \brief Update the parameters using new sdf values.
      /// \param[in] _sdf SDF values to load from.
      public: virtual void UpdateParameters(sdf::ElementPtr _sdf);

      /// \brief Update the collision.
      /// \param[in] _info Update information.
      public: void Update(const common::UpdateInfo &_info);
      using Base::Update;

      /// \brief Set the scale of the link.
      /// \param[in] _scale Scale to set the link to.
      public: void SetScale(const math::Vector3 &_scale);

      /// \brief Set whether this body is enabled.
      /// \param[in] _enable True to enable the link in the physics engine.
      public: virtual void SetEnabled(bool _enable) const = 0;

      /// \brief Get whether this body is enabled in the physics engine.
      /// \return True if the link is enabled.
      public: virtual bool GetEnabled() const = 0;

      /// \brief Set whether this entity has been selected by the user
      /// through the gui
      /// \param[in] _set True to set the link as selected.
      public: virtual bool SetSelected(bool _set);

      /// \brief Set whether gravity affects this body.
      /// \param[in] _mode True to enable gravity.
      public: virtual void SetGravityMode(bool _mode) = 0;

      /// \brief Get the gravity mode.
      /// \return True if gravity is enabled.
      public: virtual bool GetGravityMode() const = 0;

      /// \brief Set whether this body will collide with others in the
      /// model.
      /// \param[in] _collid True to enable collisions.
      public: virtual void SetSelfCollide(bool _collide) = 0;

      /// \brief Set the collide mode of the body.
      /// \param[in] _mode Collision Mode,
      /// this can be: [all|none|sensors|fixed|ghost]
      /// all: collides with everything
      /// none: collides with nothing
      /// sensors: collides with everything else but other sensors
      /// fixed: collides with everything else but other fixed
      /// ghost: collides with everything else but other ghost
      public: void SetCollideMode(const std::string &_mode);

      /// \brief Get Self-Collision Flag, if this is true, this body will
      /// collide with other bodies even if they share the same parent.
      /// \return True if self collision is enabled.
      public: bool GetSelfCollide() const;

      /// \brief Set the laser retro reflectiveness.
      /// \param[in] _retro Retro value for all child collisions.
      public: void SetLaserRetro(float _retro);

      /// \brief Set the linear velocity of the body.
      /// \param[in] _vel Linear velocity.
      public: virtual void SetLinearVel(const math::Vector3 &_vel) = 0;

      /// \brief Set the angular velocity of the body.
      /// \param[in] _vel Angular velocity.
      public: virtual void SetAngularVel(const math::Vector3 &_vel) = 0;

      /// \brief Set the linear acceleration of the body.
      /// \param[in] _accel Linear acceleration.
      public: void SetLinearAccel(const math::Vector3 &_accel);

      /// \brief Set the angular acceleration of the body.
      /// \param[in] _accel Angular acceleration.
      public: void SetAngularAccel(const math::Vector3 &_accel);

      /// \brief Set the force applied to the body.
      /// \param[in] _force Force value.
      public: virtual void SetForce(const math::Vector3 &_force) = 0;

      /// \brief Set the torque applied to the body.
      /// \param[in] _torque Torque value.
      public: virtual void SetTorque(const math::Vector3 &_torque) = 0;

      /// \brief Add a force to the link's CoG.
      /// \param[in] _force Force expressed in the world frame.
      public: virtual void AddForce(const math::Vector3 &_force) = 0;

      /// \brief Add a force to the link's CoG.
      /// \param[in] _force Force expressed in the link's frame (not its
      /// inertial frame).
      public: virtual void AddRelativeForce(const math::Vector3 &_force) = 0;

      /// \brief Add a force to the link at a given position.
      /// \param[in] _force Force expressed in the world frame.
      /// \param[in] _pos Position expressed in the world frame.
      public: virtual void AddForceAtWorldPosition(const math::Vector3 &_force,
                  const math::Vector3 &_pos) = 0;

      /// \brief Add a force to the link at a given position.
      /// Note that force and position are expressed in different frames.
      /// \param[in] _force Force expressed in the world frame.
      /// \param[in] _pos Position expressed in the link's frame (not its
      /// inertial frame).
      public: virtual void AddForceAtRelativePosition(
                  const math::Vector3 &_force,
                  const math::Vector3 &_relPos) = 0;

<<<<<<< HEAD
      /// \brief Add a force expressed in the world frame.
      /// \param[in] _force Force expressed in the world frame.
      /// \param[in] _offset Offset position with respect to the world frame. It
      /// defaults to the world origin.
      public: virtual void AddWorldForce(const math::Vector3 &_force,
          const math::Vector3 &_offset = math::Vector3::Zero) = 0;

      /// \brief Add a force expressed in the link frame.
      /// \param[in] _force Force expressed in the link frame.
      /// \param[in] _offset Offset position with respect to the link frame. It
      /// defaults to the link origin.
      public: virtual void AddLinkForce(const math::Vector3 &_force,
          const math::Vector3 &_offset = math::Vector3::Zero) = 0;

      /// \brief Add a force expressed in the inertial frame.
      /// \param[in] _force Force expressed in the inertial frame.
      /// \param[in] _offset Offset position with respect to the inertial frame.
      /// It defaults to the CoG.
      public: virtual void AddInertialForce(const math::Vector3 &_force,
          const math::Vector3 &_offset = math::Vector3::Zero) = 0;

=======
      /// \brief Add a force expressed in the link frame.
      /// \param[in] _force Force is a free vector (a direction, orientation)
      /// expressed in the link frame. Each component corresponds to the force
      /// which will be added in that direction.
      /// \param[in] _offset Offset position (translation) with respect to the
      /// link frame. It defaults to the link origin.
      public: virtual void AddLinkForce(const math::Vector3 &_force,
          const math::Vector3 &_offset = math::Vector3::Zero) = 0;

>>>>>>> b758805c
      /// \brief Add a torque to the body.
      /// \param[in] _torque Torque value to add to the link.
      public: virtual void AddTorque(const math::Vector3 &_torque) = 0;

      /// \brief Add a torque to the body, components are relative to the
      /// body's own frame of reference.
      /// \param[in] _torque Torque value to add.
      public: virtual void AddRelativeTorque(const math::Vector3 &_torque) = 0;

      /// \brief Get the pose of the body's center of gravity in the world
      ///        coordinate frame.
      /// \return Pose of the body's center of gravity in the world coordinate
      ///         frame.
      public: math::Pose GetWorldCoGPose() const;

      /// \brief Get the linear velocity of the origin of the link frame,
      ///        expressed in the world frame.
      /// \return Linear velocity of the link frame.
      public: virtual math::Vector3 GetWorldLinearVel() const
              {return this->GetWorldLinearVel(math::Vector3::Zero);}

      /// \brief Get the linear velocity of a point on the body in the world
      ///        frame, using an offset expressed in a body-fixed frame. If
      ///        no offset is given, the velocity at the origin of the Link
      ///        frame will be returned.
      /// \param[in] _offset Offset of the point from the origin of the Link
      ///                    frame, expressed in the body-fixed frame.
      /// \return Linear velocity of the point on the body
      public: virtual math::Vector3 GetWorldLinearVel(
                  const math::Vector3 &_offset) const = 0;

      /// \brief Get the linear velocity of a point on the body in the world
      ///        frame, using an offset expressed in an arbitrary frame.
      /// \param[in] _offset Offset from the origin of the link frame expressed
      ///                    in a frame defined by _q.
      /// \param[in] _q Describes the rotation of a reference frame relative to
      ///               the world reference frame.
      /// \return Linear velocity of the point on the body in the world frame.
      public: virtual math::Vector3 GetWorldLinearVel(
                  const math::Vector3 &_offset,
                  const math::Quaternion &_q) const = 0;

      /// \brief Get the linear velocity at the body's center of gravity in the
      ///        world frame.
      /// \return Linear velocity at the body's center of gravity in the world
      ///         frame.
      public: virtual math::Vector3 GetWorldCoGLinearVel() const = 0;

      /// \brief Get the linear velocity of the body.
      /// \return Linear velocity of the body.
      public: math::Vector3 GetRelativeLinearVel() const;

      /// \brief Get the angular velocity of the body.
      /// \return Angular velocity of the body.
      public: math::Vector3 GetRelativeAngularVel() const;

      /// \brief Get the linear acceleration of the body.
      /// \return Linear acceleration of the body.
      public: math::Vector3 GetRelativeLinearAccel() const;

      /// \brief Get the linear acceleration of the body in the world frame.
      /// \return Linear acceleration of the body in the world frame.
      public: math::Vector3 GetWorldLinearAccel() const;

      /// \brief Get the angular acceleration of the body.
      /// \return Angular acceleration of the body.
      public: math::Vector3 GetRelativeAngularAccel() const;

      /// \brief Get the angular acceleration of the body in the world
      /// frame.
      /// \return Angular acceleration of the body in the world frame.
      public: math::Vector3 GetWorldAngularAccel() const;

      /// \brief Get the force applied to the body.
      /// \return Force applied to the body.
      public: math::Vector3 GetRelativeForce() const;

      /// \brief Get the force applied to the body in the world frame.
      /// \return Force applied to the body in the world frame.
      public: virtual math::Vector3 GetWorldForce() const = 0;

      /// \brief Get the torque applied to the body.
      /// \return Torque applied to the body.
      public: math::Vector3 GetRelativeTorque() const;

      /// \brief Get the torque applied to the body in the world frame.
      /// \return Torque applied to the body in the world frame.
      public: virtual math::Vector3 GetWorldTorque() const = 0;

      /// \brief Get the model that this body belongs to.
      /// \return Model that this body belongs to.
      public: ModelPtr GetModel() const;

      /// \brief Get the inertia of the link.
      /// \return Inertia of the link.
      public: InertialPtr GetInertial() const {return this->inertial;}

      /// \brief Set the mass of the link.
      /// \parma[in] _inertial Inertial value for the link.
      public: void SetInertial(const InertialPtr &_inertial);

      /// \brief Get the world pose of the link inertia (cog position
      /// and Moment of Inertia frame). This differs from GetWorldCoGPose(),
      /// which returns the cog position in the link frame
      /// (not the Moment of Inertia frame).
      /// \return Inertial pose in world frame.
      public: math::Pose GetWorldInertialPose() const;

      /// \brief Get the inertia matrix in the world frame.
      /// \return Inertia matrix in world frame, returns matrix
      /// of zeros if link has no inertia.
      public: math::Matrix3 GetWorldInertiaMatrix() const;

      /// \cond
      /// This is an internal function
      /// \brief Get a collision by id.
      /// \param[in] _id Id of the collision object to find.
      /// \return Pointer to the collision, NULL if the id is invalid.
      public: CollisionPtr GetCollisionById(unsigned int _id) const;
      /// \endcond

      /// \brief Get a child collision by name
      /// \param[in] _name Name of the collision object.
      /// \return Pointer to the collision, NULL if the name was not found.
      public: CollisionPtr GetCollision(const std::string &_name);

      /// \brief Get a child collision by index
      /// \param[in] _index Index of the collision object.
      /// \return Pointer to the collision, NULL if the name was not found.
      public: CollisionPtr GetCollision(unsigned int _index) const;

      /// \brief Get all the child collisions.
      /// \return A std::vector of all the child collisions.
      public: Collision_V GetCollisions() const;

      /// \brief Get the bounding box for the link and all the child
      /// elements.
      /// \return The link's bounding box.
      public: virtual math::Box GetBoundingBox() const;

      /// \brief Set the linear damping factor.
      /// \param[in] _damping Linear damping factor.
      public: virtual void SetLinearDamping(double _damping) = 0;

      /// \brief Set the angular damping factor.
      /// \param[in] _damping Angular damping factor.
      public: virtual void SetAngularDamping(double _damping) = 0;

      /// \brief Get the linear damping factor.
      /// \return Linear damping.
      public: double GetLinearDamping() const;

      /// \brief Get the angular damping factor.
      /// \return Angular damping.
      public: double GetAngularDamping() const;

      /// \TODO Implement this function.
      /// \brief Set whether this body is in the kinematic state.
      /// \param[in] _kinematic True to make the link kinematic only.
      public: virtual void SetKinematic(const bool &_kinematic);

      /// \TODO Implement this function.
      /// \brief Get whether this body is in the kinematic state.
      /// \return True if the link is kinematic only.
      public: virtual bool GetKinematic() const {return false;}

      /// \brief Get sensor count
      ///
      /// This will return the number of sensors created by the link when it
      /// was loaded. This function is commonly used with
      /// Link::GetSensorName.
      /// \return The number of sensors created by the link.
      public: unsigned int GetSensorCount() const;

      /// \brief Get sensor name
      ///
      /// Get the name of a sensor based on an index. The index should be in
      /// the range of 0...Link::GetSensorCount().
      /// \note A Link does not manage or maintain a pointer to a
      /// sensors::Sensor. Access to a Sensor object
      /// is accomplished through the sensors::SensorManager. This was done to
      /// separate the physics engine from the sensor engine.
      /// \param[in] _index Index of the sensor name.
      /// \return The name of the sensor, or empty string if the index is out of
      /// bounds.
      public: std::string GetSensorName(unsigned int _index) const;

      /// \brief Connect to the add entity signal
      /// \param[in] _subscriber Subsciber callback function.
      /// \return Pointer to the connection, which must be kept in scope.
      public: template<typename T>
              event::ConnectionPtr ConnectEnabled(T _subscriber)
              {return enabledSignal.Connect(_subscriber);}

      /// \brief Disconnect to the add entity signal.
      /// \param[in] _conn Connection pointer to disconnect.
      public: void DisconnectEnabled(event::ConnectionPtr &_conn)
              {enabledSignal.Disconnect(_conn);}

      /// \brief Fill a link message
      /// \param[out] _msg Message to fill
      public: void FillMsg(msgs::Link &_msg);

      /// \brief Update parameters from a message
      /// \param[in] _msg Message to read.
      public: void ProcessMsg(const msgs::Link &_msg);

      /// \brief Joints that have this Link as a parent Link.
      /// \param[in] _joint Joint that is a child of this link.
      public: void AddChildJoint(JointPtr _joint);

      /// \brief Joints that have this Link as a child Link.
      /// \param[in] _joint Joint that is a parent of this link.
      public: void AddParentJoint(JointPtr _joint);

      /// \brief Remove Joints that have this Link as a child Link.
      /// \param[in] _jointName Parent Joint name.
      public: void RemoveParentJoint(const std::string &_jointName);

      /// \brief Remove Joints that have this Link as a parent Link
      /// \param[in] _jointName Child Joint name.
      public: void RemoveChildJoint(const std::string &_jointName);

      // Documentation inherited.
      public: virtual void RemoveChild(EntityPtr _child);
      using Base::RemoveChild;

      /// \brief Attach a static model to this link
      /// \param[in] _model Pointer to a static model.
      /// \param[in] _offset Pose relative to this link to place the model.
      public: void AttachStaticModel(ModelPtr &_model,
                                     const math::Pose &_offset);

      /// \brief Detach a static model from this link.
      /// \param[in] _modelName Name of an attached model to detach.
      public: void DetachStaticModel(const std::string &_modelName);

      /// \brief Detach all static models from this link.
      public: void DetachAllStaticModels();

      /// \internal
      /// \brief Called when the pose is changed. Do not call this directly.
      public: virtual void OnPoseChange();

      /// \brief Set the current link state.
      /// \param[in] _state The state to set the link to.
      public: void SetState(const LinkState &_state);

      /// \brief Update the mass matrix.
      public: virtual void UpdateMass() {}

      /// \brief Update surface parameters.
      public: virtual void UpdateSurface() {}

      /// \brief Allow the link to auto disable.
      /// \param[in] _disable If true, the link is allowed to auto disable.
      public: virtual void SetAutoDisable(bool _disable) = 0;

      /// \brief Returns a vector of children Links connected by joints.
      /// \return A vector of children Links connected by joints.
      public: Link_V GetChildJointsLinks() const;

      /// \brief Returns a vector of parent Links connected by joints.
      /// \return Vector of parent Links connected by joints.
      public: Link_V GetParentJointsLinks() const;

      /// \brief Enable/Disable link data publishing
      /// \param[in] _enable True to enable publishing, false to stop publishing
      public: void SetPublishData(bool _enable);

      /// \brief Get the parent joints.
      public: Joint_V GetParentJoints() const;

      /// \brief Get the child joints.
      public: Joint_V GetChildJoints() const;

      /// \brief Remove a collision from the link.
      /// \param[int] _name Name of the collision to remove.
      public: void RemoveCollision(const std::string &_name);

      /// \brief Returns this link's potential energy,
      /// based on position in world frame and gravity.
      /// \return this link's potential energy,
      public: double GetWorldEnergyPotential() const;

      /// \brief Returns this link's kinetic energy
      /// computed using link's CoG velocity in the inertial (world) frame.
      /// \return this link's kinetic energy
      public: double GetWorldEnergyKinetic() const;

      /// \brief Returns this link's total energy, or
      /// sum of Link::GetWorldEnergyPotential() and
      /// Link::GetWorldEnergyKinetic().
      /// \return this link's total energy
      public: double GetWorldEnergy() const;

      /// \brief Returns the visual message specified by its name
      /// \param[in] name of the visual message
      /// \return visual message
      public: msgs::Visual GetVisualMessage(const std::string &_name) const;

      /// \brief Freeze link to ground (inertial frame).
      /// \param[in] _static if true, freeze link to ground.  Otherwise
      /// unfreeze link.
      public: virtual void SetLinkStatic(bool _static) = 0;

      /// \brief Move Link given source and target frames specified in
      /// world coordinates. Assuming link's relative pose to
      /// source frame (_worldReferenceFrameSrc) remains unchanged relative
      /// to destination frame (_worldReferenceFrameDst).
      /// \param[in] _worldReferenceFrameSrc initial reference frame to
      /// which this link is attached.
      /// \param[in] _worldReferenceFrameDst final location of the
      /// reference frame specified in world coordinates.
      public: void MoveFrame(const math::Pose &_worldReferenceFrameSrc,
                        const math::Pose &_worldReferenceFrameDst);

      /// \brief Helper function to find all connected links of a link
      /// based on parent/child relations of joints. For example,
      /// if Link0 --> Link1 --> ... --> LinkN is a kinematic chain
      /// with Link0 being the base link.  Then, call by Link1:
      ///   Link1->FindAllConnectedLinksHelper(Link0, _list, true);
      /// should return true with _list containing Link1 through LinkN.
      /// In the case the _originalParentLink is part of a loop,
      /// _connectedLinks is cleared and the function returns false.
      /// \param[in] _originParentLink if this link is a child link of
      /// the search, we've found a loop.
      /// \param[in/out] _connectedLinks aggregate list of connected links.
      /// \param[in] _fistLink this is the first Link, skip over the parent
      /// link that matches the _originalParentLink.
      /// \return true if successfully found a subset of connected links
      public: bool FindAllConnectedLinksHelper(
        const LinkPtr &_originalParentLink,
        Link_V &_connectedLinks, bool _fistLink = false);

      /// \brief Publish timestamped link data such as velocity.
      private: void PublishData();

      /// \brief Load a new collision helper function.
      /// \param[in] _sdf SDF element used to load the collision.
      private: void LoadCollision(sdf::ElementPtr _sdf);

      /// \brief Set the inertial properties based on the collision
      /// entities.
      private: void SetInertialFromCollisions();

      /// \brief On collision callback.
      /// \param[in] _msg Message that contains contact information.
      private: void OnCollision(ConstContactsPtr &_msg);

      /// \brief Parse visuals from SDF
      private: void ParseVisuals();

      /// \brief Helper function to see if _value is contained in _vector.
      /// \param[in] _vector a vector of boost link pointers.
      /// \param[in] _value a particular link pointer.
      /// \return true if value is in vector.
      private: bool ContainsLink(const Link_V &_vector, const LinkPtr &_value);

      /// \brief Update visual SDFs.
      private: void UpdateVisualSDF();

      /// \brief Called when a new wrench message arrives. The wrench's force,
      /// torque and force_position are described in the link frame,
      /// \param[in] _msg The message to set the wrench from.
      private: void OnWrenchMsg(ConstWrenchPtr &_msg);

      /// \brief Inertial properties.
      protected: InertialPtr inertial;

      /// \brief Center of gravity visual elements.
      protected: std::vector<std::string> cgVisuals;

      /// \def Visuals_M
      /// \brief Map of unique ID to visual message.
      typedef std::map<uint32_t, msgs::Visual> Visuals_M;

      /// \brief Link visual elements.
      protected: Visuals_M visuals;

      /// \brief Linear acceleration.
      protected: math::Vector3 linearAccel;

      /// \brief Angular acceleration.
      protected: math::Vector3 angularAccel;

      /// \brief Offsets for the attached models.
      protected: std::vector<math::Pose> attachedModelsOffset;

      /// \brief This flag is set to true when the link is initialized.
      protected: bool initialized;

      /// \brief Event used when the link is enabled or disabled.
      private: event::EventT<void (bool)> enabledSignal;

      /// \brief This flag is used to trigger the enabled
      private: bool enabled;

      /// \brief Names of all the sensors attached to the link.
      private: std::vector<std::string> sensors;

      /// \brief All the parent joints.
      private: std::vector<JointPtr> parentJoints;

      /// \brief All the child joints.
      private: std::vector<JointPtr> childJoints;

      /// \brief All the attached models.
      private: std::vector<ModelPtr> attachedModels;

      /// \brief Link data publisher
      private: transport::PublisherPtr dataPub;

      /// \brief Link data message
      private: msgs::LinkData linkDataMsg;

      /// \brief True to publish data, false otherwise
      private: bool publishData;

      /// \brief Mutex to protect the publishData variable
      private: boost::recursive_mutex *publishDataMutex;

      /// \brief Cached list of collisions. This is here for performance.
      private: Collision_V collisions;

      /// \brief Wrench subscriber.
      private: transport::SubscriberPtr wrenchSub;

#ifdef HAVE_OPENAL
      /// \brief All the audio sources
      private: std::vector<util::OpenALSourcePtr> audioSources;

      /// \brief An audio sink
      private: util::OpenALSinkPtr audioSink;

      /// \brief Subscriber to contacts with this collision. Used for audio
      /// playback.
      private: transport::SubscriberPtr audioContactsSub;
#endif
    };
    /// \}
  }
}
#endif<|MERGE_RESOLUTION|>--- conflicted
+++ resolved
@@ -165,53 +165,29 @@
       /// \param[in] _torque Torque value.
       public: virtual void SetTorque(const math::Vector3 &_torque) = 0;
 
-      /// \brief Add a force to the link's CoG.
-      /// \param[in] _force Force expressed in the world frame.
+      /// \brief Add a force to the body.
+      /// \param[in] _force Force to add.
       public: virtual void AddForce(const math::Vector3 &_force) = 0;
 
-      /// \brief Add a force to the link's CoG.
-      /// \param[in] _force Force expressed in the link's frame (not its
-      /// inertial frame).
+      /// \brief Add a force to the body, components are relative to the
+      /// body's own frame of reference.
+      /// \param[in] _force Force to add.
       public: virtual void AddRelativeForce(const math::Vector3 &_force) = 0;
 
-      /// \brief Add a force to the link at a given position.
-      /// \param[in] _force Force expressed in the world frame.
-      /// \param[in] _pos Position expressed in the world frame.
+      /// \brief Add a force to the body using a global position.
+      /// \param[in] _force Force to add.
+      /// \param[in] _pos Position in global coord frame to add the force.
       public: virtual void AddForceAtWorldPosition(const math::Vector3 &_force,
                   const math::Vector3 &_pos) = 0;
 
-      /// \brief Add a force to the link at a given position.
-      /// Note that force and position are expressed in different frames.
-      /// \param[in] _force Force expressed in the world frame.
-      /// \param[in] _pos Position expressed in the link's frame (not its
-      /// inertial frame).
+      /// \brief Add a force to the body at position expressed to the body's
+      /// own frame of reference.
+      /// \param[in] _force Force to add.
+      /// \param[in] _relPos Position on the link to add the force.
       public: virtual void AddForceAtRelativePosition(
                   const math::Vector3 &_force,
                   const math::Vector3 &_relPos) = 0;
 
-<<<<<<< HEAD
-      /// \brief Add a force expressed in the world frame.
-      /// \param[in] _force Force expressed in the world frame.
-      /// \param[in] _offset Offset position with respect to the world frame. It
-      /// defaults to the world origin.
-      public: virtual void AddWorldForce(const math::Vector3 &_force,
-          const math::Vector3 &_offset = math::Vector3::Zero) = 0;
-
-      /// \brief Add a force expressed in the link frame.
-      /// \param[in] _force Force expressed in the link frame.
-      /// \param[in] _offset Offset position with respect to the link frame. It
-      /// defaults to the link origin.
-      public: virtual void AddLinkForce(const math::Vector3 &_force,
-          const math::Vector3 &_offset = math::Vector3::Zero) = 0;
-
-      /// \brief Add a force expressed in the inertial frame.
-      /// \param[in] _force Force expressed in the inertial frame.
-      /// \param[in] _offset Offset position with respect to the inertial frame.
-      /// It defaults to the CoG.
-      public: virtual void AddInertialForce(const math::Vector3 &_force,
-          const math::Vector3 &_offset = math::Vector3::Zero) = 0;
-
-=======
       /// \brief Add a force expressed in the link frame.
       /// \param[in] _force Force is a free vector (a direction, orientation)
       /// expressed in the link frame. Each component corresponds to the force
@@ -221,7 +197,6 @@
       public: virtual void AddLinkForce(const math::Vector3 &_force,
           const math::Vector3 &_offset = math::Vector3::Zero) = 0;
 
->>>>>>> b758805c
       /// \brief Add a torque to the body.
       /// \param[in] _torque Torque value to add to the link.
       public: virtual void AddTorque(const math::Vector3 &_torque) = 0;
