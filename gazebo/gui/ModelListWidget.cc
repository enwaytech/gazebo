--- conflicted
+++ resolved
@@ -199,9 +199,9 @@
     }
     else if (name == "Wind")
     {
-      this->requestMsg = msgs::CreateRequest("wind_info",
-                                             this->selectedEntityName);
-      this->requestPub->Publish(*this->requestMsg);
+      this->dataPtr->requestMsg = msgs::CreateRequest("wind_info",
+                                             this->dataPtr->selectedEntityName);
+      this->dataPtr->requestPub->Publish(*this->dataPtr->requestMsg);
     }
     else if (name == "Spherical Coordinates")
     {
@@ -308,27 +308,6 @@
     this->dataPtr->fillingPropertyTree = true;
     this->dataPtr->propTreeBrowser->clear();
 
-<<<<<<< HEAD
-    if (this->fillTypes[0] == "Model")
-      this->FillPropertyTree(this->modelMsg, NULL);
-    else if (this->fillTypes[0] == "Link")
-      this->FillPropertyTree(this->linkMsg, NULL);
-    else if (this->fillTypes[0] == "Joint")
-      this->FillPropertyTree(this->jointMsg, NULL);
-    else if (this->fillTypes[0] == "Scene")
-      this->FillPropertyTree(this->sceneMsg, NULL);
-    else if (this->fillTypes[0] == "Physics")
-      this->FillPropertyTree(this->physicsMsg, NULL);
-    else if (this->fillTypes[0] == "Wind")
-      this->FillPropertyTree(this->windMsg, NULL);
-    else if (this->fillTypes[0] == "Light")
-      this->FillPropertyTree(this->lightMsg, NULL);
-    else if (this->fillTypes[0] == "Spherical Coordinates")
-      this->FillPropertyTree(this->sphericalCoordMsg, NULL);
-
-    this->fillingPropertyTree = false;
-    this->fillTypes.pop_front();
-=======
     if (this->dataPtr->fillTypes[0] == "Model")
       this->FillPropertyTree(this->dataPtr->modelMsg, NULL);
     else if (this->dataPtr->fillTypes[0] == "Link")
@@ -339,13 +318,14 @@
       this->FillPropertyTree(this->dataPtr->sceneMsg, NULL);
     else if (this->dataPtr->fillTypes[0] == "Physics")
       this->FillPropertyTree(this->dataPtr->physicsMsg, NULL);
+    else if (this->dataPtr->fillTypes[0] == "Wind")
+      this->FillPropertyTree(this->dataPtr->windMsg, NULL);
     else if (this->dataPtr->fillTypes[0] == "Light")
       this->FillPropertyTree(this->dataPtr->lightMsg, NULL);
     else if (this->dataPtr->fillTypes[0] == "Spherical Coordinates")
       this->FillPropertyTree(this->dataPtr->sphericalCoordMsg, NULL);
     this->dataPtr->fillingPropertyTree = false;
     this->dataPtr->fillTypes.pop_front();
->>>>>>> 49749cd5
   }
 
   if (!this->dataPtr->modelTreeWidget->currentItem())
@@ -502,19 +482,16 @@
     this->dataPtr->fillTypes.push_back("Physics");
     this->dataPtr->propMutex->unlock();
   }
-<<<<<<< HEAD
-  else if (_msg->has_type() && _msg->type() == this->windMsg.GetTypeName())
-  {
-    this->propMutex->lock();
-    this->windMsg.ParseFromString(_msg->serialized_data());
-    this->fillTypes.push_back("Wind");
-    this->propMutex->unlock();
-  }
-  else if (_msg->has_type() && _msg->type() == this->lightMsg.GetTypeName())
-=======
+  else if (_msg->has_type() && _msg->type() ==
+      this->dataPtr->windMsg.GetTypeName())
+  {
+    this->dataPtr->propMutex->lock();
+    this->dataPtr->windMsg.ParseFromString(_msg->serialized_data());
+    this->dataPtr->fillTypes.push_back("Wind");
+    this->dataPtr->propMutex->unlock();
+  }
   else if (_msg->has_type() && _msg->type() ==
       this->dataPtr->lightMsg.GetTypeName())
->>>>>>> 49749cd5
   {
     this->dataPtr->propMutex->lock();
     this->dataPtr->lightMsg.ParseFromString(_msg->serialized_data());
@@ -668,13 +645,9 @@
     this->ScenePropertyChanged(_item);
   else if (currentItem == this->dataPtr->physicsItem)
     this->PhysicsPropertyChanged(_item);
-<<<<<<< HEAD
-  else if (currentItem == this->windItem)
+  else if (currentItem == this->dataPtr->windItem)
     this->WindPropertyChanged(_item);
-  else if (currentItem == this->guiItem)
-=======
   else if (currentItem == this->dataPtr->guiItem)
->>>>>>> 49749cd5
     this->GUIPropertyChanged(_item);
 }
 
@@ -826,13 +799,14 @@
 {
   msgs::Wind msg;
 
-  QList<QtProperty*> properties = this->propTreeBrowser->properties();
+  QList<QtProperty*> properties = this->dataPtr->propTreeBrowser->properties();
   for (QList<QtProperty*>::iterator iter = properties.begin();
        iter != properties.end(); ++iter)
   {
     if ((*iter)->propertyName().toStdString() == "enable wind")
     {
-      msg.set_enable_wind(this->variantManager->value((*iter)).toBool());
+      msg.set_enable_wind(
+          this->dataPtr->variantManager->value((*iter)).toBool());
     }
     else if ((*iter)->propertyName().toStdString() == "linear_velocity")
     {
@@ -840,7 +814,7 @@
     }
   }
 
-  this->windPub->Publish(msg);
+  this->dataPtr->windPub->Publish(msg);
 }
 
 /////////////////////////////////////////////////
@@ -1779,7 +1753,8 @@
   item->setEnabled(false);
 
   // wind
-  item = this->variantManager->addProperty(QVariant::Bool, tr("enable_wind"));
+  item = this->dataPtr->variantManager->addProperty(QVariant::Bool,
+      tr("enable_wind"));
   if (_msg.has_enable_wind())
     item->setValue(_msg.enable_wind());
   else
@@ -1873,7 +1848,7 @@
   this->FillPoseProperty(_msg.inertial().pose(), topItem);
 
   // Wind
-  windItem = this->variantManager->addProperty(
+  windItem = this->dataPtr->variantManager->addProperty(
       QtVariantPropertyManager::groupTypeId(), tr("wind"));
   this->AddProperty(windItem, _parent);
   windItem->setEnabled(false);
@@ -1886,21 +1861,6 @@
     xyz.set_y(0);
     xyz.set_z(0);
     this->FillVector3dProperty(xyz, windItem);
-  }
-
-  for (int i = 0; i < _msg.collision_size(); i++)
-  {
-    QtVariantProperty *prop;
-    prop = this->dataPtr->variantManager->addProperty(
-        QtVariantPropertyManager::groupTypeId(), tr("collision"));
-    prop->setToolTip(tr(_msg.collision(i).name().c_str()));
-    this->AddProperty(prop, _parent);
-
-    this->FillPropertyTree(_msg.collision(i), prop);
-
-    // TODO: disable setting collision properties until there are tests
-    // in place to verify the functionality
-    prop->setEnabled(false);
   }
 
   for (int i = 0; i < _msg.visual_size(); i++)
@@ -2379,19 +2339,16 @@
   item->setEnabled(false);
   this->dataPtr->propTreeBrowser->addProperty(item);
 
-<<<<<<< HEAD
-  item = this->variantManager->addProperty(QVariant::Bool, tr("enable_wind"));
+  item = this->dataPtr->variantManager->addProperty(QVariant::Bool,
+      tr("enable_wind"));
   if (_msg.has_enable_wind())
     item->setValue(_msg.enable_wind());
   else
     item->setValue(false);
   item->setEnabled(false);
-  this->propTreeBrowser->addProperty(item);
-
-  topItem = this->variantManager->addProperty(
-=======
+  this->dataPtr->propTreeBrowser->addProperty(item);
+
   topItem = this->dataPtr->variantManager->addProperty(
->>>>>>> 49749cd5
       QtVariantPropertyManager::groupTypeId(), tr("pose"));
   QtBrowserItem *bItem = this->dataPtr->propTreeBrowser->addProperty(topItem);
   this->dataPtr->propTreeBrowser->setExpanded(bItem, false);
@@ -2556,21 +2513,6 @@
 void ModelListWidget::OnRemoveScene(const std::string &/*_name*/)
 {
   this->ResetTree();
-<<<<<<< HEAD
-  this->propTreeBrowser->clear();
-  if (this->node)
-    this->node->Fini();
-  this->node.reset();
-
-  this->requestPub.reset();
-  this->modelPub.reset();
-  this->scenePub.reset();
-  this->physicsPub.reset();
-  this->windPub.reset();
-  this->lightPub.reset();
-  this->responseSub.reset();
-  this->requestSub.reset();
-=======
   this->dataPtr->propTreeBrowser->clear();
   if (this->dataPtr->node)
     this->dataPtr->node->Fini();
@@ -2580,10 +2522,10 @@
   this->dataPtr->modelPub.reset();
   this->dataPtr->scenePub.reset();
   this->dataPtr->physicsPub.reset();
+  this->dataPtr->windPub.reset();
   this->dataPtr->lightPub.reset();
   this->dataPtr->responseSub.reset();
   this->dataPtr->requestSub.reset();
->>>>>>> 49749cd5
 }
 
 /////////////////////////////////////////////////
@@ -2601,34 +2543,6 @@
 /////////////////////////////////////////////////
 void ModelListWidget::InitTransport(const std::string &_name)
 {
-<<<<<<< HEAD
-  if (this->node)
-  {
-    this->node->Fini();
-    this->node.reset();
-    this->requestPub.reset();
-    this->modelPub.reset();
-    this->scenePub.reset();
-    this->physicsPub.reset();
-    this->windPub.reset();
-    this->lightPub.reset();
-    this->responseSub.reset();
-    this->requestSub.reset();
-  }
-
-  this->node = transport::NodePtr(new transport::Node());
-  this->node->Init(_name);
-
-  this->modelPub = this->node->Advertise<msgs::Model>("~/model/modify");
-  this->scenePub = this->node->Advertise<msgs::Scene>("~/scene");
-  this->physicsPub = this->node->Advertise<msgs::Physics>("~/physics");
-  this->windPub = this->node->Advertise<msgs::Wind>("~/wind");
-
-  this->lightPub = this->node->Advertise<msgs::Light>("~/light/modify");
-
-  this->requestPub = this->node->Advertise<msgs::Request>("~/request");
-  this->responseSub = this->node->Subscribe("~/response",
-=======
   if (this->dataPtr->node)
   {
     this->dataPtr->node->Fini();
@@ -2637,6 +2551,7 @@
     this->dataPtr->modelPub.reset();
     this->dataPtr->scenePub.reset();
     this->dataPtr->physicsPub.reset();
+    this->dataPtr->windPub.reset();
     this->dataPtr->lightPub.reset();
     this->dataPtr->responseSub.reset();
     this->dataPtr->requestSub.reset();
@@ -2651,6 +2566,8 @@
       "~/scene");
   this->dataPtr->physicsPub = this->dataPtr->node->Advertise<msgs::Physics>(
       "~/physics");
+  this->dataPtr->windPub = this->dataPtr->node->Advertise<msgs::Wind>(
+      "~/wind");
 
   this->dataPtr->lightPub = this->dataPtr->node->Advertise<msgs::Light>(
       "~/light/modify");
@@ -2658,7 +2575,6 @@
   this->dataPtr->requestPub = this->dataPtr->node->Advertise<msgs::Request>(
       "~/request");
   this->dataPtr->responseSub = this->dataPtr->node->Subscribe("~/response",
->>>>>>> 49749cd5
                                             &ModelListWidget::OnResponse, this);
 
   this->dataPtr->requestSub = this->dataPtr->node->Subscribe("~/request",
@@ -2700,11 +2616,11 @@
     this->dataPtr->modelTreeWidget->addTopLevelItem(this->dataPtr->physicsItem);
 
     // Wind item
-    this->windItem = new QTreeWidgetItem(
+    this->dataPtr->windItem = new QTreeWidgetItem(
         static_cast<QTreeWidgetItem*>(0),
         QStringList(QString("%1").arg(tr("Wind"))));
-    this->windItem->setData(0, Qt::UserRole, QVariant(tr("Wind")));
-    this->modelTreeWidget->addTopLevelItem(this->windItem);
+    this->dataPtr->windItem->setData(0, Qt::UserRole, QVariant(tr("Wind")));
+    this->dataPtr->modelTreeWidget->addTopLevelItem(this->dataPtr->windItem);
 
     // Models item
     this->dataPtr->modelsItem = new QTreeWidgetItem(
@@ -2927,15 +2843,15 @@
 {
   QtVariantProperty *item = NULL;
 
-  item = this->variantManager->addProperty(QVariant::Bool,
+  item = this->dataPtr->variantManager->addProperty(QVariant::Bool,
     tr("enable wind"));
   if (_msg.has_enable_wind())
     item->setValue(_msg.enable_wind());
-  this->propTreeBrowser->addProperty(item);
-
-  QtProperty *linearVelocityItem = this->variantManager->addProperty(
+  this->dataPtr->propTreeBrowser->addProperty(item);
+
+  QtProperty *linearVelocityItem = this->dataPtr->variantManager->addProperty(
       QtVariantPropertyManager::groupTypeId(), tr("linear velocity"));
-  this->propTreeBrowser->addProperty(linearVelocityItem);
+  this->dataPtr->propTreeBrowser->addProperty(linearVelocityItem);
   if (_msg.has_linear_velocity())
     this->FillVector3dProperty(_msg.linear_velocity(), linearVelocityItem);
   else
