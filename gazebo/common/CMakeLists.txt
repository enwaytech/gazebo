--- conflicted
+++ resolved
@@ -90,11 +90,7 @@
   Color.hh
   Console.hh
   Dem.hh
-<<<<<<< HEAD
-  EnumIterator.hh
-=======
   EnumIface.hh
->>>>>>> bbee75f1
   Event.hh
   Events.hh
   Exception.hh
@@ -135,11 +131,7 @@
   CommonIface_TEST.cc
   Console_TEST.cc
   Dem_TEST.cc
-<<<<<<< HEAD
-  EnumIterator_TEST.cc
-=======
   EnumIface_TEST.cc
->>>>>>> bbee75f1
   Exception_TEST.cc
   Event_TEST.cc
   Image_TEST.cc
