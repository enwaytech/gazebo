include (${gazebo_cmake_dir}/GazeboUtils.cmake)

include ( ${QT_USE_FILE} )

link_directories(
  ${Boost_LIBRARY_DIRS}
)

include_directories(
  ${CMAKE_SOURCE_DIR}/deps
)

add_definitions(${QT_DEFINITIONS})

add_subdirectory(qtpropertybrowser)
add_subdirectory(building)
add_subdirectory(model)
add_subdirectory(terrain)
add_subdirectory(viewers)

set (sources
  Actions.cc
  AlignWidget.cc
  BoxMaker.cc
  CloneWindow.cc
  ConfigWidget.cc
  CylinderMaker.cc
  DataLogger.cc
  Editor.cc
  EntityMaker.cc
  RenderWidget.cc
  GLWidget.cc
  GuiIface.cc
  GuiEvents.cc
  InsertModelWidget.cc
  JointControlWidget.cc
  KeyEventHandler.cc
  LightMaker.cc
  MainWindow.cc
  ModelAlign.cc
  ModelManipulator.cc
  ModelSnap.cc
  MeshMaker.cc
  ModelEditWidget.cc
  ModelListWidget.cc
  ModelMaker.cc
  ModelRightMenu.cc
  MouseEventHandler.cc
  SaveDialog.cc
  SpaceNav.cc
  SphereMaker.cc
  TimePanel.cc
  ToolsWidget.cc
  TopicSelector.cc
)

set (qt_headers
  Actions.hh
  AlignWidget.hh
  CloneWindow.hh
  ConfigWidget.hh
  DataLogger.hh
  Editor.hh
  GLWidget.hh
  InsertModelWidget.hh
  JointControlWidget.hh
  MainWindow.hh
  ModelListWidget.hh
  ModelEditWidget.hh
  ModelRightMenu.hh
  RenderWidget.hh
  SaveDialog.hh
  TimePanel.hh
  ToolsWidget.hh
  TopicSelector.hh
)

set (headers
  qt.h
  qt_test.h
  BoxMaker.hh
  CylinderMaker.hh
  EntityMaker.hh
  GuiIface.hh
  GuiEvents.hh
  GuiPlugin.hh
  KeyEventHandler.hh
  LightMaker.hh
  ModelAlign.hh
  ModelManipulator.hh
  ModelSnap.hh
  MeshMaker.hh
  MouseEventHandler.hh
  ModelMaker.hh
  SpaceNav.hh
  SphereMaker.hh
)

if (HAVE_OCULUS)
  set (sources ${sources}
    OculusWindow.cc
  )
  set (qt_headers ${qt_headers}
    OculusWindow.hh
  )
endif ()

#if (HAVE_QWT)
#  set (sources ${sources}
#    Diagnostics.cc
#    IncrementalPlot.cc
#  )
#  set (qt_headers ${qt_headers}
#    Diagnostics.hh
#    IncrementalPlot.hh
#  )
#endif()

set (qt_tests
  DataLogger_TEST.cc
  GuiIface_TEST.cc
  ModelAlign_TEST.cc
  TimePanel_TEST.cc
)

# MainWindow is using screen rendering
if (ENABLE_SCREEN_TESTS)
  set (qt_tests
      ${qt_tests}
      BuildingEditor_TEST.cc
      ConfigWidget_TEST.cc
<<<<<<< HEAD
=======
      GLWidget_TEST.cc
      GLWidget_TEST2.cc
>>>>>>> 9fd9549d
      MainWindow_TEST.cc
      ModelListWidget_TEST.cc
      ModelSnap_TEST.cc)
endif()

# Generate executables for each of the QT unit tests
gz_build_qt_tests(${qt_tests})

set (resources resources.qrc)

QT4_WRAP_CPP(headers_MOC ${qt_headers})
QT4_ADD_RESOURCES(resources_RCC ${resources})

gz_add_executable(gzclient ${sources} main.cc ${headers_MOC} ${headers} ${resources_RCC})
gz_add_library(gazebo_gui ${sources} ${headers_MOC} ${headers} ${resources_RCC})

add_dependencies(gazebo_gui gazebo_msgs)
add_dependencies(gzclient gazebo_msgs)

target_link_libraries(gazebo_gui
  gazebo_common
  gazebo_transport
  gazebo_rendering
  gazebo_sensors
  gazebo_msgs
  gazebo_gui_building
  gazebo_gui_model
  gazebo_gui_terrain
  gazebo_gui_viewers
  gzqtpropertybrowser
  libgazebo
  ${QT_LIBRARIES}
  ${ogre_libraries}
  ${Boost_LIBRARIES}
  pthread
)

target_link_libraries(gzclient
  gazebo_common
  gazebo_transport
  gazebo_rendering
  gazebo_sensors
  gazebo_msgs
  gazebo_gui_building
  gazebo_gui_model
  gazebo_gui_terrain
  gazebo_gui_viewers
  gzqtpropertybrowser
  libgazebo
  ${QT_LIBRARIES}
  ${ogre_libraries}
  ${Boost_LIBRARIES}
  pthread
)

if (SPNAV_LIBRARY)
  target_link_libraries(gazebo_gui ${SPNAV_LIBRARY})
  target_link_libraries(gzclient ${SPNAV_LIBRARY})
endif()


add_definitions(${QT_DEFINITIONS})

set (gui_headers "" CACHE INTERNAL "gui headers" FORCE)
foreach (hdr ${headers} ${qt_headers})
  APPEND_TO_CACHED_STRING(gui_headers
    "GUI Headers" "#include \"gazebo/gui/${hdr}\"\n")
endforeach()
configure_file (${CMAKE_CURRENT_SOURCE_DIR}/gui.hh.in ${CMAKE_CURRENT_BINARY_DIR}/gui.hh )

gz_install_library(gazebo_gui)
gz_install_includes("gui" ${headers} ${qt_headers} ${CMAKE_CURRENT_BINARY_DIR}/gui.hh)
gz_install_executable(gzclient)
manpage(gzclient 1)<|MERGE_RESOLUTION|>--- conflicted
+++ resolved
@@ -129,11 +129,8 @@
       ${qt_tests}
       BuildingEditor_TEST.cc
       ConfigWidget_TEST.cc
-<<<<<<< HEAD
-=======
       GLWidget_TEST.cc
       GLWidget_TEST2.cc
->>>>>>> 9fd9549d
       MainWindow_TEST.cc
       ModelListWidget_TEST.cc
       ModelSnap_TEST.cc)
