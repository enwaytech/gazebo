--- conflicted
+++ resolved
@@ -334,11 +334,7 @@
       reinterpret_cast<ApplyWrenchVisualPrivate *>(this->dataPtr);
 
   std::ostringstream mag;
-<<<<<<< HEAD
-  mag << std::fixed << std::setprecision(3) << _forceVector.GetLength();
-=======
   mag << std::fixed << std::setprecision(3) << _forceVector.Length();
->>>>>>> 828be8d9
   dPtr->forceText.SetText(mag.str() + "N");
 
   dPtr->forceVector = _forceVector;
@@ -372,11 +368,7 @@
       reinterpret_cast<ApplyWrenchVisualPrivate *>(this->dataPtr);
 
   std::ostringstream mag;
-<<<<<<< HEAD
-  mag << std::fixed << std::setprecision(3) << _torqueVector.GetLength();
-=======
   mag << std::fixed << std::setprecision(3) << _torqueVector.Length();
->>>>>>> 828be8d9
   dPtr->torqueText.SetText(mag.str() + "Nm");
 
   dPtr->torqueVector = _torqueVector;
@@ -496,15 +488,9 @@
                                                         linkSize));
 
   // Rot tool
-<<<<<<< HEAD
-  dPtr->rotTool->SetScale(math::Vector3(0.75*linkSize,
-                                        0.75*linkSize,
-                                        0.75*linkSize));
-=======
   dPtr->rotTool->SetScale(ignition::math::Vector3d(0.75*linkSize,
                                                    0.75*linkSize,
                                                    0.75*linkSize));
->>>>>>> 828be8d9
 
   // Texts
   double fontSize = 0.1*linkSize;
