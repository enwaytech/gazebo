/*
 * Copyright (C) 2012-2015 Open Source Robotics Foundation
 *
 * Licensed under the Apache License, Version 2.0 (the "License");
 * you may not use this file except in compliance with the License.
 * You may obtain a copy of the License at
 *
 *     http://www.apache.org/licenses/LICENSE-2.0
 *
 * Unless required by applicable law or agreed to in writing, software
 * distributed under the License is distributed on an "AS IS" BASIS,
 * WITHOUT WARRANTIES OR CONDITIONS OF ANY KIND, either express or implied.
 * See the License for the specific language governing permissions and
 * limitations under the License.
 *
*/

#ifndef _BUILDING_EDITOR_PALETTE_HH_
#define _BUILDING_EDITOR_PALETTE_HH_

#include <string>

#include "gazebo/gui/qt.h"
#include "gazebo/util/system.hh"

namespace gazebo
{
  namespace gui
  {
    /// Forward declare private data class.
    class BuildingEditorPalettePrivate;

    /// \addtogroup gazebo_gui
    /// \{

    /// \class BuildingEditorPalette BuildingEditorPalette.hh
    /// \brief A palette of building items which can be added to the editor.
    class GAZEBO_VISIBLE BuildingEditorPalette : public QWidget
    {
      Q_OBJECT

      /// \brief Constructor
      /// \param[in] _parent Parent QWidget.
      public: BuildingEditorPalette(QWidget *_parent = 0);

      /// \brief Destructor
      public: ~BuildingEditorPalette();

      /// \brief Get model name
      /// \return Model name
      public: std::string GetModelName() const;

      /// \brief Qt callback when the draw wall button is pressed.
      private slots: void OnDrawWall();

      /// \brief Qt callback when the draw window button is pressed.
      private slots: void OnAddWindow();

      /// \brief Qt callback when the draw door button is pressed.
      private slots: void OnAddDoor();

      /// \brief Qt callback when the import image button is pressed.
      private slots: void OnImportImage();

      /// \brief Qt callback when the draw stairs button is pressed.
      private slots: void OnAddStair();

<<<<<<< HEAD
      /// \brief Qt callback when a brush is pressed, if it is a color button,
      /// it is handled here.
      /// \param[in] _colorId Id of the button clicked.
      private slots: void OnColor(int _colorId);
=======
      /// \brief Qt callback when a brush is pressed.
      /// \param[in] _buttonId Id of the button clicked.
      private slots: void OnBrush(int _buttonId);

      /// \brief Qt callback when a color brush is pressed.
      /// \param[in] _buttonId Id of the button clicked.
      private slots: void OnColor(int _buttonId);

      /// \brief Qt callback when a texture brush is pressed.
      /// \param[in] _buttonId Id of the button clicked.
      private slots: void OnTexture(int _buttonId);
>>>>>>> 0967b3e4

      /// \brief Qt callback when the Model Name field is changed.
      private slots: void OnNameChanged(const QString &_name);

      /// \brief Callback when user has provided information on where to save
      /// the model to.
      /// \param[in] _saveName Name of model being saved.
      /// \param[in] _saveLocation Location to save the model to.
      private: void OnSaveModel(const std::string &_saveName,
          const std::string &_saveLocation);

      /// \brief Event received when an editor item is selected.
      /// \param[in] _mode Type of item to add or empty for none.
      private: void OnCreateEditorItem(const std::string &_mode);
<<<<<<< HEAD

      /// \brief Event received when the user starts a new building model.
      private: void OnNewModel();

      /// \brief Qt callback when the palette is pressed.
      /// \param[in] _event Event.
      private: void mousePressEvent(QMouseEvent *_event);

      /// \brief Default name of the building model.
      private: std::string buildingDefaultName;

      /// \brief Edit the name of the building model.
      private: QLineEdit *modelNameEdit;

      /// \brief All the brushes (wall, door, window, stair, etc).
      private: QButtonGroup *brushes;
=======
>>>>>>> 0967b3e4

      /// \brief Event received when the user starts a new building model.
      private: void OnNewModel();

      /// \brief Qt callback when the palette is pressed.
      /// \param[in] _event Event.
      private: void mousePressEvent(QMouseEvent *_event);

<<<<<<< HEAD
      /// \brief A list of gui editor events connected to this palette.
      private: std::vector<event::ConnectionPtr> connections;

      /// \brief The current draw mode, empty for none.
      private: std::string currentMode;

      /// \brief List of default colors to be picked.
      private: std::vector<QColor> colorList;
=======
      /// \internal
      /// \brief Private data pointer
      private: BuildingEditorPalettePrivate *dataPtr;
>>>>>>> 0967b3e4
    };
    /// \}
  }
}

#endif<|MERGE_RESOLUTION|>--- conflicted
+++ resolved
@@ -65,12 +65,6 @@
       /// \brief Qt callback when the draw stairs button is pressed.
       private slots: void OnAddStair();
 
-<<<<<<< HEAD
-      /// \brief Qt callback when a brush is pressed, if it is a color button,
-      /// it is handled here.
-      /// \param[in] _colorId Id of the button clicked.
-      private slots: void OnColor(int _colorId);
-=======
       /// \brief Qt callback when a brush is pressed.
       /// \param[in] _buttonId Id of the button clicked.
       private slots: void OnBrush(int _buttonId);
@@ -82,7 +76,6 @@
       /// \brief Qt callback when a texture brush is pressed.
       /// \param[in] _buttonId Id of the button clicked.
       private slots: void OnTexture(int _buttonId);
->>>>>>> 0967b3e4
 
       /// \brief Qt callback when the Model Name field is changed.
       private slots: void OnNameChanged(const QString &_name);
@@ -97,7 +90,6 @@
       /// \brief Event received when an editor item is selected.
       /// \param[in] _mode Type of item to add or empty for none.
       private: void OnCreateEditorItem(const std::string &_mode);
-<<<<<<< HEAD
 
       /// \brief Event received when the user starts a new building model.
       private: void OnNewModel();
@@ -106,38 +98,9 @@
       /// \param[in] _event Event.
       private: void mousePressEvent(QMouseEvent *_event);
 
-      /// \brief Default name of the building model.
-      private: std::string buildingDefaultName;
-
-      /// \brief Edit the name of the building model.
-      private: QLineEdit *modelNameEdit;
-
-      /// \brief All the brushes (wall, door, window, stair, etc).
-      private: QButtonGroup *brushes;
-=======
->>>>>>> 0967b3e4
-
-      /// \brief Event received when the user starts a new building model.
-      private: void OnNewModel();
-
-      /// \brief Qt callback when the palette is pressed.
-      /// \param[in] _event Event.
-      private: void mousePressEvent(QMouseEvent *_event);
-
-<<<<<<< HEAD
-      /// \brief A list of gui editor events connected to this palette.
-      private: std::vector<event::ConnectionPtr> connections;
-
-      /// \brief The current draw mode, empty for none.
-      private: std::string currentMode;
-
-      /// \brief List of default colors to be picked.
-      private: std::vector<QColor> colorList;
-=======
       /// \internal
       /// \brief Private data pointer
       private: BuildingEditorPalettePrivate *dataPtr;
->>>>>>> 0967b3e4
     };
     /// \}
   }
