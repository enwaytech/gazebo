--- conflicted
+++ resolved
@@ -134,15 +134,12 @@
     this->collideWithoutContact = _msg.collide_without_contact();
   if (_msg.has_collide_without_contact_bitmask())
     this->collideWithoutContactBitmask = _msg.collide_without_contact_bitmask();
-<<<<<<< HEAD
+  if (_msg.has_collide_bitmask())
+    this->collideBitmask = _msg.collide_bitmask();
 }
 
 /////////////////////////////////////////////////
 FrictionPyramidPtr SurfaceParams::GetFrictionPyramid() const
 {
   return FrictionPyramidPtr();
-=======
-  if (_msg.has_collide_bitmask())
-    this->collideBitmask = _msg.collide_bitmask();
->>>>>>> f4c0f901
 }