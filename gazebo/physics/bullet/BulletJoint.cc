--- conflicted
+++ resolved
@@ -47,15 +47,6 @@
 //////////////////////////////////////////////////
 BulletJoint::~BulletJoint()
 {
-<<<<<<< HEAD
-  delete this->bulletJointDPtr->constraint;
-  this->bulletJointDPtr->constraint = NULL;
-  delete this->bulletJointDPtr->feedback;
-  this->bulletJointDPtr->feedback = NULL;
-  this->bulletJointDPtr->bulletWorld = NULL;
-
-  delete this->bulletJointDPtr;
-=======
   this->Fini();
 }
 
@@ -73,7 +64,6 @@
   if (this->feedback)
     delete this->feedback;
   this->feedback = NULL;
->>>>>>> f13b0937
 }
 
 //////////////////////////////////////////////////
