/*
 * Copyright (C) 2014-2015 Open Source Robotics Foundation
 *
 * Licensed under the Apache License, Version 2.0 (the "License");
 * you may not use this file except in compliance with the License.
 * You may obtain a copy of the License at
 *
 *     http://www.apache.org/licenses/LICENSE-2.0
 *
 * Unless required by applicable law or agreed to in writing, software
 * distributed under the License is distributed on an "AS IS" BASIS,
 * WITHOUT WARRANTIES OR CONDITIONS OF ANY KIND, either express or implied.
 * See the License for the specific language governing permissions and
 * limitations under the License.
 *
*/
#ifndef _MODEL_CREATOR_HH_
#define _MODEL_CREATOR_HH_

#include <sdf/sdf.hh>

#include <list>
#include <map>
#include <string>
#include <vector>

#include "gazebo/common/KeyEvent.hh"
#include "gazebo/common/MouseEvent.hh"
#include "gazebo/math/Pose.hh"
#include "gazebo/transport/TransportTypes.hh"
#include "gazebo/rendering/Visual.hh"
#include "gazebo/gui/model/LinkInspector.hh"
#include "gazebo/gui/qt.h"

#include "gazebo/util/system.hh"

namespace boost
{
  class recursive_mutex;
}

namespace gazebo
{
  namespace msgs
  {
    class Visual;
  }

  namespace gui
  {
    class LinkData;
<<<<<<< HEAD
    class NestedModelData;
    class ModelData;
=======
    class ModelPluginData;
>>>>>>> bd3fc551
    class SaveDialog;
    class JointMaker;

    /// \addtogroup gazebo_gui
    /// \{

    /// \class ModelCreator ModelCreator.hh
    /// \brief Create and manage 3D visuals of a model with links and joints.
    class GZ_GUI_VISIBLE ModelCreator : public QObject
    {
      Q_OBJECT

      /// \enum Link types
      /// \brief Unique identifiers for link types that can be created.
      public: enum LinkType
      {
        /// \brief none
        LINK_NONE,
        /// \brief Box
        LINK_BOX,
        /// \brief Sphere
        LINK_SPHERE,
        /// \brief Cylinder
        LINK_CYLINDER,
        /// \brief Imported 3D mesh
        LINK_MESH,
        /// \brief Extruded polyline
        LINK_POLYLINE,
        /// \brief Nest model.
        NESTED_MODEL
      };

      /// \enum SaveState
      /// \brief Save states for the model editor.
      public: enum SaveState
      {
        // NEVER_SAVED: The model has never been saved.
        NEVER_SAVED,

        // ALL_SAVED: All changes have been saved.
        ALL_SAVED,

        // UNSAVED_CHANGES: Has been saved before, but has unsaved changes.
        UNSAVED_CHANGES
      };

      /// \brief Constructor
      public: ModelCreator();

      /// \brief Destructor
      public: virtual ~ModelCreator();

      /// \brief Set the name of the model.
      /// \param[in] _modelName Name of the model to set to.
      public: void SetModelName(const std::string &_modelName);

      /// \brief Get the name of the model.
      /// \return Name of model.
      public: std::string GetModelName() const;

      /// \brief Set save state upon a change to the model.
      public: void ModelChanged();

      /// \brief Callback for newing the model.
      private: void OnNew();

      /// \brief Helper function to manage writing files to disk.
      public: void SaveModelFiles();

      /// \brief Callback for saving the model.
      /// \return True if the user chose to save, false if the user cancelled.
      private: bool OnSave();

      /// \brief Callback for selecting a folder and saving the model.
      /// \return True if the user chose to save, false if the user cancelled.
      private: bool OnSaveAs();

      /// \brief Callback for when the name is changed through the Palette.
      /// \param[in] _modelName The newly entered model name.
      private: void OnNameChanged(const std::string &_modelName);

      /// \brief Callback received when exiting the editor mode.
      private: void OnExit();

      /// \brief Update callback on PreRender.
      private: void Update();

      /// \brief Finish the model and create the entity on the gzserver.
      public: void FinishModel();

      /// \brief Add a link to the model.
      /// \param[in] _type Type of link to add: box, cylinder, or sphere.
      /// \param[in] _size Size of the link.
      /// \param[in] _pose Pose of the link.
      /// \param[in] _samples Number of samples for polyline.
      /// \return Name of the link that has been added.
      public: std::string AddShape(LinkType _type,
          const math::Vector3 &_size = math::Vector3::One,
          const math::Pose &_pose = math::Pose::Zero,
          const std::string &_uri = "", unsigned int _samples = 5);

      /// \brief Add a box to the model.
      /// \param[in] _size Size of the box.
      /// \param[in] _pose Pose of the box.
      /// \return Name of the box that has been added.
      public: std::string AddBox(
          const math::Vector3 &_size = math::Vector3::One,
          const math::Pose &_pose = math::Pose::Zero);

      /// \brief Add a sphere to the model.
      /// \param[in] _radius Radius of the sphere.
      /// \param[in] _pose Pose of the sphere.
      /// \return Name of the sphere that has been added.
      public: std::string AddSphere(double _radius = 0.5,
          const math::Pose &_pose = math::Pose::Zero);

      /// \brief Add a cylinder to the model.
      /// \param[in] _radius Radius of the cylinder.
      /// \param[in] _length Length of the cylinder.
      /// \param[in] _pose Pose of the cylinder.
      /// \return Name of the cylinder that has been added.
      public: std::string AddCylinder(double _radius = 0.5,
          double _length = 1.0, const math::Pose &_pose = math::Pose::Zero);

      /// \brief Add a custom link to the model
      /// \param[in] _name Name of the custom link.
      /// \param[in] _scale Scale of the custom link.
      /// \param[in] _pose Pose of the custom link.
      /// \return Name of the custom that has been added.
      public: std::string AddCustom(const std::string &_name,
          const math::Vector3 &_scale = math::Vector3::One,
          const math::Pose &_pose = math::Pose::Zero);

      /// \brief Add a joint to the model.
      /// \param[in] _type Type of joint to add.
      public: void AddJoint(const std::string &_type);

      /// \brief Remove a link from the model.
      /// \param[in] _linkName Name of the link to remove
      public: void RemoveEntity(const std::string &_entityName);

      /// \brief Set the model to be static
      /// \param[in] _static True to make the model static.
      public: void SetStatic(bool _static);

      /// \brief Set the model to allow auto disable at rest.
      /// \param[in] _auto True to allow the model to auto disable.
      public: void SetAutoDisable(bool _auto);

      /// \brief Reset the model creator and the SDF.
      public: void Reset();

      /// \brief Stop the process of adding a link or joint to the model.
      public: void Stop();

      /// \brief Get joint maker
      /// \return Joint maker
      public: JointMaker *GetJointMaker() const;

      /// \brief Set the select state of a link.
      /// \param[in] _name Name of the link.
      /// \param[in] _selected True to select the link.
      public: void SetSelectedLink(const std::string &_name,
          const bool selected);

      /// \brief Set the select state of a link visual.
      /// \param[in] _linkVis Pointer to the link visual.
      /// \param[in] _selected True to select the link.
      public: void SetSelected(rendering::VisualPtr _linkVis,
          const bool selected);

      /// \brief Get current save state.
      /// \return Current save state.
      public: enum SaveState GetCurrentSaveState() const;

      /// \brief Append plugin element.
      /// \param[in[ _name
      /// \param[in[ _filename
      /// \param[in[ _element
      public: void AppendPluginElement(const std::string &_name,
          const std::string &_filename, sdf::ElementPtr _element);

      /// \brief Add an entity to the model
      /// \param[in] _sdf SDF describing the entity.
      public: void AddEntity(sdf::ElementPtr _sdf);

      /// \brief Get an entity in the model
      /// \param[in] _name Name of entity.
      /// \return _sdf SDF describing the entity.
      public: sdf::ElementPtr GetEntitySDF(const std::string &_name);

      /// \brief Add a link to the model
      /// \param[in] _type Type of link to be added
      public: void AddLink(LinkType _type);

      /// \brief Add a model plugin to the model
      /// \param[in] _pluginElem Pointer to plugin SDF element
      public: void AddModelPlugin(const sdf::ElementPtr _pluginElem);

      /// \brief Generate the SDF from model link and joint visuals.
      public: void GenerateSDF();

      /// \brief Update nested model SDF with new model name.
      /// \param[in] _modelElem Model SDF.
      public: void UpdateNestedModelSDF(sdf::ElementPtr _modelElem);

      /// \brief Helper function to generate link sdf from link data.
      /// \param[in] _link Link data used to generate the sdf.
      /// \return SDF element describing the link.
      private: sdf::ElementPtr GenerateLinkSDF(LinkData *_link);

      /// \brief Internal helper function to remove a nestedModel without
      /// removing
      /// the joints.
      /// \param[in] _nestedModelName Name of the nestedModel to remove
      private: void RemoveNestedModelImpl(const std::string &_nestedModelName);

      /// \brief Internal helper function to remove a link without removing
      /// the joints.
      /// \param[in] _linkName Name of the link to remove
      private: void RemoveLinkImpl(const std::string &_linkName);

      /// \brief QT callback when entering model edit mode
      /// \param[in] _checked True if the menu item is checked
      private slots: void OnEdit(bool _checked);

      /// \brief QT callback when there's a request to edit an existing model.
      /// \param[in] _modelName Name of model to be edited.
      private slots: void OnEditModel(const std::string &_modelName);

      /// \brief Qt callback when the copy action is triggered.
      private slots: void OnCopy();

      /// \brief Qt callback when the paste action is triggered.
      private slots: void OnPaste();

      /// \brief Mouse event filter callback when mouse is pressed.
      /// \param[in] _event The mouse event.
      /// \return True if the event was handled
      private: bool OnMousePress(const common::MouseEvent &_event);

      /// \brief Mouse event filter callback when mouse is released.
      /// \param[in] _event The mouse event.
      /// \return True if the event was handled
      private: bool OnMouseRelease(const common::MouseEvent &_event);

      /// \brief Mouse event filter callback when mouse is moved.
      /// \param[in] _event The mouse event.
      /// \return True if the event was handled
      private: bool OnMouseMove(const common::MouseEvent &_event);

      /// \brief Mouse event filter callback when mouse is double clicked.
      /// \param[in] _event The mouse event.
      /// \return True if the event was handled
      private: bool OnMouseDoubleClick(const common::MouseEvent &_event);

      /// \brief Key event filter callback when key is pressed.
      /// \param[in] _event The key event.
      /// \return True if the event was handled
      private: bool OnKeyPress(const common::KeyEvent &_event);

      /// \brief Callback when the manipulation mode has changed.
      /// \param[in] _mode New manipulation mode.
      private: void OnManipMode(const std::string &_mode);

      /// \brief Callback when an entity is selected.
      /// \param[in] _name Name of entity.
      /// \param[in] _mode Select mode
      private: void OnSetSelectedEntity(const std::string &_name,
          const std::string &_mode);

      /// \brief Callback when a model editor entity is selected.
      /// \param[in] _name Name of entity.
      /// \param[in] _selected True if the entity is selected, false if
      /// deselected.
      private: void OnSetSelectedLink(const std::string &_name,
          const bool _selected);

      /// \brief Create link with default properties from a visual. This
      /// function creates a link that will become the parent of the
      /// input visual. A collision visual with the same geometry as the input
      /// visual will also be added to the link.
      /// \param[in] _visual Visual used to create the link.
      private: void CreateLink(const rendering::VisualPtr &_visual);

      /// \brief Clone an existing nested model.
      /// \param[in] _linkName Name of link to be cloned.
      /// \return Cloned link.
      private: NestedModelData *CloneNestedModel(const std::string &_modelName);

      /// \brief Clone an existing link.
      /// \param[in] _linkName Name of link to be cloned.
      /// \return Cloned link.
      private: LinkData *CloneLink(const std::string &_linkName);

      /// \brief Create a link from an SDF.
      /// \param[in] _link SDF element of the link that will be used to
      /// recreate its visual representation in the model editor.
      /// return Data describing this link.
      private: LinkData *CreateLinkFromSDF(sdf::ElementPtr _linkElem);

      /// \brief Create a link from an SDF with the specified parent visual.
      /// \param[in] _linkElem SDF element of the link that will be used to
      /// recreate its visual representation in the model editor.
      /// \param[in] _parentVis Parent visual that the link will be attached to.
      /// return Data describing this link.
      private: LinkData *CreateLinkFromSDF(sdf::ElementPtr _linkElem,
          rendering::VisualPtr _parentVis);

      /// \brief Open the link inspector.
      /// \param[in] _name Name of link.
      private: void OpenInspector(const std::string &_name);

      /// \brief Open the model plugin inspector.
      /// \param[in] _name Name of model plugin.
      private: void OpenModelPluginInspector(const std::string &_name);

      // Documentation inherited
      private: virtual void CreateTheEntity();

      /// \brief Internal init function.
      private: bool Init();

      /// \brief Create an empty model.
      /// \return Name of the model created.
      private: std::string CreateModel();

      /// \brief Load a model SDF file and create visuals in the model editor.
      /// This is used mainly when editing existing models.
      /// \param[in] _sdf SDF of a model to be loaded
      /// \return Data describing the model.
      private: NestedModelData *CreateModelFromSDF(sdf::ElementPtr _sdf,
          rendering::VisualPtr _parentVis = NULL,
          bool _attachedToMouse = false);

      /// \brief Callback when a specific alignment configuration is set.
      /// \param[in] _axis Axis of alignment: x, y, or z.
      /// \param[in] _config Configuration: min, center, or max.
      /// \param[in] _target Target of alignment: first or last.
      /// \param[in] _bool True to preview alignment without publishing
      /// to server.
      private: void OnAlignMode(const std::string &_axis,
          const std::string &_config, const std::string &_target,
          bool _preview);

      /// \brief Callback when an entity's scale has changed.
      /// \param[in] _name Name of entity.
      /// \param[in] _scale New scale.
      private: void OnEntityScaleChanged(const std::string &_name,
          const math::Vector3 &_scale);

      /// \brief Deselect all currently selected link visuals.
      private: void DeselectAll();

      /// \brief Set visibilty of a visual recursively while storing their
      /// original values
      /// \param[in] _name Name of visual.
      /// \param[in] _visible True to set the visual to be visible.
      private: void SetModelVisible(const std::string &_name, bool _visible);

      /// \brief Set visibilty of a visual recursively while storing their
      /// original values
      /// \param[in] _visual Pointer to the visual.
      /// \param[in] _visible True to set the visual to be visible.
      private: void SetModelVisible(rendering::VisualPtr _visual,
          bool _visible);

      /// \brief Show a link's context menu
      /// \param[in] _link Name of link the context menu is associated with.
      private: void ShowContextMenu(const std::string &_link);

      /// \brief Qt callback when a delete signal has been emitted. This is
      /// currently triggered by the context menu via right click.
      private slots: void OnDelete();

      /// \brief Qt callback when a delete signal has been emitted.
      /// \param[in] _name Name of the entity to delete.
      private slots: void OnDelete(const std::string &_name);

      /// \brief Qt Callback to open link inspector
      private slots: void OnOpenInspector();

      /// \brief Qt signal when the a link has been added.
      Q_SIGNALS: void LinkAdded();

      /// \brief The model in SDF format.
      private: sdf::SDFPtr modelSDF;

      /// \brief A template SDF of a simple box model.
      private: sdf::SDFPtr modelTemplateSDF;

      /// \brief Name of the model.
      private: std::string modelName;

      /// \brief Folder name, which is the model name without spaces.
      private: std::string folderName;

      /// \brief Name of the model preview.
      private: static const std::string previewName;

      /// \brief The root visual of the model.
      private: rendering::VisualPtr previewVisual;

      /// \brief The root visual of the model.
      private: rendering::VisualPtr mouseVisual;

      /// \brief The pose of the model.
      private: math::Pose modelPose;

      /// \brief True to create a static model.
      private: bool isStatic;

      /// \brief True to auto disable model when it is at rest.
      private: bool autoDisable;

      /// \brief A list of gui editor events connected to the model creator.
      private: std::vector<event::ConnectionPtr> connections;

      /// \brief Counter for the number of links in the model.
      private: int linkCounter;

      /// \brief Counter for generating a unique model name.
      private: int modelCounter;

      /// \brief Type of link being added.
      private: LinkType addLinkType;

<<<<<<< HEAD
      /// \brief A map of top level model link names and their visuals.
      private: std::map<std::string, LinkData *> allLinks;

      /// \brief A map of nested model link names and their visuals.
      private: std::map<std::string, LinkData *> nestedLinks;

      /// \brief A map of nested model names to and their visuals.
      private: std::map<std::string, NestedModelData *> allNestedModels;
=======
      /// \brief A map of model link names to and their data.
      private: std::map<std::string, LinkData *> allLinks;

      /// \brief A map of model plugin names to and their data.
      private: std::map<std::string, ModelPluginData *> allModelPlugins;
>>>>>>> bd3fc551

      /// \brief Transport node
      private: transport::NodePtr node;

      /// \brief Publisher that publishes msg to the server once the model is
      /// created.
      private: transport::PublisherPtr makerPub;

      /// \brief Publisher that publishes delete entity msg to remove the
      /// editor visual.
      private: transport::PublisherPtr requestPub;

      /// \brief Joint maker.
      private: JointMaker *jointMaker;

      /// \brief origin of the model.
      private: math::Pose origin;

      /// \brief A list of selected nestedModel visuals.
      private: std::vector<rendering::VisualPtr> selectedNestedModels;

      /// \brief A list of selected link visuals.
      private: std::vector<rendering::VisualPtr> selectedLinks;

      /// \brief Names of links copied through g_copyAct
      private: std::vector<std::string> copiedNames;

      /// \brief The last mouse event
      private: common::MouseEvent lastMouseEvent;

      /// \brief Qt action for opening the link inspector.
      private: QAction *inspectAct;

      /// \brief Name of link that is currently being inspected.
      private: std::string inspectName;

      /// \brief True if the model editor mode is active.
      private: bool active;

      /// \brief Current model manipulation mode.
      private: std::string manipMode;

      /// \brief Default name of the model.
      private: static const std::string modelDefaultName;

      /// \brief A dialog with options to save the model.
      private: SaveDialog *saveDialog;

      /// \brief Store the current save state of the model.
      private: enum SaveState currentSaveState;

      /// \brief Mutex to protect updates
      private: boost::recursive_mutex *updateMutex;

      /// \brief A list of link names whose scale has changed externally.
      private: std::map<std::string, math::Vector3> linkScaleUpdate;

      /// \brief Name of model on the server that is being edited here in the
      /// model editor.
      private: std::string serverModelName;

      /// \brief SDF element of the model on the server.
      private: sdf::ElementPtr serverModelSDF;

      /// \brief SDF element to append in the end.
      private: sdf::ElementPtr sdfToAppend;

      /// \brief A map of all visuals of the model to be edited to their
      /// visibility.
      private: std::map<uint32_t, bool> serverModelVisible;

      /// \brief Name of the canonical link in the model
      private: std::string canonicalLink;

      /// \brief Name of the canonical model
      private: std::string canonicalModel;
    };
    /// \}
  }
}

#endif<|MERGE_RESOLUTION|>--- conflicted
+++ resolved
@@ -49,12 +49,9 @@
   namespace gui
   {
     class LinkData;
-<<<<<<< HEAD
+    class ModelPluginData;
     class NestedModelData;
     class ModelData;
-=======
-    class ModelPluginData;
->>>>>>> bd3fc551
     class SaveDialog;
     class JointMaker;
 
@@ -482,22 +479,17 @@
       /// \brief Type of link being added.
       private: LinkType addLinkType;
 
-<<<<<<< HEAD
-      /// \brief A map of top level model link names and their visuals.
+      /// \brief A map of top level model link names and their data.
       private: std::map<std::string, LinkData *> allLinks;
+
+      /// \brief A map of model plugin names to and their data.
+      private: std::map<std::string, ModelPluginData *> allModelPlugins;
 
       /// \brief A map of nested model link names and their visuals.
       private: std::map<std::string, LinkData *> nestedLinks;
 
       /// \brief A map of nested model names to and their visuals.
       private: std::map<std::string, NestedModelData *> allNestedModels;
-=======
-      /// \brief A map of model link names to and their data.
-      private: std::map<std::string, LinkData *> allLinks;
-
-      /// \brief A map of model plugin names to and their data.
-      private: std::map<std::string, ModelPluginData *> allModelPlugins;
->>>>>>> bd3fc551
 
       /// \brief Transport node
       private: transport::NodePtr node;
