/*
 * Copyright (C) 2015 Open Source Robotics Foundation
 *
 * Licensed under the Apache License, Version 2.0 (the "License");
 * you may not use this file except in compliance with the License.
 * You may obtain a copy of the License at
 *
 *     http://www.apache.org/licenses/LICENSE-2.0
 *
 * Unless required by applicable law or agreed to in writing, software
 * distributed under the License is distributed on an "AS IS" BASIS,
 * WITHOUT WARRANTIES OR CONDITIONS OF ANY KIND, either express or implied.
 * See the License for the specific language governing permissions and
 * limitations under the License.
 *
 */

#include "gazebo/common/Console.hh"
#include "gazebo/common/Time.hh"

#include "gazebo/transport/Node.hh"

#include "gazebo/gui/Actions.hh"
#include "gazebo/gui/LogPlayWidget.hh"
#include "gazebo/gui/LogPlayWidgetPrivate.hh"

using namespace gazebo;
using namespace gui;

/////////////////////////////////////////////////
LogPlayWidget::LogPlayWidget(QWidget *_parent)
  : QWidget(_parent), dataPtr(new LogPlayWidgetPrivate)
{
  this->setObjectName("logPlayWidget");

  this->dataPtr->timePanel = dynamic_cast<TimePanel *>(_parent);

  QSize bigSize(70, 70);
  QSize bigIconSize(40, 40);
  QSize smallSize(50, 50);
  QSize smallIconSize(30, 30);

  // Empty space on the left
  QWidget *leftSpacer = new QWidget();
  leftSpacer->setSizePolicy(QSizePolicy::Expanding, QSizePolicy::Expanding);

  // Play
  QToolButton *playButton = new QToolButton(this);
  playButton->setFixedSize(bigSize);
  playButton->setCheckable(false);
  playButton->setIcon(QPixmap(":/images/log_play.png"));
  playButton->setIconSize(bigIconSize);
  playButton->setStyleSheet(
      QString("border-radius: %1px").arg(bigSize.width()/2-2));
  connect(playButton, SIGNAL(clicked()), this, SLOT(OnPlay()));
  connect(this, SIGNAL(ShowPlay()), playButton, SLOT(show()));
  connect(this, SIGNAL(HidePlay()), playButton, SLOT(hide()));

  // Pause
  QToolButton *pauseButton = new QToolButton(this);
  pauseButton->setFixedSize(bigSize);
  pauseButton->setCheckable(false);
  pauseButton->setIcon(QPixmap(":/images/log_pause.png"));
  pauseButton->setIconSize(bigIconSize);
  pauseButton->setStyleSheet(
      QString("border-radius: %1px").arg(bigSize.width()/2-2));
  connect(pauseButton, SIGNAL(clicked()), this, SLOT(OnPause()));
  connect(this, SIGNAL(ShowPause()), pauseButton, SLOT(show()));
  connect(this, SIGNAL(HidePause()), pauseButton, SLOT(hide()));

  // Step forward
  QToolButton *stepForwardButton = new QToolButton(this);
  stepForwardButton->setFixedSize(smallSize);
  stepForwardButton->setCheckable(false);
  stepForwardButton->setIcon(QPixmap(":/images/log_step_forward.png"));
  stepForwardButton->setIconSize(smallIconSize);
  stepForwardButton->setStyleSheet(
      QString("border-radius: %1px").arg(smallSize.width()/2-2));
  connect(stepForwardButton, SIGNAL(clicked()), this, SLOT(OnStepForward()));

<<<<<<< HEAD
  // Step back
  QToolButton *stepBackButton = new QToolButton(this);
  stepBackButton->setFixedSize(smallSize);
  stepBackButton->setCheckable(false);
  stepBackButton->setIcon(QPixmap(":/images/log_step_back.png"));
  stepBackButton->setIconSize(smallIconSize);
  stepBackButton->setStyleSheet(
      QString("border-radius: %1px").arg(smallSize.width()/2-2));
  connect(stepBackButton, SIGNAL(clicked()), this, SLOT(OnStepBack()));

  // Jump start
  QToolButton *jumpStartButton = new QToolButton(this);
  jumpStartButton->setFixedSize(smallSize);
  jumpStartButton->setCheckable(false);
  jumpStartButton->setIcon(QPixmap(":/images/log_jump_start.png"));
  jumpStartButton->setIconSize(smallIconSize);
  jumpStartButton->setStyleSheet(
      QString("border-radius: %1px").arg(smallSize.width()/2-2));
  connect(jumpStartButton, SIGNAL(clicked()), this, SLOT(OnJumpStart()));

  // Jump end
  QToolButton *jumpEndButton = new QToolButton(this);
  jumpEndButton->setFixedSize(smallSize);
  jumpEndButton->setCheckable(false);
  jumpEndButton->setIcon(QPixmap(":/images/log_jump_end.png"));
  jumpEndButton->setIconSize(smallIconSize);
  jumpEndButton->setStyleSheet(
      QString("border-radius: %1px").arg(smallSize.width()/2-2));
  connect(jumpEndButton, SIGNAL(clicked()), this, SLOT(OnJumpEnd()));

  // Step size
  QLabel *stepLabel = new QLabel("Step: ");

  this->dataPtr->stepSpin = new QSpinBox();
  this->dataPtr->stepSpin->setMaximumWidth(30);
  this->dataPtr->stepSpin->setValue(1);
  this->dataPtr->stepSpin->setRange(1, 10000);

  QHBoxLayout *stepLayout = new QHBoxLayout();
  stepLayout->addWidget(stepLabel);
  stepLayout->addWidget(this->dataPtr->stepSpin);

  stepLayout->setAlignment(stepLabel, Qt::AlignRight);
  stepLayout->setAlignment(this->dataPtr->stepSpin, Qt::AlignLeft);

  // Play layout
  QHBoxLayout *playLayout = new QHBoxLayout();
  playLayout->addWidget(jumpStartButton);
  playLayout->addWidget(stepBackButton);
  playLayout->addWidget(playButton);
  playLayout->addWidget(pauseButton);
  playLayout->addWidget(stepForwardButton);
  playLayout->addWidget(jumpEndButton);

  // Controls layout
  QVBoxLayout *controlsLayout = new QVBoxLayout();
  controlsLayout->addLayout(playLayout);
  controlsLayout->addLayout(stepLayout);
=======
  // Rewind
  QToolButton *rewindButton = new QToolButton(this);
  rewindButton->setFixedSize(smallSize);
  rewindButton->setCheckable(false);
  rewindButton->setIcon(QPixmap(":/images/log_rewind.png"));
  rewindButton->setIconSize(smallIconSize);
  rewindButton->setStyleSheet(
      QString("border-radius: %1px").arg(smallSize.width()/2-2));
  connect(rewindButton, SIGNAL(clicked()), this, SLOT(OnRewind()));

  // Forward
  QToolButton *forwardButton = new QToolButton(this);
  forwardButton->setFixedSize(smallSize);
  forwardButton->setCheckable(false);
  forwardButton->setIcon(QPixmap(":/images/log_forward.png"));
  forwardButton->setIconSize(smallIconSize);
  forwardButton->setStyleSheet(
      QString("border-radius: %1px").arg(smallSize.width()/2-2));
  connect(forwardButton, SIGNAL(clicked()), this, SLOT(OnForward()));

  // Play layout
  QHBoxLayout *playLayout = new QHBoxLayout();
  playLayout->addWidget(rewindButton);
  playLayout->addWidget(playButton);
  playLayout->addWidget(pauseButton);
  playLayout->addWidget(stepForwardButton);
  playLayout->addWidget(forwardButton);
>>>>>>> d090cdcd

  // View
  this->dataPtr->view = new LogPlayView(this);
  connect(this, SIGNAL(SetCurrentTime(common::Time)), this->dataPtr->view,
      SLOT(SetCurrentTime(common::Time)));
  connect(this, SIGNAL(SetStartTime(common::Time)), this->dataPtr->view,
      SLOT(SetStartTime(common::Time)));
  connect(this, SIGNAL(SetEndTime(common::Time)), this->dataPtr->view,
      SLOT(SetEndTime(common::Time)));

  // Time
  QLineEdit *currentTime = new QLineEdit();
  currentTime->setObjectName("logPlayCurrentTime");
  currentTime->setMaximumWidth(110);
  currentTime->setAlignment(Qt::AlignRight);
  connect(this, SIGNAL(SetCurrentTime(const QString &)), currentTime,
      SLOT(setText(const QString &)));

  QLabel *endTime = new QLabel();
  connect(this, SIGNAL(SetEndTime(const QString &)), endTime,
      SLOT(setText(const QString &)));

  QHBoxLayout *timeLayout = new QHBoxLayout();
  timeLayout->addWidget(currentTime);
  timeLayout->addWidget(endTime);

  // Empty space on the right
  QWidget *rightSpacer = new QWidget();
  rightSpacer->setSizePolicy(QSizePolicy::Expanding, QSizePolicy::Expanding);

  // Main layout
  QHBoxLayout *mainLayout = new QHBoxLayout;
  mainLayout->addWidget(leftSpacer);
  mainLayout->addLayout(controlsLayout);
  mainLayout->addWidget(this->dataPtr->view);
  mainLayout->addLayout(timeLayout);
  mainLayout->addWidget(rightSpacer);

  this->setLayout(mainLayout);
  mainLayout->setAlignment(controlsLayout, Qt::AlignRight);
  mainLayout->setAlignment(timeLayout, Qt::AlignLeft);

  this->setSizePolicy(QSizePolicy::Expanding, QSizePolicy::Fixed);
  this->layout()->setContentsMargins(0, 0, 0, 0);

  // Transport
  this->dataPtr->node = transport::NodePtr(new transport::Node());
  this->dataPtr->node->Init();

  this->dataPtr->logPlaybackControlPub = this->dataPtr->node->
      Advertise<msgs::LogPlaybackControl>("~/playback_control");
}

/////////////////////////////////////////////////
LogPlayWidget::~LogPlayWidget()
{
  delete this->dataPtr;
  this->dataPtr = NULL;
}

/////////////////////////////////////////////////
bool LogPlayWidget::IsPaused() const
{
  return this->dataPtr->paused;
}

/////////////////////////////////////////////////
void LogPlayWidget::SetPaused(const bool _paused)
{
  this->dataPtr->paused = _paused;

  if (_paused)
  {
    emit ShowPlay();
    emit HidePause();

    // Check if there are pending steps and publish now that it's paused
    if (this->dataPtr->pendingStep != 0)
    {
      this->PublishMultistep(this->dataPtr->pendingStep);
      this->dataPtr->pendingStep = 0;
    }
  }
  else
  {
    emit HidePlay();
    emit ShowPause();
  }
}

/////////////////////////////////////////////////
void LogPlayWidget::OnPlay()
{
  msgs::LogPlaybackControl msg;
  msg.set_pause(false);
  this->dataPtr->logPlaybackControlPub->Publish(msg);
}

/////////////////////////////////////////////////
void LogPlayWidget::OnPause()
{
  msgs::LogPlaybackControl msg;
  msg.set_pause(true);
  this->dataPtr->logPlaybackControlPub->Publish(msg);
}

/////////////////////////////////////////////////
void LogPlayWidget::OnStepForward()
{
  if (this->dataPtr->paused)
  {
    this->PublishMultistep(this->dataPtr->stepSpin->value());
  }
  // If currently playing, first pause and only then step, to sync with server
  else
  {
    this->OnPause();
    this->dataPtr->pendingStep += this->dataPtr->stepSpin->value();
  }
}

/////////////////////////////////////////////////
void LogPlayWidget::OnStepBack()
{
  if (this->dataPtr->paused)
  {
    this->PublishMultistep(-this->dataPtr->stepSpin->value());
  }
  // If currently playing, first pause and only then step, to sync with server
  else
  {
    this->OnPause();
    this->dataPtr->pendingStep += -this->dataPtr->stepSpin->value();
  }
}

/////////////////////////////////////////////////
void LogPlayWidget::OnJumpStart()
{
  // msgs::LogPlaybackControl msg;
  // msg.set_rewind(true);
  // this->dataPtr->logPlaybackControlPub->Publish(msg);

  gzdbg << "send Jump Start msg" << std::endl;
}

/////////////////////////////////////////////////
void LogPlayWidget::OnJumpEnd()
{
  // msgs::LogPlaybackControl msg;
  // msg.set_forward(true);
  // this->dataPtr->logPlaybackControlPub->Publish(msg);

  gzdbg << "send Jump End msg" << std::endl;
}

/////////////////////////////////////////////////
void LogPlayWidget::OnRewind()
{
  msgs::LogPlaybackControl msg;
  msg.set_rewind(true);
  this->dataPtr->logPlaybackControlPub->Publish(msg);
}

/////////////////////////////////////////////////
void LogPlayWidget::OnForward()
{
  msgs::LogPlaybackControl msg;
  msg.set_forward(true);
  this->dataPtr->logPlaybackControlPub->Publish(msg);
}

/////////////////////////////////////////////////
void LogPlayWidget::OnSeek(const common::Time &_time)
{
  msgs::LogPlaybackControl msg;
  msgs::Set(msg.mutable_seek(), _time);
  this->dataPtr->logPlaybackControlPub->Publish(msg);
}

/////////////////////////////////////////////////
void LogPlayWidget::EmitSetCurrentTime(const common::Time &_time)
{
  // Make sure it's within limits
  common::Time time = std::max(_time, this->dataPtr->startTime);
  if (this->dataPtr->endTime != common::Time::Zero)
    time = std::min(time, this->dataPtr->endTime);

  this->dataPtr->currentTime = time;

  // Update current time line edit
  if (this->dataPtr->lessThan1h)
  {
    this->SetCurrentTime(QString::fromStdString(time.FormattedString(
        common::Time::FormatOption::MINUTES)));
  }
  else
  {
    this->SetCurrentTime(QString::fromStdString(time.FormattedString()));
  }

  // Update current time item in view
  this->SetCurrentTime(time);
}

/////////////////////////////////////////////////
void LogPlayWidget::EmitSetStartTime(const common::Time &_time)
{
  if (this->dataPtr->endTime != common::Time::Zero &&
      _time >= this->dataPtr->endTime)
  {
    gzwarn << "Start time [" << _time << "] after end time [" <<
        this->dataPtr->endTime << "]. Not updating." << std::endl;
    return;
  }

  this->dataPtr->startTime = _time;

  // Update start time in view
  this->SetStartTime(this->dataPtr->startTime);

  // Keep current time within bounds
  if (this->dataPtr->startTime > this->dataPtr->currentTime)
    this->EmitSetCurrentTime(this->dataPtr->startTime);
}

/////////////////////////////////////////////////
void LogPlayWidget::EmitSetEndTime(const common::Time &_time)
{
  if (_time <= this->dataPtr->startTime)
  {
    gzwarn << "End time [" << _time << "] before start time [" <<
        this->dataPtr->startTime << "]. Not updating." << std::endl;
    return;
  }

  this->dataPtr->endTime = _time;

  // Use shorter string if less than 1h
  if (_time < common::Time::Hour)
    this->dataPtr->lessThan1h = true;

  // Update end time label
  std::string timeString;
  if (this->dataPtr->lessThan1h)
  {
    timeString = _time.FormattedString(common::Time::FormatOption::MINUTES);
  }
  else
  {
    timeString = _time.FormattedString();
  }

  timeString = "/   " + timeString;

  this->SetEndTime(QString::fromStdString(timeString));

  // Update end time in view
  this->SetEndTime(_time);

  // Keep current time within bounds
  if (this->dataPtr->endTime < this->dataPtr->currentTime)
    this->EmitSetCurrentTime(this->dataPtr->endTime);
}

/////////////////////////////////////////////////
void LogPlayWidget::PublishMultistep(int _step)
{
  msgs::LogPlaybackControl msg;
  msg.set_multi_step(_step);
  this->dataPtr->logPlaybackControlPub->Publish(msg);
}

/////////////////////////////////////////////////
LogPlayView::LogPlayView(LogPlayWidget *_parent)
  : QGraphicsView(_parent), dataPtr(new LogPlayViewPrivate)
{
  this->setSizePolicy(QSizePolicy::Expanding,
      QSizePolicy::Expanding);

  this->dataPtr->sceneWidth = 1000;
  this->dataPtr->sceneHeight = 120;
  this->dataPtr->margin = 50;

  QGraphicsScene *graphicsScene = new QGraphicsScene();
  graphicsScene->setBackgroundBrush(QColor(128, 128, 128));
  this->setScene(graphicsScene);
  this->setMinimumWidth(this->dataPtr->sceneHeight);
  this->setViewportUpdateMode(QGraphicsView::FullViewportUpdate);
  this->setStyleSheet("QGraphicsView{border-style: none;}");
  this->setSceneRect(0, 0,
      this->dataPtr->sceneWidth, this->dataPtr->sceneHeight);

  // Time line
  QGraphicsLineItem *line = new QGraphicsLineItem(this->dataPtr->margin,
      this->dataPtr->sceneHeight/2,
      this->dataPtr->sceneWidth - this->dataPtr->margin,
      this->dataPtr->sceneHeight/2);
  line->setPen(QPen(QColor(50, 50, 50, 255), 2));
  graphicsScene->addItem(line);

  // Current time item
  this->dataPtr->currentTimeItem = new CurrentTimeItem();
  this->dataPtr->currentTimeItem->setPos(this->dataPtr->margin,
      this->dataPtr->sceneHeight/2);
  graphicsScene->addItem(this->dataPtr->currentTimeItem);

  this->dataPtr->startTimeSet = false;
  this->dataPtr->endTimeSet = false;

  // Send controls to parent
  LogPlayWidget *widget = qobject_cast<LogPlayWidget *>(_parent);

  connect(this, SIGNAL(Seek(const common::Time &)), widget,
      SLOT(OnSeek(const common::Time &)));
}

/////////////////////////////////////////////////
void LogPlayView::SetCurrentTime(const common::Time &_time)
{
  if (this->dataPtr->currentTimeItem->isSelected())
    return;

  common::Time totalTime = this->dataPtr->endTime - this->dataPtr->startTime;

  if (totalTime == common::Time::Zero)
    return;

  double relPos = ((_time - this->dataPtr->startTime) / totalTime).Double();

  this->dataPtr->currentTimeItem->setPos(this->dataPtr->margin +
      (this->dataPtr->sceneWidth - 2 * this->dataPtr->margin)*relPos,
      this->dataPtr->sceneHeight/2);
}

/////////////////////////////////////////////////
void LogPlayView::SetStartTime(const common::Time &_time)
{
  this->dataPtr->startTime = _time;
  this->dataPtr->startTimeSet = true;
}

/////////////////////////////////////////////////
void LogPlayView::SetEndTime(const common::Time &_time)
{
  this->dataPtr->endTime = _time;
  this->dataPtr->endTimeSet = true;

  if (this->dataPtr->startTimeSet)
    this->DrawTimeline();
}

/////////////////////////////////////////////////
void LogPlayView::DrawTimeline()
{
  if (this->dataPtr->timelineDrawn || !this->dataPtr->startTimeSet ||
      !this->dataPtr->endTimeSet)
    return;

  common::Time totalTime = this->dataPtr->endTime - this->dataPtr->startTime;

  if (totalTime == common::Time::Zero)
    return;

  // Aim for this number, but some samples might be added/removed
  int intervals = 10;

  // All ticks are shifted from a round number of seconds (no msec or nsec)
  common::Time roundStartTime = common::Time(this->dataPtr->startTime.sec, 0);

  // Time between ticks (round seconds)
  common::Time interval = totalTime/intervals;
  interval.nsec = 0;

  if (interval == common::Time::Zero)
    interval = common::Time::Second;

  // Time line
  int tickHeight = 15;
  common::Time tickTime = this->dataPtr->startTime;
  int i = 0;
  while (tickTime >= this->dataPtr->startTime &&
         tickTime < this->dataPtr->endTime)
  {
    // Intermediate samples have a round number
    if (i != 0)
    {
      tickTime = roundStartTime + interval * i;
    }

    // If first interval too close, shift by 1s
    common::Time endSpace = interval * 0.9;
    if (tickTime != this->dataPtr->startTime &&
        tickTime < this->dataPtr->startTime + endSpace)
    {
      roundStartTime += common::Time::Second;
      tickTime = roundStartTime + interval * i;
    }

    // If last interval too close, skip to end
    if (tickTime > this->dataPtr->endTime - endSpace)
    {
      tickTime = this->dataPtr->endTime;
    }
    ++i;

    // Relative position
    double relPos = ((tickTime - this->dataPtr->startTime) / totalTime)
        .Double();

    // Tick vertical line
    QGraphicsLineItem *tick = new QGraphicsLineItem(0, -tickHeight, 0, 0);
    tick->setPos(this->dataPtr->margin +
        (this->dataPtr->sceneWidth - 2 * this->dataPtr->margin)*relPos,
        this->dataPtr->sceneHeight/2);
    tick->setPen(QPen(QColor(50, 50, 50, 255), 2));
    this->scene()->addItem(tick);

    // Text
    std::string timeText;
    if (tickTime == this->dataPtr->startTime ||
        tickTime == this->dataPtr->endTime)
    {
      timeText = tickTime.FormattedString(common::Time::FormatOption::MINUTES);
    }
    else
    {
      timeText = tickTime.FormattedString(common::Time::FormatOption::MINUTES,
          common::Time::FormatOption::SECONDS);
    }

    QGraphicsSimpleTextItem *tickText = new QGraphicsSimpleTextItem(
        QString::fromStdString(timeText));
    tickText->setBrush(QBrush(QColor(50, 50, 50, 255)));
    tickText->setPos(
        this->dataPtr->margin - tickText->boundingRect().width()*0.5 +
        (this->dataPtr->sceneWidth - 2 * this->dataPtr->margin)*relPos,
        this->dataPtr->sceneHeight/2 - 3 * tickHeight);
    this->scene()->addItem(tickText);
  }

  this->dataPtr->timelineDrawn = true;
}

/////////////////////////////////////////////////
void LogPlayView::mousePressEvent(QMouseEvent *_event)
{
  QGraphicsItem *mouseItem =
      this->scene()->itemAt(this->mapToScene(_event->pos()));

  if (mouseItem == this->dataPtr->currentTimeItem)
  {
    QApplication::setOverrideCursor(QCursor(Qt::ClosedHandCursor));
    mouseItem->setSelected(true);
  }
<<<<<<< HEAD
  // QGraphicsView::mousePressEvent(_event);
=======
>>>>>>> d090cdcd
}

/////////////////////////////////////////////////
void LogPlayView::mouseMoveEvent(QMouseEvent *_event)
{
<<<<<<< HEAD
=======
  // If nothing is selected
>>>>>>> d090cdcd
  if (this->scene()->selectedItems().isEmpty())
  {
    QGraphicsItem *mouseItem =
        this->scene()->itemAt(this->mapToScene(_event->pos()));

<<<<<<< HEAD
=======
    // Change cursor when hovering over current time item
>>>>>>> d090cdcd
    if (mouseItem == this->dataPtr->currentTimeItem)
      QApplication::setOverrideCursor(QCursor(Qt::OpenHandCursor));
    else
      QApplication::setOverrideCursor(QCursor(Qt::ArrowCursor));
  }

<<<<<<< HEAD
=======
  // If dragging current time item, keep it within bounds
>>>>>>> d090cdcd
  if (this->dataPtr->currentTimeItem->isSelected())
  {
    QPointF newPos(this->mapToScene(_event->pos()));

    if (newPos.x() < this->dataPtr->margin)
      newPos.setX(this->dataPtr->margin);
    else if (newPos.x() > (this->dataPtr->sceneWidth - this->dataPtr->margin))
      newPos.setX(this->dataPtr->sceneWidth - this->dataPtr->margin);

    newPos.setY(this->dataPtr->sceneHeight/2);
    this->dataPtr->currentTimeItem->setPos(newPos);
<<<<<<< HEAD

    gzdbg << "send specific time msg" << std::endl;
  }
  // QGraphicsView::mouseMoveEvent(_event);
=======
  }
>>>>>>> d090cdcd
}

/////////////////////////////////////////////////
void LogPlayView::mouseReleaseEvent(QMouseEvent */*_event*/)
{
<<<<<<< HEAD
  this->scene()->clearSelection();
  QApplication::setOverrideCursor(QCursor(Qt::ArrowCursor));

  // QGraphicsView::mouseReleaseEvent(_event);
=======
  // Send time seek if releasing current time item
  if (this->dataPtr->currentTimeItem->isSelected())
  {
    double relPos =
        (this->dataPtr->currentTimeItem->pos().x() - this->dataPtr->margin) /
        (this->dataPtr->sceneWidth - 2 * this->dataPtr->margin);

    common::Time totalTime = this->dataPtr->endTime - this->dataPtr->startTime;

    common::Time seekTime = (totalTime * relPos) + this->dataPtr->startTime;

    this->Seek(seekTime);
  }

  this->scene()->clearSelection();
  QApplication::setOverrideCursor(QCursor(Qt::ArrowCursor));
>>>>>>> d090cdcd
}

/////////////////////////////////////////////////
CurrentTimeItem::CurrentTimeItem()
{
  this->setEnabled(true);
  this->setRect(-8, -25, 16, 50);
  this->setZValue(10);
  this->setAcceptHoverEvents(true);
  this->setAcceptedMouseButtons(Qt::LeftButton);
  this->setFlag(QGraphicsItem::ItemIsSelectable);
  this->setFlag(QGraphicsItem::ItemIsMovable);
  this->setFlag(QGraphicsItem::ItemSendsScenePositionChanges);
  this->setCursor(Qt::SizeAllCursor);
}

/////////////////////////////////////////////////
void CurrentTimeItem::paint(QPainter *_painter,
    const QStyleOptionGraphicsItem */*_option*/, QWidget */*_widget*/)
{
  int lineHeight = 50;
  int lineWidth = 3;

  // Vertical line
  QLineF vLine(-lineWidth/10.0, -lineHeight/2.0,
               -lineWidth/10.0, +lineHeight/2.0);

  QPen linePen;
  linePen.setColor(QColor(50, 50, 50, 255));
  linePen.setWidth(lineWidth);

  _painter->setPen(linePen);
  _painter->drawLine(vLine);

  // Triangle
  QVector<QPointF> trianglePts;
  trianglePts.push_back(QPointF(-8, -lineHeight/2 - 1));
  trianglePts.push_back(QPointF(8, -lineHeight/2 - 1));
  trianglePts.push_back(QPointF(0, -lineHeight/2 + 10));
  QPolygonF triangle(trianglePts);

  QPen whitePen(Qt::white, 0);
  QPen orangePen(QColor(245, 129, 19, 255), 0);
  QBrush whiteBrush(Qt::white);
  QBrush orangeBrush(QColor(245, 129, 19, 255));

  if (this->isSelected())
  {
    _painter->setPen(whitePen);
    _painter->setBrush(whiteBrush);
  }
  else
  {
    _painter->setPen(orangePen);
    _painter->setBrush(orangeBrush);
  }

  _painter->drawPolygon(triangle);
}

/////////////////////////////////////////////////
QRectF CurrentTimeItem::boundingRect() const
{
  return QRectF(-8, -25, 16, 50);
<<<<<<< HEAD
}
=======
}
>>>>>>> d090cdcd
<|MERGE_RESOLUTION|>--- conflicted
+++ resolved
@@ -78,7 +78,6 @@
       QString("border-radius: %1px").arg(smallSize.width()/2-2));
   connect(stepForwardButton, SIGNAL(clicked()), this, SLOT(OnStepForward()));
 
-<<<<<<< HEAD
   // Step back
   QToolButton *stepBackButton = new QToolButton(this);
   stepBackButton->setFixedSize(smallSize);
@@ -89,55 +88,6 @@
       QString("border-radius: %1px").arg(smallSize.width()/2-2));
   connect(stepBackButton, SIGNAL(clicked()), this, SLOT(OnStepBack()));
 
-  // Jump start
-  QToolButton *jumpStartButton = new QToolButton(this);
-  jumpStartButton->setFixedSize(smallSize);
-  jumpStartButton->setCheckable(false);
-  jumpStartButton->setIcon(QPixmap(":/images/log_jump_start.png"));
-  jumpStartButton->setIconSize(smallIconSize);
-  jumpStartButton->setStyleSheet(
-      QString("border-radius: %1px").arg(smallSize.width()/2-2));
-  connect(jumpStartButton, SIGNAL(clicked()), this, SLOT(OnJumpStart()));
-
-  // Jump end
-  QToolButton *jumpEndButton = new QToolButton(this);
-  jumpEndButton->setFixedSize(smallSize);
-  jumpEndButton->setCheckable(false);
-  jumpEndButton->setIcon(QPixmap(":/images/log_jump_end.png"));
-  jumpEndButton->setIconSize(smallIconSize);
-  jumpEndButton->setStyleSheet(
-      QString("border-radius: %1px").arg(smallSize.width()/2-2));
-  connect(jumpEndButton, SIGNAL(clicked()), this, SLOT(OnJumpEnd()));
-
-  // Step size
-  QLabel *stepLabel = new QLabel("Step: ");
-
-  this->dataPtr->stepSpin = new QSpinBox();
-  this->dataPtr->stepSpin->setMaximumWidth(30);
-  this->dataPtr->stepSpin->setValue(1);
-  this->dataPtr->stepSpin->setRange(1, 10000);
-
-  QHBoxLayout *stepLayout = new QHBoxLayout();
-  stepLayout->addWidget(stepLabel);
-  stepLayout->addWidget(this->dataPtr->stepSpin);
-
-  stepLayout->setAlignment(stepLabel, Qt::AlignRight);
-  stepLayout->setAlignment(this->dataPtr->stepSpin, Qt::AlignLeft);
-
-  // Play layout
-  QHBoxLayout *playLayout = new QHBoxLayout();
-  playLayout->addWidget(jumpStartButton);
-  playLayout->addWidget(stepBackButton);
-  playLayout->addWidget(playButton);
-  playLayout->addWidget(pauseButton);
-  playLayout->addWidget(stepForwardButton);
-  playLayout->addWidget(jumpEndButton);
-
-  // Controls layout
-  QVBoxLayout *controlsLayout = new QVBoxLayout();
-  controlsLayout->addLayout(playLayout);
-  controlsLayout->addLayout(stepLayout);
-=======
   // Rewind
   QToolButton *rewindButton = new QToolButton(this);
   rewindButton->setFixedSize(smallSize);
@@ -158,14 +108,34 @@
       QString("border-radius: %1px").arg(smallSize.width()/2-2));
   connect(forwardButton, SIGNAL(clicked()), this, SLOT(OnForward()));
 
+  // Step size
+  QLabel *stepLabel = new QLabel("Step: ");
+
+  this->dataPtr->stepSpin = new QSpinBox();
+  this->dataPtr->stepSpin->setMaximumWidth(30);
+  this->dataPtr->stepSpin->setValue(1);
+  this->dataPtr->stepSpin->setRange(1, 10000);
+
+  QHBoxLayout *stepLayout = new QHBoxLayout();
+  stepLayout->addWidget(stepLabel);
+  stepLayout->addWidget(this->dataPtr->stepSpin);
+
+  stepLayout->setAlignment(stepLabel, Qt::AlignRight);
+  stepLayout->setAlignment(this->dataPtr->stepSpin, Qt::AlignLeft);
+
   // Play layout
   QHBoxLayout *playLayout = new QHBoxLayout();
   playLayout->addWidget(rewindButton);
+  playLayout->addWidget(stepBackButton);
   playLayout->addWidget(playButton);
   playLayout->addWidget(pauseButton);
   playLayout->addWidget(stepForwardButton);
   playLayout->addWidget(forwardButton);
->>>>>>> d090cdcd
+
+  // Controls layout
+  QVBoxLayout *controlsLayout = new QVBoxLayout();
+  controlsLayout->addLayout(playLayout);
+  controlsLayout->addLayout(stepLayout);
 
   // View
   this->dataPtr->view = new LogPlayView(this);
@@ -300,26 +270,6 @@
     this->OnPause();
     this->dataPtr->pendingStep += -this->dataPtr->stepSpin->value();
   }
-}
-
-/////////////////////////////////////////////////
-void LogPlayWidget::OnJumpStart()
-{
-  // msgs::LogPlaybackControl msg;
-  // msg.set_rewind(true);
-  // this->dataPtr->logPlaybackControlPub->Publish(msg);
-
-  gzdbg << "send Jump Start msg" << std::endl;
-}
-
-/////////////////////////////////////////////////
-void LogPlayWidget::OnJumpEnd()
-{
-  // msgs::LogPlaybackControl msg;
-  // msg.set_forward(true);
-  // this->dataPtr->logPlaybackControlPub->Publish(msg);
-
-  gzdbg << "send Jump End msg" << std::endl;
 }
 
 /////////////////////////////////////////////////
@@ -621,38 +571,25 @@
     QApplication::setOverrideCursor(QCursor(Qt::ClosedHandCursor));
     mouseItem->setSelected(true);
   }
-<<<<<<< HEAD
-  // QGraphicsView::mousePressEvent(_event);
-=======
->>>>>>> d090cdcd
 }
 
 /////////////////////////////////////////////////
 void LogPlayView::mouseMoveEvent(QMouseEvent *_event)
 {
-<<<<<<< HEAD
-=======
   // If nothing is selected
->>>>>>> d090cdcd
   if (this->scene()->selectedItems().isEmpty())
   {
     QGraphicsItem *mouseItem =
         this->scene()->itemAt(this->mapToScene(_event->pos()));
 
-<<<<<<< HEAD
-=======
     // Change cursor when hovering over current time item
->>>>>>> d090cdcd
     if (mouseItem == this->dataPtr->currentTimeItem)
       QApplication::setOverrideCursor(QCursor(Qt::OpenHandCursor));
     else
       QApplication::setOverrideCursor(QCursor(Qt::ArrowCursor));
   }
 
-<<<<<<< HEAD
-=======
   // If dragging current time item, keep it within bounds
->>>>>>> d090cdcd
   if (this->dataPtr->currentTimeItem->isSelected())
   {
     QPointF newPos(this->mapToScene(_event->pos()));
@@ -664,25 +601,12 @@
 
     newPos.setY(this->dataPtr->sceneHeight/2);
     this->dataPtr->currentTimeItem->setPos(newPos);
-<<<<<<< HEAD
-
-    gzdbg << "send specific time msg" << std::endl;
-  }
-  // QGraphicsView::mouseMoveEvent(_event);
-=======
-  }
->>>>>>> d090cdcd
+  }
 }
 
 /////////////////////////////////////////////////
 void LogPlayView::mouseReleaseEvent(QMouseEvent */*_event*/)
 {
-<<<<<<< HEAD
-  this->scene()->clearSelection();
-  QApplication::setOverrideCursor(QCursor(Qt::ArrowCursor));
-
-  // QGraphicsView::mouseReleaseEvent(_event);
-=======
   // Send time seek if releasing current time item
   if (this->dataPtr->currentTimeItem->isSelected())
   {
@@ -699,7 +623,6 @@
 
   this->scene()->clearSelection();
   QApplication::setOverrideCursor(QCursor(Qt::ArrowCursor));
->>>>>>> d090cdcd
 }
 
 /////////////////////////////////////////////////
@@ -764,8 +687,4 @@
 QRectF CurrentTimeItem::boundingRect() const
 {
   return QRectF(-8, -25, 16, 50);
-<<<<<<< HEAD
-}
-=======
-}
->>>>>>> d090cdcd
+}
