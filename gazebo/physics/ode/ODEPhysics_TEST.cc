--- conflicted
+++ resolved
@@ -374,22 +374,12 @@
   physicsPubMsg.set_max_step_size(0.001);
   physicsPubMsg.set_real_time_update_rate(800);
   physicsPubMsg.set_real_time_factor(1.1);
-<<<<<<< HEAD
-
-  // physicsPubMsg.set_iters(60);
-  // physicsPubMsg.set_sor(1.5);
-  // physicsPubMsg.set_cfm(0.1);
-  // physicsPubMsg.set_erp(0.25);
-  // physicsPubMsg.set_contact_max_correcting_vel(10);
-  // physicsPubMsg.set_contact_surface_layer(0.01);
-=======
   physicsPubMsg.mutable_ode()->set_iters(60);
   physicsPubMsg.mutable_ode()->set_sor(1.5);
   physicsPubMsg.mutable_ode()->set_cfm(0.1);
   physicsPubMsg.mutable_ode()->set_erp(0.25);
   physicsPubMsg.mutable_ode()->set_contact_max_correcting_vel(10);
   physicsPubMsg.mutable_ode()->set_contact_surface_layer(0.01);
->>>>>>> dd280303
   /// \TODO: will not add below now, see asme branch for separation
   /// of physics params for different engines.
   // physicsPubMsg.set_contact_residual_smoothing(0.8);
@@ -422,18 +412,6 @@
       physicsPubMsg.solver_type());
   EXPECT_EQ(physicsResponseMsg.enable_physics(),
       physicsPubMsg.enable_physics());
-<<<<<<< HEAD
-  // EXPECT_EQ(physicsResponseMsg.iters(),
-  //     physicsPubMsg.iters());
-  // EXPECT_DOUBLE_EQ(physicsResponseMsg.sor(),
-  //     physicsPubMsg.sor());
-  // EXPECT_DOUBLE_EQ(physicsResponseMsg.cfm(),
-  //     physicsPubMsg.cfm());
-  // EXPECT_DOUBLE_EQ(physicsResponseMsg.contact_max_correcting_vel(),
-  //     physicsPubMsg.contact_max_correcting_vel());
-  // EXPECT_DOUBLE_EQ(physicsResponseMsg.contact_surface_layer(),
-  //     physicsPubMsg.contact_surface_layer());
-=======
   EXPECT_EQ(physicsResponseMsg.ode().iters(),
       physicsPubMsg.ode().iters());
   EXPECT_DOUBLE_EQ(physicsResponseMsg.ode().sor(),
@@ -444,7 +422,6 @@
       physicsPubMsg.ode().contact_max_correcting_vel());
   EXPECT_DOUBLE_EQ(physicsResponseMsg.ode().contact_surface_layer(),
       physicsPubMsg.ode().contact_surface_layer());
->>>>>>> dd280303
   /// \TODO: will not add below now, see asme branch for separation
   /// of physics params for different engines.
   // EXPECT_DOUBLE_EQ(physicsResponseMsg.contact_residual_smoothing(),
