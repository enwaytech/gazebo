/*
 * Copyright (C) 2014-2015 Open Source Robotics Foundation
 *
 * Licensed under the Apache License, Version 2.0 (the "License");
 * you may not use this file except in compliance with the License.
 * You may obtain a copy of the License at
 *
 *     http://www.apache.org/licenses/LICENSE-2.0
 *
 * Unless required by applicable law or agreed to in writing, software
 * distributed under the License is distributed on an "AS IS" BASIS,
 * WITHOUT WARRANTIES OR CONDITIONS OF ANY KIND, either express or implied.
 * See the License for the specific language governing permissions and
 * limitations under the License.
 *
*/

#include "gazebo/common/Assert.hh"
#include "gazebo/common/Console.hh"
#include "gazebo/common/Exception.hh"
#include "gazebo/common/Mesh.hh"

#include "gazebo/physics/dart/DARTMesh.hh"
#include "gazebo/physics/dart/DARTCollision.hh"
#include "gazebo/physics/dart/DARTMeshShape.hh"
#include "gazebo/physics/dart/DARTPhysics.hh"

#include "gazebo/physics/dart/DARTMeshShapePrivate.hh"

using namespace gazebo;
using namespace physics;

//////////////////////////////////////////////////
DARTMeshShape::DARTMeshShape(CollisionPtr _parent)
  : MeshShape(_parent),
    dataPtr(new DARTMeshShapePrivate())
{
}

//////////////////////////////////////////////////
DARTMeshShape::~DARTMeshShape()
{
  delete this->dataPtr;
}

//////////////////////////////////////////////////
void DARTMeshShape::Update()
{
  MeshShape::Update();
}

//////////////////////////////////////////////////
void DARTMeshShape::Load(sdf::ElementPtr _sdf)
{
  MeshShape::Load(_sdf);
}

//////////////////////////////////////////////////
void DARTMeshShape::Init()
{
  MeshShape::Init();

  if (this->submesh)
  {
    this->dataPtr->dartMesh->Init(this->submesh,
<<<<<<< HEAD
        std::dynamic_pointer_cast<DARTCollision>(this->collisionParent),
        this->sdf->Get<math::Vector3>("scale"));
=======
        boost::dynamic_pointer_cast<DARTCollision>(this->collisionParent),
        this->sdf->Get<ignition::math::Vector3d>("scale"));
>>>>>>> 481f40e5
  }
  else
  {
    this->dataPtr->dartMesh->Init(this->mesh,
<<<<<<< HEAD
        std::dynamic_pointer_cast<DARTCollision>(this->collisionParent),
        this->sdf->Get<math::Vector3>("scale"));
=======
        boost::dynamic_pointer_cast<DARTCollision>(this->collisionParent),
        this->sdf->Get<ignition::math::Vector3d>("scale"));
>>>>>>> 481f40e5
  }
}<|MERGE_RESOLUTION|>--- conflicted
+++ resolved
@@ -63,23 +63,13 @@
   if (this->submesh)
   {
     this->dataPtr->dartMesh->Init(this->submesh,
-<<<<<<< HEAD
         std::dynamic_pointer_cast<DARTCollision>(this->collisionParent),
-        this->sdf->Get<math::Vector3>("scale"));
-=======
-        boost::dynamic_pointer_cast<DARTCollision>(this->collisionParent),
         this->sdf->Get<ignition::math::Vector3d>("scale"));
->>>>>>> 481f40e5
   }
   else
   {
     this->dataPtr->dartMesh->Init(this->mesh,
-<<<<<<< HEAD
         std::dynamic_pointer_cast<DARTCollision>(this->collisionParent),
-        this->sdf->Get<math::Vector3>("scale"));
-=======
-        boost::dynamic_pointer_cast<DARTCollision>(this->collisionParent),
         this->sdf->Get<ignition::math::Vector3d>("scale"));
->>>>>>> 481f40e5
   }
 }