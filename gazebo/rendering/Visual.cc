/*
 * Copyright (C) 2012-2015 Open Source Robotics Foundation
 *
 * Licensed under the Apache License, Version 2.0 (the "License");
 * you may not use this file except in compliance with the License.
 * You may obtain a copy of the License at
 *
 *     http://www.apache.org/licenses/LICENSE-2.0
 *
 * Unless required by applicable law or agreed to in writing, software
 * distributed under the License is distributed on an "AS IS" BASIS,
 * WITHOUT WARRANTIES OR CONDITIONS OF ANY KIND, either express or implied.
 * See the License for the specific language governing permissions and
 * limitations under the License.
 *
*/
#include <boost/bind.hpp>
#include <boost/function.hpp>
#include "gazebo/rendering/ogre_gazebo.h"

#include "gazebo/msgs/msgs.hh"
#include "gazebo/math/Vector2d.hh"
#include "gazebo/common/Assert.hh"
#include "gazebo/common/Event.hh"
#include "gazebo/common/Events.hh"
#include "gazebo/common/CommonIface.hh"
#include "gazebo/common/MeshManager.hh"
#include "gazebo/common/Console.hh"
#include "gazebo/common/Exception.hh"
#include "gazebo/common/Mesh.hh"
#include "gazebo/common/Plugin.hh"
#include "gazebo/common/Skeleton.hh"
#include "gazebo/rendering/RenderEvents.hh"
#include "gazebo/rendering/WireBox.hh"
#include "gazebo/rendering/Conversions.hh"
#include "gazebo/rendering/DynamicLines.hh"
#include "gazebo/rendering/Scene.hh"
#include "gazebo/rendering/RTShaderSystem.hh"
#include "gazebo/rendering/RenderEngine.hh"
#include "gazebo/rendering/Material.hh"
#include "gazebo/rendering/MovableText.hh"
#include "gazebo/rendering/VisualPrivate.hh"
#include "gazebo/rendering/Visual.hh"

using namespace gazebo;
using namespace rendering;

// Note: The value of GZ_UINT32_MAX is reserved as a flag.
uint32_t VisualPrivate::visualIdCount = GZ_UINT32_MAX - 1;

//////////////////////////////////////////////////
Visual::Visual(const std::string &_name, VisualPtr _parent, bool _useRTShader)
  : dataPtr(new VisualPrivate)
{
  this->Init(_name, _parent, _useRTShader);
}

//////////////////////////////////////////////////
Visual::Visual(const std::string &_name, ScenePtr _scene, bool _useRTShader)
  : dataPtr(new VisualPrivate)
{
  this->Init(_name, _scene, _useRTShader);
}

//////////////////////////////////////////////////
Visual::Visual(VisualPrivate &_dataPtr, const std::string &_name,
    VisualPtr _parent, bool _useRTShader)
    : dataPtr(&_dataPtr)
{
  this->Init(_name, _parent, _useRTShader);
}

//////////////////////////////////////////////////
Visual::Visual(VisualPrivate &_dataPtr, const std::string &_name,
    ScenePtr _scene,  bool _useRTShader)
    : dataPtr(&_dataPtr)
{
  this->Init(_name, _scene, _useRTShader);
}

//////////////////////////////////////////////////
void Visual::Init(const std::string &_name, ScenePtr _scene,
    bool _useRTShader)
{
  this->dataPtr->id = this->dataPtr->visualIdCount--;
  this->dataPtr->boundingBox = NULL;
  this->dataPtr->useRTShader = _useRTShader;
  this->dataPtr->visibilityFlags = GZ_VISIBILITY_ALL;

  this->dataPtr->sdf.reset(new sdf::Element);
  sdf::initFile("visual.sdf", this->dataPtr->sdf);

  this->SetName(_name);
  this->dataPtr->sceneNode = NULL;
  this->dataPtr->animState = NULL;
  this->dataPtr->skeleton = NULL;
  this->dataPtr->initialized = false;
  this->dataPtr->lighting = true;
  this->dataPtr->castShadows = true;
  this->dataPtr->visible = true;
  this->dataPtr->layer = -1;

  std::string uniqueName = this->GetName();
  int index = 0;
  while (_scene->GetManager()->hasSceneNode(uniqueName))
  {
    uniqueName = this->GetName() + "_" +
                 boost::lexical_cast<std::string>(index++);
  }

  this->dataPtr->scene = _scene;
  this->SetName(uniqueName);
  this->dataPtr->sceneNode =
    this->dataPtr->scene->GetManager()->getRootSceneNode()->
        createChildSceneNode(this->GetName());

  this->Init();
}

//////////////////////////////////////////////////
void Visual::Init(const std::string &_name, VisualPtr _parent,
    bool _useRTShader)
{
  this->dataPtr->id = this->dataPtr->visualIdCount--;
  this->dataPtr->boundingBox = NULL;
  this->dataPtr->useRTShader = _useRTShader;

  this->dataPtr->sdf.reset(new sdf::Element);
  sdf::initFile("visual.sdf", this->dataPtr->sdf);

  this->SetName(_name);
  this->dataPtr->sceneNode = NULL;
  this->dataPtr->animState = NULL;
  this->dataPtr->initialized = false;
  this->dataPtr->lighting = true;
  this->dataPtr->castShadows = true;
  this->dataPtr->visible = true;
  this->dataPtr->layer = -1;

  Ogre::SceneNode *pnode = NULL;
  if (_parent)
    pnode = _parent->GetSceneNode();
  else
  {
    gzerr << "Create a visual, invalid parent!!!\n";
    return;
  }

  if (!pnode)
  {
    gzerr << "Unable to get parent scene node\n";
    return;
  }

  std::string uniqueName = this->GetName();
  int index = 0;
  while (pnode->getCreator()->hasSceneNode(uniqueName))
    uniqueName = this->GetName() + "_" +
                 boost::lexical_cast<std::string>(index++);

  this->SetName(uniqueName);

  this->dataPtr->sceneNode = pnode->createChildSceneNode(this->GetName());

  this->dataPtr->parent = _parent;
  this->dataPtr->scene = this->dataPtr->parent->GetScene();
  this->Init();
}

//////////////////////////////////////////////////
Visual::~Visual()
{
  if (this->dataPtr->preRenderConnection)
    event::Events::DisconnectPreRender(this->dataPtr->preRenderConnection);

  delete this->dataPtr->boundingBox;

  // delete instance from lines vector
  /*for (std::list<DynamicLines*>::iterator iter = this->dataPtr->lines.begin();
       iter != this->dataPtr->lines.end(); ++iter)
    delete *iter;
    */
  this->dataPtr->lines.clear();

  if (this->dataPtr->sceneNode != NULL)
  {
    // seems we never get into this block because Fini() runs first
    this->DestroyAllAttachedMovableObjects(this->dataPtr->sceneNode);
    this->dataPtr->sceneNode->removeAndDestroyAllChildren();
    this->dataPtr->scene->GetManager()->destroySceneNode(
        this->dataPtr->sceneNode->getName());
    this->dataPtr->sceneNode = NULL;
  }

  this->dataPtr->scene.reset();
  this->dataPtr->sdf->Reset();
  this->dataPtr->sdf.reset();
  this->dataPtr->parent.reset();
  this->dataPtr->children.clear();

  delete this->dataPtr;
  this->dataPtr = 0;
}

/////////////////////////////////////////////////
void Visual::Fini()
{
  this->dataPtr->plugins.clear();

  // Detach from the parent
  if (this->dataPtr->parent)
    this->dataPtr->parent->DetachVisual(this->GetName());

  if (this->dataPtr->sceneNode)
  {
    this->dataPtr->sceneNode->detachAllObjects();
    this->dataPtr->scene->GetManager()->destroySceneNode(
        this->dataPtr->sceneNode);
    this->dataPtr->sceneNode = NULL;
  }

  if (this->dataPtr->preRenderConnection)
  {
    event::Events::DisconnectPreRender(this->dataPtr->preRenderConnection);
    this->dataPtr->preRenderConnection.reset();
  }

  this->dataPtr->scene.reset();
}

/////////////////////////////////////////////////
VisualPtr Visual::Clone(const std::string &_name, VisualPtr _newParent)
{
  VisualPtr result(new Visual(_name, _newParent));
  result->Load(this->dataPtr->sdf);
  result->SetScale(this->dataPtr->scale);
<<<<<<< HEAD
  std::string visName = this->GetName();
=======
  result->SetVisibilityFlags(this->dataPtr->visibilityFlags);
>>>>>>> 18ec0a19
  for (auto iter: this->dataPtr->children)
  {
    // give a unique name by prefixing child visuals with the new clone name
    std::string childName = iter->GetName();
    std::string newName = childName;
    size_t pos = childName.find(visName);
    if (pos == 0)
      newName = _name + childName.substr(pos+visName.size());
    iter->Clone(newName, result);
  }

  if (_newParent == this->dataPtr->scene->GetWorldVisual())
    result->SetWorldPose(this->GetWorldPose());
  result->ShowCollision(false);

  result->SetName(_name);
  return result;
}

/////////////////////////////////////////////////
void Visual::DestroyAllAttachedMovableObjects(Ogre::SceneNode *_sceneNode)
{
  if (!_sceneNode)
    return;

  // Destroy all the attached objects
  Ogre::SceneNode::ObjectIterator itObject =
    _sceneNode->getAttachedObjectIterator();

  while (itObject.hasMoreElements())
  {
    Ogre::Entity *ent = static_cast<Ogre::Entity*>(itObject.getNext());
    if (ent->getMovableType() != DynamicLines::GetMovableType())
      this->dataPtr->scene->GetManager()->destroyEntity(ent);
    else
      delete ent;
  }

  // Recurse to child SceneNodes
  Ogre::SceneNode::ChildNodeIterator itChild = _sceneNode->getChildIterator();

  while (itChild.hasMoreElements())
  {
    Ogre::SceneNode* pChildNode =
        static_cast<Ogre::SceneNode*>(itChild.getNext());
    this->DestroyAllAttachedMovableObjects(pChildNode);
  }
}

//////////////////////////////////////////////////
void Visual::Init()
{
  this->dataPtr->type = VT_ENTITY;
  this->dataPtr->transparency = 0.0;
  this->dataPtr->isStatic = false;
  this->dataPtr->visible = true;
  this->dataPtr->ribbonTrail = NULL;
  this->dataPtr->staticGeom = NULL;
  this->dataPtr->layer = -1;
  this->dataPtr->scale = ignition::math::Vector3d::One;

  this->dataPtr->initialized = true;
}

//////////////////////////////////////////////////
void Visual::LoadFromMsg(const boost::shared_ptr< msgs::Visual const> &_msg)
{
  this->dataPtr->sdf = msgs::VisualToSDF(*_msg.get());
  this->Load();
  this->UpdateFromMsg(_msg);
}

//////////////////////////////////////////////////
void Visual::Load(sdf::ElementPtr _sdf)
{
  this->dataPtr->sdf->Copy(_sdf);
  this->Load();
}

//////////////////////////////////////////////////
void Visual::Load()
{
  std::ostringstream stream;
  math::Pose pose;
  Ogre::Vector3 meshSize(1, 1, 1);
  Ogre::MovableObject *obj = NULL;

  if (this->dataPtr->parent)
    this->dataPtr->parent->AttachVisual(shared_from_this());

  // Read the desired position and rotation of the mesh
  pose = this->dataPtr->sdf->Get<math::Pose>("pose");

  std::string mesh = this->GetMeshName();
  std::string subMesh = this->GetSubMeshName();
  bool centerSubMesh = this->GetCenterSubMesh();

  if (!mesh.empty())
  {
    try
    {
      // Create the visual
      stream << "VISUAL_" << this->dataPtr->sceneNode->getName();
      obj = this->AttachMesh(mesh, subMesh, centerSubMesh,
          stream.str());
    }
    catch(Ogre::Exception &e)
    {
      gzerr << "Ogre Error:" << e.getFullDescription() << "\n";
      gzerr << "Unable to create a mesh from " <<  mesh << "\n";
      return;
    }
  }

  Ogre::Entity *ent = static_cast<Ogre::Entity *>(obj);
  if (ent)
  {
    if (ent->hasSkeleton())
      this->dataPtr->skeleton = ent->getSkeleton();

    for (unsigned int i = 0; i < ent->getNumSubEntities(); i++)
    {
      ent->getSubEntity(i)->setCustomParameter(1, Ogre::Vector4(
          this->dataPtr->sdf->Get<double>("laser_retro"), 0.0, 0.0, 0.0));
    }
  }

  // Set the pose of the scene node
  this->SetPose(pose);

  // Get the size of the mesh
  if (obj)
    meshSize = obj->getBoundingBox().getSize();

  if (this->dataPtr->sdf->HasElement("geometry"))
  {
    sdf::ElementPtr geomElem = this->dataPtr->sdf->GetElement("geometry");

    ignition::math::Vector3d geometrySize;
    bool hasGeom = true;
    if (geomElem->HasElement("box"))
    {
      geometrySize =
          geomElem->GetElement("box")->Get<ignition::math::Vector3d>("size");
    }
    else if (geomElem->HasElement("sphere"))
    {
      double r = geomElem->GetElement("sphere")->Get<double>("radius");
      geometrySize.Set(r * 2.0, r * 2.0, r * 2.0);
    }
    else if (geomElem->HasElement("cylinder"))
    {
      double r = geomElem->GetElement("cylinder")->Get<double>("radius");
      double l = geomElem->GetElement("cylinder")->Get<double>("length");
      geometrySize.Set(r * 2.0, r * 2.0, l);
    }
    else if (geomElem->HasElement("plane"))
    {
      math::Vector2d size =
        geomElem->GetElement("plane")->Get<math::Vector2d>("size");
      geometrySize.Set(size.x, size.y, 1);
    }
    else if (geomElem->HasElement("mesh"))
    {
      geometrySize =
          geomElem->GetElement("mesh")->Get<ignition::math::Vector3d>("scale");
    }
    else
    {
      hasGeom = false;
    }

    if (hasGeom)
    {
      // geom values give the absolute size so compute a scale that will
      // be mulitiply by the current scale to get to the geom size.
      ignition::math::Vector3d derivedScale = this->DerivedScale();
      ignition::math::Vector3d localScale =
          geometrySize / (derivedScale / this->dataPtr->scale);
      this->dataPtr->sceneNode->setScale(
          Conversions::Convert(math::Vector3(localScale)));
      this->dataPtr->scale = localScale;
      this->dataPtr->geomSize = geometrySize;
    }
  }

  // Set the material of the mesh
  if (this->dataPtr->sdf->HasElement("material"))
  {
    sdf::ElementPtr matElem =
        this->dataPtr->sdf->GetElement("material");

    // clone the material sdf to preserve the new values to be set
    // as updating the material name via SetMaterial can affect the
    // ambient/diffuse/specular/emissive color sdf elements.
    sdf::ElementPtr matElemClone = matElem->Clone();

    if (matElem->HasElement("script"))
    {
      sdf::ElementPtr scriptElem = matElem->GetElement("script");
      sdf::ElementPtr uriElem = scriptElem->GetElement("uri");

      // Add all the URI paths to the render engine
      while (uriElem)
      {
        std::string matUri = uriElem->Get<std::string>();
        if (!matUri.empty())
          RenderEngine::Instance()->AddResourcePath(matUri);
        uriElem = uriElem->GetNextElement("uri");
      }

      std::string matName = scriptElem->Get<std::string>("name");

      if (!matName.empty())
        this->SetMaterial(matName);
    }

    if (matElemClone->HasElement("ambient"))
      this->SetAmbient(matElemClone->Get<common::Color>("ambient"));
    if (matElemClone->HasElement("diffuse"))
      this->SetDiffuse(matElemClone->Get<common::Color>("diffuse"));
    if (matElemClone->HasElement("specular"))
      this->SetSpecular(matElemClone->Get<common::Color>("specular"));
    if (matElemClone->HasElement("emissive"))
      this->SetEmissive(matElemClone->Get<common::Color>("emissive"));

    if (matElem->HasElement("lighting"))
    {
      this->SetLighting(matElem->Get<bool>("lighting"));
    }
  }

  if (this->dataPtr->sdf->HasElement("transparency"))
  {
    this->SetTransparency(this->dataPtr->sdf->Get<float>("transparency"));
  }

  // Allow the mesh to cast shadows
  this->SetCastShadows(this->dataPtr->sdf->Get<bool>("cast_shadows"));
  this->LoadPlugins();
  this->dataPtr->scene->AddVisual(shared_from_this());

  // Set meta information
  if (this->dataPtr->sdf->HasElement("meta"))
  {
    if (this->dataPtr->sdf->GetElement("meta")->HasElement("layer"))
    {
      this->dataPtr->layer =
        this->dataPtr->sdf->GetElement("meta")->Get<int32_t>("layer");
      rendering::Events::newLayer(this->dataPtr->layer);
    }
  }
}

//////////////////////////////////////////////////
void Visual::Update()
{
  if (!this->dataPtr->visible)
    return;

  std::list<DynamicLines*>::iterator iter;

  // Update the lines
  for (iter = this->dataPtr->lines.begin(); iter != this->dataPtr->lines.end();
      ++iter)
  {
    (*iter)->Update();
  }

  std::list< std::pair<DynamicLines*, unsigned int> >::iterator liter;
  for (liter = this->dataPtr->lineVertices.begin();
       liter != this->dataPtr->lineVertices.end(); ++liter)
  {
    liter->first->SetPoint(liter->second,
        Conversions::Convert(this->dataPtr->sceneNode->_getDerivedPosition()));
    liter->first->Update();
  }

  if (this->dataPtr->animState)
  {
    this->dataPtr->animState->addTime(
        (common::Time::GetWallTime() - this->dataPtr->prevAnimTime).Double());
    this->dataPtr->prevAnimTime = common::Time::GetWallTime();
    if (this->dataPtr->animState->hasEnded())
    {
      this->dataPtr->animState = NULL;
      this->dataPtr->sceneNode->getCreator()->destroyAnimation(
          this->GetName() + "_animation");
      if (this->dataPtr->onAnimationComplete)
        this->dataPtr->onAnimationComplete();
      // event::Events::DisconnectPreRender(this->preRenderConnection);
    }
  }
}

//////////////////////////////////////////////////
void Visual::SetName(const std::string &_name)
{
  this->dataPtr->name = _name;
  this->dataPtr->sdf->GetAttribute("name")->Set(_name);
}

//////////////////////////////////////////////////
std::string Visual::GetName() const
{
  return this->dataPtr->name;
}

//////////////////////////////////////////////////
void Visual::AttachVisual(VisualPtr _vis)
{
  if (!_vis)
    gzerr << "Visual is null\n";
  else
  {
    if (_vis->GetSceneNode()->getParentSceneNode())
    {
      _vis->GetSceneNode()->getParentSceneNode()->removeChild(
          _vis->GetSceneNode());
    }
    this->dataPtr->sceneNode->addChild(_vis->GetSceneNode());
    this->dataPtr->children.push_back(_vis);
    _vis->dataPtr->parent = shared_from_this();
  }
}

//////////////////////////////////////////////////
void Visual::DetachVisual(VisualPtr _vis)
{
  this->DetachVisual(_vis->GetName());
}

//////////////////////////////////////////////////
void Visual::DetachVisual(const std::string &_name)
{
  std::vector<VisualPtr>::iterator iter;
  for (iter = this->dataPtr->children.begin();
      iter != this->dataPtr->children.end(); ++iter)
  {
    if ((*iter)->GetName() == _name)
    {
      VisualPtr childVis = (*iter);
      this->dataPtr->children.erase(iter);
      if (this->dataPtr->sceneNode)
        this->dataPtr->sceneNode->removeChild(childVis->GetSceneNode());
      childVis->GetParent().reset();
      break;
    }
  }
}

//////////////////////////////////////////////////
void Visual::AttachObject(Ogre::MovableObject *_obj)
{
  // This code makes plane render before grids. This allows grids to overlay
  // planes, and then other elements to overlay both planes and grids.
  // if (this->dataPtr->sdf->HasElement("geometry"))
  // if (this->dataPtr->sdf->GetElement("geometry")->HasElement("plane"))
  // _obj->setRenderQueueGroup(Ogre::RENDER_QUEUE_SKIES_EARLY+1);

  if (!this->HasAttachedObject(_obj->getName()))
  {
    // update to use unique materials
    Ogre::Entity *entity = dynamic_cast<Ogre::Entity *>(_obj);
    if (entity)
    {
      for (unsigned j = 0; j < entity->getNumSubEntities(); ++j)
      {
        Ogre::SubEntity *subEntity = entity->getSubEntity(j);
        Ogre::MaterialPtr material = subEntity->getMaterial();
        if (!material.isNull() &&
            material->getName().find("_MATERIAL_") == std::string::npos)
        {
          std::string newMaterialName;
          newMaterialName = this->dataPtr->sceneNode->getName() +
              "_MATERIAL_" + material->getName();
          material = material->clone(newMaterialName);
          subEntity->setMaterial(material);
        }
      }
    }

    this->dataPtr->sceneNode->attachObject(_obj);
    if (this->dataPtr->useRTShader && this->dataPtr->scene->GetInitialized() &&
      _obj->getName().find("__COLLISION_VISUAL__") == std::string::npos)
    {
      RTShaderSystem::Instance()->UpdateShaders();
    }
    _obj->getUserObjectBindings().setUserAny(Ogre::Any(this->GetName()));
  }
  else
    gzerr << "Visual[" << this->GetName() << "] already has object["
          << _obj->getName() << "] attached.";

  _obj->setVisibilityFlags(GZ_VISIBILITY_ALL);
}

//////////////////////////////////////////////////
bool Visual::HasAttachedObject(const std::string &_name)
{
  for (unsigned int i = 0; i < this->dataPtr->sceneNode->numAttachedObjects();
      ++i)
  {
    if (this->dataPtr->sceneNode->getAttachedObject(i)->getName() == _name)
      return true;
  }

  return false;
}

//////////////////////////////////////////////////
unsigned int Visual::GetAttachedObjectCount() const
{
  return this->dataPtr->sceneNode->numAttachedObjects();
}

//////////////////////////////////////////////////
void Visual::DetachObjects()
{
  if (this->dataPtr->sceneNode)
    this->dataPtr->sceneNode->detachAllObjects();
  this->dataPtr->meshName = "";
  this->dataPtr->subMeshName = "";
  this->dataPtr->myMaterialName = "";
}

//////////////////////////////////////////////////
unsigned int Visual::GetChildCount()
{
  return this->dataPtr->children.size();
}

//////////////////////////////////////////////////
VisualPtr Visual::GetChild(unsigned int _num)
{
  if (_num < this->dataPtr->children.size())
    return this->dataPtr->children[_num];
  return VisualPtr();
}

//////////////////////////////////////////////////
void Visual::MakeStatic()
{
  /*if (!this->staticGeom)
    this->staticGeom =
    this->dataPtr->sceneNode->getCreator()->createStaticGeometry(
    this->dataPtr->sceneNode->getName() + "_Static");

  // Add the scene node to the static geometry
  this->staticGeom->addSceneNode(this->dataPtr->sceneNode);

  // Build the static geometry
  this->staticGeom->build();

  // Prevent double rendering
  this->dataPtr->sceneNode->setVisible(false);
  this->dataPtr->sceneNode->detachAllObjects();
  */
}

//////////////////////////////////////////////////
Ogre::MovableObject *Visual::AttachMesh(const std::string &_meshName,
                                        const std::string &_subMesh,
                                        bool _centerSubmesh,
                                        const std::string &_objName)
{
  if (_meshName.empty())
    return NULL;

  this->dataPtr->meshName = _meshName;
  this->dataPtr->subMeshName = _subMesh;

  Ogre::MovableObject *obj;
  std::string objName = _objName;
  std::string meshName = _meshName;
  meshName += _subMesh.empty() ? "" : "::" + _subMesh;

  if (objName.empty())
    objName = this->dataPtr->sceneNode->getName() + "_ENTITY_" + meshName;

  this->InsertMesh(_meshName, _subMesh, _centerSubmesh);

  if (this->dataPtr->sceneNode->getCreator()->hasEntity(objName))
  {
    obj = (Ogre::MovableObject*)
      (this->dataPtr->sceneNode->getCreator()->getEntity(objName));
  }
  else
  {
    obj = (Ogre::MovableObject*)
        (this->dataPtr->sceneNode->getCreator()->createEntity(objName,
        meshName));
  }

  this->AttachObject(obj);
  return obj;
}

//////////////////////////////////////////////////
void Visual::SetScale(const math::Vector3 &_scale)
{
  if (this->dataPtr->scale == _scale.Ign())
    return;

  // update geom size based on scale.
  this->UpdateGeomSize(
      this->DerivedScale() / this->dataPtr->scale * _scale.Ign());

  this->dataPtr->scale = _scale.Ign();

  this->dataPtr->sceneNode->setScale(
      Conversions::Convert(math::Vector3(this->dataPtr->scale)));
}

//////////////////////////////////////////////////
void Visual::UpdateGeomSize(const ignition::math::Vector3d &_scale)
{
  for (std::vector<VisualPtr>::iterator iter = this->dataPtr->children.begin();
       iter != this->dataPtr->children.end(); ++iter)
  {
    (*iter)->UpdateGeomSize(_scale * (*iter)->GetScale().Ign());
  }

  // update the same way as server - see Link::UpdateVisualGeomSDF()
  if (!this->dataPtr->sdf->HasElement("geometry"))
    return;

  sdf::ElementPtr geomElem = this->dataPtr->sdf->GetElement("geometry");
  if (geomElem->HasElement("box"))
  {
    ignition::math::Vector3d size =
        geomElem->GetElement("box")->Get<ignition::math::Vector3d>("size");
    ignition::math::Vector3d geomBoxSize = _scale/this->dataPtr->geomSize*size;

    geomElem->GetElement("box")->GetElement("size")->Set(
        geomBoxSize);
    this->dataPtr->geomSize = geomBoxSize;
  }
  else if (geomElem->HasElement("sphere"))
  {
    // update radius the same way as collision shapes
    double radius = geomElem->GetElement("sphere")->Get<double>("radius");
    double newRadius = _scale.Max();
    double oldRadius = this->dataPtr->geomSize.Max();
    double geomRadius = newRadius/oldRadius*radius;
    geomElem->GetElement("sphere")->GetElement("radius")->Set(geomRadius);
    this->dataPtr->geomSize = ignition::math::Vector3d(
        geomRadius*2.0, geomRadius*2.0, geomRadius*2.0);
  }
  else if (geomElem->HasElement("cylinder"))
  {
    // update radius the same way as collision shapes
    double radius = geomElem->GetElement("cylinder")->Get<double>("radius");
    double newRadius = std::max(_scale.X(), _scale.Y());
    double oldRadius = std::max(this->dataPtr->geomSize.X(),
        this->dataPtr->geomSize.Y());
    double length = geomElem->GetElement("cylinder")->Get<double>("length");
    double geomRadius = newRadius/oldRadius*radius;
    double geomLength = _scale.Z()/this->dataPtr->geomSize.Z()*length;
    geomElem->GetElement("cylinder")->GetElement("radius")->Set(
        geomRadius);
    geomElem->GetElement("cylinder")->GetElement("length")->Set(
        geomLength);

    this->dataPtr->geomSize =
        ignition::math::Vector3d(geomRadius*2.0, geomRadius*2.0, geomLength);
  }
  else if (geomElem->HasElement("mesh"))
  {
    geomElem->GetElement("mesh")->GetElement("scale")->Set(_scale);
    this->dataPtr->geomSize = _scale;
  }
}

/////////////////////////////////////////////////
ignition::math::Vector3d Visual::GetGeometrySize() const
{
  return this->dataPtr->geomSize;
}

//////////////////////////////////////////////////
math::Vector3 Visual::GetScale()
{
  return this->dataPtr->scale;
}

//////////////////////////////////////////////////
ignition::math::Vector3d Visual::DerivedScale() const
{
  ignition::math::Vector3d derivedScale = this->dataPtr->scale;

  VisualPtr worldVis = this->dataPtr->scene->GetWorldVisual();
  VisualPtr vis = this->GetParent();

  while (vis && vis != worldVis)
  {
    derivedScale = derivedScale * vis->GetScale().Ign();
    vis = vis->GetParent();
  }

  return derivedScale;
}

//////////////////////////////////////////////////
void Visual::SetLighting(bool _lighting)
{
  if (this->dataPtr->lighting == _lighting)
    return;

  this->dataPtr->lighting = _lighting;

  try
  {
    for (int i = 0; i < this->dataPtr->sceneNode->numAttachedObjects(); ++i)
    {
      Ogre::MovableObject *obj = this->dataPtr->sceneNode->getAttachedObject(i);

      Ogre::Entity *entity = dynamic_cast<Ogre::Entity*>(obj);
      if (entity)
      {
        for (unsigned j = 0; j < entity->getNumSubEntities(); ++j)
        {
          Ogre::MaterialPtr mat = entity->getSubEntity(j)->getMaterial();
          if (!mat.isNull())
          {
            mat->setLightingEnabled(this->dataPtr->lighting);
          }
        }
      }
    }

    // Apply lighting to all child scene nodes
    for (unsigned int i = 0; i < this->dataPtr->sceneNode->numChildren(); ++i)
    {
      Ogre::SceneNode *sn = dynamic_cast<Ogre::SceneNode *>(
          this->dataPtr->sceneNode->getChild(i));
      for (int j = 0; j < sn->numAttachedObjects(); j++)
      {
        Ogre::MovableObject *obj = sn->getAttachedObject(j);

        Ogre::Entity *entity = dynamic_cast<Ogre::Entity*>(obj);
        if (entity)
        {
          for (unsigned k = 0; k < entity->getNumSubEntities(); ++k)
          {
            Ogre::MaterialPtr mat = entity->getSubEntity(k)->getMaterial();
            if (!mat.isNull())
            {
              mat->setLightingEnabled(this->dataPtr->lighting);
            }
          }
        }
      }
    }
  }
  catch(Ogre::Exception &e)
  {
    gzwarn << "Unable to set lighting to Geometry["
           << this->dataPtr->sceneNode->getName() << ".\n";
  }

  // Apply lighting to all child visuals
  for (std::vector<VisualPtr>::iterator iter = this->dataPtr->children.begin();
       iter != this->dataPtr->children.end(); ++iter)
  {
    (*iter)->SetLighting(this->dataPtr->lighting);
  }

  this->dataPtr->sdf->GetElement("material")
      ->GetElement("lighting")->Set(this->dataPtr->lighting);
}

//////////////////////////////////////////////////
bool Visual::GetLighting() const
{
  return this->dataPtr->lighting;
}

//////////////////////////////////////////////////
void Visual::SetMaterial(const std::string &_materialName, bool _unique,
    const bool _cascade)
{
  if (_materialName.empty() || _materialName == "__default__")
    return;

  common::Color matAmbient;
  common::Color matDiffuse;
  common::Color matSpecular;
  common::Color matEmissive;
  bool matColor = rendering::Material::GetMaterialAsColor(
      _materialName, matAmbient, matDiffuse, matSpecular, matEmissive);

  if (_unique)
  {
    // Create a custom material name
    std::string newMaterialName;
    newMaterialName = this->dataPtr->sceneNode->getName() + "_MATERIAL_" +
        _materialName;

    if (this->GetMaterialName() == newMaterialName &&
        matAmbient == this->GetAmbient() &&
        matDiffuse == this->GetDiffuse() &&
        matSpecular == this->GetSpecular() &&
        matEmissive == this->GetEmissive())
      return;

    this->dataPtr->myMaterialName = newMaterialName;

    Ogre::MaterialPtr origMaterial;
    try
    {
      this->dataPtr->origMaterialName = _materialName;
      // Get the original material
      origMaterial =
        Ogre::MaterialManager::getSingleton().getByName(_materialName);
    }
    catch(Ogre::Exception &e)
    {
      gzwarn << "Unable to get Material[" << _materialName << "] for Geometry["
          << this->dataPtr->sceneNode->getName()
          << ". Object will appear white.\n";
      return;
    }

    if (origMaterial.isNull())
    {
      gzwarn << "Unable to get Material[" << _materialName << "] for Geometry["
        << this->dataPtr->sceneNode->getName()
        << ". Object will appear white\n";
      return;
    }

    Ogre::MaterialPtr myMaterial;

    // Clone the material. This will allow us to change the look of each geom
    // individually.
    if (Ogre::MaterialManager::getSingleton().resourceExists(
          this->dataPtr->myMaterialName))
    {
      myMaterial =
        (Ogre::MaterialPtr)(Ogre::MaterialManager::getSingleton().getByName(
              this->dataPtr->myMaterialName));
    }
    else
    {
      myMaterial = origMaterial->clone(this->dataPtr->myMaterialName);
    }
  }
  else
  {
    if ( this->dataPtr->myMaterialName == _materialName)
      return;
    this->dataPtr->myMaterialName = _materialName;
  }

  try
  {
    for (unsigned int i = 0;
        i < this->dataPtr->sceneNode->numAttachedObjects(); ++i)
    {
      Ogre::MovableObject *obj = this->dataPtr->sceneNode->getAttachedObject(i);
      Ogre::Entity *entity = dynamic_cast<Ogre::Entity *>(obj);
      if (entity)
        entity->setMaterialName(this->dataPtr->myMaterialName);
      else
      {
        Ogre::SimpleRenderable *simpleRenderable =
            dynamic_cast<Ogre::SimpleRenderable *>(obj);
        if (simpleRenderable)
          simpleRenderable->setMaterial(this->dataPtr->myMaterialName);
      }
    }

    // Apply material to all child scene nodes
    for (unsigned int i = 0; i < this->dataPtr->sceneNode->numChildren(); ++i)
    {
      Ogre::SceneNode *sn = dynamic_cast<Ogre::SceneNode *>(
          this->dataPtr->sceneNode->getChild(i));
      for (int j = 0; j < sn->numAttachedObjects(); ++j)
      {
        Ogre::MovableObject *obj = sn->getAttachedObject(j);

        MovableText *text = dynamic_cast<MovableText *>(obj);
        if (text)
        {
          common::Color ambient, diffuse, specular, emissive;
          bool matFound = rendering::Material::GetMaterialAsColor(
              this->dataPtr->myMaterialName, ambient, diffuse, specular,
              emissive);

          if (matFound)
          {
            text->SetColor(ambient);
          }
        }
        else if (dynamic_cast<Ogre::Entity *>(obj))
          ((Ogre::Entity *)obj)->setMaterialName(this->dataPtr->myMaterialName);
        else
        {
          ((Ogre::SimpleRenderable *)obj)->setMaterial(
              this->dataPtr->myMaterialName);
        }
      }
    }
  }
  catch(Ogre::Exception &e)
  {
    gzwarn << "Unable to set Material[" << this->dataPtr->myMaterialName
           << "] to Geometry["
           << this->dataPtr->sceneNode->getName()
           << ". Object will appear white.\n";
  }

  // check if material has color components, if so, set them.
  if (matColor)
  {
    this->SetAmbient(matAmbient, false);
    this->SetDiffuse(matDiffuse, false);
    this->SetSpecular(matSpecular, false);
    this->SetEmissive(matEmissive, false);
  }

  // Re-apply the transparency filter for the last known transparency value
  this->SetTransparencyInnerLoop(this->dataPtr->sceneNode);

  // Apply material to all child visuals
  if (_cascade)
  {
    for (auto &child : this->dataPtr->children)
    {
      child->SetMaterial(_materialName, _unique, _cascade);
    }
  }

  if (this->dataPtr->useRTShader && this->dataPtr->scene->GetInitialized()
      && this->dataPtr->lighting &&
      this->GetName().find("__COLLISION_VISUAL__") == std::string::npos)
  {
    RTShaderSystem::Instance()->UpdateShaders();
  }

  this->dataPtr->sdf->GetElement("material")->GetElement("script")
      ->GetElement("name")->Set(_materialName);
}

/////////////////////////////////////////////////
void Visual::SetAmbient(const common::Color &_color, const bool _cascade)
{
  if (!this->dataPtr->lighting)
    return;

  if (this->dataPtr->myMaterialName.empty())
  {
    std::string matName = this->GetName() + "_MATERIAL_";
    Ogre::MaterialManager::getSingleton().create(matName, "General");
    this->SetMaterial(matName);
  }

  for (unsigned int i = 0; i < this->dataPtr->sceneNode->numAttachedObjects();
      ++i)
  {
    Ogre::Entity *entity = NULL;
    Ogre::MovableObject *obj = this->dataPtr->sceneNode->getAttachedObject(i);

    entity = dynamic_cast<Ogre::Entity*>(obj);

    if (!entity)
      continue;

    // For each ogre::entity
    for (unsigned int j = 0; j < entity->getNumSubEntities(); j++)
    {
      Ogre::SubEntity *subEntity = entity->getSubEntity(j);
      Ogre::MaterialPtr material = subEntity->getMaterial();

      unsigned int techniqueCount, passCount;
      Ogre::Technique *technique;
      Ogre::Pass *pass;
      Ogre::ColourValue dc;

      for (techniqueCount = 0; techniqueCount < material->getNumTechniques();
           techniqueCount++)
      {
        technique = material->getTechnique(techniqueCount);
        technique->setLightingEnabled(true);

        for (passCount = 0; passCount < technique->getNumPasses(); passCount++)
        {
          pass = technique->getPass(passCount);
          pass->setAmbient(Conversions::Convert(_color));
        }
      }
    }
  }

  if (_cascade)
  {
    for (auto &child : this->dataPtr->children)
    {
      child->SetAmbient(_color, _cascade);
    }
  }

  this->dataPtr->ambient = _color;

  this->dataPtr->sdf->GetElement("material")
      ->GetElement("ambient")->Set(_color);
}

/////////////////////////////////////////////////
void Visual::SetDiffuse(const common::Color &_color, const bool _cascade)
{
  if (!this->dataPtr->lighting)
    return;

  if (this->dataPtr->myMaterialName.empty())
  {
    std::string matName = this->GetName() + "_MATERIAL_";
    Ogre::MaterialManager::getSingleton().create(matName, "General");
    this->SetMaterial(matName);
  }

  for (unsigned int i = 0; i < this->dataPtr->sceneNode->numAttachedObjects();
      i++)
  {
    Ogre::Entity *entity = NULL;
    Ogre::MovableObject *obj = this->dataPtr->sceneNode->getAttachedObject(i);

    entity = dynamic_cast<Ogre::Entity*>(obj);

    if (!entity)
    {
      continue;
    }

    // For each ogre::entity
    for (unsigned int j = 0; j < entity->getNumSubEntities(); j++)
    {
      Ogre::SubEntity *subEntity = entity->getSubEntity(j);
      Ogre::MaterialPtr material = subEntity->getMaterial();

      unsigned int techniqueCount, passCount;
      Ogre::Technique *technique;
      Ogre::Pass *pass;
      Ogre::ColourValue dc;

      for (techniqueCount = 0; techniqueCount < material->getNumTechniques();
           techniqueCount++)
      {
        technique = material->getTechnique(techniqueCount);
        technique->setLightingEnabled(true);

        for (passCount = 0; passCount < technique->getNumPasses(); passCount++)
        {
          pass = technique->getPass(passCount);
          dc = Conversions::Convert(_color);
          pass->setDiffuse(dc);
          this->dataPtr->transparency = 1.0f - dc.a;
        }
      }
    }
  }

  if (_cascade)
  {
    for (auto &child : this->dataPtr->children)
    {
      child->SetDiffuse(_color, _cascade);
    }
  }

  this->dataPtr->diffuse = _color;

  this->dataPtr->sdf->GetElement("material")
      ->GetElement("diffuse")->Set(_color);
}

/////////////////////////////////////////////////
void Visual::SetSpecular(const common::Color &_color, const bool _cascade)
{
  if (!this->dataPtr->lighting)
    return;

  if (this->dataPtr->myMaterialName.empty())
  {
    std::string matName = this->GetName() + "_MATERIAL_";
    Ogre::MaterialManager::getSingleton().create(matName, "General");
    this->SetMaterial(matName);
  }

  for (unsigned int i = 0; i < this->dataPtr->sceneNode->numAttachedObjects();
      i++)
  {
    Ogre::Entity *entity = NULL;
    Ogre::MovableObject *obj = this->dataPtr->sceneNode->getAttachedObject(i);

    entity = dynamic_cast<Ogre::Entity*>(obj);

    if (!entity)
      continue;

    // For each ogre::entity
    for (unsigned int j = 0; j < entity->getNumSubEntities(); j++)
    {
      Ogre::SubEntity *subEntity = entity->getSubEntity(j);
      Ogre::MaterialPtr material = subEntity->getMaterial();

      unsigned int techniqueCount, passCount;
      Ogre::Technique *technique;
      Ogre::Pass *pass;
      Ogre::ColourValue dc;

      for (techniqueCount = 0; techniqueCount < material->getNumTechniques();
           techniqueCount++)
      {
        technique = material->getTechnique(techniqueCount);
        technique->setLightingEnabled(true);

        for (passCount = 0; passCount < technique->getNumPasses(); passCount++)
        {
          pass = technique->getPass(passCount);
          pass->setSpecular(Conversions::Convert(_color));
        }
      }
    }
  }

  if (_cascade)
  {
    for (auto &child : this->dataPtr->children)
    {
      child->SetSpecular(_color, _cascade);
    }
  }

  this->dataPtr->specular = _color;

  this->dataPtr->sdf->GetElement("material")
      ->GetElement("specular")->Set(_color);
}

//////////////////////////////////////////////////
void Visual::SetEmissive(const common::Color &_color, const bool _cascade)
{
  for (unsigned int i = 0; i < this->dataPtr->sceneNode->numAttachedObjects();
      i++)
  {
    Ogre::Entity *entity = NULL;
    Ogre::MovableObject *obj = this->dataPtr->sceneNode->getAttachedObject(i);

    entity = dynamic_cast<Ogre::Entity*>(obj);

    if (!entity)
      continue;

    // For each ogre::entity
    for (unsigned int j = 0; j < entity->getNumSubEntities(); j++)
    {
      Ogre::SubEntity *subEntity = entity->getSubEntity(j);
      Ogre::MaterialPtr material = subEntity->getMaterial();

      unsigned int techniqueCount, passCount;
      Ogre::Technique *technique;
      Ogre::Pass *pass;
      Ogre::ColourValue dc;

      for (techniqueCount = 0; techniqueCount < material->getNumTechniques();
          techniqueCount++)
      {
        technique = material->getTechnique(techniqueCount);

        for (passCount = 0; passCount < technique->getNumPasses();
            passCount++)
        {
          pass = technique->getPass(passCount);
          pass->setSelfIllumination(Conversions::Convert(_color));
        }
      }
    }
  }

  if (_cascade)
  {
    for (auto &child : this->dataPtr->children)
    {
      child->SetEmissive(_color, _cascade);
    }
  }

  this->dataPtr->emissive = _color;

  this->dataPtr->sdf->GetElement("material")
      ->GetElement("emissive")->Set(_color);
}

/////////////////////////////////////////////////
common::Color Visual::GetAmbient() const
{
  return this->dataPtr->ambient;
}

/////////////////////////////////////////////////
common::Color Visual::GetDiffuse() const
{
  return this->dataPtr->diffuse;
}

/////////////////////////////////////////////////
common::Color Visual::GetSpecular() const
{
  return this->dataPtr->specular;
}

/////////////////////////////////////////////////
common::Color Visual::GetEmissive() const
{
  return this->dataPtr->emissive;
}

//////////////////////////////////////////////////
void Visual::SetWireframe(bool _show)
{
  std::vector<VisualPtr>::iterator iter;
  for (iter = this->dataPtr->children.begin();
      iter != this->dataPtr->children.end(); ++iter)
  {
    (*iter)->SetWireframe(_show);
  }

  for (unsigned int i = 0; i < this->dataPtr->sceneNode->numAttachedObjects();
      i++)
  {
    Ogre::Entity *entity = NULL;
    Ogre::MovableObject *obj = this->dataPtr->sceneNode->getAttachedObject(i);

    entity = dynamic_cast<Ogre::Entity*>(obj);

    if (!entity)
      continue;

    // For each ogre::entity
    for (unsigned int j = 0; j < entity->getNumSubEntities(); j++)
    {
      Ogre::SubEntity *subEntity = entity->getSubEntity(j);
      Ogre::MaterialPtr material = subEntity->getMaterial();
      if (material.isNull())
        continue;

      unsigned int techniqueCount, passCount;
      Ogre::Technique *technique;
      Ogre::Pass *pass;

      for (techniqueCount = 0; techniqueCount < material->getNumTechniques();
           ++techniqueCount)
      {
        technique = material->getTechnique(techniqueCount);

        for (passCount = 0; passCount < technique->getNumPasses(); passCount++)
        {
          pass = technique->getPass(passCount);
          if (_show)
            pass->setPolygonMode(Ogre::PM_WIREFRAME);
          else
            pass->setPolygonMode(Ogre::PM_SOLID);
        }
      }
    }
  }
}

//////////////////////////////////////////////////
void Visual::SetTransparencyInnerLoop(Ogre::SceneNode *_sceneNode)
{
  for (unsigned int i = 0; i < _sceneNode->numAttachedObjects(); ++i)
  {
    Ogre::Entity *entity = NULL;
    Ogre::MovableObject *obj = _sceneNode->getAttachedObject(i);

    entity = dynamic_cast<Ogre::Entity*>(obj);

    if (!entity)
      continue;

    if (entity->getName().find("__COLLISION_VISUAL__") != std::string::npos)
      continue;

    // For each ogre::entity
    for (unsigned int j = 0; j < entity->getNumSubEntities(); ++j)
    {
      Ogre::SubEntity *subEntity = entity->getSubEntity(j);
      Ogre::MaterialPtr material = subEntity->getMaterial();

      unsigned int techniqueCount, passCount, unitStateCount;
      Ogre::Technique *technique;
      Ogre::Pass *pass;
      Ogre::ColourValue dc;

      for (techniqueCount = 0; techniqueCount < material->getNumTechniques();
           ++techniqueCount)
      {
        technique = material->getTechnique(techniqueCount);

        for (passCount = 0; passCount < technique->getNumPasses(); ++passCount)
        {
          pass = technique->getPass(passCount);

          // Need to fix transparency
          if (!pass->isProgrammable() &&
              pass->getPolygonMode() == Ogre::PM_SOLID)
          {
            pass->setSceneBlending(Ogre::SBT_TRANSPARENT_ALPHA);
          }

          if (this->dataPtr->transparency > 0.0)
          {
            pass->setDepthWriteEnabled(false);
            pass->setDepthCheckEnabled(true);
          }
          else
          {
            pass->setDepthWriteEnabled(true);
            pass->setDepthCheckEnabled(true);
          }

          dc = pass->getDiffuse();
          dc.a = (1.0f - this->dataPtr->transparency);
          pass->setDiffuse(dc);
          this->dataPtr->diffuse = Conversions::Convert(dc);

          for (unitStateCount = 0; unitStateCount <
              pass->getNumTextureUnitStates(); ++unitStateCount)
          {
            auto textureUnitState = pass->getTextureUnitState(unitStateCount);

            if (textureUnitState->getColourBlendMode().operation ==
                Ogre::LBX_SOURCE1)
            {
              textureUnitState->setAlphaOperation(
                  Ogre::LBX_SOURCE1, Ogre::LBS_MANUAL, Ogre::LBS_CURRENT,
                  1.0 - this->dataPtr->transparency);
            }
          }
        }
      }
    }
  }
}

//////////////////////////////////////////////////
void Visual::SetTransparency(float _trans, const bool _cascade)
{
  if (math::equal(this->dataPtr->transparency, _trans))
    return;

  this->dataPtr->transparency = std::min(
      std::max(_trans, static_cast<float>(0.0)), static_cast<float>(1.0));

  if (_cascade)
  {
    for (auto &child : this->dataPtr->children)
    {
      // Don't change some visualizations when link changes
      if (!(this->GetType() == VT_LINK &&
          (child->GetType() == VT_GUI ||
           child->GetType() == VT_PHYSICS ||
           child->GetType() == VT_SENSOR)))
      {
        child->SetTransparency(_trans);
      }
    }
  }

  this->SetTransparencyInnerLoop(this->dataPtr->sceneNode);

  // For child nodes' scene nodes
  for (unsigned int i = 0; i < this->dataPtr->sceneNode->numChildren(); ++i)
  {
    Ogre::SceneNode *childSceneNode = dynamic_cast<Ogre::SceneNode*>(
        this->dataPtr->sceneNode->getChild(i));

    this->SetTransparencyInnerLoop(childSceneNode);
  }

  if (this->dataPtr->useRTShader && this->dataPtr->scene->GetInitialized())
    RTShaderSystem::Instance()->UpdateShaders();

  this->dataPtr->sdf->GetElement("transparency")->Set(_trans);
}

//////////////////////////////////////////////////
void Visual::SetHighlighted(bool _highlighted)
{
  if (_highlighted)
  {
    math::Box bbox = this->GetBoundingBox();

    // Create the bounding box if it's not already created.
    if (!this->dataPtr->boundingBox)
    {
      this->dataPtr->boundingBox = new WireBox(shared_from_this(), bbox);
    }
    else
    {
      this->dataPtr->boundingBox->Init(bbox);
    }
    this->dataPtr->boundingBox->SetVisible(true);
  }
  else if (this->dataPtr->boundingBox)
  {
    this->dataPtr->boundingBox->SetVisible(false);
  }

  // If this is a link, highlight frame visual
  if (this->GetType() == VT_LINK)
  {
    for (auto child : this->dataPtr->children)
    {
      if (child->GetName().find("LINK_FRAME_VISUAL__") != std::string::npos)
        child->SetHighlighted(_highlighted);
    }
  }
}

//////////////////////////////////////////////////
bool Visual::GetHighlighted() const
{
  if (this->dataPtr->boundingBox)
  {
    return this->dataPtr->boundingBox->GetVisible();
  }
  return false;
}

//////////////////////////////////////////////////
float Visual::GetTransparency()
{
  return this->dataPtr->transparency;
}

//////////////////////////////////////////////////
void Visual::SetCastShadows(bool _shadows)
{
  for (int i = 0; i < this->dataPtr->sceneNode->numAttachedObjects(); i++)
  {
    Ogre::MovableObject *obj = this->dataPtr->sceneNode->getAttachedObject(i);
    obj->setCastShadows(_shadows);
  }

  if (this->IsStatic() && this->dataPtr->staticGeom)
    this->dataPtr->staticGeom->setCastShadows(_shadows);

  this->dataPtr->castShadows = _shadows;
  this->dataPtr->sdf->GetElement("cast_shadows")->Set(_shadows);
}

//////////////////////////////////////////////////
bool Visual::GetCastShadows() const
{
  return this->dataPtr->castShadows;
}

//////////////////////////////////////////////////
void Visual::SetVisible(bool _visible, bool _cascade)
{
  if (this->dataPtr->sceneNode)
    this->dataPtr->sceneNode->setVisible(_visible, _cascade);

  if (_cascade)
  {
    for (auto child: this->dataPtr->children)
      child->SetVisible(_visible);
  }

  this->dataPtr->visible = _visible;
}

//////////////////////////////////////////////////
uint32_t Visual::GetVisibilityFlags()
{
  return this->dataPtr->visibilityFlags;
}

//////////////////////////////////////////////////
void Visual::ToggleVisible()
{
  this->SetVisible(!this->GetVisible(), true);
}

//////////////////////////////////////////////////
bool Visual::GetVisible() const
{
  return this->dataPtr->visible;
}

//////////////////////////////////////////////////
void Visual::SetPosition(const math::Vector3 &_pos)
{
  /*if (this->IsStatic() && this->staticGeom)
  {
    this->staticGeom->reset();
    delete this->staticGeom;
    this->staticGeom = NULL;
    // this->staticGeom->setOrigin(Ogre::Vector3(pos.x, pos.y, pos.z));
  }*/
  GZ_ASSERT(this->dataPtr->sceneNode, "Visual SceneNode is NULL");
  this->dataPtr->sceneNode->setPosition(_pos.x, _pos.y, _pos.z);

  this->dataPtr->sdf->GetElement("pose")->Set(this->GetPose());
}

//////////////////////////////////////////////////
void Visual::SetRotation(const math::Quaternion &_rot)
{
  GZ_ASSERT(this->dataPtr->sceneNode, "Visual SceneNode is NULL");
  this->dataPtr->sceneNode->setOrientation(
      Ogre::Quaternion(_rot.w, _rot.x, _rot.y, _rot.z));

  this->dataPtr->sdf->GetElement("pose")->Set(this->GetPose());
}

//////////////////////////////////////////////////
void Visual::SetPose(const math::Pose &_pose)
{
  this->SetPosition(_pose.pos);
  this->SetRotation(_pose.rot);
}

//////////////////////////////////////////////////
math::Vector3 Visual::GetPosition() const
{
  return Conversions::Convert(this->dataPtr->sceneNode->getPosition());
}

//////////////////////////////////////////////////
math::Quaternion Visual::GetRotation() const
{
  return Conversions::Convert(this->dataPtr->sceneNode->getOrientation());
}

//////////////////////////////////////////////////
math::Pose Visual::GetPose() const
{
  math::Pose pos;
  pos.pos = this->GetPosition();
  pos.rot = this->GetRotation();
  return pos;
}

//////////////////////////////////////////////////
void Visual::SetWorldPose(const math::Pose &_pose)
{
  this->SetWorldPosition(_pose.pos);
  this->SetWorldRotation(_pose.rot);
}

//////////////////////////////////////////////////
void Visual::SetWorldPosition(const math::Vector3 &_pos)
{
  this->dataPtr->sceneNode->_setDerivedPosition(Conversions::Convert(_pos));
}

//////////////////////////////////////////////////
void Visual::SetWorldRotation(const math::Quaternion &_q)
{
  this->dataPtr->sceneNode->_setDerivedOrientation(Conversions::Convert(_q));
}

//////////////////////////////////////////////////
math::Pose Visual::GetWorldPose() const
{
  math::Pose pose;

  Ogre::Vector3 vpos;
  Ogre::Quaternion vquatern;

  if (this->dataPtr->sceneNode)
  {
    vpos = this->dataPtr->sceneNode->_getDerivedPosition();
    pose.pos.x = vpos.x;
    pose.pos.y = vpos.y;
    pose.pos.z = vpos.z;

    vquatern = this->dataPtr->sceneNode->_getDerivedOrientation();
    pose.rot.w = vquatern.w;
    pose.rot.x = vquatern.x;
    pose.rot.y = vquatern.y;
    pose.rot.z = vquatern.z;
  }

  return pose;
}


//////////////////////////////////////////////////
Ogre::SceneNode * Visual::GetSceneNode() const
{
  return this->dataPtr->sceneNode;
}


//////////////////////////////////////////////////
bool Visual::IsStatic() const
{
  return this->dataPtr->isStatic;
}

//////////////////////////////////////////////////
void Visual::EnableTrackVisual(VisualPtr _vis)
{
  this->dataPtr->sceneNode->setAutoTracking(true, _vis->GetSceneNode());
}

//////////////////////////////////////////////////
void Visual::DisableTrackVisual()
{
  this->dataPtr->sceneNode->setAutoTracking(false);
}

//////////////////////////////////////////////////
std::string Visual::GetNormalMap() const
{
  std::string file = this->dataPtr->sdf->GetElement("material")->GetElement(
      "shader")->GetElement("normal_map")->Get<std::string>();

  std::string uriFile = common::find_file(file);
  if (!uriFile.empty())
    file = uriFile;

  return file;
}

//////////////////////////////////////////////////
void Visual::SetNormalMap(const std::string &_nmap)
{
  this->dataPtr->sdf->GetElement("material")->GetElement(
      "shader")->GetElement("normal_map")->GetValue()->Set(_nmap);
  if (this->dataPtr->useRTShader && this->dataPtr->scene->GetInitialized())
    RTShaderSystem::Instance()->UpdateShaders();
}

//////////////////////////////////////////////////
std::string Visual::GetShaderType() const
{
  return this->dataPtr->sdf->GetElement("material")->GetElement(
      "shader")->Get<std::string>("type");
}

//////////////////////////////////////////////////
void Visual::SetShaderType(const std::string &_type)
{
  this->dataPtr->sdf->GetElement("material")->GetElement(
      "shader")->GetAttribute("type")->Set(_type);
  if (this->dataPtr->useRTShader && this->dataPtr->scene->GetInitialized())
    RTShaderSystem::Instance()->UpdateShaders();
}


//////////////////////////////////////////////////
void Visual::SetRibbonTrail(bool _value, const common::Color &_initialColor,
                            const common::Color &_changeColor)
{
  if (this->dataPtr->ribbonTrail == NULL)
  {
    this->dataPtr->ribbonTrail =
        this->dataPtr->scene->GetManager()->createRibbonTrail(
        this->GetName() + "_RibbonTrail");
    this->dataPtr->ribbonTrail->setMaterialName("Gazebo/RibbonTrail");
    // this->dataPtr->ribbonTrail->setTrailLength(100);
    this->dataPtr->ribbonTrail->setMaxChainElements(10000);
    // this->dataPtr->ribbonTrail->setNumberOfChains(1);
    this->dataPtr->ribbonTrail->setVisible(false);
    this->dataPtr->ribbonTrail->setCastShadows(false);
    this->dataPtr->ribbonTrail->setInitialWidth(0, 0.05);
    this->dataPtr->scene->GetManager()->getRootSceneNode()->attachObject(
        this->dataPtr->ribbonTrail);

    this->dataPtr->ribbonTrail->setInitialColour(0,
        Conversions::Convert(_initialColor));
    this->dataPtr->ribbonTrail->setColourChange(0,
        Conversions::Convert(_changeColor));
  }

  if (_value)
  {
    try
    {
      this->dataPtr->ribbonTrail->addNode(this->dataPtr->sceneNode);
    }
    catch(...)
    {
      gzerr << "Unable to create ribbon trail\n";
    }
  }
  else
  {
    this->dataPtr->ribbonTrail->removeNode(this->dataPtr->sceneNode);
    this->dataPtr->ribbonTrail->clearChain(0);
  }
  this->dataPtr->ribbonTrail->setVisible(_value);
}

//////////////////////////////////////////////////
DynamicLines *Visual::CreateDynamicLine(RenderOpType _type)
{
  this->dataPtr->preRenderConnection = event::Events::ConnectPreRender(
      boost::bind(&Visual::Update, this));

  DynamicLines *line = new DynamicLines(_type);
  this->dataPtr->lines.push_back(line);
  this->AttachObject(line);
  return line;
}

//////////////////////////////////////////////////
void Visual::DeleteDynamicLine(DynamicLines *_line)
{
  // delete instance from lines vector
  for (std::list<DynamicLines*>::iterator iter = this->dataPtr->lines.begin();
       iter != this->dataPtr->lines.end(); ++iter)
  {
    if (*iter == _line)
    {
      delete *iter;
      this->dataPtr->lines.erase(iter);
      break;
    }
  }
}

//////////////////////////////////////////////////
void Visual::AttachLineVertex(DynamicLines *_line, unsigned int _index)
{
  this->dataPtr->lineVertices.push_back(std::make_pair(_line, _index));
  _line->SetPoint(_index, this->GetWorldPose().pos);
}

//////////////////////////////////////////////////
std::string Visual::GetMaterialName() const
{
  return this->dataPtr->myMaterialName;
}

//////////////////////////////////////////////////
math::Box Visual::GetBoundingBox() const
{
  math::Box box;
  this->GetBoundsHelper(this->GetSceneNode(), box);
  return box;
}

//////////////////////////////////////////////////
void Visual::GetBoundsHelper(Ogre::SceneNode *node, math::Box &box) const
{
  node->_updateBounds();
  node->_update(false, true);

  Ogre::Matrix4 invTransform =
      this->dataPtr->sceneNode->_getFullTransform().inverse();

  Ogre::SceneNode::ChildNodeIterator it = node->getChildIterator();

  for (int i = 0; i < node->numAttachedObjects(); i++)
  {
    Ogre::MovableObject *obj = node->getAttachedObject(i);

    if (obj->isVisible() && obj->getMovableType() != "gazebo::dynamiclines"
        && obj->getMovableType() != "BillboardSet"
        && obj->getVisibilityFlags() != GZ_VISIBILITY_GUI)
    {
      Ogre::Any any = obj->getUserObjectBindings().getUserAny();
      if (any.getType() == typeid(std::string))
      {
        std::string str = Ogre::any_cast<std::string>(any);
        if (str.substr(0, 3) == "rot" || str.substr(0, 5) == "trans"
            || str.substr(0, 5) == "scale" ||
            str.find("_APPLY_WRENCH_") != std::string::npos)
          continue;
      }

      Ogre::AxisAlignedBox bb = obj->getBoundingBox();

      math::Vector3 min;
      math::Vector3 max;

      // Ogre does not return a valid bounding box for lights.
      if (obj->getMovableType() == "Light")
      {
        min = math::Vector3(-0.5, -0.5, -0.5);
        max = math::Vector3(0.5, 0.5, 0.5);
      }
      else
      {
        // Get transform to be applied to the current node.
        Ogre::Matrix4 transform = invTransform * node->_getFullTransform();
        // Correct precision error which makes ogre's isAffine check fail.
        transform[3][0] = transform[3][1] = transform[3][2] = 0;
        transform[3][3] = 1;
        // get oriented bounding box in object's local space
        bb.transformAffine(transform);

        min = Conversions::Convert(bb.getMinimum());
        max = Conversions::Convert(bb.getMaximum());
      }

      box.Merge(math::Box(min, max));
    }
  }

  while (it.hasMoreElements())
  {
    Ogre::SceneNode *next = dynamic_cast<Ogre::SceneNode*>(it.getNext());
    this->GetBoundsHelper(next, box);
  }
}

//////////////////////////////////////////////////
void Visual::InsertMesh(const std::string &_meshName,
                        const std::string &_subMesh,
                        bool _centerSubmesh)
{
  const common::Mesh *mesh;
  if (!common::MeshManager::Instance()->HasMesh(_meshName))
  {
    mesh = common::MeshManager::Instance()->Load(_meshName);
    if (!mesh)
    {
      gzerr << "Unable to create a mesh from " << _meshName << "\n";
      return;
    }
  }
  else
  {
    mesh = common::MeshManager::Instance()->GetMesh(_meshName);
  }

  this->InsertMesh(mesh, _subMesh, _centerSubmesh);

  // Add the mesh into OGRE
  /*if (!this->dataPtr->sceneNode->getCreator()->hasEntity(_meshName) &&
      common::MeshManager::Instance()->HasMesh(_meshName))
  {
    const common::Mesh *mesh =
      common::MeshManager::Instance()->GetMesh(_meshName);
    this->InsertMesh(mesh);
  }*/
}

//////////////////////////////////////////////////
void Visual::InsertMesh(const common::Mesh *_mesh, const std::string &_subMesh,
    bool _centerSubmesh)
{
  Ogre::MeshPtr ogreMesh;

  GZ_ASSERT(_mesh != NULL, "Unable to insert a NULL mesh");

  RenderEngine::Instance()->AddResourcePath(_mesh->GetPath());

  if (_mesh->GetSubMeshCount() == 0)
  {
    gzerr << "Visual::InsertMesh no submeshes, this is an invalid mesh\n";
    return;
  }

  // Don't re-add existing meshes
  if (Ogre::MeshManager::getSingleton().resourceExists(_mesh->GetName()))
  {
    return;
  }

  try
  {
    // Create a new mesh specifically for manual definition.
    if (_subMesh.empty())
    {
      ogreMesh = Ogre::MeshManager::getSingleton().createManual(
          _mesh->GetName(),
          Ogre::ResourceGroupManager::DEFAULT_RESOURCE_GROUP_NAME);
    }
    else
    {
      ogreMesh = Ogre::MeshManager::getSingleton().createManual(
          _mesh->GetName() + "::" + _subMesh,
          Ogre::ResourceGroupManager::DEFAULT_RESOURCE_GROUP_NAME);
    }

    Ogre::SkeletonPtr ogreSkeleton;

    if (_mesh->HasSkeleton())
    {
      common::Skeleton *skel = _mesh->GetSkeleton();
      ogreSkeleton = Ogre::SkeletonManager::getSingleton().create(
        _mesh->GetName() + "_skeleton",
        Ogre::ResourceGroupManager::DEFAULT_RESOURCE_GROUP_NAME,
        true);

      for (unsigned int i = 0; i < skel->GetNumNodes(); i++)
      {
        common::SkeletonNode *node = skel->GetNodeByHandle(i);
        Ogre::Bone *bone = ogreSkeleton->createBone(node->GetName());

        if (node->GetParent())
          ogreSkeleton->getBone(node->GetParent()->GetName())->addChild(bone);

        ignition::math::Matrix4d trans = node->Transform();
        ignition::math::Vector3d pos = trans.Translation();
        ignition::math::Quaterniond q = trans.Rotation();
        bone->setPosition(Ogre::Vector3(pos.X(), pos.Y(), pos.Z()));
        bone->setOrientation(Ogre::Quaternion(q.W(), q.X(), q.Y(), q.Z()));
        bone->setInheritOrientation(true);
        bone->setManuallyControlled(true);
        bone->setInitialState();
      }
      ogreMesh->setSkeletonName(_mesh->GetName() + "_skeleton");
    }

    for (unsigned int i = 0; i < _mesh->GetSubMeshCount(); i++)
    {
      if (!_subMesh.empty() && _mesh->GetSubMesh(i)->GetName() != _subMesh)
        continue;

      Ogre::SubMesh *ogreSubMesh;
      Ogre::VertexData *vertexData;
      Ogre::VertexDeclaration* vertexDecl;
      Ogre::HardwareVertexBufferSharedPtr vBuf;
      Ogre::HardwareIndexBufferSharedPtr iBuf;
      float *vertices;
      uint32_t *indices;

      size_t currOffset = 0;

      // Copy the original submesh. We may need to modify the vertices, and
      // we don't want to change the original.
      common::SubMesh subMesh(_mesh->GetSubMesh(i));

      // Recenter the vertices if requested.
      if (_centerSubmesh)
        subMesh.Center(ignition::math::Vector3d::Zero);

      ogreSubMesh = ogreMesh->createSubMesh();
      ogreSubMesh->useSharedVertices = false;
      if (subMesh.GetPrimitiveType() == common::SubMesh::TRIANGLES)
        ogreSubMesh->operationType = Ogre::RenderOperation::OT_TRIANGLE_LIST;
      else if (subMesh.GetPrimitiveType() == common::SubMesh::LINES)
        ogreSubMesh->operationType = Ogre::RenderOperation::OT_LINE_LIST;
      else if (subMesh.GetPrimitiveType() == common::SubMesh::LINESTRIPS)
        ogreSubMesh->operationType = Ogre::RenderOperation::OT_LINE_STRIP;
      else if (subMesh.GetPrimitiveType() == common::SubMesh::TRIFANS)
        ogreSubMesh->operationType = Ogre::RenderOperation::OT_TRIANGLE_FAN;
      else if (subMesh.GetPrimitiveType() == common::SubMesh::TRISTRIPS)
        ogreSubMesh->operationType = Ogre::RenderOperation::OT_TRIANGLE_STRIP;
      else if (subMesh.GetPrimitiveType() == common::SubMesh::POINTS)
        ogreSubMesh->operationType = Ogre::RenderOperation::OT_POINT_LIST;
      else
        gzerr << "Unknown primitive type["
              << subMesh.GetPrimitiveType() << "]\n";

      ogreSubMesh->vertexData = new Ogre::VertexData();
      vertexData = ogreSubMesh->vertexData;
      vertexDecl = vertexData->vertexDeclaration;

      // The vertexDecl should contain positions, blending weights, normals,
      // diffiuse colors, specular colors, tex coords. In that order.
      vertexDecl->addElement(0, currOffset, Ogre::VET_FLOAT3,
                             Ogre::VES_POSITION);
      currOffset += Ogre::VertexElement::getTypeSize(Ogre::VET_FLOAT3);

      // TODO: blending weights

      // normals
      if (subMesh.GetNormalCount() > 0)
      {
        vertexDecl->addElement(0, currOffset, Ogre::VET_FLOAT3,
                               Ogre::VES_NORMAL);
        currOffset += Ogre::VertexElement::getTypeSize(Ogre::VET_FLOAT3);
      }

      // TODO: diffuse colors

      // TODO: specular colors

      // two dimensional texture coordinates
      if (subMesh.GetTexCoordCount() > 0)
      {
        vertexDecl->addElement(0, currOffset, Ogre::VET_FLOAT2,
            Ogre::VES_TEXTURE_COORDINATES, 0);
        currOffset += Ogre::VertexElement::getTypeSize(Ogre::VET_FLOAT2);
      }

      // allocate the vertex buffer
      vertexData->vertexCount = subMesh.GetVertexCount();

      vBuf = Ogre::HardwareBufferManager::getSingleton().createVertexBuffer(
                 vertexDecl->getVertexSize(0),
                 vertexData->vertexCount,
                 Ogre::HardwareBuffer::HBU_STATIC_WRITE_ONLY,
                 false);

      vertexData->vertexBufferBinding->setBinding(0, vBuf);
      vertices = static_cast<float*>(vBuf->lock(
                      Ogre::HardwareBuffer::HBL_DISCARD));

      if (_mesh->HasSkeleton())
      {
        common::Skeleton *skel = _mesh->GetSkeleton();
        for (unsigned int j = 0; j < subMesh.GetNodeAssignmentsCount(); j++)
        {
          common::NodeAssignment na = subMesh.GetNodeAssignment(j);
          Ogre::VertexBoneAssignment vba;
          vba.vertexIndex = na.vertexIndex;
          vba.boneIndex = ogreSkeleton->getBone(skel->GetNodeByHandle(
                              na.nodeIndex)->GetName())->getHandle();
          vba.weight = na.weight;
          ogreSubMesh->addBoneAssignment(vba);
        }
      }

      // allocate index buffer
      ogreSubMesh->indexData->indexCount = subMesh.GetIndexCount();

      ogreSubMesh->indexData->indexBuffer =
        Ogre::HardwareBufferManager::getSingleton().createIndexBuffer(
            Ogre::HardwareIndexBuffer::IT_32BIT,
            ogreSubMesh->indexData->indexCount,
            Ogre::HardwareBuffer::HBU_STATIC_WRITE_ONLY,
            false);

      iBuf = ogreSubMesh->indexData->indexBuffer;
      indices = static_cast<uint32_t*>(
          iBuf->lock(Ogre::HardwareBuffer::HBL_DISCARD));

      unsigned int j;

      // Add all the vertices
      for (j = 0; j < subMesh.GetVertexCount(); j++)
      {
        *vertices++ = subMesh.Vertex(j).X();
        *vertices++ = subMesh.Vertex(j).Y();
        *vertices++ = subMesh.Vertex(j).Z();

        if (subMesh.GetNormalCount() > 0)
        {
          *vertices++ = subMesh.Normal(j).X();
          *vertices++ = subMesh.Normal(j).Y();
          *vertices++ = subMesh.Normal(j).Z();
        }

        if (subMesh.GetTexCoordCount() > 0)
        {
          *vertices++ = subMesh.TexCoord(j).X();
          *vertices++ = subMesh.TexCoord(j).Y();
        }
      }

      // Add all the indices
      for (j = 0; j < subMesh.GetIndexCount(); j++)
        *indices++ = subMesh.GetIndex(j);

      const common::Material *material;
      material = _mesh->GetMaterial(subMesh.GetMaterialIndex());
      if (material)
      {
        rendering::Material::Update(material);
        ogreSubMesh->setMaterialName(material->GetName());
      }
      else
      {
        ogreSubMesh->setMaterialName("Gazebo/White");
      }

      // Unlock
      vBuf->unlock();
      iBuf->unlock();
    }

    ignition::math::Vector3d max = _mesh->Max();
    ignition::math::Vector3d min = _mesh->Min();

    if (_mesh->HasSkeleton())
    {
      min = ignition::math::Vector3d(-1, -1, -1);
      max = ignition::math::Vector3d(1, 1, 1);
    }

    if (!max.IsFinite())
      gzthrow("Max bounding box is not finite[" << max << "]\n");

    if (!min.IsFinite())
      gzthrow("Min bounding box is not finite[" << min << "]\n");

    ogreMesh->_setBounds(Ogre::AxisAlignedBox(
          Ogre::Vector3(min.X(), min.Y(), min.Z()),
          Ogre::Vector3(max.X(), max.Y(), max.Z())),
          false);

    // this line makes clear the mesh is loaded (avoids memory leaks)
    ogreMesh->load();
  }
  catch(Ogre::Exception &e)
  {
    gzerr << "Unable to insert mesh[" << e.getDescription() << "]" << std::endl;
  }
}

//////////////////////////////////////////////////
void Visual::UpdateFromMsg(const boost::shared_ptr< msgs::Visual const> &_msg)
{
  // TODO: Put back in, and check for performance improvements.
  /*if (msg->has_is_static() && msg->is_static())
    this->MakeStatic();
    */

  // Set meta information
  if (_msg->has_meta())
  {
    if (_msg->meta().has_layer())
    {
      this->dataPtr->layer = _msg->meta().layer();
      rendering::Events::newLayer(this->dataPtr->layer);
    }
  }

  if (_msg->has_pose())
    this->SetPose(msgs::ConvertIgn(_msg->pose()));

  if (_msg->has_visible())
    this->SetVisible(_msg->visible());

  if (_msg->has_scale())
    this->SetScale(msgs::ConvertIgn(_msg->scale()));

  if (_msg->has_geometry() && _msg->geometry().has_type())
  {
    std::string newGeometryType =
        msgs::ConvertGeometryType(_msg->geometry().type());

    std::string geometryType = this->GetGeometryType();
    std::string geometryName = this->GetMeshName();

    std::string newGeometryName = geometryName;
    if (_msg->geometry().has_mesh() && _msg->geometry().mesh().has_filename())
        newGeometryName = _msg->geometry().mesh().filename();

    if (newGeometryType != geometryType ||
        (newGeometryType == "mesh" && newGeometryName != geometryName))
    {
      std::string origMaterial = this->dataPtr->myMaterialName;
      float origTransparency = this->dataPtr->transparency;

      sdf::ElementPtr geomElem = this->dataPtr->sdf->GetElement("geometry");
      geomElem->ClearElements();

      this->DetachObjects();

      if (newGeometryType == "box" || newGeometryType == "cylinder" ||
          newGeometryType == "sphere" || newGeometryType == "plane")
      {
        this->AttachMesh("unit_" + newGeometryType);
        sdf::ElementPtr shapeElem = geomElem->AddElement(newGeometryType);
        if (newGeometryType == "sphere" || newGeometryType == "cylinder")
          shapeElem->GetElement("radius")->Set(0.5);
      }
      else if (newGeometryType == "mesh")
      {
        std::string filename = _msg->geometry().mesh().filename();
        std::string meshName = common::find_file(filename);
        std::string submeshName;
        bool centerSubmesh = false;

        if (meshName.empty())
        {
          meshName = "unit_box";
          gzerr << "No mesh found, setting mesh to a unit box" << std::endl;
        }
        else
        {
          if (_msg->geometry().mesh().has_submesh())
            submeshName= _msg->geometry().mesh().submesh();
          if (_msg->geometry().mesh().has_center_submesh())
            centerSubmesh= _msg->geometry().mesh().center_submesh();
        }

        this->AttachMesh(meshName, submeshName, centerSubmesh);

        sdf::ElementPtr meshElem = geomElem->AddElement(newGeometryType);
        if (!filename.empty())
          meshElem->GetElement("uri")->Set(filename);
        if (!submeshName.empty())
        {
          sdf::ElementPtr submeshElem = meshElem->GetElement("submesh");
          submeshElem->GetElement("name")->Set(submeshName);
          submeshElem->GetElement("center")->Set(centerSubmesh);
        }
      }
      this->SetTransparency(origTransparency);
      this->SetMaterial(origMaterial);
    }

    math::Vector3 geomScale(1, 1, 1);

    if (_msg->geometry().type() == msgs::Geometry::BOX)
    {
      geomScale = msgs::ConvertIgn(_msg->geometry().box().size());
    }
    else if (_msg->geometry().type() == msgs::Geometry::CYLINDER)
    {
      geomScale.x = _msg->geometry().cylinder().radius() * 2.0;
      geomScale.y = _msg->geometry().cylinder().radius() * 2.0;
      geomScale.z = _msg->geometry().cylinder().length();
    }
    else if (_msg->geometry().type() == msgs::Geometry::SPHERE)
    {
      geomScale.x = geomScale.y = geomScale.z
          = _msg->geometry().sphere().radius() * 2.0;
    }
    else if (_msg->geometry().type() == msgs::Geometry::PLANE)
    {
      if (_msg->geometry().plane().has_size())
      {
        geomScale.x = _msg->geometry().plane().size().x();
        geomScale.y = _msg->geometry().plane().size().y();
      }
    }
    else if (_msg->geometry().type() == msgs::Geometry::IMAGE)
    {
      geomScale.x = geomScale.y = geomScale.z
          = _msg->geometry().image().scale();
    }
    else if (_msg->geometry().type() == msgs::Geometry::HEIGHTMAP)
    {
      geomScale = msgs::ConvertIgn(_msg->geometry().heightmap().size());
    }
    else if (_msg->geometry().type() == msgs::Geometry::MESH)
    {
      if (_msg->geometry().mesh().has_scale())
      {
        geomScale = msgs::ConvertIgn(_msg->geometry().mesh().scale());
      }
    }
    else if (_msg->geometry().type() == msgs::Geometry::EMPTY ||
        _msg->geometry().type() == msgs::Geometry::POLYLINE)
    {
      // do nothing for now - keep unit scale.
    }
    else
      gzerr << "Unknown geometry type[" << _msg->geometry().type() << "]\n";

    this->SetScale(geomScale * this->dataPtr->scale / this->DerivedScale());
  }

  if (_msg->has_material())
  {
    if (_msg->material().has_lighting())
    {
      this->SetLighting(_msg->material().lighting());
    }

    if (_msg->material().has_script())
    {
      for (int i = 0; i < _msg->material().script().uri_size(); ++i)
      {
        RenderEngine::Instance()->AddResourcePath(
            _msg->material().script().uri(i));
      }
      if (_msg->material().script().has_name() &&
          !_msg->material().script().name().empty())
      {
        this->SetMaterial(_msg->material().script().name());
      }
    }

    if (_msg->material().has_ambient())
      this->SetAmbient(msgs::Convert(_msg->material().ambient()));

    if (_msg->material().has_diffuse())
      this->SetDiffuse(msgs::Convert(_msg->material().diffuse()));

    if (_msg->material().has_specular())
      this->SetSpecular(msgs::Convert(_msg->material().specular()));

    if (_msg->material().has_emissive())
      this->SetEmissive(msgs::Convert(_msg->material().emissive()));


    if (_msg->material().has_shader_type())
    {
      if (_msg->material().shader_type() == msgs::Material::VERTEX)
      {
        this->SetShaderType("vertex");
      }
      else if (_msg->material().shader_type() == msgs::Material::PIXEL)
      {
        this->SetShaderType("pixel");
      }
      else if (_msg->material().shader_type() ==
          msgs::Material::NORMAL_MAP_OBJECT_SPACE)
      {
        this->SetShaderType("normal_map_object_space");
      }
      else if (_msg->material().shader_type() ==
          msgs::Material::NORMAL_MAP_TANGENT_SPACE)
      {
        this->SetShaderType("normal_map_tangent_space");
      }
      else
      {
        gzerr << "Unrecognized shader type" << std::endl;
      }

      if (_msg->material().has_normal_map())
        this->SetNormalMap(_msg->material().normal_map());
    }
  }

  if (_msg->has_transparency())
  {
    this->SetTransparency(_msg->transparency());
  }

  /*if (msg->points.size() > 0)
  {
    DynamicLines *lines = this->AddDynamicLine(RENDERING_LINE_LIST);
    for (unsigned int i = 0; i < msg->points.size(); i++)
      lines->AddPoint(msg->points[i]);
  }
  */
}

//////////////////////////////////////////////////
VisualPtr Visual::GetParent() const
{
  return this->dataPtr->parent;
}

//////////////////////////////////////////////////
VisualPtr Visual::GetRootVisual()
{
  VisualPtr p = shared_from_this();
  while (p->GetParent() &&
      p->GetParent() != this->dataPtr->scene->GetWorldVisual())
  {
    p = p->GetParent();
  }

  return p;
}

//////////////////////////////////////////////////
VisualPtr Visual::GetNthAncestor(unsigned int _n)
{
  // Get visual's depth
  unsigned int depth = this->GetDepth();

  // Must be deeper than ancestor
  if (depth < _n)
    return NULL;

  // Get ancestor
  VisualPtr p = shared_from_this();
  while (p->GetParent() && depth != _n)
  {
    p = p->GetParent();
    --depth;
  }

  return p;
}

/////////////////////////////////////////////////
bool Visual::IsAncestorOf(const rendering::VisualPtr _visual) const
{
  if (!_visual || !this->dataPtr->scene)
    return false;

  rendering::VisualPtr world = this->dataPtr->scene->GetWorldVisual();
  rendering::VisualPtr vis = _visual->GetParent();
  while (vis)
  {
    if (vis->GetName() == this->GetName())
      return true;
    vis = vis->GetParent();
  }

  return false;
}

/////////////////////////////////////////////////
bool Visual::IsDescendantOf(const rendering::VisualPtr _visual) const
{
  if (!_visual || !this->dataPtr->scene)
    return false;

  rendering::VisualPtr world = this->dataPtr->scene->GetWorldVisual();
  rendering::VisualPtr vis = this->GetParent();
  while (vis)
  {
    if (vis->GetName() == _visual->GetName())
      return true;
    vis = vis->GetParent();
  }

  return false;
}

//////////////////////////////////////////////////
unsigned int Visual::GetDepth() const
{
  std::shared_ptr<const Visual> p = shared_from_this();
  unsigned int depth = 0;
  while (p->GetParent())
  {
    p = p->GetParent();
    ++depth;
  }
  return depth;
}

//////////////////////////////////////////////////
bool Visual::IsPlane() const
{
  if (this->dataPtr->sdf->HasElement("geometry"))
  {
    sdf::ElementPtr geomElem = this->dataPtr->sdf->GetElement("geometry");
    if (geomElem->HasElement("plane"))
      return true;
  }

  std::vector<VisualPtr>::const_iterator iter;
  for (iter = this->dataPtr->children.begin();
      iter != this->dataPtr->children.end(); ++iter)
  {
    if ((*iter)->IsPlane())
      return true;
  }

  return false;
}

//////////////////////////////////////////////////
std::string Visual::GetGeometryType() const
{
  if (this->dataPtr->sdf->HasElement("geometry"))
  {
    sdf::ElementPtr geomElem = this->dataPtr->sdf->GetElement("geometry");
    if (geomElem->HasElement("box"))
      return "box";
    else if (geomElem->HasElement("sphere"))
      return "sphere";
    else if (geomElem->HasElement("cylinder"))
      return "cylinder";
    else if (geomElem->HasElement("plane"))
      return "plane";
    else if (geomElem->HasElement("image"))
      return "image";
    else if (geomElem->HasElement("polyline"))
      return "polyline";
    else if (geomElem->HasElement("mesh"))
      return "mesh";
    else if (geomElem->HasElement("heightmap"))
      return "heightmap";
  }
  return "";
}

//////////////////////////////////////////////////
std::string Visual::GetMeshName() const
{
  if (!this->dataPtr->meshName.empty())
  {
    return this->dataPtr->meshName;
  }

  if (this->dataPtr->sdf->HasElement("geometry"))
  {
    sdf::ElementPtr geomElem = this->dataPtr->sdf->GetElement("geometry");
    if (geomElem->HasElement("box"))
      return "unit_box";
    else if (geomElem->HasElement("sphere"))
      return "unit_sphere";
    else if (geomElem->HasElement("cylinder"))
      return "unit_cylinder";
    else if (geomElem->HasElement("plane"))
      return "unit_plane";
    else if (geomElem->HasElement("polyline"))
    {
      std::string polyLineName = this->GetName();
      common::MeshManager *meshManager = common::MeshManager::Instance();

      if (!meshManager->IsValidFilename(polyLineName))
      {
        sdf::ElementPtr polylineElem = geomElem->GetElement("polyline");

        std::vector<std::vector<ignition::math::Vector2d> > polylines;
        while (polylineElem)
        {
          std::vector<ignition::math::Vector2d> vertices;
          sdf::ElementPtr pointElem = polylineElem->GetElement("point");
          while (pointElem)
          {
            ignition::math::Vector2d point =
              pointElem->Get<ignition::math::Vector2d>();
            vertices.push_back(point);
            pointElem = pointElem->GetNextElement("point");
          }
          polylineElem = polylineElem->GetNextElement("polyline");
          polylines.push_back(vertices);
        }

        meshManager->CreateExtrudedPolyline(polyLineName, polylines,
            geomElem->GetElement("polyline")->Get<double>("height"));
      }
      return polyLineName;
    }
    else if (geomElem->HasElement("mesh") || geomElem->HasElement("heightmap"))
    {
      sdf::ElementPtr tmpElem = geomElem->GetElement("mesh");
      std::string filename;

      std::string uri = tmpElem->Get<std::string>("uri");
      if (uri.empty())
      {
        gzerr << "<uri> element missing for geometry element:\n";
        return std::string();
      }

      filename = common::find_file(uri);

      if (filename == "__default__" || filename.empty())
        gzerr << "No mesh specified\n";

      return filename;
    }
  }

  return std::string();
}

//////////////////////////////////////////////////
std::string Visual::GetSubMeshName() const
{
  if (!this->dataPtr->subMeshName.empty())
  {
    return this->dataPtr->subMeshName;
  }

  std::string result;

  if (this->dataPtr->sdf->HasElement("geometry"))
  {
    sdf::ElementPtr geomElem = this->dataPtr->sdf->GetElement("geometry");
    if (geomElem->HasElement("mesh"))
    {
      sdf::ElementPtr tmpElem = geomElem->GetElement("mesh");
      if (tmpElem->HasElement("submesh"))
        result = tmpElem->GetElement("submesh")->Get<std::string>("name");
    }
  }

  return result;
}

//////////////////////////////////////////////////
bool Visual::GetCenterSubMesh() const
{
  bool result = false;

  if (this->dataPtr->sdf->HasElement("geometry"))
  {
    sdf::ElementPtr geomElem = this->dataPtr->sdf->GetElement("geometry");
    if (geomElem->HasElement("mesh"))
    {
      sdf::ElementPtr tmpElem = geomElem->GetElement("mesh");
      if (tmpElem->HasElement("submesh"))
        result = tmpElem->GetElement("submesh")->Get<bool>("center");
    }
  }

  return result;
}

//////////////////////////////////////////////////
void Visual::MoveToPositions(const std::vector<math::Pose> &_pts,
                             double _time,
                             boost::function<void()> _onComplete)
{
  Ogre::TransformKeyFrame *key;
  math::Vector3 start = this->GetWorldPose().pos;

  this->dataPtr->onAnimationComplete = _onComplete;

  std::string animName = this->GetName() + "_animation";

  Ogre::Animation *anim =
    this->dataPtr->sceneNode->getCreator()->createAnimation(animName, _time);
  anim->setInterpolationMode(Ogre::Animation::IM_SPLINE);

  Ogre::NodeAnimationTrack *strack = anim->createNodeTrack(0,
      this->dataPtr->sceneNode);

  key = strack->createNodeKeyFrame(0);
  key->setTranslate(Ogre::Vector3(start.x, start.y, start.z));
  key->setRotation(this->dataPtr->sceneNode->getOrientation());

  double dt = _time / (_pts.size()-1);
  double tt = 0;
  for (unsigned int i = 0; i < _pts.size(); i++)
  {
    key = strack->createNodeKeyFrame(tt);
    key->setTranslate(Ogre::Vector3(
          _pts[i].pos.x, _pts[i].pos.y, _pts[i].pos.z));
    key->setRotation(Conversions::Convert(_pts[i].rot));

    tt += dt;
  }

  this->dataPtr->animState =
    this->dataPtr->sceneNode->getCreator()->createAnimationState(animName);

  this->dataPtr->animState->setTimePosition(0);
  this->dataPtr->animState->setEnabled(true);
  this->dataPtr->animState->setLoop(false);
  this->dataPtr->prevAnimTime = common::Time::GetWallTime();

  if (!this->dataPtr->preRenderConnection)
  {
    this->dataPtr->preRenderConnection =
      event::Events::ConnectPreRender(boost::bind(&Visual::Update, this));
  }
}

//////////////////////////////////////////////////
void Visual::MoveToPosition(const math::Pose &_pose, double _time)
{
  Ogre::TransformKeyFrame *key;
  math::Vector3 start = this->GetWorldPose().pos;
  math::Vector3 rpy = _pose.rot.GetAsEuler();

  math::Quaternion rotFinal(0, rpy.y, rpy.z);

  std::string animName = this->GetName() + "_animation";

  Ogre::Animation *anim =
    this->dataPtr->sceneNode->getCreator()->createAnimation(animName, _time);
  anim->setInterpolationMode(Ogre::Animation::IM_SPLINE);

  Ogre::NodeAnimationTrack *strack =
      anim->createNodeTrack(0, this->dataPtr->sceneNode);

  key = strack->createNodeKeyFrame(0);
  key->setTranslate(Ogre::Vector3(start.x, start.y, start.z));
  key->setRotation(this->dataPtr->sceneNode->getOrientation());

  key = strack->createNodeKeyFrame(_time);
  key->setTranslate(Ogre::Vector3(_pose.pos.x, _pose.pos.y, _pose.pos.z));
  key->setRotation(Conversions::Convert(rotFinal));

  this->dataPtr->animState =
    this->dataPtr->sceneNode->getCreator()->createAnimationState(animName);

  this->dataPtr->animState->setTimePosition(0);
  this->dataPtr->animState->setEnabled(true);
  this->dataPtr->animState->setLoop(false);
  this->dataPtr->prevAnimTime = common::Time::GetWallTime();

  this->dataPtr->preRenderConnection =
    event::Events::ConnectPreRender(boost::bind(&Visual::Update, this));
}

//////////////////////////////////////////////////
void Visual::ShowBoundingBox()
{
  this->dataPtr->sceneNode->showBoundingBox(true);
}

//////////////////////////////////////////////////
void Visual::SetScene(ScenePtr _scene)
{
  this->dataPtr->scene = _scene;
}

//////////////////////////////////////////////////
ScenePtr Visual::GetScene() const
{
  return this->dataPtr->scene;
}

//////////////////////////////////////////////////
void Visual::ShowCollision(bool _show)
{
  if (this->GetName().find("__COLLISION_VISUAL__") != std::string::npos)
    this->SetVisible(_show);

  std::vector<VisualPtr>::iterator iter;
  for (iter = this->dataPtr->children.begin();
      iter != this->dataPtr->children.end(); ++iter)
  {
    (*iter)->ShowCollision(_show);
  }
}

//////////////////////////////////////////////////
void Visual::ShowSkeleton(bool _show)
{
  double transp = 0.0;
  if (_show)
    transp = 0.5;

  ///  make the rest of the model transparent
  this->SetTransparency(transp);

  if (this->GetName().find("__SKELETON_VISUAL__") != std::string::npos)
    this->SetVisible(_show);

  std::vector<VisualPtr>::iterator iter;
  for (iter = this->dataPtr->children.begin();
      iter != this->dataPtr->children.end(); ++iter)
  {
    (*iter)->ShowSkeleton(_show);
  }
}

//////////////////////////////////////////////////
void Visual::SetVisibilityFlags(uint32_t _flags)
{
  for (std::vector<VisualPtr>::iterator iter = this->dataPtr->children.begin();
       iter != this->dataPtr->children.end(); ++iter)
  {
    (*iter)->SetVisibilityFlags(_flags);
  }

  for (int i = 0; i < this->dataPtr->sceneNode->numAttachedObjects(); ++i)
  {
    this->dataPtr->sceneNode->getAttachedObject(i)->setVisibilityFlags(_flags);
  }

  for (unsigned int i = 0; i < this->dataPtr->sceneNode->numChildren(); ++i)
  {
    Ogre::SceneNode *sn =
        (Ogre::SceneNode*)(this->dataPtr->sceneNode->getChild(i));

    for (int j = 0; j < sn->numAttachedObjects(); ++j)
      sn->getAttachedObject(j)->setVisibilityFlags(_flags);
  }

  this->dataPtr->visibilityFlags = _flags;
}

//////////////////////////////////////////////////
void Visual::ShowJoints(bool _show)
{
  if (this->GetName().find("JOINT_VISUAL__") != std::string::npos)
    this->SetVisible(_show);

  for (auto &child : this->dataPtr->children)
  {
    child->ShowJoints(_show);
  }
}

//////////////////////////////////////////////////
void Visual::ShowCOM(bool _show)
{
  if (this->GetName().find("COM_VISUAL__") != std::string::npos)
    this->SetVisible(_show);

  for (auto &child : this->dataPtr->children)
  {
    child->ShowCOM(_show);
  }
}

//////////////////////////////////////////////////
void Visual::ShowInertia(bool _show)
{
  if (this->GetName().find("INERTIA_VISUAL__") != std::string::npos)
    this->SetVisible(_show);

  for (auto &child : this->dataPtr->children)
  {
    child->ShowInertia(_show);
  }
}

//////////////////////////////////////////////////
void Visual::ShowLinkFrame(bool _show)
{
  if (this->GetName().find("LINK_FRAME_VISUAL__") != std::string::npos)
    this->SetVisible(_show);

  for (auto &child : this->dataPtr->children)
  {
    child->ShowLinkFrame(_show);
  }
}

//////////////////////////////////////////////////
void Visual::SetSkeletonPose(const msgs::PoseAnimation &_pose)
{
  if (!this->dataPtr->skeleton)
  {
    gzerr << "Visual " << this->GetName() << " has no skeleton.\n";
    return;
  }

  for (int i = 0; i < _pose.pose_size(); i++)
  {
    const msgs::Pose& bonePose = _pose.pose(i);
    if (!this->dataPtr->skeleton->hasBone(bonePose.name()))
      continue;
    Ogre::Bone *bone = this->dataPtr->skeleton->getBone(bonePose.name());
    Ogre::Vector3 p(bonePose.position().x(),
                    bonePose.position().y(),
                    bonePose.position().z());
    Ogre::Quaternion quat(Ogre::Quaternion(bonePose.orientation().w(),
                                           bonePose.orientation().x(),
                                           bonePose.orientation().y(),
                                           bonePose.orientation().z()));

    bone->setManuallyControlled(true);
    bone->setPosition(p);
    bone->setOrientation(quat);
  }
}


//////////////////////////////////////////////////
void Visual::LoadPlugins()
{
  if (this->dataPtr->sdf->HasElement("plugin"))
  {
    sdf::ElementPtr pluginElem = this->dataPtr->sdf->GetElement("plugin");
    while (pluginElem)
    {
      this->LoadPlugin(pluginElem);
      pluginElem = pluginElem->GetNextElement("plugin");
    }
  }


  for (std::vector<VisualPluginPtr>::iterator iter =
      this->dataPtr->plugins.begin();
      iter != this->dataPtr->plugins.end(); ++iter)
  {
    (*iter)->Init();
  }
}

//////////////////////////////////////////////////
void Visual::LoadPlugin(const std::string &_filename,
                       const std::string &_name,
                       sdf::ElementPtr _sdf)
{
  gazebo::VisualPluginPtr plugin = gazebo::VisualPlugin::Create(_filename,
                                                              _name);

  if (plugin)
  {
    if (plugin->GetType() != VISUAL_PLUGIN)
    {
      gzerr << "Visual[" << this->GetName() << "] is attempting to load "
            << "a plugin, but detected an incorrect plugin type. "
            << "Plugin filename[" << _filename << "] name[" << _name << "]\n";
      return;
    }
    plugin->Load(shared_from_this(), _sdf);
    this->dataPtr->plugins.push_back(plugin);

    if (this->dataPtr->initialized)
      plugin->Init();
  }
}

//////////////////////////////////////////////////
void Visual::RemovePlugin(const std::string &_name)
{
  std::vector<VisualPluginPtr>::iterator iter;
  for (iter = this->dataPtr->plugins.begin();
      iter != this->dataPtr->plugins.end(); ++iter)
  {
    if ((*iter)->GetHandle() == _name)
    {
      this->dataPtr->plugins.erase(iter);
      break;
    }
  }
}

//////////////////////////////////////////////////
void Visual::LoadPlugin(sdf::ElementPtr _sdf)
{
  std::string pluginName = _sdf->Get<std::string>("name");
  std::string filename = _sdf->Get<std::string>("filename");
  this->LoadPlugin(filename, pluginName, _sdf);
}

//////////////////////////////////////////////////
uint32_t Visual::GetId() const
{
  return this->dataPtr->id;
}

//////////////////////////////////////////////////
void Visual::SetId(uint32_t _id)
{
  if (this->dataPtr->id == _id)
    return;

  // set new id and also let the scene know that the id has changed.
  this->dataPtr->scene->SetVisualId(shared_from_this(), _id);
  this->dataPtr->id = _id;
}

//////////////////////////////////////////////////
sdf::ElementPtr Visual::GetSDF() const
{
  return this->dataPtr->sdf;
}

//////////////////////////////////////////////////
Visual::VisualType Visual::GetType() const
{
  return this->dataPtr->type;
}

//////////////////////////////////////////////////
void Visual::SetType(const Visual::VisualType _type)
{
  this->dataPtr->type = _type;
}

//////////////////////////////////////////////////
void Visual::ToggleLayer(const int32_t _layer)
{
  // Visuals with negative layers are always visible
  if (this->dataPtr->layer < 0)
    return;

  if (this->dataPtr->layer == _layer)
  {
    this->ToggleVisible();
  }
}

//////////////////////////////////////////////////
Visual::VisualType Visual::ConvertVisualType(const msgs::Visual::Type &_type)
{
  Visual::VisualType visualType = Visual::VT_ENTITY;

  switch (_type)
  {
    case msgs::Visual::ENTITY:
      visualType = Visual::VT_ENTITY;
      break;
    case msgs::Visual::MODEL:
      visualType = Visual::VT_MODEL;
      break;
    case msgs::Visual::LINK:
      visualType = Visual::VT_LINK;
      break;
    case msgs::Visual::VISUAL:
      visualType = Visual::VT_VISUAL;
      break;
    case msgs::Visual::COLLISION:
      visualType = Visual::VT_COLLISION;
      break;
    case msgs::Visual::SENSOR:
      visualType = Visual::VT_SENSOR;
      break;
    case msgs::Visual::GUI:
      visualType = Visual::VT_GUI;
      break;
    case msgs::Visual::PHYSICS:
      visualType = Visual::VT_PHYSICS;
      break;
    default:
      gzerr << "Cannot convert visual type. Defaults to 'VT_ENTITY'"
          << std::endl;
      break;
  }
  return visualType;
}

//////////////////////////////////////////////////
msgs::Visual::Type Visual::ConvertVisualType(const Visual::VisualType &_type)
{
  msgs::Visual::Type visualType = msgs::Visual::ENTITY;

  switch (_type)
  {
    case Visual::VT_ENTITY:
      visualType = msgs::Visual::ENTITY;
      break;
    case Visual::VT_MODEL:
      visualType = msgs::Visual::MODEL;
      break;
    case Visual::VT_LINK:
      visualType = msgs::Visual::LINK;
      break;
    case Visual::VT_VISUAL:
      visualType = msgs::Visual::VISUAL;
      break;
    case Visual::VT_COLLISION:
      visualType = msgs::Visual::COLLISION;
      break;
    case Visual::VT_SENSOR:
      visualType = msgs::Visual::SENSOR;
      break;
    case Visual::VT_GUI:
      visualType = msgs::Visual::GUI;
      break;
    case Visual::VT_PHYSICS:
      visualType = msgs::Visual::PHYSICS;
      break;
    default:
      gzerr << "Cannot convert visual type. Defaults to 'msgs::Visual::ENTITY'"
          << std::endl;
      break;
  }
  return visualType;
}<|MERGE_RESOLUTION|>--- conflicted
+++ resolved
@@ -234,11 +234,8 @@
   VisualPtr result(new Visual(_name, _newParent));
   result->Load(this->dataPtr->sdf);
   result->SetScale(this->dataPtr->scale);
-<<<<<<< HEAD
+  result->SetVisibilityFlags(this->dataPtr->visibilityFlags);
   std::string visName = this->GetName();
-=======
-  result->SetVisibilityFlags(this->dataPtr->visibilityFlags);
->>>>>>> 18ec0a19
   for (auto iter: this->dataPtr->children)
   {
     // give a unique name by prefixing child visuals with the new clone name
