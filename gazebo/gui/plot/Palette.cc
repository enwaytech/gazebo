--- conflicted
+++ resolved
@@ -398,24 +398,8 @@
 
   for (int i = 0; i < item.model()->rowCount(item); ++i)
   {
-<<<<<<< HEAD
-    for (int i = 0; i < this->sourceModel()->rowCount(_srcParent); ++i)
-    {
-      // Check immediate children
-      if (this->filterAcceptsRowItself(i, _srcParent, _word))
-        return true;
-
-      // Check grandchildren
-      auto item = this->sourceModel()->index(i, 0, _srcParent);
-      if (this->hasChildAcceptsItself(item, _word))
-        return true;
-    }
-
-    return false;
-=======
     if (this->filterAcceptsRow(i, item))
       return true;
->>>>>>> b44cf6a7
   }
 
   return false;
