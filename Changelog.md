--- conflicted
+++ resolved
@@ -22,6 +22,7 @@
     * [Pull request #2027](https://bitbucket.org/osrf/gazebo/pull-request/2027)
     * [Pull request #2026](https://bitbucket.org/osrf/gazebo/pull-request/2026)
     * [Pull request #2029](https://bitbucket.org/osrf/gazebo/pull-request/2029)
+    * [Pull request #2042](https://bitbucket.org/osrf/gazebo/pull-request/2042)
 
 1. Use more opaque pointers.
     * [Pull request #2025](https://bitbucket.org/osrf/gazebo/pull-request/2025)
@@ -31,21 +32,6 @@
     * [Pull request #2067](https://bitbucket.org/osrf/gazebo/pull-request/2067)
     * [Pull request #2079](https://bitbucket.org/osrf/gazebo/pull-request/2079)
 
-<<<<<<< HEAD
-1. Use opaque pointers in the gui/CloneWindow class.
-    * [Pull request #2027](https://bitbucket.org/osrf/gazebo/pull-request/2027)
-
-1. Use opaque pointers in the gui/MainWindow class.
-    * [Pull request #2042](https://bitbucket.org/osrf/gazebo/pull-request/2042)
-
-1. Use opaque pointers in the terrain editor.
-    * [Pull request #2026](https://bitbucket.org/osrf/gazebo/pull-request/2026)
-
-1. Use opaque pointers in the gui/DataLogger class.
-    * [Pull request #2029](https://bitbucket.org/osrf/gazebo/pull-request/2029)
-
-=======
->>>>>>> 8c81ef16
 1. Fix visual transparency issues
     * [Pull request #2031](https://bitbucket.org/osrf/gazebo/pull-request/2031)
     * [Issue #1726](https://bitbucket.org/osrf/gazebo/issue/1726)
