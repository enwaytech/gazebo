--- conflicted
+++ resolved
@@ -259,20 +259,9 @@
 //////////////////////////////////////////////////
 void Entity::StopAnimation()
 {
-<<<<<<< HEAD
-  this->entityDPtr->anmiation.reset();
+  this->entityDPtr->animation.reset();
   this->entityDPtr->onAnimationComplete.clear();
-  if (this->entityDPtr->animationConnection)
-  {
-    event::Events::DisconnectWorldUpdateBegin(
-        this->entityDPtr->animationConnection);
-    this->entityDPtr->animationConnection.reset();
-  }
-=======
-  this->animation.reset();
-  this->onAnimationComplete.clear();
-  this->animationConnection.reset();
->>>>>>> 16553424
+  this->entityDPtr->animationConnection.reset();
 }
 
 //////////////////////////////////////////////////
@@ -747,15 +736,8 @@
   if (this->entityDPtr->anmiation->GetLength() <=
       this->entityDPtr->anmiation->GetTime())
   {
-<<<<<<< HEAD
-    event::Events::DisconnectWorldUpdateBegin(
-        this->entityDPtr->animationConnection);
     this->entityDPtr->animationConnection.reset();
     if (this->entityDPtr->onAnimationComplete)
-=======
-    this->animationConnection.reset();
-    if (this->onAnimationComplete)
->>>>>>> 16553424
     {
       this->entityDPtr->onAnimationComplete();
     }
