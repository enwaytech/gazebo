## Gazebo 5.0

### Gazebo 5.0.0
1. Added a events::Event::resetWorld event that is triggered when World::Reset is called.
    * [Pull request #1332](https://bitbucket.org/osrf/gazebo/pull-request/1332)
    * [Issue #1375](https://bitbucket.org/osrf/gazebo/issue/1375)
 
1. Fixed `math::Box::GetCenter` functionality.
    * [Pull request #1278](https://bitbucket.org/osrf/gazebo/pull-request/1278)
    * [Issue #1327](https://bitbucket.org/osrf/gazebo/issue/1327)

1. Added a GUI timer plugin that facilitates the display and control a timer inside the Gazebo UI.
    * [Pull request #1270](https://bitbucket.org/osrf/gazebo/pull-request/1270)

1. Added ability to load plugins via SDF.
    * [Pull request #1261](https://bitbucket.org/osrf/gazebo/pull-request/1261)

1. Added GUIEvent to hide/show the left GUI pane.
    * [Pull request #1269](https://bitbucket.org/osrf/gazebo/pull-request/1269)

1. Modified KeyEventHandler and GLWidget so that hotkeys can be suppressed by custom KeyEvents set up by developers
    * [Pull request #1251](https://bitbucket.org/osrf/gazebo/pull-request/1251)

1. Added ability to read the directory where the log files are stored.
    * [Pull request #1277](https://bitbucket.org/osrf/gazebo/pull-request/1277)

1. Implemented a simulation cloner
    * [Pull request #1180](https://bitbucket.org/osrf/gazebo/pull-request/1180/clone-a-simulation)

1. Added GUI overlay plugins. Users can now write a Gazebo + QT plugin that displays widgets over the render window.
  * [Pull request #1181](https://bitbucket.org/osrf/gazebo/pull-request/1181)

1. Change behavior of Joint::SetVelocity, add Joint::SetVelocityLimit(unsigned int, double)
  * [Pull request #1218](https://bitbucket.org/osrf/gazebo/pull-request/1218)
  * [Issue #964](https://bitbucket.org/osrf/gazebo/issue/964)

1. Implement Coulomb joint friction for ODE
  * [Pull request #1221](https://bitbucket.org/osrf/gazebo/pull-request/1221)
  * [Issue #381](https://bitbucket.org/osrf/gazebo/issue/381)

1. Implement Coulomb joint friction for BulletHingeJoint
  * [Pull request #1221](https://bitbucket.org/osrf/gazebo/pull-request/1317)
  * [Issue #1348](https://bitbucket.org/osrf/gazebo/issue/1348)

1. Implemented camera lens distortion.
  * [Pull request #1213](https://bitbucket.org/osrf/gazebo/pull-request/1213)

1. Kill rogue gzservers left over from failed INTEGRATION_world_clone tests
   and improve robustness of `UNIT_gz_TEST`
  * [Pull request #1232](https://bitbucket.org/osrf/gazebo/pull-request/1232)
  * [Issue #1299](https://bitbucket.org/osrf/gazebo/issue/1299)

1. Added RenderWidget::ShowToolbar to toggle visibility of top toolbar.
  * [Pull request #1248](https://bitbucket.org/osrf/gazebo/pull-request/1248)

1. Fix joint axis visualization.
  * [Pull request #1258](https://bitbucket.org/osrf/gazebo/pull-request/1258)

1. Change UserCamera view control via joysticks. Clean up rate control vs. pose control.
   see UserCamera::OnJoyPose and UserCamera::OnJoyTwist. Added view twist control toggle
   with joystick button 1.
  * [Pull request #1249](https://bitbucket.org/osrf/gazebo/pull-request/1249)

1. Added RenderWidget::GetToolbar to get the top toolbar and change its actions on ModelEditor.
    * [Pull request #1263](https://bitbucket.org/osrf/gazebo/pull-request/1263)

1. Added accessor for MainWindow graphical widget to GuiIface.
    * [Pull request #1250](https://bitbucket.org/osrf/gazebo/pull-request/1250)

1. Added a ConfigWidget class that takes in a google protobuf message and generates widgets for configuring the fields in the message
    * [Pull request #1285](https://bitbucket.org/osrf/gazebo/pull-request/1285)

1. Added GLWidget::OnModelEditor when model editor is triggered, and MainWindow::OnEditorGroup to manually uncheck editor actions.
    * [Pull request #1283](https://bitbucket.org/osrf/gazebo/pull-request/1283)

1. Added Collision, Geometry, Inertial, Surface Msg-to-SDF conversion functions.
    * [Pull request #1315](https://bitbucket.org/osrf/gazebo/pull-request/1315)

1. Added "button modifier" fields (control, shift, and alt) to common::KeyEvent.
    * [Pull request #1325](https://bitbucket.org/osrf/gazebo/pull-request/1325)

<<<<<<< HEAD
1. Fixed crash on "permission denied" bug, added insert_model integration test.
    * [Pull request #1329](https://bitbucket.org/osrf/gazebo/pull-request/1329/)
=======
1. Added inputs for environment variable GAZEBO_GUI_INI_FILE for reading a custom .ini file.
    * [Pull request #1252](https://bitbucket.org/osrf/gazebo/pull-request/1252)
>>>>>>> 7ebe1370

1. Building editor updates
    1. Fixed inspector resizing.
        * [Pull request #1230](https://bitbucket.org/osrf/gazebo/pull-request/1230)
        * [Issue #395](https://bitbucket.org/osrf/gazebo/issue/395)

    1. Doors and windows move proportionally with wall.
        * [Pull request #1231](https://bitbucket.org/osrf/gazebo/pull-request/1231)
        * [Issue #368](https://bitbucket.org/osrf/gazebo/issue/368)

    1. Inspector dialogs stay on top.
        * [Pull request #1229](https://bitbucket.org/osrf/gazebo/pull-request/1229)
        * [Issue #417](https://bitbucket.org/osrf/gazebo/issue/417)

    1. Make model name editable on palette.
        * [Pull request #1239](https://bitbucket.org/osrf/gazebo/pull-request/1239)

    1. Import background image and improve add/delete levels.
        * [Pull request #1214](https://bitbucket.org/osrf/gazebo/pull-request/1214)
        * [Issue #422](https://bitbucket.org/osrf/gazebo/issue/422)
        * [Issue #361](https://bitbucket.org/osrf/gazebo/issue/361)

    1. Fix changing draw mode.
        * [Pull request #1233](https://bitbucket.org/osrf/gazebo/pull-request/1233)
        * [Issue #405](https://bitbucket.org/osrf/gazebo/issue/405)

    1. Tips on palette's top-right corner.
        * [Pull request #1241](https://bitbucket.org/osrf/gazebo/pull-request/1241)

    1. New buttons and layout for the palette.
        * [Pull request #1242](https://bitbucket.org/osrf/gazebo/pull-request/1242)

    1. Individual wall segments instead of polylines.
        * [Pull request #1246](https://bitbucket.org/osrf/gazebo/pull-request/1246)
        * [Issue #389](https://bitbucket.org/osrf/gazebo/issue/389)
        * [Issue #415](https://bitbucket.org/osrf/gazebo/issue/415)

    1. Fix exiting and saving, exiting when there's nothing drawn, fix text on popups.
        * [Pull request #1296](https://bitbucket.org/osrf/gazebo/pull-request/1296)

    1. Display measure for selected wall segment.
        * [Pull request #1291](https://bitbucket.org/osrf/gazebo/pull-request/1291)
        * [Issue #366](https://bitbucket.org/osrf/gazebo/issue/366)

    1. Highlight selected item's 3D visual.
        * [Pull request #1292](https://bitbucket.org/osrf/gazebo/pull-request/1292)

    1. Added color picker to inspector dialogs.
        * [Pull request #1298](https://bitbucket.org/osrf/gazebo/pull-request/1298)

    1. Snapping on by default, off holding Shift. Improved snapping.
        * [Pull request #1304](https://bitbucket.org/osrf/gazebo/pull-request/1304)

    1. Snap walls to length increments, moved scale to SegmentItem and added Get/SetScale, added SegmentItem::SnapAngle and SegmentItem::SnapLength.
        * [Pull request #1311](https://bitbucket.org/osrf/gazebo/pull-request/1311)

    1. Make buildings available in "Insert Models" tab, improve save flow.
        * [Pull request #1312](https://bitbucket.org/osrf/gazebo/pull-request/1312)

    1. Added EditorItem::SetHighlighted.
        * [Pull request #1308](https://bitbucket.org/osrf/gazebo/pull-request/1308)

    1. Current level is transparent, lower levels opaque, higher levels invisible.
        * [Pull request #1303](https://bitbucket.org/osrf/gazebo/pull-request/1303)

    1. Detach all child manips when item is deleted, added BuildingMaker::DetachAllChildren.
        * [Pull request #1316](https://bitbucket.org/osrf/gazebo/pull-request/1316)

    1. Added texture picker to inspector dialogs.
        * [Pull request #1306](https://bitbucket.org/osrf/gazebo/pull-request/1306)

    1. Measures for doors and windows. Added RectItem::angleOnWall and related Get/Set.
        * [Pull request #1322](https://bitbucket.org/osrf/gazebo/pull-request/1322)
        * [Issue #370](https://bitbucket.org/osrf/gazebo/issue/370)

    1. Added Gazebo/BuildingFrame material to display holes for doors and windows on walls.
        * [Pull request #1338](https://bitbucket.org/osrf/gazebo/pull-request/1338)

    1. Added Gazebo/Bricks material to be used as texture on the building editor.
        * [Pull request #1333](https://bitbucket.org/osrf/gazebo/pull-request/1333)

    1. Pick colors from the palette and assign on 3D view. Added mouse and key event handlers to BuildingMaker, and events to communicate from BuildingModelManip to EditorItem.
        * [Pull request #1336](https://bitbucket.org/osrf/gazebo/pull-request/1336)

1. Model editor updates
    1. Fix adding/removing event filters .
        * [Pull request #1279](https://bitbucket.org/osrf/gazebo/pull-request/1279)

    1. Enabled multi-selection and align tool inside model editor.
        * [Pull request #1302](https://bitbucket.org/osrf/gazebo/pull-request/1302)
        * [Issue #1323](https://bitbucket.org/osrf/gazebo/issue/1323)

    1. Enabled snap mode inside model editor.
        * [Pull request #1331](https://bitbucket.org/osrf/gazebo/pull-request/1331)
        * [Issue #1318](https://bitbucket.org/osrf/gazebo/issue/1318)

    1. Implemented copy/pasting of links.
        * [Pull request #1330](https://bitbucket.org/osrf/gazebo/pull-request/1330)

1. GUI publishes model selection information on ~/selection topic.
    * [Pull request #1318](https://bitbucket.org/osrf/gazebo/pull-request/1318)
            
## Gazebo 4.0

### Gazebo 4.x.x (yyyy-mm-dd)

### Gazebo 4.1.0 (2014-11-20)

1. Add ArrangePlugin for arranging groups of models.
   Also add Model::ResetPhysicsStates to call Link::ResetPhysicsStates
   recursively on all links in model.
    * [Pull request #1208](https://bitbucket.org/osrf/gazebo/pull-request/1208)
1. The `gz model` command line tool will output model info using either `-i` for complete info, or `-p` for just the model pose.
    * [Pull request #1212](https://bitbucket.org/osrf/gazebo/pull-request/1212)
    * [DRCSim Issue #389](https://bitbucket.org/osrf/drcsim/issue/389)
1. Added SignalStats class for computing incremental signal statistics.
    * [Pull request #1198](https://bitbucket.org/osrf/gazebo/pull-request/1198)
1. Add InitialVelocityPlugin to setting the initial state of links
    * [Pull request #1237](https://bitbucket.org/osrf/gazebo/pull-request/1237)
1. Added Quaternion::Integrate function.
    * [Pull request #1255](https://bitbucket.org/osrf/gazebo/pull-request/1255)
1. Added ConvertJointType functions, display more joint info on model list.
    * [Pull request #1259](https://bitbucket.org/osrf/gazebo/pull-request/1259)
1. Added ModelListWidget::AddProperty, removed unnecessary checks on ModelListWidget.
    * [Pull request #1271](https://bitbucket.org/osrf/gazebo/pull-request/1271)
1. Fix loading collada meshes with unsupported input semantics.
    * [Pull request #1319](https://bitbucket.org/osrf/gazebo/pull-request/1319)

### Gazebo 4.0.2 (2014-09-23)

1. Fix and improve mechanism to generate pkgconfig libs
    * [Pull request #1027](https://bitbucket.org/osrf/gazebo/pull-request/1027)
    * [Issue #1284](https://bitbucket.org/osrf/gazebo/issue/1284)
1. Added arat.world
    * [Pull request #1205](https://bitbucket.org/osrf/gazebo/pull-request/1205)
1. Update gzprop to output zip files.
    * [Pull request #1197](https://bitbucket.org/osrf/gazebo/pull-request/1197)
1. Make Collision::GetShape a const function
    * [Pull requset #1189](https://bitbucket.org/osrf/gazebo/pull-request/1189)
1. Install missing physics headers
    * [Pull requset #1183](https://bitbucket.org/osrf/gazebo/pull-request/1183)
1. Remove SimbodyLink::AddTorque console message
    * [Pull requset #1185](https://bitbucket.org/osrf/gazebo/pull-request/1185)
1. Fix log xml
    * [Pull requset #1188](https://bitbucket.org/osrf/gazebo/pull-request/1188)

### Gazebo 4.0.0 (2014-08-08)

1. Added lcov support to cmake
    * [Pull request #1047](https://bitbucket.org/osrf/gazebo/pull-request/1047)
1. Fixed memory leak in image conversion
    * [Pull request #1057](https://bitbucket.org/osrf/gazebo/pull-request/1057)
1. Removed deprecated function
    * [Pull request #1067](https://bitbucket.org/osrf/gazebo/pull-request/1067)
1. Improved collada loading performance
    * [Pull request #1066](https://bitbucket.org/osrf/gazebo/pull-request/1066)
    * [Pull request #1082](https://bitbucket.org/osrf/gazebo/pull-request/1082)
    * [Issue #1134](https://bitbucket.org/osrf/gazebo/issue/1134)
1. Implemented a collada exporter
    * [Pull request #1064](https://bitbucket.org/osrf/gazebo/pull-request/1064)
1. Force torque sensor now makes use of sensor's pose.
    * [Pull request #1076](https://bitbucket.org/osrf/gazebo/pull-request/1076)
    * [Issue #940](https://bitbucket.org/osrf/gazebo/issue/940)
1. Fix Model::GetLinks segfault
    * [Pull request #1093](https://bitbucket.org/osrf/gazebo/pull-request/1093)
1. Fix deleting and saving lights in gzserver
    * [Pull request #1094](https://bitbucket.org/osrf/gazebo/pull-request/1094)
    * [Issue #1182](https://bitbucket.org/osrf/gazebo/issue/1182)
    * [Issue #346](https://bitbucket.org/osrf/gazebo/issue/346)
1. Fix Collision::GetWorldPose. The pose of a collision would not update properly.
    * [Pull request #1049](https://bitbucket.org/osrf/gazebo/pull-request/1049)
    * [Issue #1124](https://bitbucket.org/osrf/gazebo/issue/1124)
1. Fixed the animate_box and animate_joints examples
    * [Pull request #1086](https://bitbucket.org/osrf/gazebo/pull-request/1086)
1. Integrated Oculus Rift functionality
    * [Pull request #1074](https://bitbucket.org/osrf/gazebo/pull-request/1074)
    * [Pull request #1136](https://bitbucket.org/osrf/gazebo/pull-request/1136)
    * [Pull request #1139](https://bitbucket.org/osrf/gazebo/pull-request/1139)
1. Updated Base::GetScopedName
    * [Pull request #1104](https://bitbucket.org/osrf/gazebo/pull-request/1104)
1. Fix collada loader from adding duplicate materials into a Mesh
    * [Pull request #1105](https://bitbucket.org/osrf/gazebo/pull-request/1105)
    * [Issue #1180](https://bitbucket.org/osrf/gazebo/issue/1180)
1. Integrated Razer Hydra functionality
    * [Pull request #1083](https://bitbucket.org/osrf/gazebo/pull-request/1083)
    * [Pull request #1109](https://bitbucket.org/osrf/gazebo/pull-request/1109)
1. Added ability to copy and paste models in the GUI
    * [Pull request #1103](https://bitbucket.org/osrf/gazebo/pull-request/1103)
1. Removed unnecessary inclusion of gazebo.hh and common.hh in plugins
    * [Pull request #1111](https://bitbucket.org/osrf/gazebo/pull-request/1111)
1. Added ability to specify custom road textures
    * [Pull request #1027](https://bitbucket.org/osrf/gazebo/pull-request/1027)
1. Added support for DART 4.1
    * [Pull request #1113](https://bitbucket.org/osrf/gazebo/pull-request/1113)
    * [Pull request #1132](https://bitbucket.org/osrf/gazebo/pull-request/1132)
    * [Pull request #1134](https://bitbucket.org/osrf/gazebo/pull-request/1134)
    * [Pull request #1154](https://bitbucket.org/osrf/gazebo/pull-request/1154)
1. Allow position of joints to be directly set.
    * [Pull request #1097](https://bitbucket.org/osrf/gazebo/pull-request/1097)
    * [Issue #1138](https://bitbucket.org/osrf/gazebo/issue/1138)
1. Added extruded polyline geometry
    * [Pull request #1026](https://bitbucket.org/osrf/gazebo/pull-request/1026)
1. Fixed actor animation
    * [Pull request #1133](https://bitbucket.org/osrf/gazebo/pull-request/1133)
    * [Pull request #1141](https://bitbucket.org/osrf/gazebo/pull-request/1141)
1. Generate a versioned cmake config file
    * [Pull request #1153](https://bitbucket.org/osrf/gazebo/pull-request/1153)
    * [Issue #1226](https://bitbucket.org/osrf/gazebo/issue/1226)
1. Added KMeans class
    * [Pull request #1147](https://bitbucket.org/osrf/gazebo/pull-request/1147)
1. Added --summary-range feature to bitbucket pullrequest tool
    * [Pull request #1156](https://bitbucket.org/osrf/gazebo/pull-request/1156)
1. Updated web links
    * [Pull request #1159](https://bitbucket.org/osrf/gazebo/pull-request/1159)
1. Update tests
    * [Pull request #1155](https://bitbucket.org/osrf/gazebo/pull-request/1155)
    * [Pull request #1143](https://bitbucket.org/osrf/gazebo/pull-request/1143)
    * [Pull request #1138](https://bitbucket.org/osrf/gazebo/pull-request/1138)
    * [Pull request #1140](https://bitbucket.org/osrf/gazebo/pull-request/1140)
    * [Pull request #1127](https://bitbucket.org/osrf/gazebo/pull-request/1127)
    * [Pull request #1115](https://bitbucket.org/osrf/gazebo/pull-request/1115)
    * [Pull request #1102](https://bitbucket.org/osrf/gazebo/pull-request/1102)
    * [Pull request #1087](https://bitbucket.org/osrf/gazebo/pull-request/1087)
    * [Pull request #1084](https://bitbucket.org/osrf/gazebo/pull-request/1084)

## Gazebo 3.0

### Gazebo 3.x.x (yyyy-mm-dd)

1. Fixed sonar and wireless sensor visualization
    * [Pull request #1254](https://bitbucket.org/osrf/gazebo/pull-request/1254)
1. Update visual bounding box when model is selected
    * [Pull request #1280](https://bitbucket.org/osrf/gazebo/pull-request/1280)

### Gazebo 3.1.0 (2014-08-08)

1. Implemented Simbody::Link::Set*Vel
    * [Pull request #1160](https://bitbucket.org/osrf/gazebo/pull-request/1160)
    * [Issue #1012](https://bitbucket.org/osrf/gazebo/issue/1012)
1. Added World::RemoveModel function
    * [Pull request #1106](https://bitbucket.org/osrf/gazebo/pull-request/1106)
    * [Issue #1177](https://bitbucket.org/osrf/gazebo/issue/1177)
1. Fix exit from camera follow mode using the escape key
    * [Pull request #1137](https://bitbucket.org/osrf/gazebo/pull-request/1137)
    * [Issue #1220](https://bitbucket.org/osrf/gazebo/issue/1220)
1. Added support for SDF joint spring stiffness and reference positions
    * [Pull request #1117](https://bitbucket.org/osrf/gazebo/pull-request/1117)
1. Removed the gzmodel_create script
    * [Pull request #1130](https://bitbucket.org/osrf/gazebo/pull-request/1130)
1. Added Vector2 dot product
    * [Pull request #1101](https://bitbucket.org/osrf/gazebo/pull-request/1101)
1. Added SetPositionPID and SetVelocityPID to JointController
    * [Pull request #1091](https://bitbucket.org/osrf/gazebo/pull-request/1091)
1. Fix gzclient startup crash with ogre 1.9
    * [Pull request #1098](https://bitbucket.org/osrf/gazebo/pull-request/1098)
    * [Issue #996](https://bitbucket.org/osrf/gazebo/issue/996)
1. Update the bitbucket_pullrequests tool
    * [Pull request #1108](https://bitbucket.org/osrf/gazebo/pull-request/1108)
1. Light properties now remain in place after move by the user via the GUI.
    * [Pull request #1110](https://bitbucket.org/osrf/gazebo/pull-request/1110)
    * [Issue #1211](https://bitbucket.org/osrf/gazebo/issue/1211)
1. Allow position of joints to be directly set.
    * [Pull request #1096](https://bitbucket.org/osrf/gazebo/pull-request/1096)
    * [Issue #1138](https://bitbucket.org/osrf/gazebo/issue/1138)

### Gazebo 3.0.0 (2014-04-11)

1. Fix bug when deleting the sun light
    * [Pull request #1088](https://bitbucket.org/osrf/gazebo/pull-request/1088)
    * [Issue #1133](https://bitbucket.org/osrf/gazebo/issue/1133)
1. Fix ODE screw joint
    * [Pull request #1078](https://bitbucket.org/osrf/gazebo/pull-request/1078)
    * [Issue #1167](https://bitbucket.org/osrf/gazebo/issue/1167)
1. Update joint integration tests
    * [Pull request #1081](https://bitbucket.org/osrf/gazebo/pull-request/1081)
1. Fixed false positives in cppcheck.
    * [Pull request #1061](https://bitbucket.org/osrf/gazebo/pull-request/1061)
1. Made joint axis reference frame relative to child, and updated simbody and dart accordingly.
    * [Pull request #1069](https://bitbucket.org/osrf/gazebo/pull-request/1069)
    * [Issue #494](https://bitbucket.org/osrf/gazebo/issue/494)
    * [Issue #1143](https://bitbucket.org/osrf/gazebo/issue/1143)
1. Added ability to pass vector of strings to SetupClient and SetupServer
    * [Pull request #1068](https://bitbucket.org/osrf/gazebo/pull-request/1068)
    * [Issue #1132](https://bitbucket.org/osrf/gazebo/issue/1132)
1. Fix error correction in screw constraints for ODE
    * [Pull request #1159](https://bitbucket.org/osrf/gazebo/pull-request/1159)
    * [Issue #1159](https://bitbucket.org/osrf/gazebo/issue/1159)
1. Improved pkgconfig with SDF
    * [Pull request #1062](https://bitbucket.org/osrf/gazebo/pull-request/1062)
1. Added a plugin to simulate aero dynamics
    * [Pull request #905](https://bitbucket.org/osrf/gazebo/pull-request/905)
1. Updated bullet support
    * [Issue #1069](https://bitbucket.org/osrf/gazebo/issue/1069)
    * [Pull request #1011](https://bitbucket.org/osrf/gazebo/pull-request/1011)
    * [Pull request #996](https://bitbucket.org/osrf/gazebo/pull-request/966)
    * [Pull request #1024](https://bitbucket.org/osrf/gazebo/pull-request/1024)
1. Updated simbody support
    * [Pull request #995](https://bitbucket.org/osrf/gazebo/pull-request/995)
1. Updated worlds to SDF 1.5
    * [Pull request #1021](https://bitbucket.org/osrf/gazebo/pull-request/1021)
1. Improvements to ODE
    * [Pull request #1001](https://bitbucket.org/osrf/gazebo/pull-request/1001)
    * [Pull request #1014](https://bitbucket.org/osrf/gazebo/pull-request/1014)
    * [Pull request #1015](https://bitbucket.org/osrf/gazebo/pull-request/1015)
    * [Pull request #1016](https://bitbucket.org/osrf/gazebo/pull-request/1016)
1. New command line tool
    * [Pull request #972](https://bitbucket.org/osrf/gazebo/pull-request/972)
1. Graphical user interface improvements
    * [Pull request #971](https://bitbucket.org/osrf/gazebo/pull-request/971)
    * [Pull request #1013](https://bitbucket.org/osrf/gazebo/pull-request/1013)
    * [Pull request #989](https://bitbucket.org/osrf/gazebo/pull-request/989)
1. Created a friction pyramid class
    * [Pull request #935](https://bitbucket.org/osrf/gazebo/pull-request/935)
1. Added GetWorldEnergy functions to Model, Joint, and Link
    * [Pull request #1017](https://bitbucket.org/osrf/gazebo/pull-request/1017)
1. Preparing Gazebo for admission into Ubuntu
    * [Pull request #969](https://bitbucket.org/osrf/gazebo/pull-request/969)
    * [Pull request #998](https://bitbucket.org/osrf/gazebo/pull-request/998)
    * [Pull request #1002](https://bitbucket.org/osrf/gazebo/pull-request/1002)
1. Add method for querying if useImplicitStiffnessDamping flag is set for a given joint
    * [Issue #629](https://bitbucket.org/osrf/gazebo/issue/629)
    * [Pull request #1006](https://bitbucket.org/osrf/gazebo/pull-request/1006)
1. Fix joint axis frames
    * [Issue #494](https://bitbucket.org/osrf/gazebo/issue/494)
    * [Pull request #963](https://bitbucket.org/osrf/gazebo/pull-request/963)
1. Compute joint anchor pose relative to parent
    * [Issue #1029](https://bitbucket.org/osrf/gazebo/issue/1029)
    * [Pull request #982](https://bitbucket.org/osrf/gazebo/pull-request/982)
1. Cleanup the installed worlds
    * [Issue #1036](https://bitbucket.org/osrf/gazebo/issue/1036)
    * [Pull request #984](https://bitbucket.org/osrf/gazebo/pull-request/984)
1. Update to the GPS sensor
    * [Issue #1059](https://bitbucket.org/osrf/gazebo/issue/1059)
    * [Pull request #984](https://bitbucket.org/osrf/gazebo/pull-request/984)
1. Removed libtool from plugin loading
    * [Pull request #981](https://bitbucket.org/osrf/gazebo/pull-request/981)
1. Added functions to get inertial information for a link in the world frame.
    * [Pull request #1005](https://bitbucket.org/osrf/gazebo/pull-request/1005)

## Gazebo 2.0

### Gazebo 2.2.3 (2014-04-29)

1. Removed redundant call to World::Init
    * [Pull request #1107](https://bitbucket.org/osrf/gazebo/pull-request/1107)
    * [Issue #1208](https://bitbucket.org/osrf/gazebo/issue/1208)
1. Return proper error codes when gazebo exits
    * [Pull request #1085](https://bitbucket.org/osrf/gazebo/pull-request/1085)
    * [Issue #1178](https://bitbucket.org/osrf/gazebo/issue/1178)
1. Fixed Camera::GetWorldRotation().
    * [Pull request #1071](https://bitbucket.org/osrf/gazebo/pull-request/1071)
    * [Issue #1087](https://bitbucket.org/osrf/gazebo/issue/1087)
1. Fixed memory leak in image conversion
    * [Pull request #1073](https://bitbucket.org/osrf/gazebo/pull-request/1073)

### Gazebo 2.2.0 (2014-01-10)

1. Fix compilation when using OGRE-1.9 (full support is being worked on)
    * [Issue #994](https://bitbucket.org/osrf/gazebo/issue/994)
    * [Issue #995](https://bitbucket.org/osrf/gazebo/issue/995)
    * [Issue #996](https://bitbucket.org/osrf/gazebo/issue/996)
    * [Pull request #883](https://bitbucket.org/osrf/gazebo/pull-request/883)
1. Added unit test for issue 624.
    * [Issue #624](https://bitbucket.org/osrf/gazebo/issue/624).
    * [Pull request #889](https://bitbucket.org/osrf/gazebo/pull-request/889)
1. Use 3x3 PCF shadows for smoother shadows.
    * [Pull request #887](https://bitbucket.org/osrf/gazebo/pull-request/887)
1. Update manpage copyright to 2014.
    * [Pull request #893](https://bitbucket.org/osrf/gazebo/pull-request/893)
1. Added friction integration test .
    * [Pull request #885](https://bitbucket.org/osrf/gazebo/pull-request/885)
1. Fix joint anchor when link pose is not specified.
    * [Issue #978](https://bitbucket.org/osrf/gazebo/issue/978)
    * [Pull request #862](https://bitbucket.org/osrf/gazebo/pull-request/862)
1. Added (ESC) tooltip for GUI Selection Mode icon.
    * [Issue #993](https://bitbucket.org/osrf/gazebo/issue/993)
    * [Pull request #888](https://bitbucket.org/osrf/gazebo/pull-request/888)
1. Removed old comment about resolved issue.
    * [Issue #837](https://bitbucket.org/osrf/gazebo/issue/837)
    * [Pull request #880](https://bitbucket.org/osrf/gazebo/pull-request/880)
1. Made SimbodyLink::Get* function thread-safe
    * [Issue #918](https://bitbucket.org/osrf/gazebo/issue/918)
    * [Pull request #872](https://bitbucket.org/osrf/gazebo/pull-request/872)
1. Suppressed spurious gzlog messages in ODE::Body
    * [Issue #983](https://bitbucket.org/osrf/gazebo/issue/983)
    * [Pull request #875](https://bitbucket.org/osrf/gazebo/pull-request/875)
1. Fixed Force Torque Sensor Test by properly initializing some values.
    * [Issue #982](https://bitbucket.org/osrf/gazebo/issue/982)
    * [Pull request #869](https://bitbucket.org/osrf/gazebo/pull-request/869)
1. Added breakable joint plugin to support breakable walls.
    * [Pull request #865](https://bitbucket.org/osrf/gazebo/pull-request/865)
1. Used different tuple syntax to fix compilation on OSX mavericks.
    * [Issue #947](https://bitbucket.org/osrf/gazebo/issue/947)
    * [Pull request #858](https://bitbucket.org/osrf/gazebo/pull-request/858)
1. Fixed sonar test and deprecation warning.
    * [Pull request #856](https://bitbucket.org/osrf/gazebo/pull-request/856)
1. Speed up test compilation.
    * Part of [Issue #955](https://bitbucket.org/osrf/gazebo/issue/955)
    * [Pull request #846](https://bitbucket.org/osrf/gazebo/pull-request/846)
1. Added Joint::SetEffortLimit API
    * [Issue #923](https://bitbucket.org/osrf/gazebo/issue/923)
    * [Pull request #808](https://bitbucket.org/osrf/gazebo/pull-request/808)
1. Made bullet output less verbose.
    * [Pull request #839](https://bitbucket.org/osrf/gazebo/pull-request/839)
1. Convergence acceleration and stability tweak to make atlas_v3 stable
    * [Issue #895](https://bitbucket.org/osrf/gazebo/issue/895)
    * [Pull request #772](https://bitbucket.org/osrf/gazebo/pull-request/772)
1. Added colors, textures and world files for the SPL RoboCup environment
    * [Pull request #838](https://bitbucket.org/osrf/gazebo/pull-request/838)
1. Fixed bitbucket_pullrequests tool to work with latest BitBucket API.
    * [Issue #933](https://bitbucket.org/osrf/gazebo/issue/933)
    * [Pull request #841](https://bitbucket.org/osrf/gazebo/pull-request/841)
1. Fixed cppcheck warnings.
    * [Pull request #842](https://bitbucket.org/osrf/gazebo/pull-request/842)

### Gazebo 2.1.0 (2013-11-08)
1. Fix mainwindow unit test
    * [Pull request #752](https://bitbucket.org/osrf/gazebo/pull-request/752)
1. Visualize moment of inertia
    * Pull request [#745](https://bitbucket.org/osrf/gazebo/pull-request/745), [#769](https://bitbucket.org/osrf/gazebo/pull-request/769), [#787](https://bitbucket.org/osrf/gazebo/pull-request/787)
    * [Issue #203](https://bitbucket.org/osrf/gazebo/issue/203)
1. Update tool to count lines of code
    * [Pull request #758](https://bitbucket.org/osrf/gazebo/pull-request/758)
1. Implement World::Clear
    * Pull request [#785](https://bitbucket.org/osrf/gazebo/pull-request/785), [#804](https://bitbucket.org/osrf/gazebo/pull-request/804)
1. Improve Bullet support
    * [Pull request #805](https://bitbucket.org/osrf/gazebo/pull-request/805)
1. Fix doxygen spacing
    * [Pull request #740](https://bitbucket.org/osrf/gazebo/pull-request/740)
1. Add tool to generate model images for thepropshop.org
    * [Pull request #734](https://bitbucket.org/osrf/gazebo/pull-request/734)
1. Added paging support for terrains
    * [Pull request #707](https://bitbucket.org/osrf/gazebo/pull-request/707)
1. Added plugin path to LID_LIBRARY_PATH in setup.sh
    * [Pull request #750](https://bitbucket.org/osrf/gazebo/pull-request/750)
1. Fix for OSX
    * [Pull request #766](https://bitbucket.org/osrf/gazebo/pull-request/766)
    * [Pull request #786](https://bitbucket.org/osrf/gazebo/pull-request/786)
    * [Issue #906](https://bitbucket.org/osrf/gazebo/issue/906)
1. Update copyright information
    * [Pull request #771](https://bitbucket.org/osrf/gazebo/pull-request/771)
1. Enable screen dependent tests
    * [Pull request #764](https://bitbucket.org/osrf/gazebo/pull-request/764)
    * [Issue #811](https://bitbucket.org/osrf/gazebo/issue/811)
1. Fix gazebo command line help message
    * [Pull request #775](https://bitbucket.org/osrf/gazebo/pull-request/775)
    * [Issue #898](https://bitbucket.org/osrf/gazebo/issue/898)
1. Fix man page test
    * [Pull request #774](https://bitbucket.org/osrf/gazebo/pull-request/774)
1. Improve load time by reducing calls to RTShader::Update
    * [Pull request #773](https://bitbucket.org/osrf/gazebo/pull-request/773)
    * [Issue #877](https://bitbucket.org/osrf/gazebo/issue/877)
1. Fix joint visualization
    * [Pull request #776](https://bitbucket.org/osrf/gazebo/pull-request/776)
    * [Pull request #802](https://bitbucket.org/osrf/gazebo/pull-request/802)
    * [Issue #464](https://bitbucket.org/osrf/gazebo/issue/464)
1. Add helpers to fix NaN
    * [Pull request #742](https://bitbucket.org/osrf/gazebo/pull-request/742)
1. Fix model resizing via the GUI
    * [Pull request #763](https://bitbucket.org/osrf/gazebo/pull-request/763)
    * [Issue #885](https://bitbucket.org/osrf/gazebo/issue/885)
1. Simplify gzlog test by using sha1
    * [Pull request #781](https://bitbucket.org/osrf/gazebo/pull-request/781)
    * [Issue #837](https://bitbucket.org/osrf/gazebo/issue/837)
1. Enable cppcheck for header files
    * [Pull request #782](https://bitbucket.org/osrf/gazebo/pull-request/782)
    * [Issue #907](https://bitbucket.org/osrf/gazebo/issue/907)
1. Fix broken regression test
    * [Pull request #784](https://bitbucket.org/osrf/gazebo/pull-request/784)
    * [Issue #884](https://bitbucket.org/osrf/gazebo/issue/884)
1. All simbody and dart to pass tests
    * [Pull request #790](https://bitbucket.org/osrf/gazebo/pull-request/790)
    * [Issue #873](https://bitbucket.org/osrf/gazebo/issue/873)
1. Fix camera rotation from SDF
    * [Pull request #789](https://bitbucket.org/osrf/gazebo/pull-request/789)
    * [Issue #920](https://bitbucket.org/osrf/gazebo/issue/920)
1. Fix bitbucket pullrequest command line tool to match new API
    * [Pull request #803](https://bitbucket.org/osrf/gazebo/pull-request/803)
1. Fix transceiver spawn errors in tests
    * [Pull request #811](https://bitbucket.org/osrf/gazebo/pull-request/811)
    * [Pull request #814](https://bitbucket.org/osrf/gazebo/pull-request/814)

### Gazebo 2.0.0 (2013-10-08)
1. Refactor code check tool.
    * [Pull Request #669](https://bitbucket.org/osrf/gazebo/pull-request/669)
1. Added pull request tool for Bitbucket.
    * [Pull Request #670](https://bitbucket.org/osrf/gazebo/pull-request/670)
    * [Pull Request #691](https://bitbucket.org/osrf/gazebo/pull-request/671)
1. New wireless receiver and transmitter sensor models.
    * [Pull Request #644](https://bitbucket.org/osrf/gazebo/pull-request/644)
    * [Pull Request #675](https://bitbucket.org/osrf/gazebo/pull-request/675)
    * [Pull Request #727](https://bitbucket.org/osrf/gazebo/pull-request/727)
1. Audio support using OpenAL.
    * [Pull Request #648](https://bitbucket.org/osrf/gazebo/pull-request/648)
    * [Pull Request #704](https://bitbucket.org/osrf/gazebo/pull-request/704)
1. Simplify command-line parsing of gztopic echo output.
    * [Pull Request #674](https://bitbucket.org/osrf/gazebo/pull-request/674)
    * Resolves: [Issue #795](https://bitbucket.org/osrf/gazebo/issue/795)
1. Use UNIX directories through the user of GNUInstallDirs cmake module.
    * [Pull Request #676](https://bitbucket.org/osrf/gazebo/pull-request/676)
    * [Pull Request #681](https://bitbucket.org/osrf/gazebo/pull-request/681)
1. New GUI interactions for object manipulation.
    * [Pull Request #634](https://bitbucket.org/osrf/gazebo/pull-request/634)
1. Fix for OSX menubar.
    * [Pull Request #677](https://bitbucket.org/osrf/gazebo/pull-request/677)
1. Remove internal SDF directories and dependencies.
    * [Pull Request #680](https://bitbucket.org/osrf/gazebo/pull-request/680)
1. Add minimum version for sdformat.
    * [Pull Request #682](https://bitbucket.org/osrf/gazebo/pull-request/682)
    * Resolves: [Issue #818](https://bitbucket.org/osrf/gazebo/issue/818)
1. Allow different gtest parameter types with ServerFixture
    * [Pull Request #686](https://bitbucket.org/osrf/gazebo/pull-request/686)
    * Resolves: [Issue #820](https://bitbucket.org/osrf/gazebo/issue/820)
1. GUI model scaling when using Bullet.
    * [Pull Request #683](https://bitbucket.org/osrf/gazebo/pull-request/683)
1. Fix typo in cmake config.
    * [Pull Request #694](https://bitbucket.org/osrf/gazebo/pull-request/694)
    * Resolves: [Issue #824](https://bitbucket.org/osrf/gazebo/issue/824)
1. Remove gazebo include subdir from pkgconfig and cmake config.
    * [Pull Request #691](https://bitbucket.org/osrf/gazebo/pull-request/691)
1. Torsional spring demo
    * [Pull Request #693](https://bitbucket.org/osrf/gazebo/pull-request/693)
1. Remove repeated call to SetAxis in Joint.cc
    * [Pull Request #695](https://bitbucket.org/osrf/gazebo/pull-request/695)
    * Resolves: [Issue #823](https://bitbucket.org/osrf/gazebo/issue/823)
1. Add test for rotational joints.
    * [Pull Request #697](https://bitbucket.org/osrf/gazebo/pull-request/697)
    * Resolves: [Issue #820](https://bitbucket.org/osrf/gazebo/issue/820)
1. Fix compilation of tests using Joint base class
    * [Pull Request #701](https://bitbucket.org/osrf/gazebo/pull-request/701)
1. Terrain paging implemented.
    * [Pull Request #687](https://bitbucket.org/osrf/gazebo/pull-request/687)
1. Improve timeout error reporting in ServerFixture
    * [Pull Request #705](https://bitbucket.org/osrf/gazebo/pull-request/705)
1. Fix mouse picking for cases where visuals overlap with the laser
    * [Pull Request #709](https://bitbucket.org/osrf/gazebo/pull-request/709)
1. Fix string literals for OSX
    * [Pull Request #712](https://bitbucket.org/osrf/gazebo/pull-request/712)
    * Resolves: [Issue #803](https://bitbucket.org/osrf/gazebo/issue/803)
1. Support for ENABLE_TESTS_COMPILATION cmake parameter
    * [Pull Request #708](https://bitbucket.org/osrf/gazebo/pull-request/708)
1. Updated system gui plugin
    * [Pull Request #702](https://bitbucket.org/osrf/gazebo/pull-request/702)
1. Fix force torque unit test issue
    * [Pull Request #673](https://bitbucket.org/osrf/gazebo/pull-request/673)
    * Resolves: [Issue #813](https://bitbucket.org/osrf/gazebo/issue/813)
1. Use variables to control auto generation of CFlags
    * [Pull Request #699](https://bitbucket.org/osrf/gazebo/pull-request/699)
1. Remove deprecated functions.
    * [Pull Request #715](https://bitbucket.org/osrf/gazebo/pull-request/715)
1. Fix typo in `Camera.cc`
    * [Pull Request #719](https://bitbucket.org/osrf/gazebo/pull-request/719)
    * Resolves: [Issue #846](https://bitbucket.org/osrf/gazebo/issue/846)
1. Performance improvements
    * [Pull Request #561](https://bitbucket.org/osrf/gazebo/pull-request/561)
1. Fix gripper model.
    * [Pull Request #713](https://bitbucket.org/osrf/gazebo/pull-request/713)
    * Resolves: [Issue #314](https://bitbucket.org/osrf/gazebo/issue/314)
1. First part of Simbody integration
    * [Pull Request #716](https://bitbucket.org/osrf/gazebo/pull-request/716)

## Gazebo 1.9

### Gazebo 1.9.6 (2014-04-29)

1. Refactored inertia ratio reduction for ODE
    * [Pull request #1114](https://bitbucket.org/osrf/gazebo/pull-request/1114)
1. Improved collada loading performance
    * [Pull request #1075](https://bitbucket.org/osrf/gazebo/pull-request/1075)

### Gazebo 1.9.3 (2014-01-10)

1. Add thickness to plane to remove shadow flickering.
    * [Pull request #886](https://bitbucket.org/osrf/gazebo/pull-request/886)
1. Temporary GUI shadow toggle fix.
    * [Issue #925](https://bitbucket.org/osrf/gazebo/issue/925)
    * [Pull request #868](https://bitbucket.org/osrf/gazebo/pull-request/868)
1. Fix memory access bugs with libc++ on mavericks.
    * [Issue #965](https://bitbucket.org/osrf/gazebo/issue/965)
    * [Pull request #857](https://bitbucket.org/osrf/gazebo/pull-request/857)
    * [Pull request #881](https://bitbucket.org/osrf/gazebo/pull-request/881)
1. Replaced printf with cout in gztopic hz.
    * [Issue #969](https://bitbucket.org/osrf/gazebo/issue/969)
    * [Pull request #854](https://bitbucket.org/osrf/gazebo/pull-request/854)
1. Add Dark grey material and fix indentation.
    * [Pull request #851](https://bitbucket.org/osrf/gazebo/pull-request/851)
1. Fixed sonar sensor unit test.
    * [Pull request #848](https://bitbucket.org/osrf/gazebo/pull-request/848)
1. Convergence acceleration and stability tweak to make atlas_v3 stable.
    * [Pull request #845](https://bitbucket.org/osrf/gazebo/pull-request/845)
1. Update gtest to 1.7.0 to resolve problems with libc++.
    * [Issue #947](https://bitbucket.org/osrf/gazebo/issue/947)
    * [Pull request #827](https://bitbucket.org/osrf/gazebo/pull-request/827)
1. Fixed LD_LIBRARY_PATH for plugins.
    * [Issue #957](https://bitbucket.org/osrf/gazebo/issue/957)
    * [Pull request #844](https://bitbucket.org/osrf/gazebo/pull-request/844)
1. Fix transceiver sporadic errors.
    * Backport of [pull request #811](https://bitbucket.org/osrf/gazebo/pull-request/811)
    * [Pull request #836](https://bitbucket.org/osrf/gazebo/pull-request/836)
1. Modified the MsgTest to be deterministic with time checks.
    * [Pull request #843](https://bitbucket.org/osrf/gazebo/pull-request/843)
1. Fixed seg fault in LaserVisual.
    * [Issue #950](https://bitbucket.org/osrf/gazebo/issue/950)
    * [Pull request #832](https://bitbucket.org/osrf/gazebo/pull-request/832)
1. Implemented the option to disable tests that need a working screen to run properly.
    * Backport of [Pull request #764](https://bitbucket.org/osrf/gazebo/pull-request/764)
    * [Pull request #837](https://bitbucket.org/osrf/gazebo/pull-request/837)
1. Cleaned up gazebo shutdown.
    * [Pull request #829](https://bitbucket.org/osrf/gazebo/pull-request/829)
1. Fixed bug associated with loading joint child links.
    * [Issue #943](https://bitbucket.org/osrf/gazebo/issue/943)
    * [Pull request #820](https://bitbucket.org/osrf/gazebo/pull-request/820)

### Gazebo 1.9.2 (2013-11-08)
1. Fix enable/disable sky and clouds from SDF
    * [Pull request #809](https://bitbucket.org/osrf/gazebo/pull-request/809])
1. Fix occasional blank GUI screen on startup
    * [Pull request #815](https://bitbucket.org/osrf/gazebo/pull-request/815])
1. Fix GPU laser when interacting with heightmaps
    * [Pull request #796](https://bitbucket.org/osrf/gazebo/pull-request/796])
1. Added API/ABI checker command line tool
    * [Pull request #765](https://bitbucket.org/osrf/gazebo/pull-request/765])
1. Added gtest version information
    * [Pull request #801](https://bitbucket.org/osrf/gazebo/pull-request/801])
1. Fix GUI world saving
    * [Pull request #806](https://bitbucket.org/osrf/gazebo/pull-request/806])
1. Enable anti-aliasing for camera sensor
    * [Pull request #800](https://bitbucket.org/osrf/gazebo/pull-request/800])
1. Make sensor noise deterministic
    * [Pull request #788](https://bitbucket.org/osrf/gazebo/pull-request/788])
1. Fix build problem
    * [Issue #901](https://bitbucket.org/osrf/gazebo/issue/901)
    * [Pull request #778](https://bitbucket.org/osrf/gazebo/pull-request/778])
1. Fix a typo in Camera.cc
    * [Pull request #720](https://bitbucket.org/osrf/gazebo/pull-request/720])
    * [Issue #846](https://bitbucket.org/osrf/gazebo/issue/846)
1. Fix OSX menu bar
    * [Pull request #688](https://bitbucket.org/osrf/gazebo/pull-request/688])
1. Fix gazebo::init by calling sdf::setFindCallback() before loading the sdf in gzfactory.
    * [Pull request #678](https://bitbucket.org/osrf/gazebo/pull-request/678])
    * [Issue #817](https://bitbucket.org/osrf/gazebo/issue/817)

### Gazebo 1.9.1 (2013-08-20)
* Deprecate header files that require case-sensitive filesystem (e.g. Common.hh, Physics.hh) [https://bitbucket.org/osrf/gazebo/pull-request/638/fix-for-775-deprecate-headers-that-require]
* Initial support for building on Mac OS X [https://bitbucket.org/osrf/gazebo/pull-request/660/osx-support-for-gazebo-19] [https://bitbucket.org/osrf/gazebo/pull-request/657/cmake-fixes-for-osx]
* Fixes for various issues [https://bitbucket.org/osrf/gazebo/pull-request/635/fix-for-issue-792/diff] [https://bitbucket.org/osrf/gazebo/pull-request/628/allow-scoped-and-non-scoped-joint-names-to/diff] [https://bitbucket.org/osrf/gazebo/pull-request/636/fix-build-dependency-in-message-generation/diff] [https://bitbucket.org/osrf/gazebo/pull-request/639/make-the-unversioned-setupsh-a-copy-of-the/diff] [https://bitbucket.org/osrf/gazebo/pull-request/650/added-missing-lib-to-player-client-library/diff] [https://bitbucket.org/osrf/gazebo/pull-request/656/install-gzmode_create-without-sh-suffix/diff]

### Gazebo 1.9.0 (2013-07-23)
* Use external package [sdformat](https://bitbucket.org/osrf/sdformat) for sdf parsing, refactor the `Element::GetValue*` function calls, and deprecate Gazebo's internal sdf parser [https://bitbucket.org/osrf/gazebo/pull-request/627]
* Improved ROS support ([[Tutorials#ROS_Integration |documentation here]]) [https://bitbucket.org/osrf/gazebo/pull-request/559]
* Added Sonar, Force-Torque, and Tactile Pressure sensors [https://bitbucket.org/osrf/gazebo/pull-request/557], [https://bitbucket.org/osrf/gazebo/pull-request/567]
* Add compile-time defaults for environment variables so that sourcing setup.sh is unnecessary in most cases [https://bitbucket.org/osrf/gazebo/pull-request/620]
* Enable user camera to follow objects in client window [https://bitbucket.org/osrf/gazebo/pull-request/603]
* Install protobuf message files for use in custom messages [https://bitbucket.org/osrf/gazebo/pull-request/614]
* Change default compilation flags to improve debugging [https://bitbucket.org/osrf/gazebo/pull-request/617]
* Change to supported relative include paths [https://bitbucket.org/osrf/gazebo/pull-request/594]
* Fix display of laser scans when sensor is rotated [https://bitbucket.org/osrf/gazebo/pull-request/599]

## Gazebo 1.8

### Gazebo 1.8.7 (2013-07-16)
* Fix bug in URDF parsing of Vector3 elements [https://bitbucket.org/osrf/gazebo/pull-request/613]
* Fix compilation errors with newest libraries [https://bitbucket.org/osrf/gazebo/pull-request/615]

### Gazebo 1.8.6 (2013-06-07)
* Fix inertia lumping in the URDF parser[https://bitbucket.org/osrf/gazebo/pull-request/554]
* Fix for ODEJoint CFM damping sign error [https://bitbucket.org/osrf/gazebo/pull-request/586]
* Fix transport memory growth[https://bitbucket.org/osrf/gazebo/pull-request/584]
* Reduce log file data in order to reduce buffer growth that results in out of memory kernel errors[https://bitbucket.org/osrf/gazebo/pull-request/587]

### Gazebo 1.8.5 (2013-06-04)
* Fix Gazebo build for machines without a valid display.[https://bitbucket.org/osrf/gazebo/commits/37f00422eea03365b839a632c1850431ee6a1d67]

### Gazebo 1.8.4 (2013-06-03)
* Fix UDRF to SDF converter so that URDF gazebo extensions are applied to all collisions in a link.[https://bitbucket.org/osrf/gazebo/pull-request/579]
* Prevent transport layer from locking when a gzclient connects to a gzserver over a connection with high latency.[https://bitbucket.org/osrf/gazebo/pull-request/572]
* Improve performance and fix uninitialized conditional jumps.[https://bitbucket.org/osrf/gazebo/pull-request/571]

### Gazebo 1.8.3 (2013-06-03)
* Fix for gzlog hanging when gzserver is not present or not responsive[https://bitbucket.org/osrf/gazebo/pull-request/577]
* Fix occasional segfault when generating log files[https://bitbucket.org/osrf/gazebo/pull-request/575]
* Performance improvement to ODE[https://bitbucket.org/osrf/gazebo/pull-request/556]
* Fix node initialization[https://bitbucket.org/osrf/gazebo/pull-request/570]
* Fix GPU laser Hz rate reduction when sensor moved away from world origin[https://bitbucket.org/osrf/gazebo/pull-request/566]
* Fix incorrect lighting in camera sensors when GPU laser is subscribe to[https://bitbucket.org/osrf/gazebo/pull-request/563]

### Gazebo 1.8.2 (2013-05-28)
* ODE performance improvements[https://bitbucket.org/osrf/gazebo/pull-request/535][https://bitbucket.org/osrf/gazebo/pull-request/537]
* Fixed tests[https://bitbucket.org/osrf/gazebo/pull-request/538][https://bitbucket.org/osrf/gazebo/pull-request/541][https://bitbucket.org/osrf/gazebo/pull-request/542]
* Fixed sinking vehicle bug[https://bitbucket.org/osrf/drcsim/issue/300] in pull-request[https://bitbucket.org/osrf/gazebo/pull-request/538]
* Fix GPU sensor throttling[https://bitbucket.org/osrf/gazebo/pull-request/536]
* Reduce string comparisons for better performance[https://bitbucket.org/osrf/gazebo/pull-request/546]
* Contact manager performance improvements[https://bitbucket.org/osrf/gazebo/pull-request/543]
* Transport performance improvements[https://bitbucket.org/osrf/gazebo/pull-request/548]
* Reduce friction noise[https://bitbucket.org/osrf/gazebo/pull-request/545]

### Gazebo 1.8.1 (2013-05-22)
* Please note that 1.8.1 contains a bug[https://bitbucket.org/osrf/drcsim/issue/300] that causes interpenetration between objects in resting contact to grow slowly.  Please update to 1.8.2 for the patch.
* Added warm starting[https://bitbucket.org/osrf/gazebo/pull-request/529]
* Reduced console output[https://bitbucket.org/osrf/gazebo/pull-request/533]
* Improved off screen rendering performance[https://bitbucket.org/osrf/gazebo/pull-request/530]
* Performance improvements [https://bitbucket.org/osrf/gazebo/pull-request/535] [https://bitbucket.org/osrf/gazebo/pull-request/537]

### Gazebo 1.8.0 (2013-05-17)
* Fixed slider axis [https://bitbucket.org/osrf/gazebo/pull-request/527]
* Fixed heightmap shadows [https://bitbucket.org/osrf/gazebo/pull-request/525]
* Fixed model and canonical link pose [https://bitbucket.org/osrf/gazebo/pull-request/519]
* Fixed OSX message header[https://bitbucket.org/osrf/gazebo/pull-request/524]
* Added zlib compression for logging [https://bitbucket.org/osrf/gazebo/pull-request/515]
* Allow clouds to be disabled in cameras [https://bitbucket.org/osrf/gazebo/pull-request/507]
* Camera rendering performance [https://bitbucket.org/osrf/gazebo/pull-request/528]


## Gazebo 1.7

### Gazebo 1.7.3 (2013-05-08)
* Fixed log cleanup (again) [https://bitbucket.org/osrf/gazebo/pull-request/511/fix-log-cleanup-logic]

### Gazebo 1.7.2 (2013-05-07)
* Fixed log cleanup [https://bitbucket.org/osrf/gazebo/pull-request/506/fix-gzlog-stop-command-line]
* Minor documentation fix [https://bitbucket.org/osrf/gazebo/pull-request/488/minor-documentation-fix]

### Gazebo 1.7.1 (2013-04-19)
* Fixed tests
* IMU sensor receives time stamped data from links
* Fix saving image frames [https://bitbucket.org/osrf/gazebo/pull-request/466/fix-saving-frames/diff]
* Wireframe rendering in GUI [https://bitbucket.org/osrf/gazebo/pull-request/414/allow-rendering-of-models-in-wireframe]
* Improved logging performance [https://bitbucket.org/osrf/gazebo/pull-request/457/improvements-to-gzlog-filter-and-logging]
* Viscous mud model [https://bitbucket.org/osrf/gazebo/pull-request/448/mud-plugin/diff]

## Gazebo 1.6

### Gazebo 1.6.3 (2013-04-15)
* Fixed a [critical SDF bug](https://bitbucket.org/osrf/gazebo/pull-request/451)
* Fixed a [laser offset bug](https://bitbucket.org/osrf/gazebo/pull-request/449)

### Gazebo 1.6.2 (2013-04-14)
* Fix for fdir1 physics property [https://bitbucket.org/osrf/gazebo/pull-request/429/fixes-to-treat-fdir1-better-1-rotate-into/diff]
* Fix for force torque sensor [https://bitbucket.org/osrf/gazebo/pull-request/447]
* SDF documentation fix [https://bitbucket.org/osrf/gazebo/issue/494/joint-axis-reference-frame-doesnt-match]

### Gazebo 1.6.1 (2013-04-05)
* Switch default build type to Release.

### Gazebo 1.6.0 (2013-04-05)
* Improvements to inertia in rubble pile
* Various Bullet integration advances.
* Noise models for ray, camera, and imu sensors.
* SDF 1.4, which accommodates more physics engine parameters and also some sensor noise models.
* Initial support for making movies from within Gazebo.
* Many performance improvements.
* Many bug fixes.
* Progress toward to building on OS X.

## Gazebo 1.5

### Gazebo 1.5.0 (2013-03-11)
* Partial integration of Bullet
  * Includes: cubes, spheres, cylinders, planes, meshes, revolute joints, ray sensors
* GUI Interface for log writing.
* Threaded sensors.
* Multi-camera sensor.

* Fixed the following issues:
 * [https://bitbucket.org/osrf/gazebo/issue/236 Issue #236]
 * [https://bitbucket.org/osrf/gazebo/issue/507 Issue #507]
 * [https://bitbucket.org/osrf/gazebo/issue/530 Issue #530]
 * [https://bitbucket.org/osrf/gazebo/issue/279 Issue #279]
 * [https://bitbucket.org/osrf/gazebo/issue/529 Issue #529]
 * [https://bitbucket.org/osrf/gazebo/issue/239 Issue #239]
 * [https://bitbucket.org/osrf/gazebo/issue/5 Issue #5]

## Gazebo 1.4

### Gazebo 1.4.0 (2013-02-01)
* New Features:
 * GUI elements to display messages from the server.
 * Multi-floor building editor and creator.
 * Improved sensor visualizations.
 * Improved mouse interactions

* Fixed the following issues:
 * [https://bitbucket.org/osrf/gazebo/issue/16 Issue #16]
 * [https://bitbucket.org/osrf/gazebo/issue/142 Issue #142]
 * [https://bitbucket.org/osrf/gazebo/issue/229 Issue #229]
 * [https://bitbucket.org/osrf/gazebo/issue/277 Issue #277]
 * [https://bitbucket.org/osrf/gazebo/issue/291 Issue #291]
 * [https://bitbucket.org/osrf/gazebo/issue/310 Issue #310]
 * [https://bitbucket.org/osrf/gazebo/issue/320 Issue #320]
 * [https://bitbucket.org/osrf/gazebo/issue/329 Issue #329]
 * [https://bitbucket.org/osrf/gazebo/issue/333 Issue #333]
 * [https://bitbucket.org/osrf/gazebo/issue/334 Issue #334]
 * [https://bitbucket.org/osrf/gazebo/issue/335 Issue #335]
 * [https://bitbucket.org/osrf/gazebo/issue/341 Issue #341]
 * [https://bitbucket.org/osrf/gazebo/issue/350 Issue #350]
 * [https://bitbucket.org/osrf/gazebo/issue/384 Issue #384]
 * [https://bitbucket.org/osrf/gazebo/issue/431 Issue #431]
 * [https://bitbucket.org/osrf/gazebo/issue/433 Issue #433]
 * [https://bitbucket.org/osrf/gazebo/issue/453 Issue #453]
 * [https://bitbucket.org/osrf/gazebo/issue/456 Issue #456]
 * [https://bitbucket.org/osrf/gazebo/issue/457 Issue #457]
 * [https://bitbucket.org/osrf/gazebo/issue/459 Issue #459]

## Gazebo 1.3

### Gazebo 1.3.1 (2012-12-14)
* Fixed the following issues:
 * [https://bitbucket.org/osrf/gazebo/issue/297 Issue #297]
* Other bugs fixed:
 * [https://bitbucket.org/osrf/gazebo/pull-request/164/ Fix light bounding box to disable properly when deselected]
 * [https://bitbucket.org/osrf/gazebo/pull-request/169/ Determine correct local IP address, to make remote clients work properly]
 * Various test fixes

### Gazebo 1.3.0 (2012-12-03)
* Fixed the following issues:
 * [https://bitbucket.org/osrf/gazebo/issue/233 Issue #233]
 * [https://bitbucket.org/osrf/gazebo/issue/238 Issue #238]
 * [https://bitbucket.org/osrf/gazebo/issue/2 Issue #2]
 * [https://bitbucket.org/osrf/gazebo/issue/95 Issue #95]
 * [https://bitbucket.org/osrf/gazebo/issue/97 Issue #97]
 * [https://bitbucket.org/osrf/gazebo/issue/90 Issue #90]
 * [https://bitbucket.org/osrf/gazebo/issue/253 Issue #253]
 * [https://bitbucket.org/osrf/gazebo/issue/163 Issue #163]
 * [https://bitbucket.org/osrf/gazebo/issue/91 Issue #91]
 * [https://bitbucket.org/osrf/gazebo/issue/245 Issue #245]
 * [https://bitbucket.org/osrf/gazebo/issue/242 Issue #242]
 * [https://bitbucket.org/osrf/gazebo/issue/156 Issue #156]
 * [https://bitbucket.org/osrf/gazebo/issue/78 Issue #78]
 * [https://bitbucket.org/osrf/gazebo/issue/36 Issue #36]
 * [https://bitbucket.org/osrf/gazebo/issue/104 Issue #104]
 * [https://bitbucket.org/osrf/gazebo/issue/249 Issue #249]
 * [https://bitbucket.org/osrf/gazebo/issue/244 Issue #244]
 * [https://bitbucket.org/osrf/gazebo/issue/36 Issue #36]

* New features:
 * Default camera view changed to look down at the origin from a height of 2 meters at location (5, -5, 2).
 * Record state data using the '-r' command line option, playback recorded state data using the '-p' command line option
 * Adjust placement of lights using the mouse.
 * Reduced the startup time.
 * Added visual reference for GUI mouse movements.
 * SDF version 1.3 released (changes from 1.2 listed below):
     - added `name` to `<camera name="cam_name"/>`
     - added `pose` to `<camera><pose>...</pose></camera>`
     - removed `filename` from `<mesh><filename>...</filename><mesh>`, use uri only.
     - recovered `provide_feedback` under `<joint>`, allowing calling `physics::Joint::GetForceTorque` in plugins.
     - added `imu` under `<sensor>`.

## Gazebo 1.2

### Gazebo 1.2.6 (2012-11-08)
* Fixed a transport issue with the GUI. Fixed saving the world via the GUI. Added more documentation. ([https://bitbucket.org/osrf/gazebo/pull-request/43/fixed-a-transport-issue-with-the-gui-fixed/diff pull request #43])
* Clean up mutex usage. ([https://bitbucket.org/osrf/gazebo/pull-request/54/fix-mutex-in-modellistwidget-using-boost/diff pull request #54])
* Fix OGRE path determination ([https://bitbucket.org/osrf/gazebo/pull-request/58/fix-ogre-paths-so-this-also-works-with/diff pull request #58], [https://bitbucket.org/osrf/gazebo/pull-request/68/fix-ogre-plugindir-determination/diff pull request #68])
* Fixed a couple of crashes and model selection/dragging problems ([https://bitbucket.org/osrf/gazebo/pull-request/59/fixed-a-couple-of-crashes-and-model/diff pull request #59])

### Gazebo 1.2.5 (2012-10-22)
* Step increment update while paused fixed ([https://bitbucket.org/osrf/gazebo/pull-request/45/fix-proper-world-stepinc-count-we-were/diff pull request #45])
* Actually call plugin destructors on shutdown ([https://bitbucket.org/osrf/gazebo/pull-request/51/fixed-a-bug-which-prevent-a-plugin/diff pull request #51])
* Don't crash on bad SDF input ([https://bitbucket.org/osrf/gazebo/pull-request/52/fixed-loading-of-bad-sdf-files/diff pull request #52])
* Fix cleanup of ray sensors on model deletion ([https://bitbucket.org/osrf/gazebo/pull-request/53/deleting-a-model-with-a-ray-sensor-did/diff pull request #53])
* Fix loading / deletion of improperly specified models ([https://bitbucket.org/osrf/gazebo/pull-request/56/catch-when-loading-bad-models-joint/diff pull request #56])

### Gazebo 1.2.4 (10-19-2012:08:00:52)
*  Style fixes ([https://bitbucket.org/osrf/gazebo/pull-request/30/style-fixes/diff pull request #30]).
*  Fix joint position control ([https://bitbucket.org/osrf/gazebo/pull-request/49/fixed-position-joint-control/diff pull request #49])

### Gazebo 1.2.3 (10-16-2012:18:39:54)
*  Disabled selection highlighting due to bug ([https://bitbucket.org/osrf/gazebo/pull-request/44/disabled-selection-highlighting-fixed/diff pull request #44]).
*  Fixed saving a world via the GUI.

### Gazebo 1.2.2 (10-16-2012:15:12:22)
*  Skip search for system install of libccd, use version inside gazebo ([https://bitbucket.org/osrf/gazebo/pull-request/39/skip-search-for-system-install-of-libccd/diff pull request #39]).
*  Fixed sensor initialization race condition ([https://bitbucket.org/osrf/gazebo/pull-request/42/fix-sensor-initializaiton-race-condition pull request #42]).

### Gazebo 1.2.1 (10-15-2012:21:32:55)
*  Properly removed projectors attached to deleted models ([https://bitbucket.org/osrf/gazebo/pull-request/37/remove-projectors-that-are-attached-to/diff pull request #37]).
*  Fix model plugin loading bug ([https://bitbucket.org/osrf/gazebo/pull-request/31/moving-bool-first-in-model-and-world pull request #31]).
*  Fix light insertion and visualization of models prior to insertion ([https://bitbucket.org/osrf/gazebo/pull-request/35/fixed-light-insertion-and-visualization-of/diff pull request #35]).
*  Fixed GUI manipulation of static objects ([https://bitbucket.org/osrf/gazebo/issue/63/moving-static-objects-does-not-move-the issue #63] [https://bitbucket.org/osrf/gazebo/pull-request/38/issue-63-bug-patch-moving-static-objects/diff pull request #38]).
*  Fixed GUI selection bug ([https://bitbucket.org/osrf/gazebo/pull-request/40/fixed-selection-of-multiple-objects-at/diff pull request #40])

### Gazebo 1.2.0 (10-04-2012:20:01:20)
*  Updated GUI: new style, improved mouse controls, and removal of non-functional items.
*  Model database: An online repository of models.
*  Numerous bug fixes
*  APT repository hosted at [http://osrfoundation.org OSRF]
*  Improved process control prevents zombie processes<|MERGE_RESOLUTION|>--- conflicted
+++ resolved
@@ -79,13 +79,11 @@
 1. Added "button modifier" fields (control, shift, and alt) to common::KeyEvent.
     * [Pull request #1325](https://bitbucket.org/osrf/gazebo/pull-request/1325)
 
-<<<<<<< HEAD
+1. Added inputs for environment variable GAZEBO_GUI_INI_FILE for reading a custom .ini file.
+    * [Pull request #1252](https://bitbucket.org/osrf/gazebo/pull-request/1252)
+
 1. Fixed crash on "permission denied" bug, added insert_model integration test.
     * [Pull request #1329](https://bitbucket.org/osrf/gazebo/pull-request/1329/)
-=======
-1. Added inputs for environment variable GAZEBO_GUI_INI_FILE for reading a custom .ini file.
-    * [Pull request #1252](https://bitbucket.org/osrf/gazebo/pull-request/1252)
->>>>>>> 7ebe1370
 
 1. Building editor updates
     1. Fixed inspector resizing.
