--- conflicted
+++ resolved
@@ -671,10 +671,6 @@
       /// \param[in] _value New enum value in string.
       private slots: void OnEnumValueChanged(const QString &_value);
 
-<<<<<<< HEAD
-      /// \brief Callback when a pose config widget's value has changed.
-      private slots: void OnPoseValueChanged();
-=======
       /// \brief Signal that a uint config widget's value has changed.
       /// \param[in] _name Scoped name of widget.
       /// \param[in] _value New uint.
@@ -721,19 +717,12 @@
       /// \param[in] _pose New pose.
       Q_SIGNALS: void PoseValueChanged(const QString &_name,
           const ignition::math::Pose3d &_pose);
->>>>>>> 63da4368
 
       /// \brief Signal that an enum config widget's enum value has changed.
       /// \param[in] _name Scoped name of widget.
       /// \param[in] _value New enum value string.
       Q_SIGNALS: void EnumValueChanged(const QString &_name,
           const QString &_value);
-
-      /// \brief Signal that a pose config widget's value has changed.
-      /// \param[in] _name Scoped name of widget.
-      /// \param[in] _pose New pose.
-      Q_SIGNALS: void PoseValueChanged(const QString &_name,
-          const ignition::math::Pose3d &_pose);
 
       /// \brief Qt event filter currently used to filter mouse wheel events.
       /// \param[in] _obj Object that is watched by the event filter.
