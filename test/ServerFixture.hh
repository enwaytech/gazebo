/*
 * Copyright 2012 Open Source Robotics Foundation
 *
 * Licensed under the Apache License, Version 2.0 (the "License");
 * you may not use this file except in compliance with the License.
 * You may obtain a copy of the License at
 *
 *     http://www.apache.org/licenses/LICENSE-2.0
 *
 * Unless required by applicable law or agreed to in writing, software
 * distributed under the License is distributed on an "AS IS" BASIS,
 * WITHOUT WARRANTIES OR CONDITIONS OF ANY KIND, either express or implied.
 * See the License for the specific language governing permissions and
 * limitations under the License.
 *
*/

#pragma GCC diagnostic ignored "-Wswitch-default"
#pragma GCC diagnostic ignored "-Wfloat-equal"
#pragma GCC diagnostic ignored "-Wshadow"

// The following is needed to enable the GetMemInfo function for OSX
#ifdef __MACH__
# include <mach/mach.h>
#endif  // __MACH__

#include <sdf/sdf.hh>

#include <gtest/gtest.h>
#include <boost/thread.hpp>
#include <boost/filesystem.hpp>

#include <map>
#include <string>

#include "gazebo/transport/transport.hh"

#include "gazebo/common/CommonIface.hh"
#include "gazebo/common/SystemPaths.hh"
#include "gazebo/common/Console.hh"
#include "gazebo/physics/World.hh"
#include "gazebo/physics/PhysicsTypes.hh"
#include "gazebo/physics/PhysicsIface.hh"
#include "gazebo/sensors/sensors.hh"
#include "gazebo/rendering/rendering.hh"
#include "gazebo/msgs/msgs.hh"

#include "gazebo/gazebo_config.h"
#include "gazebo/Server.hh"

#include "test_config.h"

using namespace gazebo;

std::string custom_exec(std::string _cmd);

class ServerFixture : public testing::Test
{
  protected: ServerFixture()
             {
               this->server = NULL;
               this->serverRunning = false;
               this->paused = false;
               this->percentRealTime = 0;
               this->gotImage = 0;
               this->imgData = NULL;
               this->serverThread = NULL;

               common::Console::Instance()->Init("test.log");
               common::SystemPaths::Instance()->AddGazeboPaths(
                   TEST_INTEGRATION_PATH);

               // Add local search paths
               std::string path = TEST_INTEGRATION_PATH;
               path += "/../..";
               gazebo::common::SystemPaths::Instance()->AddGazeboPaths(path);

               path = TEST_INTEGRATION_PATH;
               path += "/../../sdf";
               gazebo::common::SystemPaths::Instance()->AddGazeboPaths(path);

               path = TEST_INTEGRATION_PATH;
               path += "/../../gazebo";
               gazebo::common::SystemPaths::Instance()->AddGazeboPaths(path);

               path = TEST_INTEGRATION_PATH;
               path += "/../../build/plugins";
               gazebo::common::SystemPaths::Instance()->AddPluginPaths(path);

               path = TEST_PATH;
               gazebo::common::SystemPaths::Instance()->AddGazeboPaths(path);
             }

  protected: virtual void TearDown()
             {
               this->Unload();
             }

  protected: virtual void Unload()
             {
               this->serverRunning = false;
               if (this->node)
                 this->node->Fini();

               if (this->server)
               {
                 this->server->Stop();

                 if (this->serverThread)
                 {
                   this->serverThread->join();
                 }
               }

               delete this->serverThread;
               this->serverThread = NULL;
             }

  protected: virtual void Load(const std::string &_worldFilename)
             {
               this->Load(_worldFilename, false);
             }

  protected: virtual void Load(const std::string &_worldFilename, bool _paused)
             {
               this->Load(_worldFilename, _paused, "");
             }

  protected: virtual void Load(const std::string &_worldFilename,
                               bool _paused, const std::string &_physics)
             {
               delete this->server;
               this->server = NULL;

               this->serverRunning = false;

               // Create, load, and run the server in its own thread
               this->serverThread = new boost::thread(
                  boost::bind(&ServerFixture::RunServer, this, _worldFilename,
                              _paused, _physics));

               // Wait for the server to come up
               // Use a 60 second timeout.
               int waitCount = 0, maxWaitCount = 6000;
               while ((!this->server || !this->server->GetInitialized()) &&
                      ++waitCount < maxWaitCount)
                 common::Time::MSleep(100);
               gzdbg << "ServerFixture load in "
                      << static_cast<double>(waitCount)/100.0
                      << " seconds, timeout after "
                      << static_cast<double>(maxWaitCount)/100.0
                      << " seconds\n";

               if (waitCount >= maxWaitCount)
                 this->launchTimeoutFailure(
                     "while waiting for Load() function", waitCount);

               this->node = transport::NodePtr(new transport::Node());
               ASSERT_NO_THROW(this->node->Init());
               this->poseSub = this->node->Subscribe("~/pose/local/info",
                   &ServerFixture::OnPose, this, true);
               this->statsSub = this->node->Subscribe("~/world_stats",
                   &ServerFixture::OnStats, this);

               this->factoryPub =
                 this->node->Advertise<msgs::Factory>("~/factory");

               this->requestPub =
                 this->node->Advertise<msgs::Request>("~/request");

               // Wait for the world to reach the correct pause state.
               // This might not work properly with multiple worlds.
               // Use a 30 second timeout.
               waitCount = 0;
               maxWaitCount = 3000;
               while ((!this->serverRunning || (!physics::get_world() ||
                        physics::get_world()->IsPaused() != _paused)) &&
                      ++waitCount < maxWaitCount)
               {
                 common::Time::MSleep(100);
               }
               ASSERT_LT(waitCount, maxWaitCount);

               this->factoryPub->WaitForConnection();
               this->requestPub->WaitForConnection();
             }

  protected: void RunServer(const std::string &_worldFilename)
             {
               this->RunServer(_worldFilename, false, "");
             }

  protected: rendering::ScenePtr GetScene(
                 const std::string &_sceneName = "default")
             {
               // Wait for the scene to get loaded.
               int i = 0;
               int timeoutDS = 20;
               while (rendering::get_scene(_sceneName) == NULL && i < timeoutDS)
               {
                 common::Time::MSleep(100);
                 ++i;
               }

               if (i >= timeoutDS)
               {
                 gzerr << "Unable to load the rendering scene.\n"
                       << "Test will fail";
                 this->launchTimeoutFailure(
                     "while waiting to load rendering scene", i);
               }

               return rendering::get_scene(_sceneName);
             }

  protected: void RunServer(const std::string &_worldFilename, bool _paused,
                            const std::string &_physics)
             {
               ASSERT_NO_THROW(this->server = new Server());
               this->server->PreLoad();
               if (_physics.length())
                 ASSERT_NO_THROW(this->server->LoadFile(_worldFilename,
                                                        _physics));
               else
                 ASSERT_NO_THROW(this->server->LoadFile(_worldFilename));
               ASSERT_NO_THROW(this->server->Init());

               if (!rendering::get_scene(
                     gazebo::physics::get_world()->GetName()))
               {
                 rendering::create_scene(
                     gazebo::physics::get_world()->GetName(), false, true);
               }

               this->SetPause(_paused);

               this->server->Run();

               rendering::remove_scene(gazebo::physics::get_world()->GetName());

               ASSERT_NO_THROW(this->server->Fini());

               delete this->server;
               this->server = NULL;
             }

  protected: void OnStats(ConstWorldStatisticsPtr &_msg)
             {
               this->simTime = msgs::Convert(_msg->sim_time());
               this->realTime = msgs::Convert(_msg->real_time());
               this->pauseTime = msgs::Convert(_msg->pause_time());
               this->paused = _msg->paused();

               if (this->realTime == 0)
                 this->percentRealTime = 0;
               else
                 this->percentRealTime =
                   (this->simTime / this->realTime).Double();

               this->serverRunning = true;
             }

  protected: void SetPause(bool _pause)
             {
               physics::pause_worlds(_pause);
             }

  protected: double GetPercentRealTime() const
             {
               while (!this->serverRunning)
                 common::Time::MSleep(100);

               return this->percentRealTime;
             }

  protected: void OnPose(ConstPosesStampedPtr &_msg)
             {
               boost::mutex::scoped_lock lock(this->receiveMutex);
               for (int i = 0; i < _msg->pose_size(); ++i)
               {
                 this->poses[_msg->pose(i).name()] =
                   msgs::Convert(_msg->pose(i));
               }
             }

  protected: math::Pose GetEntityPose(const std::string &_name)
             {
               boost::mutex::scoped_lock lock(this->receiveMutex);

               std::map<std::string, math::Pose>::iterator iter;
               iter = this->poses.find(_name);
               EXPECT_TRUE(iter != this->poses.end());
               return iter->second;
             }

  protected: bool HasEntity(const std::string &_name)
             {
               boost::mutex::scoped_lock lock(this->receiveMutex);
               std::map<std::string, math::Pose>::iterator iter;
               iter = this->poses.find(_name);
               return iter != this->poses.end();
             }

  protected: void PrintImage(const std::string &_name, unsigned char **_image,
                 unsigned int _width, unsigned int _height, unsigned int _depth)
             {
               unsigned int count = _height * _width * _depth;
               printf("\n");
               printf("static unsigned char __%s[] = {", _name.c_str());
               unsigned int i;
               for (i = 0; i < count-1; i++)
               {
                 if (i % 10 == 0)
                   printf("\n");
                 else
                   printf(" ");
                 printf("%d,", (*_image)[i]);
               }
               printf(" %d};\n", (*_image)[i]);
               printf("static unsigned char *%s = __%s;\n", _name.c_str(),
                   _name.c_str());
             }

  protected: void PrintScan(const std::string &_name, double *_scan,
                            unsigned int _sampleCount)
             {
               printf("static double __%s[] = {\n", _name.c_str());
               for (unsigned int i = 0; i < _sampleCount-1; ++i)
               {
                 if ((i+1) % 5 == 0)
                   printf("%13.10f,\n", math::precision(_scan[i], 10));
                 else
                   printf("%13.10f, ", math::precision(_scan[i], 10));
               }
               printf("%13.10f};\n",
                   math::precision(_scan[_sampleCount-1], 10));
               printf("static double *%s = __%s;\n", _name.c_str(),
                   _name.c_str());
             }

  protected: void FloatCompare(float *_scanA, float *_scanB,
                 unsigned int _sampleCount, float &_diffMax,
                 float &_diffSum, float &_diffAvg)
             {
               float diff;
               _diffMax = 0;
               _diffSum = 0;
               _diffAvg = 0;
               for (unsigned int i = 0; i < _sampleCount; ++i)
               {
                 diff = fabs(math::precision(_scanA[i], 10) -
                             math::precision(_scanB[i], 10));
                 _diffSum += diff;
                 if (diff > _diffMax)
                 {
                   _diffMax = diff;
                 }
               }
               _diffAvg = _diffSum / _sampleCount;
             }

  protected: void DoubleCompare(double *_scanA, double *_scanB,
                 unsigned int _sampleCount, double &_diffMax,
                 double &_diffSum, double &_diffAvg)
             {
               double diff;
               _diffMax = 0;
               _diffSum = 0;
               _diffAvg = 0;
               for (unsigned int i = 0; i < _sampleCount; ++i)
               {
                 diff = fabs(math::precision(_scanA[i], 10) -
                             math::precision(_scanB[i], 10));
                 _diffSum += diff;
                 if (diff > _diffMax)
                 {
                   _diffMax = diff;
                 }
               }
               _diffAvg = _diffSum / _sampleCount;
             }

  protected: void ImageCompare(unsigned char *_imageA,
                 unsigned char *_imageB,
                 unsigned int _width, unsigned int _height, unsigned int _depth,
                 unsigned int &_diffMax, unsigned int &_diffSum,
                 double &_diffAvg)
             {
               _diffMax = 0;
               _diffSum = 0;
               _diffAvg = 0;

               for (unsigned int y = 0; y < _height; y++)
               {
                 for (unsigned int x = 0; x < _width*_depth; x++)
                 {
                   unsigned int a = _imageA[(y*_width*_depth)+x];
                   unsigned int b = _imageB[(y*_width*_depth)+x];

                   unsigned int diff = (unsigned int)(abs(a - b));

                   if (diff > _diffMax)
                     _diffMax = diff;

                   _diffSum += diff;
                 }
               }
               _diffAvg = _diffSum / (_height*_width*_depth);
             }

  private: void OnNewFrame(const unsigned char *_image,
                              unsigned int _width, unsigned int _height,
                              unsigned int _depth,
                              const std::string &/*_format*/)
           {
             memcpy(*this->imgData, _image, _width * _height * _depth);
             this->gotImage+= 1;
           }

  protected: void GetFrame(const std::string &_cameraName,
                 unsigned char **_imgData, unsigned int &_width,
                 unsigned int &_height)
             {
               sensors::SensorPtr sensor = sensors::get_sensor(_cameraName);
               EXPECT_TRUE(sensor);
               sensors::CameraSensorPtr camSensor =
                 boost::dynamic_pointer_cast<sensors::CameraSensor>(sensor);

               _width = camSensor->GetImageWidth();
               _height = camSensor->GetImageHeight();

               if (*_imgData)
               {
                 delete *_imgData;
                 *_imgData = NULL;
               }
               (*_imgData) = new unsigned char[_width *_height*3];
               this->imgData = _imgData;

               this->gotImage = 0;
               event::ConnectionPtr c =
                 camSensor->GetCamera()->ConnectNewImageFrame(
                     boost::bind(&ServerFixture::OnNewFrame,
                                 this, _1, _2, _3, _4, _5));

               while (this->gotImage < 20)
                 common::Time::MSleep(100);

               camSensor->GetCamera()->DisconnectNewImageFrame(c);
             }

  protected: void SpawnCamera(const std::string &_modelName,
                 const std::string &_cameraName,
                 const math::Vector3 &_pos, const math::Vector3 &_rpy,
                 unsigned int _width = 320, unsigned int _height = 240,
                 double _rate = 25,
                 const std::string &_noiseType = "",
                 double _noiseMean = 0.0,
                 double _noiseStdDev = 0.0)
             {
               msgs::Factory msg;
               std::ostringstream newModelStr;

               newModelStr << "<sdf version='" << SDF_VERSION << "'>"
                 << "<model name ='" << _modelName << "'>"
                 << "<static>true</static>"
                 << "<pose>" << _pos << " " << _rpy << "</pose>"
                 << "<link name ='body'>"
                 << "  <sensor name ='" << _cameraName
                 << "' type ='camera'>"
                 << "    <always_on>1</always_on>"
                 << "    <update_rate>" << _rate << "</update_rate>"
                 << "    <visualize>true</visualize>"
                 << "    <camera>"
                 << "      <horizontal_fov>0.78539816339744828</horizontal_fov>"
                 << "      <image>"
                 << "        <width>" << _width << "</width>"
                 << "        <height>" << _height << "</height>"
                 << "        <format>R8G8B8</format>"
                 << "      </image>"
                 << "      <clip>"
                 << "        <near>0.1</near><far>100</far>"
                 << "      </clip>";
                 // << "      <save enabled ='true' path ='/tmp/camera/'/>"

               if (_noiseType.size() > 0)
                 newModelStr << "      <noise>"
                 << "        <type>" << _noiseType << "</type>"
                 << "        <mean>" << _noiseMean << "</mean>"
                 << "        <stddev>" << _noiseStdDev << "</stddev>"
                 << "      </noise>";

               newModelStr << "    </camera>"
                 << "  </sensor>"
                 << "</link>"
                 << "</model>"
                 << "</sdf>";

               msg.set_sdf(newModelStr.str());
               this->factoryPub->Publish(msg);

               int i = 0;
               int timeoutDS = 50;
               // Wait for the entity to spawn
               while (!this->HasEntity(_modelName) && i < timeoutDS)
               {
                 common::Time::MSleep(100);
                 ++i;
               }

               if (i >= timeoutDS)
                 this->launchTimeoutFailure(
                     "while waiting for spawing Camera", i);

               i = 0;
               while (sensors::get_sensor(_cameraName) == NULL && i < 100)
               {
                 common::Time::MSleep(100);
                 ++i;
               }
<<<<<<< HEAD
               EXPECT_LT(i, 50);

               i = 0;
               while (sensors::get_sensor(_cameraName) == NULL && i < 100)
               {
                 common::Time::MSleep(100);
                 ++i;
               }
=======
>>>>>>> 32ad3bca
               ASSERT_LT(i, 100);
             }

  protected: void SpawnRaySensor(const std::string &_modelName,
                 const std::string &_raySensorName,
                 const math::Vector3 &_pos, const math::Vector3 &_rpy,
                 double _hMinAngle = -2.0, double _hMaxAngle = 2.0,
                 double _minRange = 0.08, double _maxRange = 10,
                 double _rangeResolution = 0.01, unsigned int _samples = 640,
                 const std::string &_noiseType = "", double _noiseMean = 0.0,
                 double _noiseStdDev = 0.0)
             {
               msgs::Factory msg;
               std::ostringstream newModelStr;

               newModelStr << "<sdf version='" << SDF_VERSION << "'>"
                 << "<model name ='" << _modelName << "'>"
                 << "<static>true</static>"
                 << "<pose>" << _pos << " " << _rpy << "</pose>"
                 << "<link name ='body'>"
                 << "<collision name='parent_collision'>"
                 << "  <pose>0 0 0.0205 0 0 0</pose>"
                 << "  <geometry>"
                 << "    <cylinder>"
                 << "      <radius>0.021</radius>"
                 << "      <length>0.029</length>"
                 << "    </cylinder>"
                 << "  </geometry>"
                 << "</collision>"
                 << "  <sensor name ='" << _raySensorName << "' type ='ray'>"
                 << "    <ray>"
                 << "      <scan>"
                 << "        <horizontal>"
                 << "          <samples>" << _samples << "</samples>"
                 << "          <resolution> 1 </resolution>"
                 << "          <min_angle>" << _hMinAngle << "</min_angle>"
                 << "          <max_angle>" << _hMaxAngle << "</max_angle>"
                 << "        </horizontal>"
                 << "      </scan>"
                 << "      <range>"
                 << "        <min>" << _minRange << "</min>"
                 << "        <max>" << _maxRange << "</max>"
                 << "        <resolution>" << _rangeResolution <<"</resolution>"
                 << "      </range>";

               if (_noiseType.size() > 0)
                 newModelStr << "      <noise>"
                 << "        <type>" << _noiseType << "</type>"
                 << "        <mean>" << _noiseMean << "</mean>"
                 << "        <stddev>" << _noiseStdDev << "</stddev>"
                 << "      </noise>";

               newModelStr << "    </ray>"
                 << "  </sensor>"
                 << "</link>"
                 << "</model>"
                 << "</sdf>";

               msg.set_sdf(newModelStr.str());
               this->factoryPub->Publish(msg);

               int i = 0;
               int timeoutDS = 100;
               // Wait for the entity to spawn
               while (!this->HasEntity(_modelName) && i < timeoutDS)
               {
                 common::Time::MSleep(100);
                 ++i;
               }

               if (i >= timeoutDS)
                 this->launchTimeoutFailure(
                     "while waiting for spawing RaySensor", i);

               i = 0;
               while (sensors::get_sensor(_raySensorName) == NULL && i < 100)
               {
                 common::Time::MSleep(100);
                 ++i;
               }
<<<<<<< HEAD
               EXPECT_LT(i, 100);

               i = 0;
               while (sensors::get_sensor(_raySensorName) == NULL && i < 100)
               {
                 common::Time::MSleep(100);
                 ++i;
               }
=======
>>>>>>> 32ad3bca
               ASSERT_LT(i, 100);
             }

  protected: void SpawnGpuRaySensor(const std::string &_modelName,
                 const std::string &_raySensorName,
                 const math::Vector3 &_pos, const math::Vector3 &_rpy,
                 double _hMinAngle = -2.0, double _hMaxAngle = 2.0,
                 double _minRange = 0.08, double _maxRange = 10,
                 double _rangeResolution = 0.01, unsigned int _samples = 640,
                 const std::string &_noiseType = "", double _noiseMean = 0.0,
                 double _noiseStdDev = 0.0)
             {
               msgs::Factory msg;
               std::ostringstream newModelStr;

               newModelStr << "<sdf version='" << SDF_VERSION << "'>"
                 << "<model name ='" << _modelName << "'>"
                 << "<static>true</static>"
                 << "<pose>" << _pos << " " << _rpy << "</pose>"
                 << "<link name ='body'>"
                 << "<collision name='parent_collision'>"
                 << "  <pose>0 0 0.0205 0 0 0</pose>"
                 << "  <geometry>"
                 << "    <cylinder>"
                 << "      <radius>0.021</radius>"
                 << "      <length>0.029</length>"
                 << "    </cylinder>"
                 << "  </geometry>"
                 << "</collision>"
                 << "  <sensor name ='" << _raySensorName
                 << "' type ='gpu_ray'>"
                 << "    <ray>"
                 << "      <scan>"
                 << "        <horizontal>"
                 << "          <samples>" << _samples << "</samples>"
                 << "          <resolution> 1 </resolution>"
                 << "          <min_angle>" << _hMinAngle << "</min_angle>"
                 << "          <max_angle>" << _hMaxAngle << "</max_angle>"
                 << "        </horizontal>"
                 << "      </scan>"
                 << "      <range>"
                 << "        <min>" << _minRange << "</min>"
                 << "        <max>" << _maxRange << "</max>"
                 << "        <resolution>" << _rangeResolution <<"</resolution>"
                 << "      </range>";

               if (_noiseType.size() > 0)
                 newModelStr << "      <noise>"
                 << "        <type>" << _noiseType << "</type>"
                 << "        <mean>" << _noiseMean << "</mean>"
                 << "        <stddev>" << _noiseStdDev << "</stddev>"
                 << "      </noise>";

               newModelStr << "    </ray>"
                 << "  </sensor>"
                 << "</link>"
                 << "</model>"
                 << "</sdf>";

               msg.set_sdf(newModelStr.str());
               this->factoryPub->Publish(msg);

               int i = 0;
               int timeoutDS = 100;
               // Wait for the entity to spawn
               while (!this->HasEntity(_modelName) && i < timeoutDS)
               {
                 common::Time::MSleep(100);
                 ++i;
               }

               if (i >= timeoutDS)
                 this->launchTimeoutFailure(
                     "while waiting for spawing GpuRaySensor", i);

               i = 0;
               while (sensors::get_sensor(_raySensorName) == NULL && i < 100)
               {
                 common::Time::MSleep(100);
                 ++i;
               }
               ASSERT_LT(i, 100);
<<<<<<< HEAD

               i = 0;
               while (sensors::get_sensor(_raySensorName) == NULL && i < 100)
               {
                 common::Time::MSleep(100);
                 ++i;
               }
               ASSERT_LT(i, 100);
=======
>>>>>>> 32ad3bca
             }

  protected: void SpawnImuSensor(const std::string &_modelName,
                 const std::string &_imuSensorName,
                 const math::Vector3 &_pos, const math::Vector3 &_rpy,
                 const std::string &_noiseType = "",
                 double _rateNoiseMean = 0.0, double _rateNoiseStdDev = 0.0,
                 double _rateBiasMean = 0.0, double _rateBiasStdDev = 0.0,
                 double _accelNoiseMean = 0.0, double _accelNoiseStdDev = 0.0,
                 double _accelBiasMean = 0.0, double _accelBiasStdDev = 0.0)
             {
               msgs::Factory msg;
               std::ostringstream newModelStr;

               newModelStr << "<sdf version='" << SDF_VERSION << "'>"
                 << "<model name ='" << _modelName << "'>" << std::endl
                 << "<static>true</static>" << std::endl
                 << "<pose>" << _pos << " " << _rpy << "</pose>" << std::endl
                 << "<link name ='body'>" << std::endl
                 << "<inertial>" << std::endl
                 << "<mass>0.1</mass>" << std::endl
                 << "</inertial>" << std::endl
                 << "<collision name='parent_collision'>" << std::endl
                 << "  <pose>0 0 0.0205 0 0 0</pose>" << std::endl
                 << "  <geometry>" << std::endl
                 << "    <cylinder>" << std::endl
                 << "      <radius>0.021</radius>" << std::endl
                 << "      <length>0.029</length>" << std::endl
                 << "    </cylinder>" << std::endl
                 << "  </geometry>" << std::endl
                 << "</collision>" << std::endl
                 << "  <sensor name ='" << _imuSensorName
                 << "' type ='imu'>" << std::endl
                 << "    <imu>" << std::endl;

               if (_noiseType.size() > 0)
               {
                 newModelStr << "      <noise>" << std::endl
                 << "        <type>" << _noiseType << "</type>" << std::endl
                 << "        <rate>" << std::endl
                 << "          <mean>" << _rateNoiseMean
                 << "</mean>" << std::endl
                 << "          <stddev>" << _rateNoiseStdDev
                 << "</stddev>" << std::endl
                 << "          <bias_mean>" << _rateBiasMean
                 << "</bias_mean>" << std::endl
                 << "          <bias_stddev>" << _rateBiasStdDev
                 << "</bias_stddev>" << std::endl
                 << "        </rate>" << std::endl
                 << "        <accel>" << std::endl
                 << "          <mean>" << _accelNoiseMean << "</mean>"
                 << std::endl
                 << "          <stddev>" << _accelNoiseStdDev << "</stddev>"
                 << std::endl
                 << "          <bias_mean>" << _accelBiasMean
                 << "</bias_mean>" << std::endl
                 << "          <bias_stddev>" << _accelBiasStdDev
                 << "</bias_stddev>" << std::endl
                 << "        </accel>" << std::endl
                 << "      </noise>" << std::endl;
               }

               newModelStr << "    </imu>" << std::endl
                 << "  </sensor>" << std::endl
                 << "</link>" << std::endl
                 << "</model>" << std::endl
                 << "</sdf>" << std::endl;

               msg.set_sdf(newModelStr.str());
               this->factoryPub->Publish(msg);

               int i = 0;
               int timeoutDS = 1000;
               // Wait for the entity to spawn
               while (!this->HasEntity(_modelName) && i < timeoutDS)
               {
                 common::Time::MSleep(100);
                 ++i;
               }
<<<<<<< HEAD
               ASSERT_LT(i, 100);
=======

               if (i >= timeoutDS)
                 this->launchTimeoutFailure(
                     "while waiting for spawing ImuSensor", i);
>>>>>>> 32ad3bca

               i = 0;
               while (sensors::get_sensor(_imuSensorName) == NULL && i < 100)
               {
                 common::Time::MSleep(100);
                 ++i;
               }
               ASSERT_LT(i, 100);
             }

  /// \brief Spawn a contact sensor with the specified collision geometry
  /// \param[in] _name Model name
  /// \param[in] _sensorName Sensor name
  /// \param[in] _collisionType Type of collision, box or cylinder
  /// \param[in] _pos World position
  /// \param[in] _rpy World rotation in Euler angles
  /// \param[in] _static True to make the model static
  protected: void SpawnUnitContactSensor(const std::string &_name,
                 const std::string &_sensorName,
                 const std::string &_collisionType, const math::Vector3 &_pos,
                 const math::Vector3 &_rpy, bool _static = false)
             {
               msgs::Factory msg;
               std::ostringstream newModelStr;
               std::ostringstream shapeStr;

               if (_collisionType == "box")
               {
                 shapeStr << " <box><size>1 1 1</size></box>";
               }
               else if (_collisionType == "cylinder")
               {
                 shapeStr << "<cylinder>"
                          << "  <radius>.5</radius><length>1.0</length>"
                          << "</cylinder>";
               }

               newModelStr << "<sdf version='" << SDF_VERSION << "'>"
                 << "<model name ='" << _name << "'>"
                 << "<static>" << _static << "</static>"
                 << "<pose>" << _pos << " " << _rpy << "</pose>"
                 << "<link name ='body'>"
                 << "  <collision name ='contact_collision'>"
                 << "    <geometry>"
                 << shapeStr.str()
                 << "    </geometry>"
                 << "    <surface>"
                 << "      <contact>"
                 << "        <ode>"
                 << "          <min_depth>0.005</min_depth>"
                 << "        </ode>"
                 << "      </contact>"
                 << "    </surface>"
                 << "  </collision>"
                 << "  <visual name ='visual'>"
                 << "    <geometry>"
                 << shapeStr.str()
                 << "    </geometry>"
                 << "  </visual>"
                 << "  <sensor name='" << _sensorName << "' type='contact'>"
                 << "    <contact>"
                 << "      <collision>contact_collision</collision>"
                 << "    </contact>"
                 << "  </sensor>"
                 << "</link>"
                 << "</model>"
                 << "</sdf>";

               msg.set_sdf(newModelStr.str());
               this->factoryPub->Publish(msg);

               int i = 0;
               int timeoutDS = 100;
               // Wait for the entity to spawn
               while (!this->HasEntity(_name) && i < timeoutDS)
               {
                 common::Time::MSleep(100);
                 ++i;
               }
<<<<<<< HEAD
               ASSERT_LT(i, 100);
=======
               if (i >= timeoutDS)
                 this->launchTimeoutFailure(
                     "while waiting for spawing ContactSensor", i);
>>>>>>> 32ad3bca

               i = 0;
               while (sensors::get_sensor(_sensorName) == NULL && i < 100)
               {
                 common::Time::MSleep(100);
                 ++i;
               }
               ASSERT_LT(i, 100);
             }

  /// \brief Spawn an IMU sensor on a link
  /// \param[in] _name Model name
  /// \param[in] _sensorName Sensor name
  /// \param[in] _collisionType Type of collision, box or cylinder
  /// \param[in] _topic Topic to publish IMU data to
  /// \param[in] _pos World position
  /// \param[in] _rpy World rotation in Euler angles
  /// \param[in] _static True to make the model static
  protected: void SpawnUnitImuSensor(const std::string &_name,
                 const std::string &_sensorName,
                 const std::string &_collisionType,
                 const std::string &_topic, const math::Vector3 &_pos,
                 const math::Vector3 &_rpy, bool _static = false)
             {
               msgs::Factory msg;
               std::ostringstream newModelStr;
               std::ostringstream shapeStr;
               if (_collisionType == "box")
                 shapeStr << " <box><size>1 1 1</size></box>";
               else if (_collisionType == "cylinder")
               {
                 shapeStr << "<cylinder>"
                          << "  <radius>.5</radius><length>1.0</length>"
                          << "</cylinder>";
               }
               newModelStr << "<sdf version='" << SDF_VERSION << "'>"
                 << "<model name ='" << _name << "'>"
                 << "<static>" << _static << "</static>"
                 << "<pose>" << _pos << " " << _rpy << "</pose>"
                 << "<link name ='body'>"
                 << "  <collision name ='contact_collision'>"
                 << "    <geometry>"
                 << shapeStr.str()
                 << "    </geometry>"
                 << "    <surface>"
                 << "      <contact>"
                 << "        <ode>"
                 << "          <min_depth>0.01</min_depth>"
                 << "        </ode>"
                 << "      </contact>"
                 << "    </surface>"
                 << "  </collision>"
                 << "  <visual name ='visual'>"
                 << "    <geometry>"
                 << shapeStr.str()
                 << "    </geometry>"
                 << "  </visual>"
                 << "  <sensor name='" << _sensorName << "' type='imu'>"
                 << "    <imu>"
                 << "      <topic>" << _topic << "</topic>"
                 << "    </imu>"
                 << "  </sensor>"
                 << "</link>"
                 << "</model>"
                 << "</sdf>";

               msg.set_sdf(newModelStr.str());
               this->factoryPub->Publish(msg);

               int i = 0;
               int timeoutDS = 50;
               // Wait for the entity to spawn
               while (!this->HasEntity(_name) && i < timeoutDS)
               {
                 common::Time::MSleep(20);
                 ++i;
               }
<<<<<<< HEAD
               EXPECT_LT(i, 50);
=======

               if (i >= timeoutDS)
                 this->launchTimeoutFailure(
                     "while waiting for spawing ImuSensor", i);
>>>>>>> 32ad3bca

               i = 0;
               while (sensors::get_sensor(_sensorName) == NULL && i < 100)
               {
                 common::Time::MSleep(100);
                 ++i;
               }
               ASSERT_LT(i, 100);
             }

  /// \brief generate a gtest failure from a timeout error and display a
  /// log message about the problem.
  /// \param[in] log_msg: error msg related to the timeout
  /// \param[in] timeoutCS: failing period (in centiseconds)
  private: void launchTimeoutFailure(const char *_logMsg, const int _timeoutCS)
  {
      FAIL() << "ServerFixture timeout (wait more than " << _timeoutCS / 100
             << "s): " << _logMsg;
  }

  /// \brief Spawn an Wireless transmitter sensor on a link
  /// \param[in] _name Model name
  /// \param[in] _sensorName Sensor name
  /// \param[in] _pos World position
  /// \param[in] _rpy World rotation in Euler angles
  /// \param[in] _essid Service set identifier (network name)
  /// \param[in] _freq Frequency of transmission (MHz)
  /// \param[in] _power Transmission power (dBm)
  /// \param[in] _gain Antenna gain (dBi)
  /// \param[in] _visualize Enable sensor visualization
  protected: void SpawnWirelessTransmitterSensor(const std::string &_name,
                 const std::string &_sensorName,
                 const math::Vector3 &_pos,
                 const math::Vector3 &_rpy,
                 const std::string &_essid,
                 double _freq,
                 double _power,
                 double _gain,
                 bool _visualize = true)
             {
               msgs::Factory msg;
               std::ostringstream newModelStr;

               newModelStr << "<sdf version='" << SDF_VERSION << "'>"
                 << "<model name ='" << _name << "'>"
                 << "<static>true</static>"
                 << "<pose>" << _pos << " " << _rpy << "</pose>"
                 << "<link name ='link'>"
                 << "  <sensor name='" << _sensorName
                 <<         "' type='wireless_transmitter'>"
                 << "    <always_on>1</always_on>"
                 << "    <update_rate>1</update_rate>"
                 << "    <visualize>" << _visualize << "</visualize>"
                 << "    <transceiver>"
                 << "      <essid>" << _essid << "</essid>"
                 << "      <frequency>" << _freq << "</frequency>"
                 << "      <power>" << _power << "</power>"
                 << "      <gain>" << _gain << "</gain>"
                 << "    </transceiver>"
                 << "  </sensor>"
                 << "</link>"
                 << "</model>"
                 << "</sdf>";

               msg.set_sdf(newModelStr.str());
               this->factoryPub->Publish(msg);
               WaitUntilEntitySpawn(_name, 100, 100);
             }

  /// \brief Spawn an Wireless receiver sensor on a link
  /// \param[in] _name Model name
  /// \param[in] _sensorName Sensor name
  /// \param[in] _pos World position
  /// \param[in] _rpy World rotation in Euler angles
  /// \param[in] _minFreq Minimum frequency to be filtered (MHz)
  /// \param[in] _maxFreq Maximum frequency to be filtered (MHz)
  /// \param[in] _power Transmission power (dBm)
  /// \param[in] _gain Antenna gain (dBi)
  /// \param[in] _sensitivity Receiver sensitibity (dBm)
  /// \param[in] _visualize Enable sensor visualization
  protected: void SpawnWirelessReceiverSensor(const std::string &_name,
                 const std::string &_sensorName,
                 const math::Vector3 &_pos,
                 const math::Vector3 &_rpy,
                 double _minFreq,
                 double _maxFreq,
                 double _power,
                 double _gain,
                 double _sensitivity,
                 bool _visualize = true)
             {
               msgs::Factory msg;
               std::ostringstream newModelStr;

               newModelStr << "<sdf version='" << SDF_VERSION << "'>"
                 << "<model name ='" << _name << "'>"
                 << "<static>true</static>"
                 << "<pose>" << _pos << " " << _rpy << "</pose>"
                 << "<link name ='link'>"
                 << "  <sensor name='" << _sensorName
                 <<         "' type='wireless_receiver'>"
                 << "    <update_rate>1</update_rate>"
                 << "    <visualize>" << _visualize << "</visualize>"
                 << "    <transceiver>"
                 << "      <min_frequency>" << _minFreq << "</min_frequency>"
                 << "      <max_frequency>" << _maxFreq << "</max_frequency>"
                 << "      <power>" << _power << "</power>"
                 << "      <gain>" << _gain << "</gain>"
                 << "      <sensitivity>" << _sensitivity << "</sensitivity>"
                 << "    </transceiver>"
                 << "  </sensor>"
                 << "</link>"
                 << "</model>"
                 << "</sdf>";

               msg.set_sdf(newModelStr.str());
               this->factoryPub->Publish(msg);
               WaitUntilEntitySpawn(_name, 100, 100);
             }

  /// \brief Wait for a number of ms. and attempts until the entity is spawned
  /// \param[in] _name Model name
  /// \param[in] _sleep_each Number of milliseconds to sleep in each iteration
  /// \param[in] _retries Number of iterations until give up
  private: void WaitUntilEntitySpawn(const std::string &_name,
                                     unsigned int _sleepEach,
                                     int _retries)
             {
               int i = 0;
               // Wait for the entity to spawn
               while (!this->HasEntity(_name) && i < _retries)
               {
                 common::Time::MSleep(_sleepEach);
                 ++i;
               }
               EXPECT_LT(i, _retries);
<<<<<<< HEAD
=======

               if (i >= _retries)
                 FAIL() << "ServerFixture timeout: max number of retries ("
                        << _retries
                        << ") exceeded while awaiting the spawn of " << _name;
>>>>>>> 32ad3bca
             }

  protected: void SpawnCylinder(const std::string &_name,
                 const math::Vector3 &_pos, const math::Vector3 &_rpy,
                 bool _static = false)
             {
               msgs::Factory msg;
               std::ostringstream newModelStr;

               newModelStr << "<sdf version='" << SDF_VERSION << "'>"
                 << "<model name ='" << _name << "'>"
                 << "<static>" << _static << "</static>"
                 << "<pose>" << _pos << " " << _rpy << "</pose>"
                 << "<link name ='body'>"
                 << "  <collision name ='geom'>"
                 << "    <geometry>"
                 << "      <cylinder>"
                 << "        <radius>.5</radius><length>1.0</length>"
                 << "      </cylinder>"
                 << "    </geometry>"
                 << "  </collision>"
                 << "  <visual name ='visual'>"
                 << "    <geometry>"
                 << "      <cylinder>"
                 << "        <radius>.5</radius><length>1.0</length>"
                 << "      </cylinder>"
                 << "    </geometry>"
                 << "  </visual>"
                 << "</link>"
                 << "</model>"
                 << "</sdf>";

               msg.set_sdf(newModelStr.str());
               this->factoryPub->Publish(msg);

               // Wait for the entity to spawn
               while (!this->HasEntity(_name))
                 common::Time::MSleep(100);
             }

  protected: void SpawnSphere(const std::string &_name,
                 const math::Vector3 &_pos, const math::Vector3 &_rpy,
                 bool _wait = true, bool _static = false)
             {
               msgs::Factory msg;
               std::ostringstream newModelStr;

               newModelStr << "<sdf version='" << SDF_VERSION << "'>"
                 << "<model name ='" << _name << "'>"
                 << "<static>" << _static << "</static>"
                 << "<pose>" << _pos << " " << _rpy << "</pose>"
                 << "<link name ='body'>"
                 << "  <collision name ='geom'>"
                 << "    <geometry>"
                 << "      <sphere><radius>.5</radius></sphere>"
                 << "    </geometry>"
                 << "  </collision>"
                 << "  <visual name ='visual'>"
                 << "    <geometry>"
                 << "      <sphere><radius>.5</radius></sphere>"
                 << "    </geometry>"
                 << "  </visual>"
                 << "</link>"
                 << "</model>"
                 << "</sdf>";

               msg.set_sdf(newModelStr.str());
               this->factoryPub->Publish(msg);

               // Wait for the entity to spawn
               while (_wait && !this->HasEntity(_name))
                 common::Time::MSleep(100);
             }

  protected: void SpawnSphere(const std::string &_name,
                 const math::Vector3 &_pos, const math::Vector3 &_rpy,
                 const math::Vector3 &_cog, double _radius,
                 bool _wait = true, bool _static = false)
             {
               msgs::Factory msg;
               std::ostringstream newModelStr;

               newModelStr << "<sdf version='" << SDF_VERSION << "'>"
                 << "<model name ='" << _name << "'>"
                 << "<static>" << _static << "</static>"
                 << "<pose>" << _pos << " " << _rpy << "</pose>"
                 << "<link name ='body'>"
                 << "  <inertial>"
                 << "    <pose>" << _cog << " 0 0 0</pose>"
                 << "  </inertial>"
                 << "  <collision name ='geom'>"
                 << "    <geometry>"
                 << "      <sphere><radius>" << _radius << "</radius></sphere>"
                 << "    </geometry>"
                 << "  </collision>"
                 << "  <visual name ='visual'>"
                 << "    <geometry>"
                 << "      <sphere><radius>" << _radius << "</radius></sphere>"
                 << "    </geometry>"
                 << "  </visual>"
                 << "</link>"
                 << "</model>"
                 << "</sdf>";

               msg.set_sdf(newModelStr.str());
               this->factoryPub->Publish(msg);

               // Wait for the entity to spawn
               while (_wait && !this->HasEntity(_name))
                 common::Time::MSleep(100);
             }

  protected: void SpawnBox(const std::string &_name,
                 const math::Vector3 &_size, const math::Vector3 &_pos,
                 const math::Vector3 &_rpy, bool _static = false)
             {
               msgs::Factory msg;
               std::ostringstream newModelStr;

               newModelStr << "<sdf version='" << SDF_VERSION << "'>"
                 << "<model name ='" << _name << "'>"
                 << "<static>" << _static << "</static>"
                 << "<pose>" << _pos << " " << _rpy << "</pose>"
                 << "<link name ='body'>"
                 << "  <collision name ='geom'>"
                 << "    <geometry>"
                 << "      <box><size>" << _size << "</size></box>"
                 << "    </geometry>"
                 << "  </collision>"
                 << "  <visual name ='visual'>"
                 << "    <geometry>"
                 << "      <box><size>" << _size << "</size></box>"
                 << "    </geometry>"
                 << "  </visual>"
                 << "</link>"
                 << "</model>"
                 << "</sdf>";

               msg.set_sdf(newModelStr.str());
               this->factoryPub->Publish(msg);

               // Wait for the entity to spawn
               while (!this->HasEntity(_name))
                 common::Time::MSleep(100);
             }

  protected: void SpawnTrimesh(const std::string &_name,
                 const std::string &_modelPath, const math::Vector3 &_scale,
                 const math::Vector3 &_pos, const math::Vector3 &_rpy,
                 bool _static = false)
             {
               msgs::Factory msg;
               std::ostringstream newModelStr;

               newModelStr << "<sdf version='" << SDF_VERSION << "'>"
                 << "<model name ='" << _name << "'>"
                 << "<static>" << _static << "</static>"
                 << "<pose>" << _pos << " " << _rpy << "</pose>"
                 << "<link name ='body'>"
                 << "  <collision name ='geom'>"
                 << "    <geometry>"
                 << "      <mesh>"
                 << "        <uri>" << _modelPath << "</uri>"
                 << "        <scale>" << _scale << "</scale>"
                 << "      </mesh>"
                 << "    </geometry>"
                 << "  </collision>"
                 << "  <visual name ='visual'>"
                 << "    <geometry>"
                 << "      <mesh><uri>" << _modelPath << "</uri></mesh>"
                 << "    </geometry>"
                 << "  </visual>"
                 << "</link>"
                 << "</model>"
                 << "</sdf>";

               msg.set_sdf(newModelStr.str());
               this->factoryPub->Publish(msg);

               // Wait for the entity to spawn
               while (!this->HasEntity(_name))
                 common::Time::MSleep(100);
             }

  protected: void SpawnEmptyLink(const std::string &_name,
                 const math::Vector3 &_pos, const math::Vector3 &_rpy,
                 bool _static = false)
             {
               msgs::Factory msg;
               std::ostringstream newModelStr;

               newModelStr << "<sdf version='" << SDF_VERSION << "'>"
                 << "<model name ='" << _name << "'>"
                 << "<static>" << _static << "</static>"
                 << "<pose>" << _pos << " " << _rpy << "</pose>"
                 << "<link name ='body'>"
                 << "</link>"
                 << "</model>"
                 << "</sdf>";

               msg.set_sdf(newModelStr.str());
               this->factoryPub->Publish(msg);

               // Wait for the entity to spawn
               while (!this->HasEntity(_name))
                 common::Time::MSleep(100);
             }

  protected: void SpawnModel(const std::string &_filename)
             {
               msgs::Factory msg;
               msg.set_sdf_filename(_filename);
               this->factoryPub->Publish(msg);
             }

             /// \brief Send a factory message based on an SDF string.
             /// \param[in] _sdf SDF string to publish.
  protected: void SpawnSDF(const std::string &_sdf)
             {
               msgs::Factory msg;
               msg.set_sdf(_sdf);
               this->factoryPub->Publish(msg);

               // The code above sends a message, but it will take some time
               // before the message is processed.
               //
               // The code below parses the sdf string to find a model name,
               // then this function will block until that model
               // has been processed and recognized by the Server Fixture.
               sdf::SDF sdfParsed;
               sdfParsed.SetFromString(_sdf);
               // Check that sdf contains a model
               if (sdfParsed.root->HasElement("model"))
               {
                 // Timeout of 30 seconds (3000 * 10 ms)
                 int waitCount = 0, maxWaitCount = 3000;
                 sdf::ElementPtr model = sdfParsed.root->GetElement("model");
                 std::string name = model->Get<std::string>("name");
                 while (!this->HasEntity(name) && ++waitCount < maxWaitCount)
                   common::Time::MSleep(100);
                 ASSERT_LT(waitCount, maxWaitCount);
               }
             }

  protected: void LoadPlugin(const std::string &_filename,
                             const std::string &_name)
             {
               // Get the first world...we assume it the only one running
               physics::WorldPtr world = physics::get_world();
               world->LoadPlugin(_filename, _name, sdf::ElementPtr());
             }

  protected: physics::ModelPtr GetModel(const std::string &_name)
             {
               // Get the first world...we assume it the only one running
               physics::WorldPtr world = physics::get_world();
               return world->GetModel(_name);
             }

  protected: void RemoveModel(const std::string &_name)
             {
               msgs::Request *msg = msgs::CreateRequest("entity_delete", _name);
               this->requestPub->Publish(*msg);
               delete msg;
             }

  protected: void RemovePlugin(const std::string &_name)
             {
               // Get the first world...we assume it the only one running
               physics::WorldPtr world = physics::get_world();
               world->RemovePlugin(_name);
             }

  protected: void GetMemInfo(double &_resident, double &_share)
            {
#ifdef __linux__
              int totalSize, residentPages, sharePages;
              totalSize = residentPages = sharePages = 0;

              std::ifstream buffer("/proc/self/statm");
              buffer >> totalSize >> residentPages >> sharePages;
              buffer.close();

              // in case x86-64 is configured to use 2MB pages
              int64_t pageSizeKb = sysconf(_SC_PAGE_SIZE) / 1024;

              _resident = residentPages * pageSizeKb;
              _share = sharePages * pageSizeKb;
#elif __MACH__
              // /proc is only available on Linux
              // for OSX, use task_info to get resident and virtual memory
              struct task_basic_info t_info;
              mach_msg_type_number_t t_info_count = TASK_BASIC_INFO_COUNT;
              if (KERN_SUCCESS != task_info(mach_task_self(),
                                            TASK_BASIC_INFO,
                                            (task_info_t)&t_info,
                                            &t_info_count))
              {
                gzerr << "failure calling task_info\n";
                return;
              }
              _resident = static_cast<double>(t_info.resident_size/1024);
              _share = static_cast<double>(t_info.virtual_size/1024);
#else
              gzerr << "Unsupported architecture\n";
              return;
#endif
            }

  protected: Server *server;
  protected: boost::thread *serverThread;

  protected: transport::NodePtr node;
  protected: transport::SubscriberPtr poseSub;
  protected: transport::SubscriberPtr statsSub;
  protected: transport::PublisherPtr factoryPub;
  protected: transport::PublisherPtr requestPub;

  protected: std::map<std::string, math::Pose> poses;
  protected: boost::mutex receiveMutex;

  private: unsigned char **imgData;
  private: int gotImage;

  protected: common::Time simTime, realTime, pauseTime;
  private: double percentRealTime;
  private: bool paused;
  private: bool serverRunning;
};<|MERGE_RESOLUTION|>--- conflicted
+++ resolved
@@ -518,17 +518,6 @@
                  common::Time::MSleep(100);
                  ++i;
                }
-<<<<<<< HEAD
-               EXPECT_LT(i, 50);
-
-               i = 0;
-               while (sensors::get_sensor(_cameraName) == NULL && i < 100)
-               {
-                 common::Time::MSleep(100);
-                 ++i;
-               }
-=======
->>>>>>> 32ad3bca
                ASSERT_LT(i, 100);
              }
 
@@ -609,17 +598,6 @@
                  common::Time::MSleep(100);
                  ++i;
                }
-<<<<<<< HEAD
-               EXPECT_LT(i, 100);
-
-               i = 0;
-               while (sensors::get_sensor(_raySensorName) == NULL && i < 100)
-               {
-                 common::Time::MSleep(100);
-                 ++i;
-               }
-=======
->>>>>>> 32ad3bca
                ASSERT_LT(i, 100);
              }
 
@@ -702,17 +680,6 @@
                  ++i;
                }
                ASSERT_LT(i, 100);
-<<<<<<< HEAD
-
-               i = 0;
-               while (sensors::get_sensor(_raySensorName) == NULL && i < 100)
-               {
-                 common::Time::MSleep(100);
-                 ++i;
-               }
-               ASSERT_LT(i, 100);
-=======
->>>>>>> 32ad3bca
              }
 
   protected: void SpawnImuSensor(const std::string &_modelName,
@@ -792,14 +759,10 @@
                  common::Time::MSleep(100);
                  ++i;
                }
-<<<<<<< HEAD
-               ASSERT_LT(i, 100);
-=======
 
                if (i >= timeoutDS)
                  this->launchTimeoutFailure(
                      "while waiting for spawing ImuSensor", i);
->>>>>>> 32ad3bca
 
                i = 0;
                while (sensors::get_sensor(_imuSensorName) == NULL && i < 100)
@@ -879,13 +842,9 @@
                  common::Time::MSleep(100);
                  ++i;
                }
-<<<<<<< HEAD
-               ASSERT_LT(i, 100);
-=======
                if (i >= timeoutDS)
                  this->launchTimeoutFailure(
                      "while waiting for spawing ContactSensor", i);
->>>>>>> 32ad3bca
 
                i = 0;
                while (sensors::get_sensor(_sensorName) == NULL && i < 100)
@@ -963,14 +922,10 @@
                  common::Time::MSleep(20);
                  ++i;
                }
-<<<<<<< HEAD
-               EXPECT_LT(i, 50);
-=======
 
                if (i >= timeoutDS)
                  this->launchTimeoutFailure(
                      "while waiting for spawing ImuSensor", i);
->>>>>>> 32ad3bca
 
                i = 0;
                while (sensors::get_sensor(_sensorName) == NULL && i < 100)
@@ -1107,14 +1062,11 @@
                  ++i;
                }
                EXPECT_LT(i, _retries);
-<<<<<<< HEAD
-=======
 
                if (i >= _retries)
                  FAIL() << "ServerFixture timeout: max number of retries ("
                         << _retries
                         << ") exceeded while awaiting the spawn of " << _name;
->>>>>>> 32ad3bca
              }
 
   protected: void SpawnCylinder(const std::string &_name,
