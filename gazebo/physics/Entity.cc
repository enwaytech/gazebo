--- conflicted
+++ resolved
@@ -19,17 +19,14 @@
  * Date: 03 Apr 2007
  */
 
-<<<<<<< HEAD
 #ifdef _WIN32
   // Ensure that Winsock2.h is included before Windows.h, which can get
   // pulled in by anybody (e.g., Boost).
   #include <Winsock2.h>
 #endif
 
-=======
 #include <boost/bind.hpp>
 #include <boost/function.hpp>
->>>>>>> e0bc65ca
 #include <boost/thread/recursive_mutex.hpp>
 
 #include "gazebo/msgs/msgs.hh"
