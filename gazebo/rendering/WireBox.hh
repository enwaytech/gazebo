/*
 * Copyright (C) 2012-2014 Open Source Robotics Foundation
 *
 * Licensed under the Apache License, Version 2.0 (the "License");
 * you may not use this file except in compliance with the License.
 * You may obtain a copy of the License at
 *
 *     http://www.apache.org/licenses/LICENSE-2.0
 *
 * Unless required by applicable law or agreed to in writing, software
 * distributed under the License is distributed on an "AS IS" BASIS,
 * WITHOUT WARRANTIES OR CONDITIONS OF ANY KIND, either express or implied.
 * See the License for the specific language governing permissions and
 * limitations under the License.
 *
 */

#ifndef _WIREBOX_HH_
#define _WIREBOX_HH_

#include "gazebo/math/Box.hh"
#include "gazebo/rendering/Visual.hh"
#include "gazebo/util/system.hh"

namespace gazebo
{
  namespace rendering
  {
    class WireBoxPrivate;

    /// \addtogroup gazebo_rendering
    /// \{

    /// \class WireBox WireBox.hh rendering/rendering.hh
    /// \brief Draws a wireframe box.
    class GAZEBO_VISIBLE WireBox
    {
      /// \brief Constructor
      /// \param[in] _box Dimension of the box to draw.
      /// \param[in] _parent Parent visual of the box.
      public: explicit WireBox(VisualPtr _parent, const math::Box &_box);

      /// \brief Destructor.
      public: ~WireBox();

      /// \brief Builds the wireframe line list.
      /// \param[in] _box Box to build a wireframe from.
      public: void Init(const math::Box &_box);

      /// \brief Set the visibility of the box.
      /// \param[in] _visible True to make the box visible, False to hide.
      public: void SetVisible(bool _visible);

      /// \brief Get the visibility of the box.
      /// \return True if the box is visual.
      public: bool GetVisible() const;

      /// \brief Get the wireframe box.
      /// \return The wireframe box.
      public: math::Box GetBox() const;
<<<<<<< HEAD

      /// \brief The lines which outline the box.
      private: DynamicLines *lines;
=======
>>>>>>> 79827dee

      /// \internal
      /// \brief Pointer to private data.
      private: WireBoxPrivate *dataPtr;
    };
    /// \}
  }
}
#endif<|MERGE_RESOLUTION|>--- conflicted
+++ resolved
@@ -58,12 +58,6 @@
       /// \brief Get the wireframe box.
       /// \return The wireframe box.
       public: math::Box GetBox() const;
-<<<<<<< HEAD
-
-      /// \brief The lines which outline the box.
-      private: DynamicLines *lines;
-=======
->>>>>>> 79827dee
 
       /// \internal
       /// \brief Pointer to private data.
