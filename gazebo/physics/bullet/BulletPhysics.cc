--- conflicted
+++ resolved
@@ -398,12 +398,6 @@
     physicsMsg.mutable_gravity()->CopyFrom(
       msgs::Convert(this->physicsEngineDPtr->world->Gravity()));
     physicsMsg.mutable_magnetic_field()->CopyFrom(
-<<<<<<< HEAD
-        msgs::Convert(this->world->MagneticField()));
-    physicsMsg.set_real_time_update_rate(this->realTimeUpdateRate);
-    physicsMsg.set_real_time_factor(this->targetRealTimeFactor);
-    physicsMsg.set_max_step_size(this->maxStepSize);
-=======
         msgs::Convert(this->MagneticField()));
     physicsMsg.set_real_time_update_rate(
         this->physicsEngineDPtr->realTimeUpdateRate);
@@ -411,7 +405,6 @@
         this->physicsEngineDPtr->targetRealTimeFactor);
     physicsMsg.set_max_step_size(
         this->physicsEngineDPtr->maxStepSize);
->>>>>>> 511b8693
 
     response.set_type(physicsMsg.GetTypeName());
     physicsMsg.SerializeToString(serializedData);
@@ -544,14 +537,9 @@
 //////////////////////////////////////////////////
 bool BulletPhysics::SetParam(const std::string &_key, const boost::any &_value)
 {
-<<<<<<< HEAD
-  sdf::ElementPtr bulletElem = this->sdf->GetElement("bullet");
-  GZ_ASSERT(bulletElem != nullptr, "Bullet SDF element does not exist");
-=======
   sdf::ElementPtr bulletElem =
     this->physicsEngineDPtr->sdf->GetElement("bullet");
-  GZ_ASSERT(bulletElem != NULL, "Bullet SDF element does not exist");
->>>>>>> 511b8693
+  GZ_ASSERT(bulletElem != nullptr, "Bullet SDF element does not exist");
 
   btContactSolverInfo& info = this->dynamicsWorld->getSolverInfo();
 
@@ -653,14 +641,9 @@
 //////////////////////////////////////////////////
 bool BulletPhysics::Param(const std::string &_key, boost::any &_value) const
 {
-<<<<<<< HEAD
-  sdf::ElementPtr bulletElem = this->sdf->GetElement("bullet");
-  GZ_ASSERT(bulletElem != nullptr, "Bullet SDF element does not exist");
-=======
   sdf::ElementPtr bulletElem =
     this->physicsEngineDPtr->sdf->GetElement("bullet");
-  GZ_ASSERT(bulletElem != NULL, "Bullet SDF element does not exist");
->>>>>>> 511b8693
+  GZ_ASSERT(bulletElem != nullptr, "Bullet SDF element does not exist");
 
   if (_key == "solver_type")
     _value = bulletElem->GetElement("solver")->Get<std::string>("type");
