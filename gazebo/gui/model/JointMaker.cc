--- conflicted
+++ resolved
@@ -66,17 +66,6 @@
   this->jointMaterials[JOINT_SCREW]     = "Gazebo/DarkGrey";
   this->jointMaterials[JOINT_UNIVERSAL] = "Gazebo/Blue";
   this->jointMaterials[JOINT_BALL]      = "Gazebo/Purple";
-<<<<<<< HEAD
-
-  jointTypes[JOINT_FIXED]     = "fixed";
-  jointTypes[JOINT_HINGE]     = "revolute";
-  jointTypes[JOINT_HINGE2]    = "revolute2";
-  jointTypes[JOINT_SLIDER]    = "prismatic";
-  jointTypes[JOINT_SCREW]     = "screw";
-  jointTypes[JOINT_UNIVERSAL] = "universal";
-  jointTypes[JOINT_BALL]      = "ball";
-  jointTypes[JOINT_NONE]      = "none";
-=======
   this->jointMaterials[JOINT_GEARBOX]   = "Gazebo/Turquoise";
 
   this->jointTypes[JOINT_FIXED]     = "fixed";
@@ -88,7 +77,6 @@
   this->jointTypes[JOINT_BALL]      = "ball";
   this->jointTypes[JOINT_GEARBOX]   = "gearbox";
   this->jointTypes[JOINT_NONE]      = "none";
->>>>>>> 9a95923b
 
   this->connections.push_back(
       event::Events::ConnectPreRender(
@@ -817,7 +805,6 @@
 
   gui::model::Events::jointInserted(jointId, _joint->name,
       jointTypes[_joint->type], parentName, childName);
-<<<<<<< HEAD
 
   /// for nested model
   bool nested = false;
@@ -837,8 +824,6 @@
     gui::model::Events::jointInserted(jointId +"_nested", _joint->name,
         jointTypes[_joint->type], parentName, childName);
   }
-=======
->>>>>>> 9a95923b
 }
 
 /////////////////////////////////////////////////
