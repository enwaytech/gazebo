/*
 * Copyright (C) 2014-2015 Open Source Robotics Foundation
 *
 * Licensed under the Apache License, Version 2.0 (the "License");
 * you may not use this file except in compliance with the License.
 * You may obtain a copy of the License at
 *
 *     http://www.apache.org/licenses/LICENSE-2.0
 *
 * Unless required by applicable law or agreed to in writing, software
 * distributed under the License is distributed on an "AS IS" BASIS,
 * WITHOUT WARRANTIES OR CONDITIONS OF ANY KIND, either express or implied.
 * See the License for the specific language governing permissions and
 * limitations under the License.
 *
 */

#ifdef _WIN32
  // Ensure that Winsock2.h is included before Windows.h, which can get
  // pulled in by anybody (e.g., Boost).
  #include <Winsock2.h>
#endif

#include <boost/thread/recursive_mutex.hpp>
#include <boost/filesystem.hpp>
#include <sstream>
#include <string>

#include "gazebo/common/Exception.hh"
#include "gazebo/common/SVGLoader.hh"

#include "gazebo/rendering/UserCamera.hh"
#include "gazebo/rendering/Material.hh"
#include "gazebo/rendering/Scene.hh"

#include "gazebo/math/Quaternion.hh"

#include "gazebo/transport/Publisher.hh"
#include "gazebo/transport/Node.hh"
#include "gazebo/transport/TransportIface.hh"

#include "gazebo/gui/Actions.hh"
#include "gazebo/gui/KeyEventHandler.hh"
#include "gazebo/gui/MouseEventHandler.hh"
#include "gazebo/gui/GuiEvents.hh"
#include "gazebo/gui/GuiIface.hh"
#include "gazebo/gui/ModelManipulator.hh"
#include "gazebo/gui/ModelSnap.hh"
#include "gazebo/gui/ModelAlign.hh"
#include "gazebo/gui/SaveDialog.hh"
#include "gazebo/gui/MainWindow.hh"

#include "gazebo/gui/model/ModelData.hh"
#include "gazebo/gui/model/LinkInspector.hh"
#include "gazebo/gui/model/ModelPluginInspector.hh"
#include "gazebo/gui/model/JointMaker.hh"
#include "gazebo/gui/model/ModelEditorEvents.hh"
#include "gazebo/gui/model/ModelCreator.hh"

using namespace gazebo;
using namespace gui;

const std::string ModelCreator::modelDefaultName = "Untitled";
const std::string ModelCreator::previewName = "ModelPreview";

/////////////////////////////////////////////////
ModelCreator::ModelCreator()
{
  this->active = false;

  this->modelTemplateSDF.reset(new sdf::SDF);
  this->modelTemplateSDF->SetFromString(ModelData::GetTemplateSDFString());

  this->updateMutex = new boost::recursive_mutex();

  this->manipMode = "";
  this->linkCounter = 0;
  this->modelCounter = 0;

  this->node = transport::NodePtr(new transport::Node());
  this->node->Init();
  this->makerPub = this->node->Advertise<msgs::Factory>("~/factory");
  this->requestPub = this->node->Advertise<msgs::Request>("~/request");

  this->jointMaker = new JointMaker();

  connect(g_editModelAct, SIGNAL(toggled(bool)), this, SLOT(OnEdit(bool)));

  this->inspectAct = new QAction(tr("Open Link Inspector"), this);
  connect(this->inspectAct, SIGNAL(triggered()), this,
      SLOT(OnOpenInspector()));

  if (g_deleteAct)
  {
    connect(g_deleteAct, SIGNAL(DeleteSignal(const std::string &)), this,
        SLOT(OnDelete(const std::string &)));
  }

  this->connections.push_back(
      gui::Events::ConnectEditModel(
      boost::bind(&ModelCreator::OnEditModel, this, _1)));

  this->connections.push_back(
      gui::model::Events::ConnectSaveModelEditor(
      boost::bind(&ModelCreator::OnSave, this)));

  this->connections.push_back(
      gui::model::Events::ConnectSaveAsModelEditor(
      boost::bind(&ModelCreator::OnSaveAs, this)));

  this->connections.push_back(
      gui::model::Events::ConnectNewModelEditor(
      boost::bind(&ModelCreator::OnNew, this)));

  this->connections.push_back(
      gui::model::Events::ConnectExitModelEditor(
      boost::bind(&ModelCreator::OnExit, this)));

  this->connections.push_back(
    gui::model::Events::ConnectModelNameChanged(
      boost::bind(&ModelCreator::OnNameChanged, this, _1)));

  this->connections.push_back(
      gui::model::Events::ConnectModelChanged(
      boost::bind(&ModelCreator::ModelChanged, this)));

  this->connections.push_back(
      gui::model::Events::ConnectOpenLinkInspector(
      boost::bind(&ModelCreator::OpenInspector, this, _1)));

  this->connections.push_back(
      gui::model::Events::ConnectOpenModelPluginInspector(
      boost::bind(&ModelCreator::OpenModelPluginInspector, this, _1)));

  this->connections.push_back(
      gui::Events::ConnectAlignMode(
        boost::bind(&ModelCreator::OnAlignMode, this, _1, _2, _3, _4)));

  this->connections.push_back(
      gui::Events::ConnectManipMode(
        boost::bind(&ModelCreator::OnManipMode, this, _1)));

  this->connections.push_back(
     event::Events::ConnectSetSelectedEntity(
       boost::bind(&ModelCreator::OnSetSelectedEntity, this, _1, _2)));

  this->connections.push_back(
     gui::model::Events::ConnectSetSelectedLink(
       boost::bind(&ModelCreator::OnSetSelectedLink, this, _1, _2)));

  this->connections.push_back(
     gui::model::Events::ConnectSetSelectedModelPlugin(
       boost::bind(&ModelCreator::OnSetSelectedModelPlugin, this, _1, _2)));

  this->connections.push_back(
      gui::Events::ConnectScaleEntity(
      boost::bind(&ModelCreator::OnEntityScaleChanged, this, _1, _2)));

  this->connections.push_back(
      gui::model::Events::ConnectShowLinkContextMenu(
      boost::bind(&ModelCreator::ShowContextMenu, this, _1)));

  this->connections.push_back(
      gui::model::Events::ConnectShowModelPluginContextMenu(
      boost::bind(&ModelCreator::ShowModelPluginContextMenu, this, _1)));

  this->connections.push_back(
      event::Events::ConnectPreRender(
        boost::bind(&ModelCreator::Update, this)));

  if (g_copyAct)
  {
    g_copyAct->setEnabled(false);
    connect(g_copyAct, SIGNAL(triggered()), this, SLOT(OnCopy()));
  }
  if (g_pasteAct)
  {
    g_pasteAct->setEnabled(false);
    connect(g_pasteAct, SIGNAL(triggered()), this, SLOT(OnPaste()));
  }

  this->saveDialog = new SaveDialog(SaveDialog::MODEL);

  this->Reset();
}

/////////////////////////////////////////////////
ModelCreator::~ModelCreator()
{
  while (!this->allLinks.empty())
    this->RemoveLinkImpl(this->allLinks.begin()->first);

  this->allNestedModels.clear();
  this->allLinks.clear();
  this->allModelPlugins.clear();
  this->node->Fini();
  this->node.reset();
  this->modelTemplateSDF.reset();
  this->requestPub.reset();
  this->makerPub.reset();
  this->connections.clear();

  delete this->saveDialog;
  delete this->updateMutex;

  delete jointMaker;
}

/////////////////////////////////////////////////
void ModelCreator::OnEdit(bool _checked)
{
  if (_checked)
  {
    this->active = true;
    this->modelCounter++;
    KeyEventHandler::Instance()->AddPressFilter("model_creator",
        boost::bind(&ModelCreator::OnKeyPress, this, _1));

    MouseEventHandler::Instance()->AddPressFilter("model_creator",
        boost::bind(&ModelCreator::OnMousePress, this, _1));

    MouseEventHandler::Instance()->AddReleaseFilter("model_creator",
        boost::bind(&ModelCreator::OnMouseRelease, this, _1));

    MouseEventHandler::Instance()->AddMoveFilter("model_creator",
        boost::bind(&ModelCreator::OnMouseMove, this, _1));

    MouseEventHandler::Instance()->AddDoubleClickFilter("model_creator",
        boost::bind(&ModelCreator::OnMouseDoubleClick, this, _1));

    this->jointMaker->EnableEventHandlers();
  }
  else
  {
    this->active = false;
    KeyEventHandler::Instance()->RemovePressFilter("model_creator");
    MouseEventHandler::Instance()->RemovePressFilter("model_creator");
    MouseEventHandler::Instance()->RemoveReleaseFilter("model_creator");
    MouseEventHandler::Instance()->RemoveMoveFilter("model_creator");
    MouseEventHandler::Instance()->RemoveDoubleClickFilter("model_creator");
    this->jointMaker->DisableEventHandlers();
    this->jointMaker->Stop();

    this->DeselectAll();
  }
}

/////////////////////////////////////////////////
void ModelCreator::OnEditModel(const std::string &_modelName)
{
  if (!gui::get_active_camera() ||
      !gui::get_active_camera()->GetScene())
  {
    gzerr << "Unable to edit model. GUI camera or scene is NULL"
        << std::endl;
    return;
  }

  if (!this->active)
  {
    gzwarn << "Model Editor must be active before loading a model. " <<
              "Not loading model " << _modelName << std::endl;
    return;
  }

  // Get SDF model element from model name
  // TODO replace with entity_info and parse gazebo.msgs.Model msgs
  // or handle model_sdf requests in world.
  boost::shared_ptr<msgs::Response> response =
    transport::request(gui::get_world(), "world_sdf");

  msgs::GzString msg;
  // Make sure the response is correct
  if (response->type() == msg.GetTypeName())
  {
    // Parse the response message
    msg.ParseFromString(response->serialized_data());

    // Parse the string into sdf
    sdf::SDF sdfParsed;
    sdfParsed.SetFromString(msg.data());

    // Check that sdf contains world
    if (sdfParsed.Root()->HasElement("world") &&
        sdfParsed.Root()->GetElement("world")->HasElement("model"))
    {
      sdf::ElementPtr world = sdfParsed.Root()->GetElement("world");
      sdf::ElementPtr model = world->GetElement("model");
      while (model)
      {
        if (model->GetAttribute("name")->GetAsString() == _modelName)
        {
          // Create the root model
          this->CreateModelFromSDF(model);

          // Hide the model from the scene to substitute with the preview visual
          this->SetModelVisible(_modelName, false);

          rendering::ScenePtr scene = gui::get_active_camera()->GetScene();
          rendering::VisualPtr visual = scene->GetVisual(_modelName);

          ignition::math::Pose3d pose;
          if (visual)
          {
            pose = visual->GetWorldPose().Ign();
            this->previewVisual->SetWorldPose(pose);
          }

          this->serverModelName = _modelName;
          this->serverModelSDF = model;
          this->modelPose = pose;

          return;
        }
        model = model->GetNextElement("model");
      }
      gzwarn << "Couldn't find SDF for " << _modelName << ". Not loading it."
          << std::endl;
    }
  }
  else
  {
    GZ_ASSERT(response->type() == msg.GetTypeName(),
        "Received incorrect response from 'world_sdf' request.");
  }
}

/////////////////////////////////////////////////
NestedModelData *ModelCreator::CreateModelFromSDF(
    const sdf::ElementPtr &_modelElem, const rendering::VisualPtr &_parentVis)
{
  rendering::VisualPtr modelVisual;
  std::stringstream modelNameStream;
  std::string nestedModelName;
  NestedModelData *modelData = new NestedModelData();

  // If no parent vis, this is the root model
  if (!_parentVis)
  {
    // Reset preview visual in case there was something already loaded
    this->Reset();

    // Keep previewModel with previewName to avoid conflicts
    modelVisual = this->previewVisual;
    modelNameStream << this->previewName << "_" << this->modelCounter;

    // Model general info
    if (_modelElem->HasAttribute("name"))
      this->SetModelName(_modelElem->Get<std::string>("name"));

    if (_modelElem->HasElement("pose"))
      this->modelPose = _modelElem->Get<ignition::math::Pose3d>("pose");
    else
      this->modelPose = ignition::math::Pose3d::Zero;
    this->previewVisual->SetPose(this->modelPose);

    if (_modelElem->HasElement("static"))
      this->isStatic = _modelElem->Get<bool>("static");
    if (_modelElem->HasElement("allow_auto_disable"))
      this->autoDisable = _modelElem->Get<bool>("allow_auto_disable");
    gui::model::Events::modelPropertiesChanged(this->isStatic,
        this->autoDisable, this->modelPose, this->GetModelName());

    modelData->modelVisual = modelVisual;
  }
  // Nested models are attached to a parent visual
  else
  {
    // Internal name
    std::stringstream parentNameStream;
    parentNameStream << _parentVis->GetName();
    if (_parentVis->GetName() == this->previewName)
      parentNameStream << "_" << this->modelCounter;

    modelNameStream << parentNameStream.str() << "::" <<
        _modelElem->Get<std::string>("name");
    nestedModelName = modelNameStream.str();

    // Generate unique name
    auto itName = this->allNestedModels.find(nestedModelName);
    int nameCounter = 0;
    std::string uniqueName;
    while (itName != this->allNestedModels.end())
    {
      std::stringstream uniqueNameStr;
      uniqueNameStr << nestedModelName << "_" << nameCounter++;
      uniqueName = uniqueNameStr.str();
      itName = this->allNestedModels.find(uniqueName);
    }
    if (!uniqueName.empty())
      nestedModelName = uniqueName;

    // Model Visual
    modelVisual.reset(new rendering::Visual(nestedModelName, _parentVis));
    modelVisual->Load();
    modelVisual->SetTransparency(ModelData::GetEditTransparency());

    if (_modelElem->HasElement("pose"))
      modelVisual->SetPose(_modelElem->Get<ignition::math::Pose3d>("pose"));

    // Only keep SDF and preview visual
    std::string leafName = nestedModelName;
    leafName = leafName.substr(leafName.rfind("::")+2);

    modelData->modelSDF = _modelElem;
    modelData->modelVisual = modelVisual;
    modelData->SetName(leafName);
    modelData->SetPose(_modelElem->Get<ignition::math::Pose3d>("pose"));
  }

  // Notify nested model insertion
  if (_parentVis)
  {
    boost::recursive_mutex::scoped_lock lock(*this->updateMutex);
    this->allNestedModels[nestedModelName] = modelData;

    gui::model::Events::nestedModelInserted(nestedModelName);
  }

  // Recursively load models nested in this model
  // This must be done after other widgets were notified about the current
  // model but before making joints
  sdf::ElementPtr nestedModelElem;
  if (_modelElem->HasElement("model"))
     nestedModelElem = _modelElem->GetElement("model");
  while (nestedModelElem)
  {
    if (this->canonicalModel.empty())
      this->canonicalModel = nestedModelName;

    this->CreateModelFromSDF(nestedModelElem, modelVisual);
    nestedModelElem = nestedModelElem->GetNextElement("model");
  }

  // Links
  sdf::ElementPtr linkElem;
  if (_modelElem->HasElement("link"))
    linkElem = _modelElem->GetElement("link");
  while (linkElem)
  {
    this->CreateLinkFromSDF(linkElem, modelVisual);
    linkElem = linkElem->GetNextElement("link");
  }

  // Don't load joints or plugins for nested models
  if (!_parentVis)
  {
    // Joints
    sdf::ElementPtr jointElem;
    if (_modelElem->HasElement("joint"))
       jointElem = _modelElem->GetElement("joint");

    while (jointElem)
    {
      this->jointMaker->CreateJointFromSDF(jointElem, modelNameStream.str());
      jointElem = jointElem->GetNextElement("joint");
    }

    // Plugins
    sdf::ElementPtr pluginElem;
    if (_modelElem->HasElement("plugin"))
      pluginElem = _modelElem->GetElement("plugin");
    while (pluginElem)
    {
      this->AddModelPlugin(pluginElem);
      pluginElem = pluginElem->GetNextElement("plugin");
    }
  }

  return modelData;
}

/////////////////////////////////////////////////
void ModelCreator::OnNew()
{
  this->Stop();

  if (this->allLinks.empty() && this->allNestedModels.empty())
  {
    this->Reset();
    gui::model::Events::newModel();
    return;
  }
  QString msg;
  QMessageBox msgBox(QMessageBox::Warning, QString("New"), msg);
  QPushButton *cancelButton = msgBox.addButton("Cancel",
      QMessageBox::RejectRole);
  msgBox.setEscapeButton(cancelButton);
  QPushButton *saveButton = new QPushButton("Save");

  switch (this->currentSaveState)
  {
    case ALL_SAVED:
    {
      msg.append("Are you sure you want to close this model and open a new "
                 "canvas?\n\n");
      QPushButton *newButton =
          msgBox.addButton("New Canvas", QMessageBox::AcceptRole);
      msgBox.setDefaultButton(newButton);
      break;
    }
    case UNSAVED_CHANGES:
    case NEVER_SAVED:
    {
      msg.append("You have unsaved changes. Do you want to save this model "
                 "and open a new canvas?\n\n");
      msgBox.addButton("Don't Save", QMessageBox::DestructiveRole);
      msgBox.addButton(saveButton, QMessageBox::AcceptRole);
      msgBox.setDefaultButton(saveButton);
      break;
    }
    default:
      return;
  }

  msgBox.setText(msg);

  msgBox.exec();

  if (msgBox.clickedButton() != cancelButton)
  {
    if (msgBox.clickedButton() == saveButton)
    {
      if (!this->OnSave())
      {
        return;
      }
    }

    this->Reset();
    gui::model::Events::newModel();
  }
}

/////////////////////////////////////////////////
bool ModelCreator::OnSave()
{
  this->Stop();

  switch (this->currentSaveState)
  {
    case UNSAVED_CHANGES:
    {
      this->SaveModelFiles();
      gui::model::Events::saveModel(this->modelName);
      return true;
    }
    case NEVER_SAVED:
    {
      return this->OnSaveAs();
    }
    default:
      return false;
  }
}

/////////////////////////////////////////////////
bool ModelCreator::OnSaveAs()
{
  this->Stop();

  if (this->saveDialog->OnSaveAs())
  {
    // Prevent changing save location
    this->currentSaveState = ALL_SAVED;
    // Get name set by user
    this->SetModelName(this->saveDialog->GetModelName());
    // Update name on palette
    gui::model::Events::saveModel(this->modelName);
    // Generate and save files
    this->SaveModelFiles();
    return true;
  }
  return false;
}

/////////////////////////////////////////////////
void ModelCreator::OnNameChanged(const std::string &_name)
{
  if (_name.compare(this->modelName) == 0)
    return;

  this->SetModelName(_name);
  this->ModelChanged();
}

/////////////////////////////////////////////////
void ModelCreator::OnExit()
{
  this->Stop();

  if (this->allLinks.empty() && this->allNestedModels.empty())
  {
    if (!this->serverModelName.empty())
      this->SetModelVisible(this->serverModelName, true);
    this->Reset();
    gui::model::Events::newModel();
    gui::model::Events::finishModel();
    return;
  }

  switch (this->currentSaveState)
  {
    case ALL_SAVED:
    {
      QString msg("Are you ready to exit?\n\n");
      QMessageBox msgBox(QMessageBox::NoIcon, QString("Exit"), msg);

      QPushButton *cancelButton = msgBox.addButton("Cancel",
          QMessageBox::RejectRole);
      QPushButton *exitButton =
          msgBox.addButton("Exit", QMessageBox::AcceptRole);
      msgBox.setDefaultButton(exitButton);
      msgBox.setEscapeButton(cancelButton);

      msgBox.exec();
      if (msgBox.clickedButton() == cancelButton)
      {
        return;
      }
      this->FinishModel();
      break;
    }
    case UNSAVED_CHANGES:
    case NEVER_SAVED:
    {
      QString msg("Save Changes before exiting?\n\n");

      QMessageBox msgBox(QMessageBox::NoIcon, QString("Exit"), msg);
      QPushButton *cancelButton = msgBox.addButton("Cancel",
          QMessageBox::RejectRole);
      msgBox.addButton("Don't Save, Exit", QMessageBox::DestructiveRole);
      QPushButton *saveButton = msgBox.addButton("Save and Exit",
          QMessageBox::AcceptRole);
      msgBox.setDefaultButton(cancelButton);
      msgBox.setDefaultButton(saveButton);

      msgBox.exec();
      if (msgBox.clickedButton() == cancelButton)
        return;

      if (msgBox.clickedButton() == saveButton)
      {
        if (!this->OnSave())
        {
          return;
        }
      }
      break;
    }
    default:
      return;
  }

  // Create entity on main window up to the saved point
  if (this->currentSaveState != NEVER_SAVED)
    this->FinishModel();
  else
    this->SetModelVisible(this->serverModelName, true);

  this->Reset();

  gui::model::Events::newModel();
  gui::model::Events::finishModel();
}

/////////////////////////////////////////////////
void ModelCreator::SaveModelFiles()
{
  this->saveDialog->GenerateConfig();
  this->saveDialog->SaveToConfig();
  this->GenerateSDF();
  this->saveDialog->SaveToSDF(this->modelSDF);
  this->currentSaveState = ALL_SAVED;
}

/////////////////////////////////////////////////
std::string ModelCreator::CreateModel()
{
  this->Reset();
  return this->folderName;
}

/////////////////////////////////////////////////
void ModelCreator::AddJoint(const std::string &_type)
{
  this->Stop();
  if (this->jointMaker)
    this->jointMaker->AddJoint(_type);
}

/////////////////////////////////////////////////
std::string ModelCreator::AddShape(LinkType _type,
    const math::Vector3 &_size, const math::Pose &_pose,
    const std::string &_uri, unsigned int _samples)
{
  if (!this->previewVisual)
  {
    this->Reset();
  }

  std::stringstream linkNameStream;
  linkNameStream << this->previewName << "_" << this->modelCounter
      << "::link_" << this->linkCounter++;
  std::string linkName = linkNameStream.str();

  rendering::VisualPtr linkVisual(new rendering::Visual(linkName,
      this->previewVisual));
  linkVisual->Load();
  linkVisual->SetTransparency(ModelData::GetEditTransparency());

  std::ostringstream visualName;
  visualName << linkName << "::visual";
  rendering::VisualPtr visVisual(new rendering::Visual(visualName.str(),
      linkVisual));
  sdf::ElementPtr visualElem =  this->modelTemplateSDF->Root()
      ->GetElement("model")->GetElement("link")->GetElement("visual");

  sdf::ElementPtr geomElem =  visualElem->GetElement("geometry");
  geomElem->ClearElements();

  if (_type == LINK_CYLINDER)
  {
    sdf::ElementPtr cylinderElem = geomElem->AddElement("cylinder");
    (cylinderElem->GetElement("radius"))->Set(_size.x*0.5);
    (cylinderElem->GetElement("length"))->Set(_size.z);
  }
  else if (_type == LINK_SPHERE)
  {
    ((geomElem->AddElement("sphere"))->GetElement("radius"))->Set(_size.x*0.5);
  }
  else if (_type == LINK_MESH)
  {
    sdf::ElementPtr meshElem = geomElem->AddElement("mesh");
    meshElem->GetElement("scale")->Set(_size);
    meshElem->GetElement("uri")->Set(_uri);
  }
  else if (_type == LINK_POLYLINE)
  {
    QFileInfo info(QString::fromStdString(_uri));
    if (!info.isFile() || info.completeSuffix().toLower() != "svg")
    {
      gzerr << "File [" << _uri << "] not found or invalid!" << std::endl;
      return std::string();
    }

    common::SVGLoader svgLoader(_samples);
    std::vector<common::SVGPath> paths;
    svgLoader.Parse(_uri, paths);

    if (paths.empty())
    {
      gzerr << "No paths found on file [" << _uri << "]" << std::endl;
      return std::string();
    }

    // SVG paths do not map to sdf polylines, because we now allow a contour
    // to be made of multiple svg disjoint paths.
    // For this reason, we compute the closed polylines that can be extruded
    // in this step
    std::vector< std::vector<ignition::math::Vector2d> > closedPolys;
    std::vector< std::vector<ignition::math::Vector2d> > openPolys;
    svgLoader.PathsToClosedPolylines(paths, 0.05, closedPolys, openPolys);
    if (closedPolys.empty())
    {
      gzerr << "No closed polylines found on file [" << _uri << "]"
        << std::endl;
      return std::string();
    }
    if (!openPolys.empty())
    {
      gzmsg << "There are " << openPolys.size() << "open polylines. "
        << "They will be ignored." << std::endl;
    }
    // Find extreme values to center the polylines
    ignition::math::Vector2d min(paths[0].polylines[0][0]);
    ignition::math::Vector2d max(min);

    for (auto const &poly : closedPolys)
    {
      for (auto const &pt : poly)
      {
        if (pt.X() < min.X())
          min.X() = pt.X();
        if (pt.Y() < min.Y())
          min.Y() = pt.Y();
        if (pt.X() > max.X())
          max.X() = pt.X();
        if (pt.Y() > max.Y())
          max.Y() = pt.Y();
      }
    }
    for (auto const &poly : closedPolys)
    {
      sdf::ElementPtr polylineElem = geomElem->AddElement("polyline");
      polylineElem->GetElement("height")->Set(_size.z);

      for (auto const &p : poly)
      {
        // Translate to center
        ignition::math::Vector2d pt = p - min - (max-min)*0.5;
        // Swap X and Y so Z will point up
        // (in 2D it points into the screen)
        sdf::ElementPtr pointElem = polylineElem->AddElement("point");
        pointElem->Set(
            ignition::math::Vector2d(pt.Y()*_size.y, pt.X()*_size.x));
      }
    }
  }
  else
  {
    if (_type != LINK_BOX)
    {
      gzwarn << "Unknown link type '" << _type << "'. " <<
          "Adding a box" << std::endl;
    }

    ((geomElem->AddElement("box"))->GetElement("size"))->Set(_size);
  }

  visVisual->Load(visualElem);
  this->CreateLink(visVisual);

  linkVisual->SetPose(_pose);

  // insert over ground plane for now
  math::Vector3 linkPos = linkVisual->GetWorldPose().pos;
  if (_type == LINK_BOX || _type == LINK_CYLINDER || _type == LINK_SPHERE)
  {
    linkPos.z = _size.z * 0.5;
  }
  // override orientation as it's more natural to insert objects upright rather
  // than inserting it in the model frame.
  linkVisual->SetWorldPose(math::Pose(linkPos, math::Quaternion()));

  this->mouseVisual = linkVisual;

  return linkName;
}

/////////////////////////////////////////////////
void ModelCreator::CreateLink(const rendering::VisualPtr &_visual)
{
  LinkData *link = new LinkData();

  msgs::Model model;
  double mass = 1.0;

  // set reasonable inertial values based on geometry
  std::string geomType = _visual->GetGeometryType();
  if (geomType == "cylinder")
    msgs::AddCylinderLink(model, mass, 0.5, 1.0);
  else if (geomType == "sphere")
    msgs::AddSphereLink(model, mass, 0.5);
  else
    msgs::AddBoxLink(model, mass, ignition::math::Vector3d::One);
  link->Load(msgs::LinkToSDF(model.link(0)));

  MainWindow *mainWindow = gui::get_main_window();
  if (mainWindow)
  {
    connect(gui::get_main_window(), SIGNAL(Close()), link->inspector,
        SLOT(close()));
  }

  link->linkVisual = _visual->GetParent();
  link->AddVisual(_visual);

  // override transparency
  _visual->SetTransparency(_visual->GetTransparency() *
      (1-ModelData::GetEditTransparency()-0.1)
      + ModelData::GetEditTransparency());

  // create collision with identical geometry
  rendering::VisualPtr collisionVis =
      _visual->Clone(link->linkVisual->GetName() + "::collision",
      link->linkVisual);

  // orange
  collisionVis->SetMaterial("Gazebo/Orange");
  collisionVis->SetTransparency(
      math::clamp(ModelData::GetEditTransparency() * 2.0, 0.0, 0.8));
  // fix for transparency alpha compositing
  Ogre::MovableObject *colObj = collisionVis->GetSceneNode()->
      getAttachedObject(0);
  colObj->setRenderQueueGroup(colObj->getRenderQueueGroup()+1);
  link->AddCollision(collisionVis);

  std::string linkName = link->linkVisual->GetName();

  std::string leafName = linkName;
  size_t idx = linkName.rfind("::");
  if (idx != std::string::npos)
    leafName = linkName.substr(idx+2);

  link->SetName(leafName);

  {
    boost::recursive_mutex::scoped_lock lock(*this->updateMutex);
    this->allLinks[linkName] = link;
    if (this->canonicalLink.empty())
      this->canonicalLink = linkName;
  }

  rendering::ScenePtr scene = link->linkVisual->GetScene();

  this->ModelChanged();
}

/////////////////////////////////////////////////
LinkData *ModelCreator::CloneLink(const std::string &_linkName)
{
  boost::recursive_mutex::scoped_lock lock(*this->updateMutex);

  auto it = this->allLinks.find(_linkName);
  if (it == allLinks.end())
  {
    gzerr << "No link with name: " << _linkName << " found."  << std::endl;
    return NULL;
  }

  // generate unique name.
  std::string newName = _linkName + "_clone";
  auto itName = this->allLinks.find(newName);
  int nameCounter = 0;
  while (itName != this->allLinks.end())
  {
    std::stringstream newLinkName;
    newLinkName << _linkName << "_clone_" << nameCounter++;
    newName = newLinkName.str();
    itName = this->allLinks.find(newName);
  }

  std::string leafName = newName;
  size_t idx = newName.rfind("::");
  if (idx != std::string::npos)
    leafName = newName.substr(idx+2);
  LinkData *link = it->second->Clone(leafName);

  this->allLinks[newName] = link;

  this->ModelChanged();

  return link;
}

/////////////////////////////////////////////////
void ModelCreator::CreateLinkFromSDF(const sdf::ElementPtr &_linkElem,
    const rendering::VisualPtr &_parentVis)
{
  LinkData *link = new LinkData();
  MainWindow *mainWindow = gui::get_main_window();
  if (mainWindow)
  {
    connect(gui::get_main_window(), SIGNAL(Close()), link->inspector,
        SLOT(close()));
  }

  link->Load(_linkElem);

  // Link
  std::stringstream linkNameStream;
  std::string leafName = link->GetName();

  if (_parentVis->GetName() == this->previewName)
    linkNameStream << this->previewName << "_" << this->modelCounter << "::";
  else
    linkNameStream << _parentVis->GetName() << "::";
  linkNameStream << leafName;
  std::string linkName = linkNameStream.str();

  if (this->canonicalLink.empty())
    this->canonicalLink = linkName;

  link->SetName(leafName);

  // if link name is scoped, it could mean that it's from an included model.
  // The joint maker needs to know about this in order to specify the correct
  // parent and child links in sdf generation step.
  if (leafName.find("::") != std::string::npos)
    this->jointMaker->AddScopedLinkName(leafName);

  rendering::VisualPtr linkVisual(new rendering::Visual(linkName, _parentVis));
  linkVisual->Load();
  linkVisual->SetPose(link->Pose());
  link->linkVisual = linkVisual;

  // Visuals
  int visualIndex = 0;
  sdf::ElementPtr visualElem;

  if (_linkElem->HasElement("visual"))
    visualElem = _linkElem->GetElement("visual");

  linkVisual->SetTransparency(ModelData::GetEditTransparency());

  while (visualElem)
  {
    // Visual name
    std::string visualName;
    if (visualElem->HasAttribute("name"))
    {
      visualName = linkName + "::" + visualElem->Get<std::string>("name");
      visualIndex++;
    }
    else
    {
      std::stringstream visualNameStream;
      visualNameStream << linkName << "::visual_" << visualIndex++;
      visualName = visualNameStream.str();
      gzwarn << "SDF missing visual name attribute. Created name " << visualName
          << std::endl;
    }
    rendering::VisualPtr visVisual(new rendering::Visual(visualName,
        linkVisual));
    visVisual->Load(visualElem);

    // Visual pose
    math::Pose visualPose;
    if (visualElem->HasElement("pose"))
      visualPose = visualElem->Get<math::Pose>("pose");
    else
      visualPose.Set(0, 0, 0, 0, 0, 0);
    visVisual->SetPose(visualPose);

    // Add to link
    link->AddVisual(visVisual);

    // override transparency
    visVisual->SetTransparency(visVisual->GetTransparency() *
        (1-ModelData::GetEditTransparency()-0.1)
        + ModelData::GetEditTransparency());

    visualElem = visualElem->GetNextElement("visual");
  }

  // Collisions
  int collisionIndex = 0;
  sdf::ElementPtr collisionElem;

  if (_linkElem->HasElement("collision"))
    collisionElem = _linkElem->GetElement("collision");

  while (collisionElem)
  {
    // Collision name
    std::string collisionName;
    if (collisionElem->HasAttribute("name"))
    {
      collisionName = linkName + "::" + collisionElem->Get<std::string>("name");
      collisionIndex++;
    }
    else
    {
      std::ostringstream collisionNameStream;
      collisionNameStream << linkName << "::collision_" << collisionIndex++;
      collisionName = collisionNameStream.str();
      gzwarn << "SDF missing collision name attribute. Created name " <<
          collisionName << std::endl;
    }
    rendering::VisualPtr colVisual(new rendering::Visual(collisionName,
        linkVisual));

    // Collision pose
    math::Pose collisionPose;
    if (collisionElem->HasElement("pose"))
      collisionPose = collisionElem->Get<math::Pose>("pose");
    else
      collisionPose.Set(0, 0, 0, 0, 0, 0);

    // Make a visual element from the collision element
    sdf::ElementPtr colVisualElem =  this->modelTemplateSDF->Root()
        ->GetElement("model")->GetElement("link")->GetElement("visual");

    sdf::ElementPtr geomElem = colVisualElem->GetElement("geometry");
    geomElem->ClearElements();
    geomElem->Copy(collisionElem->GetElement("geometry"));

    colVisual->Load(colVisualElem);
    colVisual->SetPose(collisionPose);
    colVisual->SetMaterial("Gazebo/Orange");
    colVisual->SetTransparency(
        math::clamp(ModelData::GetEditTransparency() * 2.0, 0.0, 0.8));
    // fix for transparency alpha compositing
    Ogre::MovableObject *colObj = colVisual->GetSceneNode()->
        getAttachedObject(0);
    colObj->setRenderQueueGroup(colObj->getRenderQueueGroup()+1);

    // Add to link
    msgs::Collision colMsg = msgs::CollisionFromSDF(collisionElem);
    link->AddCollision(colVisual, &colMsg);

    collisionElem = collisionElem->GetNextElement("collision");
  }

  // Top-level links only
  if (_parentVis == this->previewVisual)
  {
    boost::recursive_mutex::scoped_lock lock(*this->updateMutex);
    this->allLinks[linkName] = link;
    gui::model::Events::linkInserted(linkName);
  }

  this->ModelChanged();
}

/////////////////////////////////////////////////
void ModelCreator::RemoveLinkImpl(const std::string &_linkName)
{
  if (!this->previewVisual)
  {
    this->Reset();
    return;
  }

  LinkData *link = NULL;
  {
    boost::recursive_mutex::scoped_lock lock(*this->updateMutex);
    if (this->allLinks.find(_linkName) == this->allLinks.end())
      return;
    link = this->allLinks[_linkName];
  }

  if (!link)
    return;

  // Copy before reference is deleted.
  std::string linkName(_linkName);

  rendering::ScenePtr scene = link->linkVisual->GetScene();
  if (scene)
  {
    for (auto &it : link->visuals)
    {
      rendering::VisualPtr vis = it.first;
      scene->RemoveVisual(vis);
    }
    scene->RemoveVisual(link->linkVisual);
    for (auto &colIt : link->collisions)
    {
      rendering::VisualPtr vis = colIt.first;
      scene->RemoveVisual(vis);
    }

    scene->RemoveVisual(link->linkVisual);
  }

  link->linkVisual.reset();
  {
    boost::recursive_mutex::scoped_lock lock(*this->updateMutex);
    this->allLinks.erase(linkName);
    delete link;
  }
  gui::model::Events::linkRemoved(linkName);

  this->ModelChanged();
}

/////////////////////////////////////////////////
void ModelCreator::Reset()
{
  delete this->saveDialog;
  this->saveDialog = new SaveDialog(SaveDialog::MODEL);

  this->jointMaker->Reset();
  this->selectedLinks.clear();

  if (g_copyAct)
    g_copyAct->setEnabled(false);

  if (g_pasteAct)
    g_pasteAct->setEnabled(false);

  this->currentSaveState = NEVER_SAVED;
  this->SetModelName(this->modelDefaultName);
  this->serverModelName = "";
  this->serverModelSDF.reset();
  this->serverModelVisible.clear();
  this->canonicalLink = "";

  this->modelTemplateSDF.reset(new sdf::SDF);
  this->modelTemplateSDF->SetFromString(ModelData::GetTemplateSDFString());

  this->modelSDF.reset(new sdf::SDF);

  this->isStatic = false;
  this->autoDisable = true;
  gui::model::Events::modelPropertiesChanged(this->isStatic, this->autoDisable,
      this->modelPose, this->GetModelName());

  while (!this->allLinks.empty())
    this->RemoveLinkImpl(this->allLinks.begin()->first);
  this->allLinks.clear();

  this->allNestedModels.clear();

  this->allModelPlugins.clear();

  if (!gui::get_active_camera() ||
    !gui::get_active_camera()->GetScene())
  return;

  rendering::ScenePtr scene = gui::get_active_camera()->GetScene();
  if (this->previewVisual)
    scene->RemoveVisual(this->previewVisual);

  this->previewVisual.reset(new rendering::Visual(this->previewName,
      scene->GetWorldVisual()));

  this->previewVisual->Load();
  this->modelPose = ignition::math::Pose3d::Zero;
  this->previewVisual->SetPose(this->modelPose);
}

/////////////////////////////////////////////////
void ModelCreator::SetModelName(const std::string &_modelName)
{
  this->modelName = _modelName;
  this->saveDialog->SetModelName(_modelName);

  this->folderName = this->saveDialog->
      GetFolderNameFromModelName(this->modelName);

  if (this->currentSaveState == NEVER_SAVED)
  {
    // Set new saveLocation
    boost::filesystem::path oldPath(this->saveDialog->GetSaveLocation());

    boost::filesystem::path newPath = oldPath.parent_path() / this->folderName;
    this->saveDialog->SetSaveLocation(newPath.string());
  }
}

/////////////////////////////////////////////////
std::string ModelCreator::GetModelName() const
{
  return this->modelName;
}

/////////////////////////////////////////////////
void ModelCreator::SetStatic(bool _static)
{
  this->isStatic = _static;
  this->ModelChanged();
}

/////////////////////////////////////////////////
void ModelCreator::SetAutoDisable(bool _auto)
{
  this->autoDisable = _auto;
  this->ModelChanged();
}

/////////////////////////////////////////////////
void ModelCreator::FinishModel()
{
  if (!this->serverModelName.empty())
  {
    // delete model on server first before spawning the updated one.
    transport::request(gui::get_world(), "entity_delete",
        this->serverModelName);
    int timeoutCounter = 0;
    int timeout = 100;
    while (timeoutCounter < timeout)
    {
      boost::shared_ptr<msgs::Response> response =
          transport::request(gui::get_world(), "entity_info",
          this->serverModelName);
      // Make sure the response is correct
      if (response->response() == "nonexistent")
        break;

      common::Time::MSleep(100);
      timeoutCounter++;
    }
  }
  event::Events::setSelectedEntity("", "normal");
  this->CreateTheEntity();
  this->Reset();
}

/////////////////////////////////////////////////
void ModelCreator::CreateTheEntity()
{
  if (!this->modelSDF->Root()->HasElement("model"))
  {
    gzerr << "Generated invalid SDF! Cannot create entity." << std::endl;
    return;
  }

  msgs::Factory msg;
  // Create a new name if the model exists
  sdf::ElementPtr modelElem = this->modelSDF->Root()->GetElement("model");
  std::string modelElemName = modelElem->Get<std::string>("name");
  if (has_entity_name(modelElemName))
  {
    int i = 0;
    while (has_entity_name(modelElemName))
    {
      modelElemName = modelElem->Get<std::string>("name") + "_" +
        boost::lexical_cast<std::string>(i++);
    }
    modelElem->GetAttribute("name")->Set(modelElemName);
  }

  msg.set_sdf(this->modelSDF->ToString());
  msgs::Set(msg.mutable_pose(), this->modelPose);
  this->makerPub->Publish(msg);
}

/////////////////////////////////////////////////
void ModelCreator::AddLink(LinkType _type)
{
  if (!this->previewVisual)
  {
    this->Reset();
  }

  this->Stop();

  this->addLinkType = _type;
  if (_type != LINK_NONE)
    this->AddShape(_type);
}

/////////////////////////////////////////////////
void ModelCreator::Stop()
{
  if (this->addLinkType != LINK_NONE && this->mouseVisual)
  {
    this->RemoveLinkImpl(this->mouseVisual->GetName());
    this->mouseVisual.reset();
    emit LinkAdded();
  }
  if (this->jointMaker)
    this->jointMaker->Stop();
}

/////////////////////////////////////////////////
void ModelCreator::OnDelete()
{
  if (this->inspectName.empty())
    return;

  this->OnDelete(this->inspectName);
  this->inspectName = "";
}

/////////////////////////////////////////////////
void ModelCreator::OnDelete(const std::string &_entity)
{
  this->RemoveLink(_entity);
}

/////////////////////////////////////////////////
void ModelCreator::RemoveLink(const std::string &_entity)
{
  boost::recursive_mutex::scoped_lock lock(*this->updateMutex);

  // if it's a link
  if (this->allLinks.find(_entity) != this->allLinks.end())
  {
    if (this->jointMaker)
      this->jointMaker->RemoveJointsByLink(_entity);
    this->RemoveLinkImpl(_entity);
    return;
  }

  // if it's a visual
  rendering::VisualPtr vis =
      gui::get_active_camera()->GetScene()->GetVisual(_entity);
  if (vis)
  {
    rendering::VisualPtr parentLink = vis->GetParent();
    std::string parentLinkName = parentLink->GetName();

    if (this->allLinks.find(parentLinkName) != this->allLinks.end())
    {
      // remove the parent link if it's the only child
      if (parentLink->GetChildCount() == 1)
      {
        if (this->jointMaker)
          this->jointMaker->RemoveJointsByLink(parentLink->GetName());
        this->RemoveLinkImpl(parentLink->GetName());
        return;
      }
    }
  }
}

/////////////////////////////////////////////////
void ModelCreator::OnRemoveModelPlugin(const QString &_name)
{
  this->RemoveModelPlugin(_name.toStdString());
}

/////////////////////////////////////////////////
void ModelCreator::RemoveModelPlugin(const std::string &_name)
{
  boost::recursive_mutex::scoped_lock lock(*this->updateMutex);

  auto it = this->allModelPlugins.find(_name);
  if (it == this->allModelPlugins.end())
  {
    return;
  }

  ModelPluginData *data = it->second;

  // Remove from map
  this->allModelPlugins.erase(_name);
  delete data;

  // Notify removal
  gui::model::Events::modelPluginRemoved(_name);
}

/////////////////////////////////////////////////
bool ModelCreator::OnKeyPress(const common::KeyEvent &_event)
{
  if (_event.key == Qt::Key_Escape)
  {
    this->Stop();
  }
  else if (_event.key == Qt::Key_Delete)
  {
    if (!this->selectedLinks.empty())
    {
      for (const auto &linkVis : this->selectedLinks)
      {
        this->OnDelete(linkVis);
      }
      this->DeselectAll();
    }
    else if (!this->selectedModelPlugins.empty())
    {
      for (const auto &plugin : this->selectedModelPlugins)
      {
        this->RemoveModelPlugin(plugin);
      }
      this->DeselectAll();
    }
  }
  else if (_event.control)
  {
    if (_event.key == Qt::Key_C && _event.control)
    {
      g_copyAct->trigger();
      return true;
    }
    if (_event.key == Qt::Key_V && _event.control)
    {
      g_pasteAct->trigger();
      return true;
    }
  }
  return false;
}

/////////////////////////////////////////////////
bool ModelCreator::OnMousePress(const common::MouseEvent &_event)
{
  rendering::UserCameraPtr userCamera = gui::get_active_camera();
  if (!userCamera)
    return false;

  if (this->jointMaker->GetState() != JointMaker::JOINT_NONE)
  {
    userCamera->HandleMouseEvent(_event);
    return true;
  }

  rendering::VisualPtr vis = userCamera->GetVisual(_event.Pos());
  if (vis)
  {
    if (!vis->IsPlane() && gui::get_entity_id(vis->GetRootVisual()->GetName()))
    {
      // Handle snap from GLWidget
      if (g_snapAct->isChecked())
        return false;

      // Prevent interaction with other models, send event only to
      // user camera
      userCamera->HandleMouseEvent(_event);
      return true;
    }
  }
  return false;
}

/////////////////////////////////////////////////
bool ModelCreator::OnMouseRelease(const common::MouseEvent &_event)
{
  rendering::UserCameraPtr userCamera = gui::get_active_camera();
  if (!userCamera)
    return false;

  boost::recursive_mutex::scoped_lock lock(*this->updateMutex);

  if (this->mouseVisual)
  {
    if (_event.Button() == common::MouseEvent::RIGHT)
      return true;

    // set the link data pose
    if (this->allLinks.find(this->mouseVisual->GetName()) !=
        this->allLinks.end())
    {
      LinkData *link = this->allLinks[this->mouseVisual->GetName()];
      link->SetPose((this->mouseVisual->GetWorldPose()-this->modelPose).Ign());
      gui::model::Events::linkInserted(this->mouseVisual->GetName());
    }

    // reset and return
    emit LinkAdded();
    this->mouseVisual.reset();
    this->AddLink(LINK_NONE);
    return true;
  }

  rendering::VisualPtr vis = userCamera->GetVisual(_event.Pos());
  if (vis)
  {
    rendering::VisualPtr topLevelVis = vis->GetNthAncestor(2);
    if (!topLevelVis)
      return false;

    // Is link
    if (this->allLinks.find(topLevelVis->GetName()) !=
        this->allLinks.end())
    {
      // Handle snap from GLWidget
      if (g_snapAct->isChecked())
        return false;

      // trigger link inspector on right click
      if (_event.Button() == common::MouseEvent::RIGHT)
      {
        this->inspectName = topLevelVis->GetName();

        this->ShowContextMenu(this->inspectName);
        return true;
      }

      // Not in multi-selection mode.
      if (!(QApplication::keyboardModifiers() & Qt::ControlModifier))
      {
        this->DeselectAll();
        this->SetSelected(topLevelVis, true);
      }
      // Multi-selection mode
      else
      {
        this->DeselectAllModelPlugins();

        auto it = std::find(this->selectedLinks.begin(),
<<<<<<< HEAD
            this->selectedLinks.end(), linkVis->GetName());
=======
            this->selectedLinks.end(), topLevelVis);
>>>>>>> 2113e6c6
        // Highlight and select clicked link if not already selected
        if (it == this->selectedLinks.end())
        {
          this->SetSelected(topLevelVis, true);
        }
        // Deselect if already selected
        else
        {
          this->SetSelected(topLevelVis, false);
        }
      }

      if (this->manipMode == "translate" || this->manipMode == "rotate" ||
          this->manipMode == "scale")
      {
        this->OnManipMode(this->manipMode);
      }

      return true;
    }
    // Not link
    else
    {
      this->DeselectAll();

      g_alignAct->setEnabled(false);
      g_copyAct->setEnabled(!this->selectedLinks.empty());

      if (!vis->IsPlane())
        return true;
    }
  }
  return false;
}

/////////////////////////////////////////////////
void ModelCreator::ShowContextMenu(const std::string &_link)
{
  auto it = this->allLinks.find(_link);
  if (it == this->allLinks.end())
    return;

  this->inspectName = _link;
  QMenu menu;
  if (this->inspectAct)
  {
    menu.addAction(this->inspectAct);

    if (this->jointMaker)
    {
      std::vector<JointData *> joints = this->jointMaker->GetJointDataByLink(
          _link);

      if (!joints.empty())
      {
        QMenu *jointsMenu = menu.addMenu(tr("Open Joint Inspector"));

        for (auto joint : joints)
        {
          QAction *jointAct = new QAction(tr(joint->name.c_str()), this);
          connect(jointAct, SIGNAL(triggered()), joint,
              SLOT(OnOpenInspector()));
          jointsMenu->addAction(jointAct);
        }
      }
    }
  }
  QAction *deleteAct = new QAction(tr("Delete"), this);
  connect(deleteAct, SIGNAL(triggered()), this, SLOT(OnDelete()));
  menu.addAction(deleteAct);

  menu.exec(QCursor::pos());
}

/////////////////////////////////////////////////
void ModelCreator::ShowModelPluginContextMenu(const std::string &_name)
{
  auto it = this->allModelPlugins.find(_name);
  if (it == this->allModelPlugins.end())
    return;

  // Open inspector
  QAction *inspectorAct = new QAction(tr("Open Model Plugin Inspector"), this);

  // Map signals to pass argument
  QSignalMapper *inspectorMapper = new QSignalMapper(this);

  connect(inspectorAct, SIGNAL(triggered()), inspectorMapper, SLOT(map()));
  inspectorMapper->setMapping(inspectorAct, QString::fromStdString(_name));

  connect(inspectorMapper, SIGNAL(mapped(QString)), this,
      SLOT(OnOpenModelPluginInspector(QString)));

  // Delete
  QAction *deleteAct = new QAction(tr("Delete"), this);

  // Map signals to pass argument
  QSignalMapper *deleteMapper = new QSignalMapper(this);

  connect(deleteAct, SIGNAL(triggered()), deleteMapper, SLOT(map()));
  deleteMapper->setMapping(deleteAct, QString::fromStdString(_name));

  connect(deleteMapper, SIGNAL(mapped(QString)), this,
      SLOT(OnRemoveModelPlugin(QString)));

  // Menu
  QMenu menu;
  menu.addAction(inspectorAct);
  menu.addAction(deleteAct);

  menu.exec(QCursor::pos());
}

/////////////////////////////////////////////////
bool ModelCreator::OnMouseMove(const common::MouseEvent &_event)
{
  this->lastMouseEvent = _event;
  rendering::UserCameraPtr userCamera = gui::get_active_camera();
  if (!userCamera)
    return false;

  if (!this->mouseVisual)
  {
    rendering::VisualPtr vis = userCamera->GetVisual(_event.Pos());
    if (vis && !vis->IsPlane())
    {
      rendering::VisualPtr topLevelVis = vis->GetNthAncestor(2);
      if (!topLevelVis)
        return false;

      // Main window models always handled here
      // Not possible to interact with nested models yet
      if (this->allLinks.find(topLevelVis->GetName()) ==
          this->allLinks.end())
      {
        // Prevent highlighting for snapping
        if (this->manipMode == "snap" || this->manipMode == "select" ||
            this->manipMode == "")
        {
          // Don't change cursor on hover
          QApplication::setOverrideCursor(QCursor(Qt::ArrowCursor));
          userCamera->HandleMouseEvent(_event);
        }
        // Allow ModelManipulator to work while dragging handle over this
        else if (_event.Dragging())
        {
          ModelManipulator::Instance()->OnMouseMoveEvent(_event);
        }
        return true;
      }
    }
    return false;
  }

  math::Pose pose = this->mouseVisual->GetWorldPose();
  pose.pos = ModelManipulator::GetMousePositionOnPlane(
      userCamera, _event);

  if (!_event.Shift())
  {
    pose.pos = ModelManipulator::SnapPoint(pose.pos);
  }
  pose.pos.z = this->mouseVisual->GetWorldPose().pos.z;

  this->mouseVisual->SetWorldPose(pose);

  return true;
}

/////////////////////////////////////////////////
bool ModelCreator::OnMouseDoubleClick(const common::MouseEvent &_event)
{
  // open the link inspector on double click
  rendering::VisualPtr vis = gui::get_active_camera()->GetVisual(_event.Pos());
  if (!vis)
    return false;

  boost::recursive_mutex::scoped_lock lock(*this->updateMutex);

  if (this->allLinks.find(vis->GetParent()->GetName()) !=
      this->allLinks.end())
  {
    this->OpenInspector(vis->GetParent()->GetName());
    return true;
  }

  return false;
}

/////////////////////////////////////////////////
void ModelCreator::OnOpenInspector()
{
  if (this->inspectName.empty())
    return;

  this->OpenInspector(this->inspectName);
  this->inspectName = "";
}

/////////////////////////////////////////////////
void ModelCreator::OpenInspector(const std::string &_name)
{
  boost::recursive_mutex::scoped_lock lock(*this->updateMutex);
  auto it = this->allLinks.find(_name);
  if (it == this->allLinks.end())
  {
    gzerr << "Link [" << _name << "] not found." << std::endl;
    return;
  }
  LinkData *link = it->second;
  link->SetPose((link->linkVisual->GetWorldPose()-this->modelPose).Ign());
  link->UpdateConfig();
  link->inspector->move(QCursor::pos());
  link->inspector->show();
}

/////////////////////////////////////////////////
void ModelCreator::OnCopy()
{
  if (!g_editModelAct->isChecked())
    return;

  if (!this->selectedLinks.empty())
  {
    this->copiedLinkNames.clear();
    for (auto vis : this->selectedLinks)
    {
      this->copiedLinkNames.push_back(vis);
    }
    g_pasteAct->setEnabled(true);
  }
}

/////////////////////////////////////////////////
void ModelCreator::OnPaste()
{
  if (this->copiedLinkNames.empty() || !g_editModelAct->isChecked())
  {
    return;
  }

  boost::recursive_mutex::scoped_lock lock(*this->updateMutex);

  // For now, only copy the last selected model
  auto it = this->allLinks.find(this->copiedLinkNames.back());
  if (it != this->allLinks.end())
  {
    LinkData *copiedLink = it->second;
    if (!copiedLink)
      return;

    this->Stop();
    this->DeselectAll();

    if (!this->previewVisual)
    {
      this->Reset();
    }

    LinkData* clonedLink = this->CloneLink(it->first);

    math::Pose clonePose = copiedLink->linkVisual->GetWorldPose();
    rendering::UserCameraPtr userCamera = gui::get_active_camera();
    if (userCamera)
    {
      math::Vector3 mousePosition =
        ModelManipulator::GetMousePositionOnPlane(userCamera,
                                                  this->lastMouseEvent);
      clonePose.pos.x = mousePosition.x;
      clonePose.pos.y = mousePosition.y;
    }

    clonedLink->linkVisual->SetWorldPose(clonePose);
    this->addLinkType = LINK_MESH;
    this->mouseVisual = clonedLink->linkVisual;
  }
}

/////////////////////////////////////////////////
JointMaker *ModelCreator::GetJointMaker() const
{
  return this->jointMaker;
}

/////////////////////////////////////////////////
void ModelCreator::GenerateSDF()
{
  sdf::ElementPtr modelElem;

  this->modelSDF.reset(new sdf::SDF);
  this->modelSDF->SetFromString(ModelData::GetTemplateSDFString());

  modelElem = this->modelSDF->Root()->GetElement("model");

  modelElem->ClearElements();
  modelElem->GetAttribute("name")->Set(this->folderName);

  boost::recursive_mutex::scoped_lock lock(*this->updateMutex);

  if (this->serverModelName.empty())
  {
    // set center of all links and nested models to be origin
    /// \todo issue #1485 set a better origin other than the centroid
    ignition::math::Vector3d mid;
    int entityCount = 0;
    for (auto &linksIt : this->allLinks)
    {
      LinkData *link = linksIt.second;
      mid += link->Pose().Pos();
      entityCount++;
    }
    for (auto &nestedModelsIt : this->allNestedModels)
    {
      NestedModelData *modelData = nestedModelsIt.second;

      // get only top level nested models
      if (modelData->Depth() != 2)
        continue;

      mid += modelData->Pose().Pos();
      entityCount++;
    }

    if (!(this->allLinks.empty() && this->allNestedModels.empty()))
    {
      mid /= entityCount;
    }

    this->modelPose.Pos() = mid;
  }

  // Update poses in case they changed
  this->previewVisual->SetWorldPose(this->modelPose);
  for (auto &linksIt : this->allLinks)
  {
    LinkData *link = linksIt.second;
    link->SetPose((link->linkVisual->GetWorldPose() - this->modelPose).Ign());
    link->linkVisual->SetPose(link->Pose());
  }
  for (auto &nestedModelsIt : this->allNestedModels)
  {
    NestedModelData *modelData = nestedModelsIt.second;

    if (!modelData->modelVisual)
      continue;

    // get only top level nested models
    if (modelData->Depth() != 2)
      continue;

    modelData->SetPose(modelData->modelVisual->GetWorldPose().Ign() -
        this->modelPose);
    modelData->modelVisual->SetPose(modelData->Pose());
  }

  // generate canonical link sdf first.
  if (!this->canonicalLink.empty())
  {
    auto canonical = this->allLinks.find(this->canonicalLink);
    if (canonical != this->allLinks.end())
    {
      LinkData *link = canonical->second;
      link->UpdateConfig();

      sdf::ElementPtr newLinkElem = this->GenerateLinkSDF(link);
      modelElem->InsertElement(newLinkElem);
    }
  }

  // loop through rest of all links and generate sdf
  for (auto &linksIt : this->allLinks)
  {
    if (linksIt.first == this->canonicalLink)
      continue;

    LinkData *link = linksIt.second;
    link->UpdateConfig();

    sdf::ElementPtr newLinkElem = this->GenerateLinkSDF(link);
    modelElem->InsertElement(newLinkElem);
  }

  // generate canonical model sdf first.
  if (!this->canonicalModel.empty())
  {
    auto canonical = this->allNestedModels.find(this->canonicalModel);
    if (canonical != this->allNestedModels.end())
    {
      NestedModelData *nestedModelData = canonical->second;
      modelElem->InsertElement(nestedModelData->modelSDF);
    }
  }

  // loop through rest of all nested models and add sdf
  for (auto &nestedModelsIt : this->allNestedModels)
  {
    NestedModelData *nestedModelData = nestedModelsIt.second;

    if (nestedModelsIt.first == this->canonicalModel ||
        nestedModelData->Depth() != 2)
      continue;

    modelElem->InsertElement(nestedModelData->modelSDF);
  }

  // Add joint sdf elements
  this->jointMaker->GenerateSDF();
  sdf::ElementPtr jointsElem = this->jointMaker->GetSDF();

  sdf::ElementPtr jointElem;
  if (jointsElem->HasElement("joint"))
    jointElem = jointsElem->GetElement("joint");
  while (jointElem)
  {
    modelElem->InsertElement(jointElem->Clone());
    jointElem = jointElem->GetNextElement("joint");
  }

  // Model settings
  modelElem->GetElement("static")->Set(this->isStatic);
  modelElem->GetElement("allow_auto_disable")->Set(this->autoDisable);

  // Add plugin elements
  for (auto modelPlugin : this->allModelPlugins)
    modelElem->InsertElement(modelPlugin.second->modelPluginSDF->Clone());
}

/////////////////////////////////////////////////
sdf::ElementPtr ModelCreator::GenerateLinkSDF(LinkData *_link)
{
  std::stringstream visualNameStream;
  std::stringstream collisionNameStream;
  visualNameStream.str("");
  collisionNameStream.str("");

  sdf::ElementPtr newLinkElem = _link->linkSDF->Clone();
  newLinkElem->GetElement("pose")->Set(_link->linkVisual->GetWorldPose()
      - this->modelPose);

  // visuals
  for (auto const &it : _link->visuals)
  {
    rendering::VisualPtr visual = it.first;
    msgs::Visual visualMsg = it.second;
    sdf::ElementPtr visualElem = visual->GetSDF()->Clone();

    visualElem->GetElement("transparency")->Set<double>(
        visualMsg.transparency());
    newLinkElem->InsertElement(visualElem);
  }

  // collisions
  for (auto const &colIt : _link->collisions)
  {
    sdf::ElementPtr collisionElem = msgs::CollisionToSDF(colIt.second);
    newLinkElem->InsertElement(collisionElem);
  }
  return newLinkElem;
}

/////////////////////////////////////////////////
void ModelCreator::OnAlignMode(const std::string &_axis,
    const std::string &_config, const std::string &_target, bool _preview)
{
  ModelAlign::Instance()->AlignVisuals(this->selectedLinks, _axis, _config,
      _target, !_preview);
}

/////////////////////////////////////////////////
void ModelCreator::DeselectAll()
{
  this->DeselectAllLinks();
  this->DeselectAllModelPlugins();
}

/////////////////////////////////////////////////
void ModelCreator::DeselectAllLinks()
{
  rendering::ScenePtr scene = gui::get_active_camera()->GetScene();
  while (!this->selectedLinks.empty())
  {
    rendering::VisualPtr vis = scene->GetVisual(this->selectedLinks[0]);
    if (vis)
    {
      vis->SetHighlighted(false);
      model::Events::setSelectedLink(this->selectedLinks[0], false);
    }
    this->selectedLinks.erase(this->selectedLinks.begin());
  }
}

/////////////////////////////////////////////////
void ModelCreator::DeselectAllModelPlugins()
{
  while (!this->selectedModelPlugins.empty())
  {
    auto it = this->selectedModelPlugins.begin();
    std::string name = this->selectedModelPlugins[0];
    this->selectedModelPlugins.erase(it);
    model::Events::setSelectedModelPlugin(name, false);
  }
}

/////////////////////////////////////////////////
void ModelCreator::SetSelected(const std::string &_name, const bool _selected)
{
  auto it = this->allLinks.find(_name);
  if (it == this->allLinks.end())
    return;

  this->SetSelected((*it).second->linkVisual, _selected);
}

/////////////////////////////////////////////////
void ModelCreator::SetSelected(rendering::VisualPtr _linkVis,
    const bool _selected)
{
  if (!_linkVis)
    return;

  _linkVis->SetHighlighted(_selected);
  auto it = std::find(this->selectedLinks.begin(),
      this->selectedLinks.end(), _linkVis->GetName());
  if (_selected)
  {
    if (it == this->selectedLinks.end())
    {
      this->selectedLinks.push_back(_linkVis->GetName());
      model::Events::setSelectedLink(_linkVis->GetName(), _selected);
    }
  }
  else
  {
    if (it != this->selectedLinks.end())
    {
      this->selectedLinks.erase(it);
      model::Events::setSelectedLink(_linkVis->GetName(), _selected);
    }
  }
  g_copyAct->setEnabled(!this->selectedLinks.empty());
  g_alignAct->setEnabled(this->selectedLinks.size() > 1);
}

/////////////////////////////////////////////////
void ModelCreator::OnManipMode(const std::string &_mode)
{
  if (!this->active)
    return;

  this->manipMode = _mode;

  if (!this->selectedLinks.empty())
  {
    ModelManipulator::Instance()->SetAttachedVisual(
        this->selectedLinks.back());
  }

  ModelManipulator::Instance()->SetManipulationMode(_mode);
  ModelSnap::Instance()->Reset();

  // deselect 0 to n-1 models.
  if (this->selectedLinks.size() > 1)
  {
    std::string link = this->selectedLinks[this->selectedLinks.size()-1];
    this->DeselectAll();
    this->SetSelected(link, true);
  }
}

/////////////////////////////////////////////////
void ModelCreator::OnSetSelectedEntity(const std::string &/*_name*/,
    const std::string &/*_mode*/)
{
  this->DeselectAll();
}

/////////////////////////////////////////////////
void ModelCreator::OnSetSelectedLink(const std::string &_name,
    const bool _selected)
{
  this->SetSelected(_name, _selected);
}

/////////////////////////////////////////////////
void ModelCreator::OnSetSelectedModelPlugin(const std::string &_name,
    const bool _selected)
{
  auto plugin = this->allModelPlugins.find(_name);
  if (plugin == this->allModelPlugins.end())
    return;

  auto it = std::find(this->selectedModelPlugins.begin(),
      this->selectedModelPlugins.end(), _name);
  if (_selected && it == this->selectedModelPlugins.end())
  {
    this->selectedModelPlugins.push_back(_name);
  }
  else if (!_selected && it != this->selectedModelPlugins.end())
  {
    this->selectedModelPlugins.erase(it);
  }
}

/////////////////////////////////////////////////
void ModelCreator::ModelChanged()
{
  if (this->currentSaveState != NEVER_SAVED)
    this->currentSaveState = UNSAVED_CHANGES;
}

/////////////////////////////////////////////////
void ModelCreator::Update()
{
  boost::recursive_mutex::scoped_lock lock(*this->updateMutex);

  // Check if any links have been moved or resized and trigger ModelChanged
  for (auto &linksIt : this->allLinks)
  {
    LinkData *link = linksIt.second;
    if (link->Pose() != link->linkVisual->GetPose().Ign())
    {
      link->SetPose((link->linkVisual->GetWorldPose() - this->modelPose).Ign());
      this->ModelChanged();
    }
    for (auto &scaleIt : this->linkScaleUpdate)
    {
      if (link->linkVisual->GetName() == scaleIt.first)
        link->SetScale(scaleIt.second.Ign());
    }
  }
  if (!this->linkScaleUpdate.empty())
    this->ModelChanged();
  this->linkScaleUpdate.clear();
}

/////////////////////////////////////////////////
void ModelCreator::OnEntityScaleChanged(const std::string &_name,
  const math::Vector3 &_scale)
{
  boost::recursive_mutex::scoped_lock lock(*this->updateMutex);
  for (auto linksIt : this->allLinks)
  {
    std::string linkName;
    size_t pos = _name.rfind("::");
    if (pos != std::string::npos)
      linkName = _name.substr(0, pos);
    if (_name == linksIt.first || linkName == linksIt.first)
    {
      this->linkScaleUpdate[linksIt.first] = _scale;
      break;
    }
  }
}

/////////////////////////////////////////////////
void ModelCreator::SetModelVisible(const std::string &_name, bool _visible)
{
  rendering::ScenePtr scene = gui::get_active_camera()->GetScene();
  rendering::VisualPtr visual = scene->GetVisual(_name);
  if (!visual)
    return;

  this->SetModelVisible(visual, _visible);

  if (_visible)
    visual->SetHighlighted(false);
}

/////////////////////////////////////////////////
void ModelCreator::SetModelVisible(rendering::VisualPtr _visual, bool _visible)
{
  if (!_visual)
    return;

  for (unsigned int i = 0; i < _visual->GetChildCount(); ++i)
    this->SetModelVisible(_visual->GetChild(i), _visible);

  if (!_visible)
  {
    // store original visibility
    this->serverModelVisible[_visual->GetId()] = _visual->GetVisible();
    _visual->SetVisible(_visible);
  }
  else
  {
    // restore original visibility
    auto it = this->serverModelVisible.find(_visual->GetId());
    if (it != this->serverModelVisible.end())
    {
      _visual->SetVisible(it->second, false);
    }
  }
}

/////////////////////////////////////////////////
ModelCreator::SaveState ModelCreator::GetCurrentSaveState() const
{
  return this->currentSaveState;
}

/////////////////////////////////////////////////
void ModelCreator::AddModelPlugin(const sdf::ElementPtr _pluginElem)
{
  if (_pluginElem->HasAttribute("name"))
  {
    std::string name = _pluginElem->Get<std::string>("name");

    // Create data
    ModelPluginData *modelPlugin = new ModelPluginData();
    modelPlugin->Load(_pluginElem);

    // Add to map
    {
      boost::recursive_mutex::scoped_lock lock(*this->updateMutex);
      this->allModelPlugins[name] = modelPlugin;
    }

    // Notify addition
    gui::model::Events::modelPluginInserted(name);
  }
}

/////////////////////////////////////////////////
void ModelCreator::OnOpenModelPluginInspector(const QString &_name)
{
  this->OpenModelPluginInspector(_name.toStdString());
}

/////////////////////////////////////////////////
void ModelCreator::OpenModelPluginInspector(const std::string &_name)
{
  boost::recursive_mutex::scoped_lock lock(*this->updateMutex);

  auto it = this->allModelPlugins.find(_name);
  if (it == this->allModelPlugins.end())
  {
    gzerr << "Model plugin [" << _name << "] not found." << std::endl;
    return;
  }

  ModelPluginData *modelPlugin = it->second;
  modelPlugin->inspector->move(QCursor::pos());
  modelPlugin->inspector->show();
}<|MERGE_RESOLUTION|>--- conflicted
+++ resolved
@@ -1554,11 +1554,7 @@
         this->DeselectAllModelPlugins();
 
         auto it = std::find(this->selectedLinks.begin(),
-<<<<<<< HEAD
-            this->selectedLinks.end(), linkVis->GetName());
-=======
-            this->selectedLinks.end(), topLevelVis);
->>>>>>> 2113e6c6
+            this->selectedLinks.end(), topLevelVis->GetName());
         // Highlight and select clicked link if not already selected
         if (it == this->selectedLinks.end())
         {
