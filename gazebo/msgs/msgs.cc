/*
 * Copyright (C) 2012-2016 Open Source Robotics Foundation
 *
 * Licensed under the Apache License, Version 2.0 (the "License");
 * you may not use this file except in compliance with the License.
 * You may obtain a copy of the License at
 *
 *     http://www.apache.org/licenses/LICENSE-2.0
 *
 * Unless required by applicable law or agreed to in writing, software
 * distributed under the License is distributed on an "AS IS" BASIS,
 * WITHOUT WARRANTIES OR CONDITIONS OF ANY KIND, either express or implied.
 * See the License for the specific language governing permissions and
 * limitations under the License.
 *
*/

#include <google/protobuf/descriptor.h>
#include <algorithm>
#include <ignition/math/Rand.hh>

#include "gazebo/common/CommonIface.hh"
#include "gazebo/common/Image.hh"
#include "gazebo/common/Exception.hh"
#include "gazebo/common/Console.hh"
#include "gazebo/msgs/msgs.hh"

namespace gazebo
{
  namespace msgs
  {
    /// \internal
    /// \brief Internal function to create an SDF element from msgs::Axis.
    /// It is only intended to be used by JointToSDF.
    /// \param[in] _msg The msgs::Axis object.
    /// \param[in] _sdf sdf::ElementPtr to fill with data.
    void AxisToSDF(const msgs::Axis &_msg, sdf::ElementPtr _sdf);

    /////////////////////////////////////////////
    /// Create a request message
    msgs::Request *CreateRequest(const std::string &_request,
        const std::string &_data)
    {
      msgs::Request *request = new msgs::Request;

      request->set_request(_request);
      request->set_data(_data);
      request->set_id(ignition::math::Rand::IntUniform(1, 10000));

      return request;
    }

    /////////////////////////////////////////////
    const google::protobuf::FieldDescriptor *GetFD(
        google::protobuf::Message &message, const std::string &name)
    {
      return message.GetDescriptor()->FindFieldByName(name);
    }

    /////////////////////////////////////////////
    msgs::Header *GetHeader(google::protobuf::Message &message)
    {
      google::protobuf::Message *msg = NULL;

      if (GetFD(message, "str_id"))
        msg = &message;
      else
      {
        const google::protobuf::FieldDescriptor *fd;
        fd = GetFD(message, "header");

        if (fd)
          msg = message.GetReflection()->MutableMessage(&message, fd);
      }

      return (msgs::Header*)msg;
    }

    /////////////////////////////////////////////
    void Init(google::protobuf::Message &_message, const std::string &_id)
    {
      msgs::Header *header = GetHeader(_message);

      if (header)
      {
        if (!_id.empty())
          header->set_str_id(_id);
        Stamp(header->mutable_stamp());
      }
    }

    /////////////////////////////////////////////
    void Stamp(msgs::Header *_hdr)
    {
      Stamp(_hdr->mutable_stamp());
    }

    /////////////////////////////////////////////
    void Stamp(msgs::Time *_time)
    {
      common::Time tm = common::Time::GetWallTime();

      _time->set_sec(tm.sec);
      _time->set_nsec(tm.nsec);
    }

    /////////////////////////////////////////////
    std::string Package(const std::string &type,
        const google::protobuf::Message &message)
    {
      std::string data;
      msgs::Packet pkg;

      Stamp(pkg.mutable_stamp());
      pkg.set_type(type);

      std::string *serialized_data = pkg.mutable_serialized_data();
      if (!message.IsInitialized())
        gzthrow("Can't serialize message of type[" + message.GetTypeName() +
            "] because it is missing required fields");

      if (!message.SerializeToString(serialized_data))
        gzthrow("Failed to serialized message");

      if (!pkg.SerializeToString(&data))
        gzthrow("Failed to serialized message");

      return data;
    }

    /////////////////////////////////////////////
    void Set(msgs::Vector3d *_pt, const ignition::math::Vector3d &_v)
    {
      _pt->set_x(_v.X());
      _pt->set_y(_v.Y());
      _pt->set_z(_v.Z());
    }

    /////////////////////////////////////////////
    void Set(msgs::Vector2d *_pt, const ignition::math::Vector2d &_v)
    {
      _pt->set_x(_v.X());
      _pt->set_y(_v.Y());
    }

    /////////////////////////////////////////////
    void Set(msgs::Quaternion *_q, const ignition::math::Quaterniond &_v)
    {
      _q->set_x(_v.X());
      _q->set_y(_v.Y());
      _q->set_z(_v.Z());
      _q->set_w(_v.W());
    }

    /////////////////////////////////////////////
    void Set(msgs::Pose *_p, const ignition::math::Pose3d &_v)
    {
      Set(_p->mutable_position(), _v.Pos());
      Set(_p->mutable_orientation(), _v.Rot());
    }

    /////////////////////////////////////////////
    void Set(msgs::Color *_c, const common::Color &_v)
    {
      _c->set_r(_v.r);
      _c->set_g(_v.g);
      _c->set_b(_v.b);
      _c->set_a(_v.a);
    }

    /////////////////////////////////////////////
    void Set(msgs::Time *_t, const common::Time &_v)
    {
      _t->set_sec(_v.sec);
      _t->set_nsec(_v.nsec);
    }

    /////////////////////////////////////////////////
    void Set(msgs::SphericalCoordinates *_s,
             const common::SphericalCoordinates &_v)
    {
      switch (_v.GetSurfaceType())
      {
        case common::SphericalCoordinates::EARTH_WGS84:
          _s->set_surface_model(msgs::SphericalCoordinates::EARTH_WGS84);
          break;
        default:
          gzerr << "Unable to map surface type[" <<  _v.GetSurfaceType()
            << "] to a SphericalCoordinates message.\n";
          _s->set_surface_model(msgs::SphericalCoordinates::EARTH_WGS84);
          break;
      };

      _s->set_latitude_deg(_v.LatitudeReference().Degree());
      _s->set_longitude_deg(_v.LongitudeReference().Degree());
      _s->set_heading_deg(_v.HeadingOffset().Degree());
      _s->set_elevation(_v.GetElevationReference());
    }

    /////////////////////////////////////////////////
    void Set(msgs::PlaneGeom *_p, const ignition::math::Planed &_v)
    {
      Set(_p->mutable_normal(), _v.Normal());
      _p->mutable_size()->set_x(_v.Size().X());
      _p->mutable_size()->set_y(_v.Size().Y());
      _p->set_d(_v.Offset());
    }

    /////////////////////////////////////////////////
    void Set(common::Image &_img, const msgs::Image &_msg)
    {
      _img.SetFromData(
          (const unsigned char*)_msg.data().data(),
          _msg.width(),
          _msg.height(),
          (common::Image::PixelFormat)(_msg.pixel_format()));
    }

    /////////////////////////////////////////////////
    void Set(msgs::Image *_msg, const common::Image &_i)
    {
      _msg->set_width(_i.GetWidth());
      _msg->set_height(_i.GetHeight());
      _msg->set_pixel_format(_i.GetPixelFormat());
      _msg->set_step(_i.GetPitch());

      unsigned char *data = NULL;
      unsigned int size;
      _i.GetData(&data, size);
      _msg->set_data(data, size);
      if (data)
      {
        delete[] data;
      }
    }

    /////////////////////////////////////////////////
    msgs::Any ConvertAny(const double _d)
    {
      msgs::Any result;
      result.set_type(msgs::Any::DOUBLE);
      result.set_double_value(_d);
      return result;
    }

    /////////////////////////////////////////////////
    msgs::Any ConvertAny(const int _i)
    {
      msgs::Any result;
      result.set_type(msgs::Any::INT32);
      result.set_int_value(_i);
      return result;
    }

    /////////////////////////////////////////////////
    msgs::Any ConvertAny(const std::string &_s)
    {
      msgs::Any result;
      result.set_type(msgs::Any::STRING);
      result.set_string_value(_s);
      return result;
    }

    /////////////////////////////////////////////////
    msgs::Any ConvertAny(const char *_s)
    {
      msgs::Any result;
      result.set_type(msgs::Any::STRING);
      result.set_string_value(std::string(_s));
      return result;
    }

    /////////////////////////////////////////////////
    msgs::Any ConvertAny(const bool _b)
    {
      msgs::Any result;
      result.set_type(msgs::Any::BOOLEAN);
      result.set_bool_value(_b);
      return result;
    }

    /////////////////////////////////////////////////
    msgs::Any ConvertAny(const ignition::math::Vector3d &_v)
    {
      msgs::Any result;
      result.set_type(msgs::Any::VECTOR3D);
      result.mutable_vector3d_value()->CopyFrom(Convert(_v));
      return result;
    }

    /////////////////////////////////////////////////
    msgs::Any ConvertAny(const common::Color &_c)
    {
      msgs::Any result;
      result.set_type(msgs::Any::COLOR);
      result.mutable_color_value()->CopyFrom(Convert(_c));
      return result;
    }

    /////////////////////////////////////////////////
    msgs::Any ConvertAny(const ignition::math::Pose3d &_p)
    {
      msgs::Any result;
      result.set_type(msgs::Any::POSE3D);
      result.mutable_pose3d_value()->CopyFrom(Convert(_p));
      return result;
    }

    /////////////////////////////////////////////////
    msgs::Any ConvertAny(const ignition::math::Quaterniond &_q)
    {
      msgs::Any result;
      result.set_type(msgs::Any::QUATERNIOND);
      result.mutable_quaternion_value()->CopyFrom(Convert(_q));
      return result;
    }

    /////////////////////////////////////////////////
    msgs::Any ConvertAny(const common::Time &_t)
    {
      msgs::Any result;
      result.set_type(msgs::Any::TIME);
      result.mutable_time_value()->CopyFrom(Convert(_t));
      return result;
    }

    /////////////////////////////////////////////////
    msgs::Vector3d Convert(const ignition::math::Vector3d &_v)
    {
      msgs::Vector3d result;
      result.set_x(_v.X());
      result.set_y(_v.Y());
      result.set_z(_v.Z());
      return result;
    }

    /////////////////////////////////////////////////
    msgs::Vector2d Convert(const ignition::math::Vector2d &_v)
    {
      msgs::Vector2d result;
      result.set_x(_v.X());
      result.set_y(_v.Y());
      return result;
    }

    /////////////////////////////////////////////
    msgs::Quaternion Convert(const ignition::math::Quaterniond &_q)
    {
      msgs::Quaternion result;
      result.set_x(_q.X());
      result.set_y(_q.Y());
      result.set_z(_q.Z());
      result.set_w(_q.W());
      return result;
    }

    /////////////////////////////////////////////
    msgs::Pose Convert(const ignition::math::Pose3d &_p)
    {
      msgs::Pose result;
      result.mutable_position()->CopyFrom(Convert(_p.Pos()));
      result.mutable_orientation()->CopyFrom(Convert(_p.Rot()));
      return result;
    }

    /////////////////////////////////////////////
    msgs::Color Convert(const common::Color &_c)
    {
      msgs::Color result;
      result.set_r(_c.r);
      result.set_g(_c.g);
      result.set_b(_c.b);
      result.set_a(_c.a);
      return result;
    }

    /////////////////////////////////////////////
    msgs::Time Convert(const common::Time &_t)
    {
      msgs::Time result;
      result.set_sec(_t.sec);
      result.set_nsec(_t.nsec);
      return result;
    }

    /////////////////////////////////////////////
    msgs::PlaneGeom Convert(const ignition::math::Planed &_p)
    {
      msgs::PlaneGeom result;
      result.mutable_normal()->CopyFrom(Convert(_p.Normal()));
      result.mutable_size()->set_x(_p.Size().X());
      result.mutable_size()->set_y(_p.Size().Y());
      result.set_d(_p.Offset());
      return result;
    }

    /////////////////////////////////////////////
    msgs::Joint::Type ConvertJointType(const std::string &_str)
    {
      msgs::Joint::Type result = msgs::Joint::REVOLUTE;
      if (_str == "revolute")
      {
        result = msgs::Joint::REVOLUTE;
      }
      else if (_str == "revolute2")
      {
        result = msgs::Joint::REVOLUTE2;
      }
      else if (_str == "prismatic")
      {
        result = msgs::Joint::PRISMATIC;
      }
      else if (_str == "universal")
      {
        result = msgs::Joint::UNIVERSAL;
      }
      else if (_str == "ball")
      {
        result = msgs::Joint::BALL;
      }
      else if (_str == "screw")
      {
        result = msgs::Joint::SCREW;
      }
      else if (_str == "gearbox")
      {
        result = msgs::Joint::GEARBOX;
      }
      else if (_str == "fixed")
      {
        result = msgs::Joint::FIXED;
      }
      else
      {
        gzerr << "Unrecognized JointType ["
              << _str
              << "], returning REVOLUTE"
              << std::endl;
      }
      return result;
    }

    /////////////////////////////////////////////
    std::string ConvertJointType(const msgs::Joint::Type &_type)
    {
      std::string result;
      switch (_type)
      {
        case msgs::Joint::REVOLUTE:
        {
          result = "revolute";
          break;
        }
        case msgs::Joint::REVOLUTE2:
        {
          result = "revolute2";
          break;
        }
        case msgs::Joint::PRISMATIC:
        {
          result = "prismatic";
          break;
        }
        case msgs::Joint::UNIVERSAL:
        {
          result = "universal";
          break;
        }
        case msgs::Joint::BALL:
        {
          result = "ball";
          break;
        }
        case msgs::Joint::SCREW:
        {
          result = "screw";
          break;
        }
        case msgs::Joint::GEARBOX:
        {
          result = "gearbox";
          break;
        }
        case msgs::Joint::FIXED:
        {
          result = "fixed";
          break;
        }
        default:
        {
          result = "unknown";
          gzerr << "Unrecognized JointType [" << _type << "]"
                << std::endl;
          break;
        }
      }
      return result;
    }

    /////////////////////////////////////////////////
    msgs::Geometry::Type ConvertGeometryType(const std::string &_str)
    {
      msgs::Geometry::Type result = msgs::Geometry::BOX;
      if (_str == "box")
      {
        result = msgs::Geometry::BOX;
      }
      else if (_str == "cylinder")
      {
        result = msgs::Geometry::CYLINDER;
      }
      else if (_str == "sphere")
      {
        result = msgs::Geometry::SPHERE;
      }
      else if (_str == "plane")
      {
        result = msgs::Geometry::PLANE;
      }
      else if (_str == "image")
      {
        result = msgs::Geometry::IMAGE;
      }
      else if (_str == "heightmap")
      {
        result = msgs::Geometry::HEIGHTMAP;
      }
      else if (_str == "mesh")
      {
        result = msgs::Geometry::MESH;
      }
      else if (_str == "polyline")
      {
        result = msgs::Geometry::POLYLINE;
      }
      else
      {
        gzwarn << "Geometry: '" << _str << "' is not recognized, "
            << " returning type as msgs::Geometry::BOX." << std::endl;
      }

      return result;
    }

    /////////////////////////////////////////////////
    std::string ConvertGeometryType(const msgs::Geometry::Type _type)
    {
      std::string result;
      switch (_type)
      {
        case msgs::Geometry::BOX:
        {
          result = "box";
          break;
        }
        case msgs::Geometry::CYLINDER:
        {
          result = "cylinder";
          break;
        }
        case msgs::Geometry::SPHERE:
        {
          result = "sphere";
          break;
        }
        case msgs::Geometry::PLANE:
        {
          result = "plane";
          break;
        }
        case msgs::Geometry::IMAGE:
        {
          result = "image";
          break;
        }
        case msgs::Geometry::HEIGHTMAP:
        {
          result = "heightmap";
          break;
        }
        case msgs::Geometry::MESH:
        {
          result = "mesh";
          break;
        }
        case msgs::Geometry::POLYLINE:
        {
          result = "polyline";
          break;
        }
        default:
        {
          result = "unknown";
          break;
        }
      }
      return result;
    }

    /////////////////////////////////////////////
    ignition::math::Vector3d ConvertIgn(const msgs::Vector3d &_v)
    {
      return ignition::math::Vector3d(_v.x(), _v.y(), _v.z());
    }

    /////////////////////////////////////////////
    ignition::math::Vector2d ConvertIgn(const msgs::Vector2d &_v)
    {
      return ignition::math::Vector2d(_v.x(), _v.y());
    }

    /////////////////////////////////////////////
    ignition::math::Quaterniond ConvertIgn(const msgs::Quaternion &_q)
    {
      return ignition::math::Quaterniond(_q.w(), _q.x(), _q.y(), _q.z());
    }

    /////////////////////////////////////////////
    ignition::math::Pose3d ConvertIgn(const msgs::Pose &_p)
    {
      return ignition::math::Pose3d(ConvertIgn(_p.position()),
                                    ConvertIgn(_p.orientation()));
    }

    /////////////////////////////////////////////
    common::Color Convert(const msgs::Color &_c)
    {
      return common::Color(_c.r(), _c.g(), _c.b(), _c.a());
    }

    /////////////////////////////////////////////
    common::Time Convert(const msgs::Time &_t)
    {
      return common::Time(_t.sec(), _t.nsec());
    }

    /////////////////////////////////////////////
    ignition::math::Planed ConvertIgn(const msgs::PlaneGeom &_p)
    {
      return ignition::math::Planed(ConvertIgn(_p.normal()),
          ignition::math::Vector2d(_p.size().x(), _p.size().y()),
          _p.d());
    }

    /////////////////////////////////////////////
    msgs::GUI GUIFromSDF(sdf::ElementPtr _sdf)
    {
      msgs::GUI result;

      result.set_fullscreen(_sdf->Get<bool>("fullscreen"));

      // Set gui plugins
      if (_sdf->HasElement("plugin"))
      {
        sdf::ElementPtr pluginElem = _sdf->GetElement("plugin");
        while (pluginElem)
        {
          msgs::Plugin *pluginMsg = result.add_plugin();
          pluginMsg->CopyFrom(PluginFromSDF(pluginElem));
          pluginElem = pluginElem->GetNextElement("plugin");
        }
      }

      if (_sdf->HasElement("camera"))
      {
        sdf::ElementPtr camSDF = _sdf->GetElement("camera");
        msgs::GUICamera *guiCam = result.mutable_camera();

        guiCam->set_name(camSDF->Get<std::string>("name"));

        if (camSDF->HasElement("pose"))
        {
          msgs::Set(guiCam->mutable_pose(),
              camSDF->Get<ignition::math::Pose3d>("pose"));
        }

        if (camSDF->HasElement("view_controller"))
        {
          guiCam->set_view_controller(
              camSDF->Get<std::string>("view_controller"));
        }

        if (camSDF->HasElement("projection_type"))
        {
          guiCam->set_projection_type(
              camSDF->Get<std::string>("projection_type"));
        }

        if (camSDF->HasElement("track_visual"))
        {
          guiCam->mutable_track()->CopyFrom(
              TrackVisualFromSDF(camSDF->GetElement("track_visual")));
        }
      }

      return result;
    }

    /////////////////////////////////////////////
    msgs::Plugin PluginFromSDF(const sdf::ElementPtr _sdf)
    {
      msgs::Plugin result;

      result.set_name(_sdf->Get<std::string>("name"));
      result.set_filename(_sdf->Get<std::string>("filename"));

      std::stringstream ss;
      for (sdf::ElementPtr innerElem = _sdf->GetFirstElement();
          innerElem; innerElem = innerElem->GetNextElement(""))
      {
        ss << innerElem->ToString("");
      }
      result.set_innerxml(ss.str());

      return result;
    }

    /////////////////////////////////////////////////
    msgs::TrackVisual TrackVisualFromSDF(sdf::ElementPtr _sdf)
    {
      msgs::TrackVisual result;

      result.set_name(_sdf->Get<std::string>("name"));

      if (_sdf->HasElement("min_dist"))
        result.set_min_dist(_sdf->GetElement("min_dist")->Get<double>());

      if (_sdf->HasElement("max_dist"))
        result.set_max_dist(_sdf->GetElement("max_dist")->Get<double>());

      if (_sdf->HasElement("static"))
        result.set_static_(_sdf->Get<bool>("static"));

      if (_sdf->HasElement("use_model_frame"))
        result.set_use_model_frame(_sdf->Get<bool>("use_model_frame"));

      if (_sdf->HasElement("inherit_yaw"))
        result.set_inherit_yaw(_sdf->Get<bool>("inherit_yaw"));

      if (_sdf->HasElement("xyz"))
      {
        msgs::Set(result.mutable_xyz(),
            _sdf->Get<ignition::math::Vector3d>("xyz"));
      }

      return result;
    }


    /////////////////////////////////////////////////
    msgs::Light LightFromSDF(sdf::ElementPtr _sdf)
    {
      msgs::Light result;

      std::string type = _sdf->Get<std::string>("type");
      std::transform(type.begin(), type.end(), type.begin(), ::tolower);

      result.set_name(_sdf->Get<std::string>("name"));

      result.set_cast_shadows(_sdf->Get<bool>("cast_shadows"));

      if (type == "point")
        result.set_type(msgs::Light::POINT);
      else if (type == "spot")
        result.set_type(msgs::Light::SPOT);
      else if (type == "directional")
        result.set_type(msgs::Light::DIRECTIONAL);

      if (_sdf->HasElement("pose"))
      {
        result.mutable_pose()->CopyFrom(
            Convert(_sdf->Get<ignition::math::Pose3d>("pose")));
      }

      if (_sdf->HasElement("diffuse"))
      {
        result.mutable_diffuse()->CopyFrom(
            Convert(_sdf->Get<common::Color>("diffuse")));
      }

      if (_sdf->HasElement("specular"))
      {
        result.mutable_specular()->CopyFrom(
            Convert(_sdf->Get<common::Color>("specular")));
      }

      if (_sdf->HasElement("attenuation"))
      {
        sdf::ElementPtr elem = _sdf->GetElement("attenuation");
        result.set_attenuation_constant(elem->Get<double>("constant"));
        result.set_attenuation_linear(elem->Get<double>("linear"));
        result.set_attenuation_quadratic(elem->Get<double>("quadratic"));
        result.set_range(elem->Get<double>("range"));
      }

      if (_sdf->HasElement("direction"))
      {
        result.mutable_direction()->CopyFrom(
            Convert(_sdf->Get<ignition::math::Vector3d>("direction")));
      }

      if (_sdf->HasElement("spot"))
      {
        sdf::ElementPtr elem = _sdf->GetElement("spot");
        result.set_spot_inner_angle(elem->Get<double>("inner_angle"));
        result.set_spot_outer_angle(elem->Get<double>("outer_angle"));
        result.set_spot_falloff(elem->Get<double>("falloff"));
      }

      return result;
    }

    /////////////////////////////////////////////////
    msgs::MeshGeom MeshFromSDF(sdf::ElementPtr _sdf)
    {
      msgs::MeshGeom result;

      if (_sdf->GetName() != "mesh")
      {
        gzerr << "Cannot create a mesh message from an "
          << _sdf->GetName() << " SDF element.\n";
        return result;
      }

        msgs::Set(result.mutable_scale(),
            _sdf->Get<ignition::math::Vector3d>("scale"));

        result.set_filename(_sdf->Get<std::string>("uri"));

        if (_sdf->HasElement("submesh"))
        {
          sdf::ElementPtr submeshElem = _sdf->GetElement("submesh");
          if (submeshElem->HasElement("name") &&
              submeshElem->Get<std::string>("name") != "__default__")
          {
            result.set_submesh(submeshElem->Get<std::string>("name"));

            if (submeshElem->HasElement("center"))
              result.set_center_submesh(submeshElem->Get<bool>("center"));
          }
        }

      return result;
    }

    /////////////////////////////////////////////////
    msgs::Geometry GeometryFromSDF(sdf::ElementPtr _sdf)
    {
      msgs::Geometry result;

      if (_sdf->GetName() != "geometry")
      {
        gzerr << "Cannot create a geometry message from an "
          << _sdf->GetName() << " SDF element.\n";
        return result;
      }

      // Load the geometry
      sdf::ElementPtr geomElem = _sdf->GetFirstElement();
      if (!geomElem)
        gzthrow("Invalid geometry element");

      if (geomElem->GetName() == "box")
      {
        result.set_type(msgs::Geometry::BOX);
        msgs::Set(result.mutable_box()->mutable_size(),
            geomElem->Get<ignition::math::Vector3d>("size"));
      }
      else if (geomElem->GetName() == "cylinder")
      {
        result.set_type(msgs::Geometry::CYLINDER);
        result.mutable_cylinder()->set_radius(
            geomElem->Get<double>("radius"));
        result.mutable_cylinder()->set_length(
            geomElem->Get<double>("length"));
      }
      else if (geomElem->GetName() == "sphere")
      {
        result.set_type(msgs::Geometry::SPHERE);
        result.mutable_sphere()->set_radius(
            geomElem->Get<double>("radius"));
      }
      else if (geomElem->GetName() == "plane")
      {
        result.set_type(msgs::Geometry::PLANE);
        msgs::Set(result.mutable_plane()->mutable_normal(),
            geomElem->Get<ignition::math::Vector3d>("normal"));
        msgs::Set(result.mutable_plane()->mutable_size(),
            geomElem->Get<ignition::math::Vector2d>("size"));
      }
      else if (geomElem->GetName() == "polyline")
      {
        sdf::ElementPtr polylineElem = geomElem;
        result.set_type(msgs::Geometry::POLYLINE);
        while (polylineElem)
        {
          msgs::Polyline *polylineMsg = result.add_polyline();
          polylineMsg->set_height(polylineElem->Get<double>("height"));
          sdf::ElementPtr pointElem = polylineElem->GetElement("point");
          while (pointElem)
          {
             ignition::math::Vector2d point =
               pointElem->Get<ignition::math::Vector2d>();
             pointElem = pointElem->GetNextElement("point");
             msgs::Vector2d *ptMsg = polylineMsg->add_point();
             msgs::Set(ptMsg, point);
          }
          polylineElem = polylineElem->GetNextElement("polyline");
        }
      }
      else if (geomElem->GetName() == "image")
      {
        result.set_type(msgs::Geometry::IMAGE);
        result.mutable_image()->set_scale(
            geomElem->Get<double>("scale"));
        result.mutable_image()->set_height(
            geomElem->Get<double>("height"));
        result.mutable_image()->set_uri(
            geomElem->Get<std::string>("uri"));
      }
      else if (geomElem->GetName() == "heightmap")
      {
        result.set_type(msgs::Geometry::HEIGHTMAP);
        msgs::Set(result.mutable_heightmap()->mutable_size(),
            geomElem->Get<ignition::math::Vector3d>("size"));
        msgs::Set(result.mutable_heightmap()->mutable_origin(),
            geomElem->Get<ignition::math::Vector3d>("pos"));

        sdf::ElementPtr textureElem = geomElem->GetElement("texture");
        while (textureElem)
        {
          msgs::HeightmapGeom::Texture *tex =
            result.mutable_heightmap()->add_texture();
          tex->set_diffuse(textureElem->Get<std::string>("diffuse"));
          tex->set_normal(textureElem->Get<std::string>("normal"));
          tex->set_size(textureElem->Get<double>("size"));
          textureElem = textureElem->GetNextElement("texture");
        }

        sdf::ElementPtr blendElem = geomElem->GetElement("blend");
        while (blendElem)
        {
          msgs::HeightmapGeom::Blend *blend =
            result.mutable_heightmap()->add_blend();

          blend->set_min_height(blendElem->Get<double>("min_height"));
          blend->set_fade_dist(blendElem->Get<double>("fade_dist"));
          blendElem = blendElem->GetNextElement("blend");
        }

        // Set if the rendering engine uses terrain paging
        bool useTerrainPaging =
            geomElem->Get<bool>("use_terrain_paging");
        result.mutable_heightmap()->set_use_terrain_paging(useTerrainPaging);
      }
      else if (geomElem->GetName() == "mesh")
      {
        result.set_type(msgs::Geometry::MESH);
        result.mutable_mesh()->CopyFrom(MeshFromSDF(geomElem));
      }
      else if (geomElem->GetName() == "empty")
      {
        result.set_type(msgs::Geometry::EMPTY);
      }
      else
        gzthrow("Unknown geometry type\n");

      return result;
    }

    /////////////////////////////////////////////////
    msgs::Visual VisualFromSDF(sdf::ElementPtr _sdf)
    {
      msgs::Visual result;

      result.set_name(_sdf->Get<std::string>("name"));

      if (_sdf->HasElement("cast_shadows"))
        result.set_cast_shadows(_sdf->Get<bool>("cast_shadows"));

      if (_sdf->HasElement("transparency"))
        result.set_transparency(_sdf->Get<double>("transparency"));

      if (_sdf->HasElement("laser_retro"))
        result.set_laser_retro(_sdf->Get<double>("laser_retro"));

      // Set the meta information
      if (_sdf->HasElement("meta"))
      {
        auto metaElem = _sdf->GetElement("meta");
        auto meta = result.mutable_meta();
        if (metaElem->HasElement("layer"))
          meta->set_layer(metaElem->Get<int32_t>("layer"));
      }

      // Load the geometry
      if (_sdf->HasElement("geometry"))
      {
        auto geomMsg = result.mutable_geometry();
        geomMsg->CopyFrom(GeometryFromSDF(_sdf->GetElement("geometry")));
      }

      /// Load the material
      if (_sdf->HasElement("material"))
      {
        sdf::ElementPtr elem = _sdf->GetElement("material");
        auto matMsg = result.mutable_material();

        if (elem->HasElement("script"))
        {
          sdf::ElementPtr scriptElem = elem->GetElement("script");
          matMsg->mutable_script()->set_name(
              scriptElem->Get<std::string>("name"));

          sdf::ElementPtr uriElem = scriptElem->GetElement("uri");
          while (uriElem)
          {
            matMsg->mutable_script()->add_uri(uriElem->Get<std::string>());
            uriElem = uriElem->GetNextElement("uri");
          }
        }

        if (elem->HasElement("lighting"))
        {
          matMsg->set_lighting(elem->Get<bool>("lighting"));
        }

        if (elem->HasElement("shader"))
        {
          sdf::ElementPtr shaderElem = elem->GetElement("shader");

          if (shaderElem->Get<std::string>("type") == "pixel")
            matMsg->set_shader_type(msgs::Material::PIXEL);
          else if (shaderElem->Get<std::string>("type") == "vertex")
            matMsg->set_shader_type(msgs::Material::VERTEX);
          else if (shaderElem->Get<std::string>("type") ==
              "normal_map_object_space")
            matMsg->set_shader_type(msgs::Material::NORMAL_MAP_OBJECT_SPACE);
          else if (shaderElem->Get<std::string>("type") ==
              "normal_map_tangent_space")
            matMsg->set_shader_type(msgs::Material::NORMAL_MAP_TANGENT_SPACE);
          else
            gzthrow(std::string("Unknown shader type[") +
                shaderElem->Get<std::string>("type") + "]");

          if (shaderElem->HasElement("normal_map"))
            matMsg->set_normal_map(
                shaderElem->GetElement("normal_map")->Get<std::string>());
        }

        if (elem->HasElement("ambient"))
          msgs::Set(matMsg->mutable_ambient(),
              elem->Get<common::Color>("ambient"));
        if (elem->HasElement("diffuse"))
          msgs::Set(matMsg->mutable_diffuse(),
              elem->Get<common::Color>("diffuse"));
        if (elem->HasElement("specular"))
          msgs::Set(matMsg->mutable_specular(),
              elem->Get<common::Color>("specular"));
        if (elem->HasElement("emissive"))
          msgs::Set(matMsg->mutable_emissive(),
              elem->Get<common::Color>("emissive"));
      }

      // Set the origin of the visual
      if (_sdf->HasElement("pose"))
      {
        msgs::Set(result.mutable_pose(),
            _sdf->Get<ignition::math::Pose3d>("pose"));
      }

      // Set plugins of the visual
      if (_sdf->HasElement("plugin"))
      {
        sdf::ElementPtr elem = _sdf->GetElement("plugin");
        msgs::Plugin *plgnMsg = result.mutable_plugin();
        // if (elem->HasElement("name"))
          plgnMsg->set_name(elem->Get<std::string>("name"));
        // if (elem->HasElement("filename"))
          plgnMsg->set_filename(elem->Get<std::string>("filename"));

        std::stringstream ss;
        for (sdf::ElementPtr innerElem = elem->GetFirstElement();
            innerElem;
            innerElem = innerElem->GetNextElement(""))
        {
          ss << innerElem->ToString("");
        }
        plgnMsg->set_innerxml("<sdf>" + ss.str() + "</sdf>");
      }

      return result;
    }

    /////////////////////////////////////////////////
    msgs::Collision CollisionFromSDF(sdf::ElementPtr _sdf)
    {
      msgs::Collision result;

      if (_sdf->GetName() != "collision")
      {
        gzerr << "Cannot create a collision message from a ["
          << _sdf->GetName() << "] SDF element." << std::endl;
        return result;
      }

      result.set_name(_sdf->Get<std::string>("name"));

      if (_sdf->HasElement("laser_retro"))
        result.set_laser_retro(_sdf->Get<double>("laser_retro"));

      if (_sdf->HasElement("max_contacts"))
        result.set_max_contacts(_sdf->Get<double>("max_contacts"));

      if (_sdf->HasElement("pose"))
      {
        msgs::Set(result.mutable_pose(),
            _sdf->Get<ignition::math::Pose3d>("pose"));
      }

      // Load the geometry
      if (_sdf->HasElement("geometry"))
      {
        auto geomMsg = result.mutable_geometry();
        geomMsg->CopyFrom(GeometryFromSDF(_sdf->GetElement("geometry")));
      }

      // Load the surface
      if (_sdf->HasElement("surface"))
      {
        auto surfaceMsg = result.mutable_surface();
        surfaceMsg->CopyFrom(SurfaceFromSDF(_sdf->GetElement("surface")));
      }

      return result;
    }

    /////////////////////////////////////////////////
    msgs::Surface SurfaceFromSDF(sdf::ElementPtr _sdf)
    {
      msgs::Surface result;

      if (_sdf->GetName() != "surface")
      {
        gzerr << "Cannot create a surface message from a ["
          << _sdf->GetName() << "] SDF element." << std::endl;
        return result;
      }

      // Load the friction
      if (_sdf->HasElement("friction"))
      {
        auto frictionMsg = result.mutable_friction();
        frictionMsg->CopyFrom(FrictionFromSDF(_sdf->GetElement("friction")));
      }

      // Load bounce elements
      if (_sdf->HasElement("bounce"))
      {
        sdf::ElementPtr bounceElem = _sdf->GetElement("bounce");
        if (bounceElem->HasElement("restitution_coefficient"))
        {
          result.set_restitution_coefficient(
              bounceElem->Get<double>("restitution_coefficient"));
        }
        if (bounceElem->HasElement("threshold"))
          result.set_bounce_threshold(bounceElem->Get<double>("threshold"));
      }

      // Load contact elements. Note the hierarchy differs in SDF and msg
      if (_sdf->HasElement("contact"))
      {
        sdf::ElementPtr contactElem = _sdf->GetElement("contact");

        /// \todo Getting only ODE elements, find a way to get others too
        if (contactElem->HasElement("ode"))
        {
          sdf::ElementPtr odeElem = contactElem->GetElement("ode");

          if (odeElem->HasElement("soft_cfm"))
            result.set_soft_cfm(odeElem->Get<double>("soft_cfm"));

          if (odeElem->HasElement("soft_erp"))
            result.set_soft_erp(odeElem->Get<double>("soft_erp"));

          if (odeElem->HasElement("kp"))
            result.set_kp(odeElem->Get<double>("kp"));

          if (odeElem->HasElement("kd"))
            result.set_kd(odeElem->Get<double>("kd"));

          if (odeElem->HasElement("max_vel"))
            result.set_max_vel(odeElem->Get<double>("max_vel"));

          if (odeElem->HasElement("min_depth"))
            result.set_min_depth(odeElem->Get<double>("min_depth"));
        }

        if (contactElem->HasElement("collide_without_contact"))
        {
          result.set_collide_without_contact(
              contactElem->Get<bool>("collide_without_contact"));
        }

        if (contactElem->HasElement("collide_without_contact_bitmask"))
        {
          result.set_collide_without_contact_bitmask(
              contactElem->Get<int>("collide_without_contact_bitmask"));
        }

        if (contactElem->HasElement("collide_bitmask"))
        {
          result.set_collide_bitmask(contactElem->Get<int>("collide_bitmask"));
        }
      }

      return result;
    }

    /////////////////////////////////////////////////
    msgs::Friction FrictionFromSDF(sdf::ElementPtr _sdf)
    {
      msgs::Friction result;

      if (_sdf->GetName() != "friction")
      {
        gzerr << "Cannot create a friction message from a ["
          << _sdf->GetName() << "] SDF element." << std::endl;
        return result;
      }

      /// \todo Getting only ODE elements, find a way to get others too
      if (_sdf->HasElement("ode"))
      {
        sdf::ElementPtr odeElem = _sdf->GetElement("ode");

        if (odeElem->HasElement("mu"))
          result.set_mu(odeElem->Get<double>("mu"));

        if (odeElem->HasElement("mu2"))
          result.set_mu2(odeElem->Get<double>("mu2"));

        if (odeElem->HasElement("fdir1"))
        {
          msgs::Set(result.mutable_fdir1(),
              odeElem->Get<ignition::math::Vector3d>("fdir1"));
        }

        if (odeElem->HasElement("slip1"))
          result.set_slip1(odeElem->Get<double>("slip1"));

        if (odeElem->HasElement("slip2"))
          result.set_slip2(odeElem->Get<double>("slip2"));
      }

      // Load torsional friction
      if (_sdf->HasElement("torsional"))
      {
        sdf::ElementPtr torsionalElem = _sdf->GetElement("torsional");

        msgs::Friction::Torsional torsionalMsg;

        if (torsionalElem->HasElement("coefficient"))
        {
          torsionalMsg.set_coefficient(
              torsionalElem->Get<double>("coefficient"));
        }

        if (torsionalElem->HasElement("use_patch_radius"))
        {
          torsionalMsg.set_use_patch_radius(
              torsionalElem->Get<bool>("use_patch_radius"));
        }

        if (torsionalElem->HasElement("patch_radius"))
        {
          torsionalMsg.set_patch_radius(
              torsionalElem->Get<double>("patch_radius"));
        }

        if (torsionalElem->HasElement("surface_radius"))
        {
          torsionalMsg.set_surface_radius(
              torsionalElem->Get<double>("surface_radius"));
        }

        if (torsionalElem->HasElement("ode"))
        {
          sdf::ElementPtr odeElem = torsionalElem->GetElement("ode");

          if (odeElem->HasElement("slip"))
          {
            msgs::Friction::Torsional::ODE torsionalOdeMsg;
            torsionalOdeMsg.set_slip(odeElem->Get<double>("slip"));

            auto torsionalODE = torsionalMsg.mutable_ode();
            torsionalODE->CopyFrom(torsionalOdeMsg);
          }
        }

        auto torsional = result.mutable_torsional();
        torsional->CopyFrom(torsionalMsg);
      }

      return result;
    }

    /////////////////////////////////////////////////
    msgs::Axis AxisFromSDF(sdf::ElementPtr _sdf)
    {
      msgs::Axis result;

      sdf::ElementPtr limitElem = _sdf->GetElement("limit");
      result.set_limit_lower(limitElem->Get<double>("lower"));
      result.set_limit_upper(limitElem->Get<double>("upper"));
      result.set_limit_effort(limitElem->Get<double>("effort"));
      result.set_limit_velocity(limitElem->Get<double>("velocity"));

      result.set_use_parent_model_frame(
          _sdf->Get<bool>("use_parent_model_frame"));

      sdf::ElementPtr dynamicsElem = _sdf->GetElement("dynamics");
      result.set_damping(dynamicsElem->Get<double>("damping"));
      result.set_friction(dynamicsElem->Get<double>("friction"));

      msgs::Set(result.mutable_xyz(),
          _sdf->Get<ignition::math::Vector3d>("xyz"));

      return result;
    }

    /////////////////////////////////////////////////
    msgs::Joint JointFromSDF(sdf::ElementPtr _sdf)
    {
      msgs::Joint result;

      // Name
      result.set_name(_sdf->Get<std::string>("name"));

      // parent
      if (_sdf->HasElement("parent"))
         result.set_parent(_sdf->Get<std::string>("parent"));

      // child
      if (_sdf->HasElement("child"))
         result.set_child(_sdf->Get<std::string>("child"));

      // Pose
      ignition::math::Pose3d jointPose;
      if (_sdf->HasElement("pose"))
      {
        msgs::Set(result.mutable_pose(),
            _sdf->Get<ignition::math::Pose3d>("pose"));
      }

      // Type
      std::string type = _sdf->Get<std::string>("type");
      result.set_type(msgs::ConvertJointType(type));

      // axis1
      if (_sdf->HasElement("axis"))
      {
        msgs::Axis *axis = result.mutable_axis1();
        axis->CopyFrom(AxisFromSDF(_sdf->GetElement("axis")));
        result.add_angle(0);
      }

      // axis2
      if (_sdf->HasElement("axis2"))
      {
        msgs::Axis *axis = result.mutable_axis2();
        axis->CopyFrom(AxisFromSDF(_sdf->GetElement("axis2")));
        result.add_angle(0);
      }

      // physics
      if (_sdf->HasElement("physics"))
      {
        sdf::ElementPtr physicsElem = _sdf->GetElement("physics");
        if (physicsElem->HasElement("ode"))
        {
          sdf::ElementPtr odeElem = physicsElem->GetElement("ode");
          if (odeElem->HasElement("cfm"))
            result.set_cfm(odeElem->Get<double>("cfm"));
          if (odeElem->HasElement("bounce"))
            result.set_bounce(odeElem->Get<double>("bounce"));
          if (odeElem->HasElement("velocity"))
            result.set_velocity(odeElem->Get<double>("velocity"));
          if (odeElem->HasElement("fudge_factor"))
            result.set_fudge_factor(odeElem->Get<double>("fudge_factor"));

          if (odeElem->HasElement("limit"))
          {
            sdf::ElementPtr odeLimitElem = odeElem->GetElement("limit");
            if (odeLimitElem->HasElement("cfm"))
              result.set_limit_cfm(odeLimitElem->Get<double>("cfm"));
            if (odeLimitElem->HasElement("erp"))
              result.set_limit_erp(odeLimitElem->Get<double>("erp"));
          }
          if (odeElem->HasElement("suspension"))
          {
            sdf::ElementPtr odeSuspensionElem =
                odeElem->GetElement("suspension");
            if (odeSuspensionElem->HasElement("cfm"))
            {
              result.set_suspension_cfm(
                  odeSuspensionElem->Get<double>("cfm"));
            }
            if (odeSuspensionElem->HasElement("erp"))
            {
              result.set_suspension_erp(
                  odeSuspensionElem->Get<double>("erp"));
            }
          }
        }
      }

      // gearbox
      if (_sdf->HasElement("gearbox_reference_body"))
      {
        msgs::Joint::Gearbox *gearboxMsg = result.mutable_gearbox();
        gearboxMsg->set_gearbox_reference_body(
            _sdf->Get<std::string>("gearbox_reference_body"));
      }
      if (_sdf->HasElement("gearbox_ratio"))
      {
        msgs::Joint::Gearbox *gearboxMsg = result.mutable_gearbox();
        gearboxMsg->set_gearbox_ratio(_sdf->Get<double>("gearbox_ratio"));
      }

      // screw
      if (_sdf->HasElement("thread_pitch"))
      {
        msgs::Joint::Screw *screwMsg = result.mutable_screw();
        screwMsg->set_thread_pitch(_sdf->Get<double>("thread_pitch"));
      }

      return result;
    }

    /////////////////////////////////////////////////
    sdf::ElementPtr VisualToSDF(const msgs::Visual &_msg,
        sdf::ElementPtr _sdf)
    {
      sdf::ElementPtr visualSDF;

      if (_sdf)
      {
        visualSDF = _sdf;
      }
      else
      {
        visualSDF.reset(new sdf::Element);
        sdf::initFile("visual.sdf", visualSDF);
      }

      // Set the meta information
      if (_msg.has_meta())
      {
        if (_msg.meta().has_layer())
        {
          visualSDF->GetElement("meta")->GetElement("layer")->Set(
              _msg.meta().layer());
        }
      }

      if (_msg.has_name())
        visualSDF->GetAttribute("name")->Set(_msg.name());

      if (_msg.has_cast_shadows())
        visualSDF->GetElement("cast_shadows")->Set(_msg.cast_shadows());

      if (_msg.has_transparency())
        visualSDF->GetElement("transparency")->Set(_msg.transparency());

      if (_msg.has_laser_retro())
        visualSDF->GetElement("laser_retro")->Set(_msg.laser_retro());

      if (_msg.has_pose())
        visualSDF->GetElement("pose")->Set(ConvertIgn(_msg.pose()));

      // Load the geometry
      if (_msg.has_geometry())
      {
        sdf::ElementPtr geomElem = visualSDF->GetElement("geometry");
        geomElem = GeometryToSDF(_msg.geometry(), geomElem);
      }

      /// Load the material
      if (_msg.has_material())
      {
        sdf::ElementPtr materialElem = visualSDF->GetElement("material");
        materialElem = MaterialToSDF(_msg.material(), materialElem);
      }

      // Set plugins of the visual
      if (_msg.has_plugin())
      {
        sdf::ElementPtr pluginElem = visualSDF->GetElement("plugin");
        pluginElem = PluginToSDF(_msg.plugin(), pluginElem);
      }

      return visualSDF;
    }

    /////////////////////////////////////////////////
    sdf::ElementPtr MaterialToSDF(const msgs::Material &_msg,
        sdf::ElementPtr _sdf)
    {
      sdf::ElementPtr materialSDF;

      if (_sdf)
      {
        materialSDF = _sdf;
      }
      else
      {
        materialSDF.reset(new sdf::Element);
        sdf::initFile("material.sdf", materialSDF);
      }

      if (_msg.has_script())
      {
        sdf::ElementPtr scriptElem = materialSDF->GetElement("script");
        msgs::Material::Script script = _msg.script();

        if (script.has_name())
          scriptElem->GetElement("name")->Set(script.name());

        if (script.uri_size() > 0)
          while (scriptElem->HasElement("uri"))
            scriptElem->GetElement("uri")->RemoveFromParent();
        for (int i = 0; i < script.uri_size(); ++i)
        {
          sdf::ElementPtr uriElem = scriptElem->AddElement("uri");
          uriElem->Set(script.uri(i));
        }
      }

      if (_msg.has_shader_type())
      {
        sdf::ElementPtr shaderElem = materialSDF->GetElement("shader");
        shaderElem->GetAttribute("type")->Set(
          ConvertShaderType(_msg.shader_type()));
      }

      if (_msg.has_normal_map())
      {
        sdf::ElementPtr shaderElem = materialSDF->GetElement("shader");
        shaderElem->GetElement("normal_map")->Set(_msg.normal_map());
      }

      if (_msg.has_lighting())
        materialSDF->GetElement("lighting")->Set(_msg.lighting());

      if (_msg.has_ambient())
        materialSDF->GetElement("ambient")->Set(Convert(_msg.ambient()));
      if (_msg.has_diffuse())
        materialSDF->GetElement("diffuse")->Set(Convert(_msg.diffuse()));
      if (_msg.has_emissive())
        materialSDF->GetElement("emissive")->Set(Convert(_msg.emissive()));
      if (_msg.has_specular())
        materialSDF->GetElement("specular")->Set(Convert(_msg.specular()));

      return materialSDF;
    }

    /////////////////////////////////////////////////
    msgs::Material::ShaderType ConvertShaderType(const std::string &_str)
    {
      auto result = msgs::Material::VERTEX;
      if (_str == "vertex")
      {
        result = msgs::Material::VERTEX;
      }
      else if (_str == "pixel")
      {
        result = msgs::Material::PIXEL;
      }
      else if (_str == "normal_map_object_space")
      {
        result = msgs::Material::NORMAL_MAP_OBJECT_SPACE;
      }
      else if (_str == "normal_map_tangent_space")
      {
        result = msgs::Material::NORMAL_MAP_TANGENT_SPACE;
      }
      else
      {
        gzerr << "Unrecognized ShaderType ["
              << _str
              << "], returning VERTEX"
              << std::endl;
      }
      return result;
    }

    /////////////////////////////////////////////////
    std::string ConvertShaderType(const msgs::Material::ShaderType &_type)
    {
      std::string result;
      switch (_type)
      {
        case msgs::Material::VERTEX:
        {
          result = "vertex";
          break;
        }
        case msgs::Material::PIXEL:
        {
          result = "pixel";
          break;
        }
        case msgs::Material::NORMAL_MAP_OBJECT_SPACE:
        {
          result = "normal_map_object_space";
          break;
        }
        case msgs::Material::NORMAL_MAP_TANGENT_SPACE:
        {
          result = "normal_map_tangent_space";
          break;
        }
        default:
        {
          result = "unknown";
          gzerr << "Unrecognized ShaderType [" << _type << "]"
                << std::endl;
          break;
        }
      }
      return result;
    }

    /////////////////////////////////////////////////
    msgs::Fog FogFromSDF(sdf::ElementPtr _sdf)
    {
      msgs::Fog result;

      std::string type = _sdf->Get<std::string>("type");
      if (type == "linear")
        result.set_type(msgs::Fog::LINEAR);
      else if (type == "exp")
        result.set_type(msgs::Fog::EXPONENTIAL);
      else if (type == "exp2")
        result.set_type(msgs::Fog::EXPONENTIAL2);
      else if (type == "none")
        result.set_type(msgs::Fog::NONE);
      else
        gzthrow(std::string("Unknown fog type[") + type + "]");

      result.mutable_color()->CopyFrom(
          Convert(_sdf->Get<common::Color>("color")));

      result.set_density(_sdf->Get<double>("density"));
      result.set_start(_sdf->Get<double>("start"));
      result.set_end(_sdf->Get<double>("end"));
      return result;
    }

    /////////////////////////////////////////////////
    msgs::Scene SceneFromSDF(sdf::ElementPtr _sdf)
    {
      msgs::Scene result;

      Init(result, "scene");

      if (_sdf->HasElement("grid"))
        result.set_grid(_sdf->Get<bool>("grid"));
      else
        result.set_grid(true);

      if (_sdf->HasElement("origin_visual"))
        result.set_origin_visual(_sdf->Get<bool>("origin_visual"));
      else
        result.set_origin_visual(true);

      if (_sdf->HasElement("ambient"))
        result.mutable_ambient()->CopyFrom(
            Convert(_sdf->Get<common::Color>("ambient")));

      if (_sdf->HasElement("background"))
      {
        result.mutable_background()->CopyFrom(
            Convert(_sdf->Get<common::Color>("background")));
      }

      if (_sdf->HasElement("sky"))
      {
        msgs::Sky *skyMsg = result.mutable_sky();
        skyMsg->set_time(_sdf->GetElement("sky")->Get<double>("time"));
        skyMsg->set_sunrise(_sdf->GetElement("sky")->Get<double>("sunrise"));
        skyMsg->set_sunset(_sdf->GetElement("sky")->Get<double>("sunset"));

        if (_sdf->GetElement("sky")->HasElement("clouds"))
        {
          sdf::ElementPtr cloudsElem =
            _sdf->GetElement("sky")->GetElement("clouds");
          skyMsg->set_wind_speed(cloudsElem->Get<double>("speed"));
          skyMsg->set_wind_direction(cloudsElem->Get<double>("direction"));
          skyMsg->set_humidity(cloudsElem->Get<double>("humidity"));
          skyMsg->set_mean_cloud_size(cloudsElem->Get<double>("mean_size"));
          msgs::Set(skyMsg->mutable_cloud_ambient(),
                    cloudsElem->Get<common::Color>("ambient"));
        }
      }

      if (_sdf->HasElement("fog"))
        result.mutable_fog()->CopyFrom(FogFromSDF(_sdf->GetElement("fog")));

      if (_sdf->HasElement("shadows"))
        result.set_shadows(_sdf->Get<bool>("shadows"));

      return result;
    }

    /////////////////////////////////////////////////
    msgs::Sensor SensorFromSDF(sdf::ElementPtr _sdf)
    {
      msgs::Sensor result;
      std::string type = _sdf->Get<std::string>("type");
      result.set_name(_sdf->Get<std::string>("name"));
      result.set_type(type);

      if (_sdf->HasElement("always_on"))
        result.set_always_on(_sdf->Get<bool>("always_on"));

      if (_sdf->HasElement("update_rate"))
        result.set_update_rate(_sdf->Get<double>("update_rate"));

      if (_sdf->HasElement("pose"))
      {
        msgs::Set(result.mutable_pose(),
            _sdf->Get<ignition::math::Pose3d>("pose"));
      }

      if (_sdf->HasElement("visualize"))
        result.set_visualize(_sdf->Get<bool>("visualize"));

      if (_sdf->HasElement("topic"))
        result.set_topic(_sdf->Get<std::string>("topic"));

      if (type == "camera")
      {
        result.mutable_camera()->CopyFrom(
            msgs::CameraSensorFromSDF(_sdf->GetElement("camera")));
      }
      else if (type == "ray")
      {
        result.mutable_ray()->CopyFrom(msgs::RaySensorFromSDF(
            _sdf->GetElement("ray")));
      }
      else if (type == "contact")
      {
        result.mutable_contact()->CopyFrom(
          msgs::ContactSensorFromSDF(_sdf->GetElement("contact")));
      }
      else if (type == "gps")
      {
        result.mutable_gps()->CopyFrom(
          msgs::GPSSensorFromSDF(_sdf->GetElement("gps")));
      }
      else if (type == "logical_camera")
      {
        result.mutable_logical_camera()->CopyFrom(
          msgs::LogicalCameraSensorFromSDF(_sdf->GetElement("logical_camera")));
      }
      else if (type == "imu")
      {
        result.mutable_imu()->CopyFrom(
          msgs::IMUSensorFromSDF(_sdf->GetElement("imu")));
      }
      else
      {
        gzwarn << "Conversion of sensor type[" << type << "] not suppported."
          << std::endl;
      }

      return result;
    }

    /////////////////////////////////////////////////
    msgs::IMUSensor IMUSensorFromSDF(sdf::ElementPtr _sdf)
    {
      msgs::IMUSensor result;

      std::array<std::string, 2> senses =
<<<<<<< HEAD
        {"angular_velocity", "linear_acceleration"};

      std::array<std::string, 3> dimensions = {"x", "y", "z"};
=======
        {{"angular_velocity", "linear_acceleration"}};

      std::array<std::string, 3> dimensions = {{"x", "y", "z"}};
>>>>>>> 81c70230

      for (auto const &sense : senses)
      {
        if (_sdf->HasElement(sense))
        {
          auto senseElem = _sdf->GetElement(sense);
          for (auto const &dim : dimensions)
          {
            if (senseElem->HasElement(dim))
            {
              auto dimElem = senseElem->GetElement(dim);
              auto noiseElem = dimElem->GetElement("noise");
              msgs::SensorNoise *noiseMsg;

              if (sense == "angular_velocity")
              {
                if (dim == "x")
                {
                  noiseMsg = result.mutable_angular_velocity()->
                    mutable_x_noise();
                }
                else if (dim == "y")
                {
                  noiseMsg = result.mutable_angular_velocity()->
                    mutable_y_noise();
                }
                else
                {
                  noiseMsg = result.mutable_angular_velocity()->
                    mutable_z_noise();
                }
              }
              else
              {
                if (dim == "x")
                {
                  noiseMsg = result.mutable_linear_acceleration()->
                    mutable_x_noise();
                }
                else if (dim == "y")
                {
                  noiseMsg = result.mutable_linear_acceleration()->
                    mutable_y_noise();
                }
                else
                {
                  noiseMsg = result.mutable_linear_acceleration()->
                    mutable_z_noise();
                }
              }

              noiseMsg->CopyFrom(SensorNoiseFromSDF(noiseElem));
            }
          }
        }
      }

      return result;
    }

    /////////////////////////////////////////////////
    msgs::CameraSensor CameraSensorFromSDF(sdf::ElementPtr _sdf)
    {
      msgs::CameraSensor result;

      result.set_horizontal_fov(_sdf->Get<double>("horizontal_fov"));

      result.mutable_image_size()->set_x(
          _sdf->GetElement("image")->Get<int>("width"));
      result.mutable_image_size()->set_y(
          _sdf->GetElement("image")->Get<int>("height"));

      if (_sdf->GetElement("image")->HasElement("format"))
      {
        result.set_image_format(
            _sdf->GetElement("image")->Get<std::string>("format"));
      }

      result.set_near_clip(_sdf->GetElement("clip")->Get<double>("near"));
      result.set_far_clip(_sdf->GetElement("clip")->Get<double>("far"));

      if (_sdf->HasElement("save"))
      {
        result.set_save_enabled(_sdf->GetElement("save")->Get<bool>("enabled"));
        result.set_save_path(
            _sdf->GetElement("save")->Get<std::string>("path"));
      }

      if (_sdf->HasElement("distortion"))
      {
        sdf::ElementPtr distElem = _sdf->GetElement("distortion");
        msgs::Distortion *distortionMsg = result.mutable_distortion();

        if (distElem->HasElement("k1"))
          distortionMsg->set_k1(distElem->Get<double>("k1"));

        if (distElem->HasElement("k2"))
          distortionMsg->set_k2(distElem->Get<double>("k2"));

        if (distElem->HasElement("k3"))
          distortionMsg->set_k3(distElem->Get<double>("k3"));

        if (distElem->HasElement("p1"))
          distortionMsg->set_p1(distElem->Get<double>("p1"));

        if (distElem->HasElement("p2"))
          distortionMsg->set_p2(distElem->Get<double>("p2"));

        if (distElem->HasElement("center"))
        {
          distortionMsg->mutable_center()->set_x(
              distElem->Get<math::Vector2d>("center").x);
          distortionMsg->mutable_center()->set_y(
              distElem->Get<math::Vector2d>("center").y);
        }
      }

      return result;
    }

    /////////////////////////////////////////////////
    msgs::RaySensor RaySensorFromSDF(sdf::ElementPtr _sdf)
    {
      msgs::RaySensor result;
      sdf::ElementPtr rangeElem = _sdf->GetElement("range");
      sdf::ElementPtr scanElem = _sdf->GetElement("scan");
      sdf::ElementPtr hscanElem = scanElem->GetElement("horizontal");
      sdf::ElementPtr vscanElem = scanElem->GetElement("vertical");

      result.set_horizontal_samples(hscanElem->Get<int>("samples"));
      result.set_horizontal_resolution(hscanElem->Get<double>("resolution"));
      result.set_horizontal_min_angle(hscanElem->Get<double>("min_angle"));
      result.set_horizontal_max_angle(hscanElem->Get<double>("max_angle"));

      result.set_vertical_samples(vscanElem->Get<int>("samples"));
      result.set_vertical_resolution(vscanElem->Get<double>("resolution"));
      result.set_vertical_min_angle(vscanElem->Get<double>("min_angle"));
      result.set_vertical_max_angle(vscanElem->Get<double>("max_angle"));

      result.set_range_min(rangeElem->Get<double>("min"));
      result.set_range_max(rangeElem->Get<double>("max"));
      result.set_range_resolution(rangeElem->Get<double>("resolution"));

      return result;
    }

    /////////////////////////////////////////////////
    msgs::ContactSensor ContactSensorFromSDF(sdf::ElementPtr _sdf)
    {
      msgs::ContactSensor result;
      result.set_collision_name(_sdf->Get<std::string>("collision"));
      return result;
    }

    /////////////////////////////////////////////////
    msgs::GPSSensor GPSSensorFromSDF(sdf::ElementPtr _sdf)
    {
      msgs::GPSSensor result;

      // The two types of sensing
      std::array<std::string, 2> sensing =
<<<<<<< HEAD
        {"position_sensing", "velocity_sensing"};

      // The two dimensions for each of sensing types.
      std::array<std::string, 2> dimensions = {"horizontal", "vertical"};
=======
        {{"position_sensing", "velocity_sensing"}};

      // The two dimensions for each of sensing types.
      std::array<std::string, 2> dimensions = {{"horizontal", "vertical"}};
>>>>>>> 81c70230

      // Process each sensing
      for (auto const &sense : sensing)
      {
        // Make sure the element exists
        if (_sdf->HasElement(sense))
        {
          auto senseElem = _sdf->GetElement(sense);

          // Process each dimension
          for (auto const &dim : dimensions)
          {
            if (senseElem->HasElement(dim))
            {
              auto dimElem = senseElem->GetElement(dim);

              // Add noise
              if (dimElem->HasElement("noise"))
              {
                auto noiseElem = dimElem->GetElement("noise");
                msgs::SensorNoise *noiseMsg;

                if (sense == "position_sensing")
                {
                  if (dim == "horizontal")
                  {
                    noiseMsg = result.mutable_position()->
                      mutable_horizontal_noise();
                  }
                  else
                  {
                    noiseMsg = result.mutable_position()->
                      mutable_vertical_noise();
                  }
                }
                else
                {
                  if (dim == "horizontal")
                  {
                    noiseMsg = result.mutable_velocity()->
                      mutable_horizontal_noise();
                  }
                  else
                  {
                    noiseMsg = result.mutable_velocity()->
                      mutable_vertical_noise();
                  }
                }

                noiseMsg->CopyFrom(SensorNoiseFromSDF(noiseElem));
              }
            }
          }
        }
      }

      return result;
    }

    /////////////////////////////////////////////////
    msgs::LogicalCameraSensor LogicalCameraSensorFromSDF(sdf::ElementPtr _sdf)
    {
      msgs::LogicalCameraSensor result;
      result.set_near_clip(_sdf->Get<double>("near"));
      result.set_far_clip(_sdf->Get<double>("far"));
      result.set_horizontal_fov(_sdf->Get<double>("horizontal_fov"));
      result.set_aspect_ratio(_sdf->Get<double>("aspect_ratio"));
      return result;
    }

    /////////////////////////////////////////////////
    sdf::ElementPtr LightToSDF(const msgs::Light &_msg, sdf::ElementPtr _sdf)
    {
      sdf::ElementPtr lightSDF;

      if (_sdf)
      {
        lightSDF = _sdf;
      }
      else
      {
        lightSDF.reset(new sdf::Element);
        sdf::initFile("light.sdf", lightSDF);
      }

      lightSDF->GetAttribute("name")->Set(_msg.name());

      if (_msg.has_type() && _msg.type() == msgs::Light::POINT)
        lightSDF->GetAttribute("type")->Set("point");
      else if (_msg.has_type() && _msg.type() == msgs::Light::SPOT)
        lightSDF->GetAttribute("type")->Set("spot");
      else if (_msg.has_type() && _msg.type() == msgs::Light::DIRECTIONAL)
        lightSDF->GetAttribute("type")->Set("directional");

      if (_msg.has_pose())
      {
        lightSDF->GetElement("pose")->Set(ConvertIgn(_msg.pose()));
      }

      if (_msg.has_diffuse())
      {
        lightSDF->GetElement("diffuse")->Set(msgs::Convert(_msg.diffuse()));
      }

      if (_msg.has_specular())
      {
        lightSDF->GetElement("specular")->Set(msgs::Convert(_msg.specular()));
      }

      if (_msg.has_direction())
      {
        lightSDF->GetElement("direction")->Set(ConvertIgn(_msg.direction()));
      }

      if (_msg.has_attenuation_constant())
      {
        sdf::ElementPtr elem = lightSDF->GetElement("attenuation");
        elem->GetElement("constant")->Set(_msg.attenuation_constant());
      }

      if (_msg.has_attenuation_linear())
      {
        sdf::ElementPtr elem = lightSDF->GetElement("attenuation");
        elem->GetElement("linear")->Set(_msg.attenuation_linear());
      }

      if (_msg.has_attenuation_quadratic())
      {
        sdf::ElementPtr elem = lightSDF->GetElement("attenuation");
        elem->GetElement("quadratic")->Set(_msg.attenuation_quadratic());
      }

      if (_msg.has_range())
      {
        sdf::ElementPtr elem = lightSDF->GetElement("attenuation");
        elem->GetElement("range")->Set(_msg.range());
      }

      if (_msg.has_cast_shadows())
        lightSDF->GetElement("cast_shadows")->Set(_msg.cast_shadows());

      if (_msg.has_spot_inner_angle())
      {
        sdf::ElementPtr elem = lightSDF->GetElement("spot");
        elem->GetElement("inner_angle")->Set(_msg.spot_inner_angle());
      }

      if (_msg.has_spot_outer_angle())
      {
        sdf::ElementPtr elem = lightSDF->GetElement("spot");
        elem->GetElement("outer_angle")->Set(_msg.spot_outer_angle());
      }

      if (_msg.has_spot_falloff())
      {
        sdf::ElementPtr elem = lightSDF->GetElement("spot");
        elem->GetElement("falloff")->Set(_msg.spot_falloff());
      }
      return lightSDF;
    }

    /////////////////////////////////////////////////
    sdf::ElementPtr SensorNoiseToSDF(const msgs::SensorNoise &_msg,
        sdf::ElementPtr _sdf)
    {
      sdf::ElementPtr noiseSDF;

      if (_sdf)
      {
        noiseSDF = _sdf;
      }
      else
      {
        noiseSDF.reset(new sdf::Element);
        sdf::initFile("noise.sdf", noiseSDF);
      }

      if (_msg.type() == msgs::SensorNoise::NONE)
      {
        noiseSDF->GetAttribute("type")->Set("none");
      }
      else if (_msg.type() == msgs::SensorNoise::GAUSSIAN)
      {
        noiseSDF->GetAttribute("type")->Set("gaussian");
      }
      else if (_msg.type() == msgs::SensorNoise::GAUSSIAN_QUANTIZED)
      {
        noiseSDF->GetAttribute("type")->Set("gaussian_quantized");
      }

      if (_msg.has_mean())
        noiseSDF->GetElement("mean")->Set(_msg.mean());

      if (_msg.has_stddev())
        noiseSDF->GetElement("stddev")->Set(_msg.stddev());

      if (_msg.has_bias_mean())
        noiseSDF->GetElement("bias_mean")->Set(_msg.bias_mean());

      if (_msg.has_bias_stddev())
        noiseSDF->GetElement("bias_stddev")->Set(_msg.bias_stddev());

      if (_msg.has_precision())
        noiseSDF->GetElement("precision")->Set(_msg.precision());

      return noiseSDF;
    }

    /////////////////////////////////////////////////
    sdf::ElementPtr GPSSensorToSDF(const msgs::GPSSensor &_msg,
        sdf::ElementPtr _sdf)
    {
      sdf::ElementPtr gpsSDF;

      if (_sdf)
      {
        gpsSDF = _sdf;
      }
      else
      {
        gpsSDF.reset(new sdf::Element);
        sdf::initFile("gps.sdf", gpsSDF);
      }

      if (_msg.has_position())
      {
        if (_msg.position().has_horizontal_noise())
        {
          auto noiseElem = gpsSDF->GetElement("position_sensing")->GetElement(
              "horizontal")->GetElement("noise");
          noiseElem->PrintValues("  ");
          SensorNoiseToSDF(_msg.position().horizontal_noise(), noiseElem);
        }

        if (_msg.position().has_vertical_noise())
        {
          auto noiseElem = gpsSDF->GetElement("position_sensing")->GetElement(
              "vertical")->GetElement("noise");
          SensorNoiseToSDF(_msg.position().vertical_noise(), noiseElem);
        }
      }

      if (_msg.has_velocity())
      {
        if (_msg.velocity().has_horizontal_noise())
        {
          auto noiseElem = gpsSDF->GetElement("velocity_sensing")->GetElement(
              "horizontal")->GetElement("noise");
          SensorNoiseToSDF(_msg.velocity().horizontal_noise(), noiseElem);
        }

        if (_msg.velocity().has_vertical_noise())
        {
          auto noiseElem = gpsSDF->GetElement("velocity_sensing")->GetElement(
              "vertical")->GetElement("noise");
          SensorNoiseToSDF(_msg.velocity().vertical_noise(), noiseElem);
        }
      }

      return gpsSDF;
    }

    /////////////////////////////////////////////////
    sdf::ElementPtr IMUSensorToSDF(const msgs::IMUSensor &_msg,
        sdf::ElementPtr _sdf)
    {
      sdf::ElementPtr imuSDF;

      if (_sdf)
      {
        imuSDF = _sdf;
      }
      else
      {
        imuSDF.reset(new sdf::Element);
        sdf::initFile("imu.sdf", imuSDF);
      }

      if (_msg.has_angular_velocity())
      {
        if (_msg.angular_velocity().has_x_noise())
        {
          auto noiseElem = imuSDF->GetElement("angular_velocity")->GetElement(
              "x")->GetElement("noise");
          SensorNoiseToSDF(_msg.angular_velocity().x_noise(), noiseElem);
        }

        if (_msg.angular_velocity().has_y_noise())
        {
          auto noiseElem = imuSDF->GetElement("angular_velocity")->GetElement(
              "y")->GetElement("noise");
          SensorNoiseToSDF(_msg.angular_velocity().y_noise(), noiseElem);
        }

        if (_msg.angular_velocity().has_z_noise())
        {
          auto noiseElem = imuSDF->GetElement("angular_velocity")->GetElement(
              "z")->GetElement("noise");
          SensorNoiseToSDF(_msg.angular_velocity().z_noise(), noiseElem);
        }
      }

      if (_msg.has_linear_acceleration())
      {
        if (_msg.linear_acceleration().has_x_noise())
        {
          auto noiseElem = imuSDF->GetElement(
              "linear_acceleration")->GetElement("x")->GetElement("noise");
          SensorNoiseToSDF(_msg.linear_acceleration().x_noise(), noiseElem);
        }

        if (_msg.linear_acceleration().has_y_noise())
        {
          auto noiseElem = imuSDF->GetElement(
              "linear_acceleration")->GetElement("y")->GetElement("noise");
          SensorNoiseToSDF(_msg.linear_acceleration().y_noise(), noiseElem);
        }

        if (_msg.linear_acceleration().has_z_noise())
        {
          auto noiseElem = imuSDF->GetElement(
              "linear_acceleration")->GetElement("z")->GetElement("noise");
          SensorNoiseToSDF(_msg.linear_acceleration().z_noise(), noiseElem);
        }
      }

      return imuSDF;
    }

    /////////////////////////////////////////////////
    sdf::ElementPtr LogicalCameraSensorToSDF(
        const msgs::LogicalCameraSensor &_msg, sdf::ElementPtr _sdf)
    {
      sdf::ElementPtr logicalSDF;

      if (_sdf)
      {
        logicalSDF = _sdf;
      }
      else
      {
        logicalSDF.reset(new sdf::Element);
        sdf::initFile("logical_camera.sdf", logicalSDF);
      }

      logicalSDF->GetElement("horizontal_fov")->Set(_msg.horizontal_fov());
      logicalSDF->GetElement("aspect_ratio")->Set(_msg.aspect_ratio());
      logicalSDF->GetElement("near")->Set(_msg.near_clip());
      logicalSDF->GetElement("far")->Set(_msg.far_clip());

      return logicalSDF;
    }

    /////////////////////////////////////////////////
    sdf::ElementPtr CameraSensorToSDF(const msgs::CameraSensor &_msg,
        sdf::ElementPtr _sdf)
    {
      sdf::ElementPtr cameraSDF;

      if (_sdf)
      {
        cameraSDF = _sdf;
      }
      else
      {
        cameraSDF.reset(new sdf::Element);
        sdf::initFile("camera.sdf", cameraSDF);
      }

      if (_msg.has_horizontal_fov())
      {
        cameraSDF->GetElement("horizontal_fov")->Set(_msg.horizontal_fov());
      }
      if (_msg.has_image_size())
      {
        sdf::ElementPtr imageElem = cameraSDF->GetElement("image");
        imageElem->GetElement("width")->Set(_msg.image_size().x());
        imageElem->GetElement("height")->Set(_msg.image_size().y());
      }
      if (_msg.has_image_format())
      {
        sdf::ElementPtr imageElem = cameraSDF->GetElement("image");
        imageElem->GetElement("format")->Set(_msg.image_format());
      }
      if (_msg.has_near_clip() || _msg.has_far_clip())
      {
        sdf::ElementPtr clipElem = cameraSDF->GetElement("clip");
        if (_msg.has_near_clip())
          clipElem->GetElement("near")->Set(_msg.near_clip());
        if (_msg.has_far_clip())
          clipElem->GetElement("far")->Set(_msg.far_clip());
      }

      if (_msg.has_distortion())
      {
        msgs::Distortion distortionMsg = _msg.distortion();
        sdf::ElementPtr distortionElem =
            cameraSDF->GetElement("distortion");

        if (distortionMsg.has_center())
        {
          distortionElem->GetElement("center")->Set(
              ConvertIgn(distortionMsg.center()));
        }
        if (distortionMsg.has_k1())
        {
          distortionElem->GetElement("k1")->Set(distortionMsg.k1());
        }
        if (distortionMsg.has_k2())
        {
          distortionElem->GetElement("k2")->Set(distortionMsg.k2());
        }
        if (distortionMsg.has_k3())
        {
          distortionElem->GetElement("k3")->Set(distortionMsg.k3());
        }
        if (distortionMsg.has_p1())
        {
          distortionElem->GetElement("p1")->Set(distortionMsg.p1());
        }
        if (distortionMsg.has_p2())
        {
          distortionElem->GetElement("p2")->Set(distortionMsg.p2());
        }
      }
      return cameraSDF;
    }


    /////////////////////////////////////////////////
    sdf::ElementPtr CollisionToSDF(const msgs::Collision &_msg,
        sdf::ElementPtr _sdf)
    {
      sdf::ElementPtr collisionSDF;

      if (_sdf)
      {
        collisionSDF = _sdf;
      }
      else
      {
        collisionSDF.reset(new sdf::Element);
        sdf::initFile("collision.sdf", collisionSDF);
      }

      if (_msg.has_name())
        collisionSDF->GetAttribute("name")->Set(_msg.name());
      if (_msg.has_laser_retro())
        collisionSDF->GetElement("laser_retro")->Set(_msg.laser_retro());
      if (_msg.has_max_contacts())
        collisionSDF->GetElement("max_contacts")->Set(_msg.max_contacts());
      if (_msg.has_pose())
        collisionSDF->GetElement("pose")->Set(ConvertIgn(_msg.pose()));
      if (_msg.has_geometry())
      {
        sdf::ElementPtr geomElem = collisionSDF->GetElement("geometry");
        geomElem = GeometryToSDF(_msg.geometry(), geomElem);
      }
      if (_msg.has_surface())
      {
        sdf::ElementPtr surfaceElem = collisionSDF->GetElement("surface");
        surfaceElem = SurfaceToSDF(_msg.surface(), surfaceElem);
      }

      return collisionSDF;
    }

    /////////////////////////////////////////////////
    sdf::ElementPtr LinkToSDF(const msgs::Link &_msg,
        sdf::ElementPtr _sdf)
    {
      sdf::ElementPtr linkSDF;

      if (_sdf)
      {
        linkSDF = _sdf;
      }
      else
      {
        linkSDF.reset(new sdf::Element);
        sdf::initFile("link.sdf", linkSDF);
      }

      if (_msg.has_name())
        linkSDF->GetAttribute("name")->Set(_msg.name());
      if (_msg.has_gravity())
        linkSDF->GetElement("gravity")->Set(_msg.gravity());
      if (_msg.has_self_collide())
        linkSDF->GetElement("self_collide")->Set(_msg.self_collide());
      if (_msg.has_kinematic())
        linkSDF->GetElement("kinematic")->Set(_msg.kinematic());
      if (_msg.has_pose())
        linkSDF->GetElement("pose")->Set(ConvertIgn(_msg.pose()));
      if (_msg.has_inertial())
      {
        sdf::ElementPtr inertialElem = linkSDF->GetElement("inertial");
        inertialElem = InertialToSDF(_msg.inertial(), inertialElem);
      }
      if (_msg.collision_size() > 0)
        while (linkSDF->HasElement("collision"))
          linkSDF->GetElement("collision")->RemoveFromParent();
      for (int i = 0; i < _msg.collision_size(); ++i)
      {
        sdf::ElementPtr collisionElem = linkSDF->AddElement("collision");
        collisionElem = CollisionToSDF(_msg.collision(i), collisionElem);
      }
      if (_msg.visual_size() > 0)
        while (linkSDF->HasElement("visual"))
          linkSDF->GetElement("visual")->RemoveFromParent();
      for (int i = 0; i < _msg.visual_size(); ++i)
      {
        sdf::ElementPtr visualElem = linkSDF->AddElement("visual");
        visualElem = VisualToSDF(_msg.visual(i), visualElem);
      }

      /// \todo LinkToSDF currently does not convert sensor and projector data

      return linkSDF;
    }

    /////////////////////////////////////////////////
    sdf::ElementPtr InertialToSDF(const msgs::Inertial &_msg,
        sdf::ElementPtr _sdf)
    {
      sdf::ElementPtr inertialSDF;

      if (_sdf)
      {
        inertialSDF = _sdf;
      }
      else
      {
        inertialSDF.reset(new sdf::Element);
        sdf::initFile("inertial.sdf", inertialSDF);
      }

      if (_msg.has_mass())
        inertialSDF->GetElement("mass")->Set(_msg.mass());
      if (_msg.has_pose())
        inertialSDF->GetElement("pose")->Set(ConvertIgn(_msg.pose()));

      sdf::ElementPtr inertiaSDF = inertialSDF->GetElement("inertia");
      if (_msg.has_ixx())
        inertiaSDF->GetElement("ixx")->Set(_msg.ixx());
      if (_msg.has_ixy())
        inertiaSDF->GetElement("ixy")->Set(_msg.ixy());
      if (_msg.has_ixz())
        inertiaSDF->GetElement("ixz")->Set(_msg.ixz());
      if (_msg.has_iyy())
        inertiaSDF->GetElement("iyy")->Set(_msg.iyy());
      if (_msg.has_iyz())
        inertiaSDF->GetElement("iyz")->Set(_msg.iyz());
      if (_msg.has_izz())
        inertiaSDF->GetElement("izz")->Set(_msg.izz());

      return inertialSDF;
    }

    /////////////////////////////////////////////////
    sdf::ElementPtr SurfaceToSDF(const msgs::Surface &_msg,
        sdf::ElementPtr _sdf)
    {
      sdf::ElementPtr surfaceSDF;

      if (_sdf)
      {
        surfaceSDF = _sdf;
      }
      else
      {
        surfaceSDF.reset(new sdf::Element);
        sdf::initFile("surface.sdf", surfaceSDF);
      }

      if (_msg.has_friction())
      {
        msgs::Friction friction = _msg.friction();
        sdf::ElementPtr frictionElem = surfaceSDF->GetElement("friction");
        sdf::ElementPtr physicsEngElem = frictionElem->GetElement("ode");
        if (friction.has_mu())
          physicsEngElem->GetElement("mu")->Set(friction.mu());
        if (friction.has_mu2())
          physicsEngElem->GetElement("mu2")->Set(friction.mu2());
        if (friction.has_fdir1())
        {
          physicsEngElem->GetElement("fdir1")->Set(
              ConvertIgn(friction.fdir1()));
        }
        if (friction.has_slip1())
          physicsEngElem->GetElement("slip1")->Set(friction.slip1());
        if (friction.has_slip2())
          physicsEngElem->GetElement("slip2")->Set(friction.slip2());

        if (friction.has_torsional())
        {
          msgs::Friction::Torsional torsional = friction.torsional();
          sdf::ElementPtr torsionalElem = frictionElem->GetElement("torsional");

          if (torsional.has_coefficient())
          {
            torsionalElem->GetElement("coefficient")->Set(
                torsional.coefficient());
          }
          if (torsional.has_patch_radius())
          {
            torsionalElem->GetElement("patch_radius")->Set(
                torsional.patch_radius());
          }
          if (torsional.has_surface_radius())
          {
            torsionalElem->GetElement("surface_radius")->Set(
                torsional.surface_radius());
          }
          if (torsional.has_use_patch_radius())
          {
            torsionalElem->GetElement("use_patch_radius")->Set(
                torsional.use_patch_radius());
          }
          if (torsional.has_ode())
          {
            msgs::Friction::Torsional::ODE ode = torsional.ode();
            sdf::ElementPtr odeElem = torsionalElem->GetElement("ode");
            if (ode.has_slip())
            {
              odeElem->GetElement("slip")->Set(ode.slip());
            }
          }
        }
      }
      sdf::ElementPtr bounceElem = surfaceSDF->GetElement("bounce");
      if (_msg.has_restitution_coefficient())
      {
        bounceElem->GetElement("restitution_coefficient")->Set(
            _msg.restitution_coefficient());
      }
      if (_msg.has_bounce_threshold())
      {
        bounceElem->GetElement("threshold")->Set(
            _msg.bounce_threshold());
      }

      sdf::ElementPtr contactElem = surfaceSDF->GetElement("contact");

      if (_msg.has_collide_without_contact())
      {
        contactElem->GetElement("collide_without_contact")->Set(
            _msg.collide_without_contact());
      }
      if (_msg.has_collide_without_contact_bitmask())
      {
        contactElem->GetElement("collide_without_contact_bitmask")->Set(
            _msg.collide_without_contact_bitmask());
      }
      if (_msg.has_collide_bitmask())
      {
        contactElem->GetElement("collide_bitmask")->Set(
            _msg.collide_bitmask());
      }

      sdf::ElementPtr odeElem = contactElem->GetElement("ode");
      sdf::ElementPtr bulletElem = contactElem->GetElement("bullet");
      if (_msg.has_soft_cfm())
      {
        odeElem->GetElement("soft_cfm")->Set(_msg.soft_cfm());
        bulletElem->GetElement("soft_cfm")->Set(_msg.soft_cfm());
      }
      if (_msg.has_soft_erp())
      {
        odeElem->GetElement("soft_erp")->Set(_msg.soft_erp());
        bulletElem->GetElement("soft_erp")->Set(_msg.soft_erp());
      }
      if (_msg.has_kp())
      {
        odeElem->GetElement("kp")->Set(_msg.kp());
        bulletElem->GetElement("kp")->Set(_msg.kp());
      }
      if (_msg.has_kd())
      {
        odeElem->GetElement("kd")->Set(_msg.kd());
        bulletElem->GetElement("kd")->Set(_msg.kd());
      }
      if (_msg.has_max_vel())
      {
        odeElem->GetElement("max_vel")->Set(_msg.max_vel());
      }
      if (_msg.has_min_depth())
      {
        odeElem->GetElement("min_depth")->Set(_msg.min_depth());
      }

      return surfaceSDF;
    }

    /////////////////////////////////////////////////
    sdf::ElementPtr GeometryToSDF(const msgs::Geometry &_msg,
        sdf::ElementPtr _sdf)
    {
      sdf::ElementPtr geometrySDF;

      if (_sdf)
      {
        geometrySDF = _sdf;
      }
      else
      {
        geometrySDF.reset(new sdf::Element);
        sdf::initFile("geometry.sdf", geometrySDF);
      }

      if (!_msg.has_type())
        return geometrySDF;

      if (_msg.type() == msgs::Geometry::BOX &&
          _msg.has_box())
      {
        sdf::ElementPtr geom = geometrySDF->GetElement("box");
        msgs::BoxGeom boxGeom = _msg.box();
        if (boxGeom.has_size())
          geom->GetElement("size")->Set(ConvertIgn(boxGeom.size()));
      }
      else if (_msg.type() == msgs::Geometry::CYLINDER &&
          _msg.has_cylinder())
      {
        sdf::ElementPtr geom = geometrySDF->GetElement("cylinder");
        msgs::CylinderGeom cylinderGeom = _msg.cylinder();
        if (cylinderGeom.has_radius())
          geom->GetElement("radius")->Set(cylinderGeom.radius());
        if (cylinderGeom.has_length())
          geom->GetElement("length")->Set(cylinderGeom.length());
      }
      else if (_msg.type() == msgs::Geometry::SPHERE &&
          _msg.has_sphere())
      {
        sdf::ElementPtr geom = geometrySDF->GetElement("sphere");
        msgs::SphereGeom sphereGeom = _msg.sphere();
        if (sphereGeom.has_radius())
          geom->GetElement("radius")->Set(sphereGeom.radius());
      }
      else if (_msg.type() == msgs::Geometry::PLANE &&
          _msg.has_plane())
      {
        sdf::ElementPtr geom = geometrySDF->GetElement("plane");
        msgs::PlaneGeom planeGeom = _msg.plane();
        if (planeGeom.has_normal())
        {
          geom->GetElement("normal")->Set(ConvertIgn(planeGeom.normal()));
        }
        if (planeGeom.has_size())
          geom->GetElement("size")->Set(ConvertIgn(planeGeom.size()));
        if (planeGeom.has_d())
          gzerr << "sdformat doesn't have Plane.d variable" << std::endl;
      }
      else if (_msg.type() == msgs::Geometry::IMAGE &&
          _msg.has_image())
      {
        sdf::ElementPtr geom = geometrySDF->GetElement("image");
        msgs::ImageGeom imageGeom = _msg.image();
        if (imageGeom.has_scale())
          geom->GetElement("scale")->Set(imageGeom.scale());
        if (imageGeom.has_height())
          geom->GetElement("height")->Set(imageGeom.height());
        if (imageGeom.has_uri())
          geom->GetElement("uri")->Set(imageGeom.uri());
        if (imageGeom.has_threshold())
          geom->GetElement("threshold")->Set(imageGeom.threshold());
        if (imageGeom.has_granularity())
          geom->GetElement("granularity")->Set(imageGeom.granularity());
      }
      else if (_msg.type() == msgs::Geometry::HEIGHTMAP &&
          _msg.has_heightmap())
      {
        sdf::ElementPtr geom = geometrySDF->GetElement("heightmap");
        msgs::HeightmapGeom heightmapGeom = _msg.heightmap();
        if (heightmapGeom.has_size())
        {
          geom->GetElement("size")->Set(ConvertIgn(heightmapGeom.size()));
        }
        if (heightmapGeom.has_origin())
        {
          geom->GetElement("pos")->Set(ConvertIgn(heightmapGeom.origin()));
        }
        if (heightmapGeom.has_use_terrain_paging())
        {
          geom->GetElement("use_terrain_paging")->Set(
              heightmapGeom.use_terrain_paging());
        }
        if (heightmapGeom.texture_size() > 0)
          while (geom->HasElement("texture"))
            geom->GetElement("texture")->RemoveFromParent();
        for (int i = 0; i < heightmapGeom.texture_size(); ++i)
        {
          gazebo::msgs::HeightmapGeom_Texture textureMsg =
              heightmapGeom.texture(i);
          sdf::ElementPtr textureElem = geom->AddElement("texture");
          textureElem->GetElement("diffuse")->Set(textureMsg.diffuse());
          textureElem->GetElement("normal")->Set(textureMsg.normal());
          textureElem->GetElement("size")->Set(textureMsg.size());
        }
        if (heightmapGeom.blend_size() > 0)
          while (geom->HasElement("blend"))
            geom->GetElement("blend")->RemoveFromParent();
        for (int i = 0; i < heightmapGeom.blend_size(); ++i)
        {
          gazebo::msgs::HeightmapGeom_Blend blendMsg =
              heightmapGeom.blend(i);
          sdf::ElementPtr blendElem = geom->AddElement("blend");
          blendElem->GetElement("min_height")->Set(blendMsg.min_height());
          blendElem->GetElement("fade_dist")->Set(blendMsg.fade_dist());
        }
        if (heightmapGeom.has_filename())
          geom->GetElement("uri")->Set(heightmapGeom.filename());
      }
      else if (_msg.type() == msgs::Geometry::MESH &&
          _msg.has_mesh())
      {
        sdf::ElementPtr geom = geometrySDF->GetElement("mesh");
        msgs::MeshGeom meshGeom = _msg.mesh();
        geom = msgs::MeshToSDF(meshGeom, geom);
      }
      else if (_msg.type() == msgs::Geometry::POLYLINE &&
          _msg.polyline_size() > 0)
      {
        if (_msg.polyline_size() > 0)
          while (geometrySDF->HasElement("polyline"))
            geometrySDF->GetElement("polyline")->RemoveFromParent();

        for (int j = 0; j < _msg.polyline_size(); ++j)
        {
          sdf::ElementPtr polylineElem = geometrySDF->AddElement("polyline");
          if (_msg.polyline(j).has_height())
            polylineElem->GetElement("height")->Set(_msg.polyline(j).height());
          for (int i = 0; i < _msg.polyline(j).point_size(); ++i)
          {
            sdf::ElementPtr pointElem = polylineElem->AddElement("point");
            pointElem->Set(ConvertIgn(_msg.polyline(j).point(i)));
          }
        }
      }
      else
      {
        gzerr << "Unrecognized geometry type" << std::endl;
      }
      return geometrySDF;
    }

    /////////////////////////////////////////////////
    sdf::ElementPtr MeshToSDF(const msgs::MeshGeom &_msg, sdf::ElementPtr _sdf)
    {
      sdf::ElementPtr meshSDF;

      if (_sdf)
      {
        meshSDF = _sdf;
      }
      else
      {
        meshSDF.reset(new sdf::Element);
        sdf::initFile("mesh_shape.sdf", meshSDF);
      }

      if (_msg.has_filename())
        meshSDF->GetElement("uri")->Set(_msg.filename());

      if (_msg.has_submesh())
      {
        sdf::ElementPtr submeshElem = meshSDF->GetElement("submesh");
        submeshElem->GetElement("name")->Set(_msg.submesh());
        if (_msg.has_center_submesh())
          submeshElem->GetElement("center")->Set(_msg.center_submesh());
        if (_msg.has_scale())
        {
          meshSDF->GetElement("scale")->Set(ConvertIgn(_msg.scale()));
        }
      }
      return meshSDF;
    }

    /////////////////////////////////////////////////
    sdf::ElementPtr PluginToSDF(const msgs::Plugin &_msg, sdf::ElementPtr _sdf)
    {
      sdf::ElementPtr pluginSDF;

      if (_sdf)
      {
        pluginSDF = _sdf;
      }
      else
      {
        pluginSDF.reset(new sdf::Element);
        sdf::initFile("plugin.sdf", pluginSDF);
      }

      // Use the SDF parser to read all the inner xml.
      std::string tmp = "<sdf version='1.5'>";
      tmp += "<plugin name='" + _msg.name() + "' filename='" +
        _msg.filename() + "'>";
      tmp += _msg.innerxml();
      tmp += "</plugin></sdf>";

      sdf::readString(tmp, pluginSDF);

      return pluginSDF;
    }

    ////////////////////////////////////////////////////////
    void AddLinkGeom(Model &_model, const Geometry &_geom)
    {
      _model.add_link();
      int linkCount = _model.link_size();
      auto link = _model.mutable_link(linkCount-1);
      {
        std::ostringstream linkName;
        linkName << "link_" << linkCount;
        link->set_name(linkName.str());
      }

      {
        link->add_collision();
        auto collision = link->mutable_collision(0);
        collision->set_name("collision");
        *(collision->mutable_geometry()) = _geom;
      }

      {
        link->add_visual();
        auto visual = link->mutable_visual(0);
        visual->set_name("visual");
        *(visual->mutable_geometry()) = _geom;

        auto script = visual->mutable_material()->mutable_script();
        script->add_uri();
        script->set_uri(0, "file://media/materials/scripts/gazebo.material");
        script->set_name("Gazebo/Grey");
      }
    }

    ////////////////////////////////////////////////////////
    void AddBoxLink(Model &_model, const double _mass,
                    const ignition::math::Vector3d &_size)
    {
      Geometry geometry;
      geometry.set_type(Geometry_Type_BOX);
      Set(geometry.mutable_box()->mutable_size(), _size);

      AddLinkGeom(_model, geometry);
      int linkCount = _model.link_size();
      auto link = _model.mutable_link(linkCount-1);

      auto inertial = link->mutable_inertial();
      inertial->set_mass(_mass);
      {
        double dx = _size.X();
        double dy = _size.Y();
        double dz = _size.Z();
        double ixx = _mass/12.0 * (dy*dy + dz*dz);
        double iyy = _mass/12.0 * (dz*dz + dx*dx);
        double izz = _mass/12.0 * (dx*dx + dy*dy);
        inertial->set_ixx(ixx);
        inertial->set_iyy(iyy);
        inertial->set_izz(izz);
        inertial->set_ixy(0.0);
        inertial->set_ixz(0.0);
        inertial->set_iyz(0.0);
      }
    }

    ////////////////////////////////////////////////////////
    void AddCylinderLink(Model &_model,
                         const double _mass,
                         const double _radius,
                         const double _length)
    {
      Geometry geometry;
      geometry.set_type(Geometry_Type_CYLINDER);
      geometry.mutable_cylinder()->set_radius(_radius);
      geometry.mutable_cylinder()->set_length(_length);

      AddLinkGeom(_model, geometry);
      int linkCount = _model.link_size();
      auto link = _model.mutable_link(linkCount-1);

      auto inertial = link->mutable_inertial();
      inertial->set_mass(_mass);
      const double r2 = _radius * _radius;
      const double ixx = _mass * (0.25 * r2 + _length*_length / 12.0);
      const double izz = _mass * 0.5 * r2;
      inertial->set_ixx(ixx);
      inertial->set_iyy(ixx);
      inertial->set_izz(izz);
      inertial->set_ixy(0.0);
      inertial->set_ixz(0.0);
      inertial->set_iyz(0.0);
    }

    ////////////////////////////////////////////////////////
    void AddSphereLink(Model &_model, const double _mass,
                       const double _radius)
    {
      Geometry geometry;
      geometry.set_type(Geometry_Type_SPHERE);
      geometry.mutable_sphere()->set_radius(_radius);

      AddLinkGeom(_model, geometry);
      int linkCount = _model.link_size();
      auto link = _model.mutable_link(linkCount-1);

      auto inertial = link->mutable_inertial();
      inertial->set_mass(_mass);
      const double ixx = _mass * 0.4 * _radius * _radius;
      inertial->set_ixx(ixx);
      inertial->set_iyy(ixx);
      inertial->set_izz(ixx);
      inertial->set_ixy(0.0);
      inertial->set_ixz(0.0);
      inertial->set_iyz(0.0);
    }

    ////////////////////////////////////////////////////////
    sdf::ElementPtr ModelToSDF(const msgs::Model &_msg, sdf::ElementPtr _sdf)
    {
      sdf::ElementPtr modelSDF;

      if (_sdf)
      {
        modelSDF = _sdf;
      }
      else
      {
        modelSDF.reset(new sdf::Element);
        sdf::initFile("model.sdf", modelSDF);
      }

      if (_msg.has_name())
        modelSDF->GetAttribute("name")->Set(_msg.name());
      // ignore the id field, since it's not used in sdformat
      if (_msg.has_is_static())
        modelSDF->GetElement("static")->Set(_msg.is_static());
      if (_msg.has_pose())
        modelSDF->GetElement("pose")->Set(msgs::ConvertIgn(_msg.pose()));

      if (_msg.joint_size() > 0)
        while (modelSDF->HasElement("joint"))
          modelSDF->GetElement("joint")->RemoveFromParent();
      for (int i = 0; i < _msg.joint_size(); ++i)
      {
        sdf::ElementPtr jointElem = modelSDF->AddElement("joint");
        jointElem = JointToSDF(_msg.joint(i), jointElem);
      }

      if (_msg.link_size())
        while (modelSDF->HasElement("link"))
          modelSDF->GetElement("link")->RemoveFromParent();
      for (int i = 0; i < _msg.link_size(); ++i)
      {
        sdf::ElementPtr linkElem = modelSDF->AddElement("link");
        linkElem = LinkToSDF(_msg.link(i), linkElem);
      }

      // ignore the deleted field, since it's not used in sdformat
      if (_msg.visual_size() > 0)
      {
        // model element in SDF cannot store visuals,
        // so ignore them for now
        gzerr << "Model visuals not yet parsed" << std::endl;
      }
      // ignore the scale field, since it's not used in sdformat

      return modelSDF;
    }

    ////////////////////////////////////////////////////////
    sdf::ElementPtr JointToSDF(const msgs::Joint &_msg, sdf::ElementPtr _sdf)
    {
      sdf::ElementPtr jointSDF;

      if (_sdf)
      {
        jointSDF = _sdf;
      }
      else
      {
        jointSDF.reset(new sdf::Element);
        sdf::initFile("joint.sdf", jointSDF);
      }

      if (_msg.has_name())
        jointSDF->GetAttribute("name")->Set(_msg.name());
      if (_msg.has_type())
        jointSDF->GetAttribute("type")->Set(ConvertJointType(_msg.type()));
      // ignore the id field, since it's not used in sdformat
      // ignore the parent_id field, since it's not used in sdformat
      // ignore the child_id field, since it's not used in sdformat
      // ignore the angle field, since it's not used in sdformat
      if (_msg.has_parent())
        jointSDF->GetElement("parent")->Set(_msg.parent());
      if (_msg.has_child())
        jointSDF->GetElement("child")->Set(_msg.child());
      if (_msg.has_pose())
        jointSDF->GetElement("pose")->Set(ConvertIgn(_msg.pose()));
      if (_msg.has_axis1())
        AxisToSDF(_msg.axis1(), jointSDF->GetElement("axis"));
      if (_msg.has_axis2())
        AxisToSDF(_msg.axis2(), jointSDF->GetElement("axis2"));

      auto odePhysicsElem = jointSDF->GetElement("physics")->GetElement("ode");
      if (_msg.has_cfm())
        odePhysicsElem->GetElement("cfm")->Set(_msg.cfm());
      if (_msg.has_bounce())
        odePhysicsElem->GetElement("bounce")->Set(_msg.bounce());
      if (_msg.has_velocity())
        odePhysicsElem->GetElement("velocity")->Set(_msg.velocity());
      if (_msg.has_fudge_factor())
        odePhysicsElem->GetElement("fudge_factor")->Set(_msg.fudge_factor());

      {
        auto limitElem = odePhysicsElem->GetElement("limit");
        if (_msg.has_limit_cfm())
          limitElem->GetElement("cfm")->Set(_msg.limit_cfm());
        if (_msg.has_limit_erp())
          limitElem->GetElement("erp")->Set(_msg.limit_erp());
      }

      {
        auto suspensionElem = odePhysicsElem->GetElement("suspension");
        if (_msg.has_suspension_cfm())
          suspensionElem->GetElement("cfm")->Set(_msg.suspension_cfm());
        if (_msg.has_suspension_erp())
          suspensionElem->GetElement("erp")->Set(_msg.suspension_erp());
      }

      // gearbox joint message fields
      if (_msg.has_gearbox())
      {
        msgs::Joint::Gearbox gearboxMsg = _msg.gearbox();
        if (gearboxMsg.has_gearbox_reference_body())
        {
          jointSDF->GetElement("gearbox_reference_body")->Set(
              gearboxMsg.gearbox_reference_body());
        }
        if (gearboxMsg.has_gearbox_ratio())
        {
          jointSDF->GetElement("gearbox_ratio")->Set(
              gearboxMsg.gearbox_ratio());
        }
      }

      // screw joint message field
      if (_msg.has_screw())
      {
        msgs::Joint::Screw screwMsg = _msg.screw();
        if (screwMsg.has_thread_pitch())
          jointSDF->GetElement("thread_pitch")->Set(screwMsg.thread_pitch());
      }

      /// \todo JointToSDF currently does not convert sensor data

      return jointSDF;
    }

    ////////////////////////////////////////////////////////
    void AxisToSDF(const msgs::Axis &_msg, sdf::ElementPtr _sdf)
    {
      if (_msg.has_xyz())
        _sdf->GetElement("xyz")->Set(ConvertIgn(_msg.xyz()));
      if (_msg.has_use_parent_model_frame())
      {
        _sdf->GetElement("use_parent_model_frame")->Set(
          _msg.use_parent_model_frame());
      }

      {
        auto dynamicsElem = _sdf->GetElement("dynamics");
        if (_msg.has_damping())
          dynamicsElem->GetElement("damping")->Set(_msg.damping());
        if (_msg.has_friction())
          dynamicsElem->GetElement("friction")->Set(_msg.friction());
      }

      {
        auto limitElem = _sdf->GetElement("limit");
        if (_msg.has_limit_lower())
          limitElem->GetElement("lower")->Set(_msg.limit_lower());
        if (_msg.has_limit_upper())
          limitElem->GetElement("upper")->Set(_msg.limit_upper());
        if (_msg.has_limit_effort())
          limitElem->GetElement("effort")->Set(_msg.limit_effort());
        if (_msg.has_limit_velocity())
          limitElem->GetElement("velocity")->Set(_msg.limit_velocity());
      }
    }

    /////////////////////////////////////////////
    msgs::SensorNoise SensorNoiseFromSDF(sdf::ElementPtr _elem)
    {
      msgs::SensorNoise result;

      auto noiseType = _elem->Get<std::string>("type");

      if (noiseType == "none")
        result.set_type(msgs::SensorNoise::NONE);
      else if (noiseType == "gaussian")
        result.set_type(msgs::SensorNoise::GAUSSIAN);
      else if (noiseType == "gaussian_quantized")
        result.set_type(msgs::SensorNoise::GAUSSIAN_QUANTIZED);
      else
      {
        gzerr << "Invalid sensor noise type["
          << noiseType << "]. Using 'none'.\n";

        result.set_type(msgs::SensorNoise::NONE);
      }

      if (_elem->HasElement("mean"))
        result.set_mean(_elem->Get<double>("mean"));

      if (_elem->HasElement("stddev"))
        result.set_stddev(_elem->Get<double>("stddev"));

      if (_elem->HasElement("bias_mean"))
        result.set_bias_mean(_elem->Get<double>("bias_mean"));

      if (_elem->HasElement("bias_stddev"))
        result.set_bias_stddev(_elem->Get<double>("bias_stddev"));

      if (_elem->HasElement("precision"))
        result.set_precision(_elem->Get<double>("precision"));

      return result;
    }
  }
}<|MERGE_RESOLUTION|>--- conflicted
+++ resolved
@@ -1785,15 +1785,9 @@
       msgs::IMUSensor result;
 
       std::array<std::string, 2> senses =
-<<<<<<< HEAD
-        {"angular_velocity", "linear_acceleration"};
-
-      std::array<std::string, 3> dimensions = {"x", "y", "z"};
-=======
         {{"angular_velocity", "linear_acceleration"}};
 
       std::array<std::string, 3> dimensions = {{"x", "y", "z"}};
->>>>>>> 81c70230
 
       for (auto const &sense : senses)
       {
@@ -1955,17 +1949,10 @@
 
       // The two types of sensing
       std::array<std::string, 2> sensing =
-<<<<<<< HEAD
-        {"position_sensing", "velocity_sensing"};
-
-      // The two dimensions for each of sensing types.
-      std::array<std::string, 2> dimensions = {"horizontal", "vertical"};
-=======
         {{"position_sensing", "velocity_sensing"}};
 
       // The two dimensions for each of sensing types.
       std::array<std::string, 2> dimensions = {{"horizontal", "vertical"}};
->>>>>>> 81c70230
 
       // Process each sensing
       for (auto const &sense : sensing)
