## Gazebo 7.0

1. Use more opaque pointers.
    * [Pull request #2025](https://bitbucket.org/osrf/gazebo/pull-request/2025)

1. Use opaque pointers in the gui/CloneWindow class.
    * [Pull request #2027](https://bitbucket.org/osrf/gazebo/pull-request/2027)

1. Use opaque pointers in the terrain editor.
    * [Pull request #2026](https://bitbucket.org/osrf/gazebo/pull-request/2026)

1. Use opaque pointers in the gui/DataLogger class.
    * [Pull request #2029](https://bitbucket.org/osrf/gazebo/pull-request/2029)

1. Fix visual transparency issues
    * [Pull request #2031](https://bitbucket.org/osrf/gazebo/pull-request/2031)
    * [Issue #1726](https://bitbucket.org/osrf/gazebo/issue/1726)
    * [Issue #1790](https://bitbucket.org/osrf/gazebo/issue/1790)

1. Implemented private data pointer for the RTShaderSystem class. Minimized shader updates to once per render update.
    * [Pull request #2003](https://bitbucket.org/osrf/gazebo/pull-request/2003)

1. Updating physics library to use ignition math.
    * [Pull request #2007](https://bitbucket.org/osrf/gazebo/pull-request/2007)

1. Switching to ignition math for the rendering library.
    * [Pull request #1993](https://bitbucket.org/osrf/gazebo/pull-request/1993)
    * [Pull request #1994](https://bitbucket.org/osrf/gazebo/pull-request/1994)

1. Removed deprecations
    * [Pull request #1992]((https://bitbucket.org/osrf/gazebo/pull-request/1992)

1. Add ability to set the pose of a visual from a link.
    * [Pull request #1963](https://bitbucket.org/osrf/gazebo/pull-request/1963)

1. Copy visual visibility flags on clone
    * [Pull request #2008](https://bitbucket.org/osrf/gazebo/pull-request/2008)

1. Publish camera sensor image size when rendering is not enabled
    * [Pull request #1969](https://bitbucket.org/osrf/gazebo/pull-request/1969)

1. Added Poissons Ratio and Elastic Modulus for ODE.
    * [Pull request #1974](https://bitbucket.org/osrf/gazebo/pull-request/1974)

1. Update rest web plugin to publish response messages and display login user name in toolbar.
    * [Pull request #1956](https://bitbucket.org/osrf/gazebo/pull-request/1956)

1. Improve overall speed of log playback. Added new functions to LogPlay.
   Use tinyxml2 for playback.
    * [Pull request #1931](https://bitbucket.org/osrf/gazebo/pull-request/1931)

1. Enter time during log playback
    * [Pull request #2000](https://bitbucket.org/osrf/gazebo/pull-request/2000)

1 Added Ignition Transport dependency.
  * [Pull request #1930](https://bitbucket.org/osrf/gazebo/pull-request/1930)

1. KeyEvent constructor should be in a source file. Removed a few visibility
flags from c functions. Windows did not like `CPPTYPE_*` in
`gazebo/gui/ConfigWidget.cc`, so I replaced it with `TYPE_*`.
    * [Pull request #1943](https://bitbucket.org/osrf/gazebo/pull-request/1943)

1. Added wide angle camera sensor.
    * [Pull request #1866](https://bitbucket.org/osrf/gazebo/pull-request/1866)

1. Change the `near` and `far` members of `gazebo/msgs/logical_camera_sensors.proto` to `near_clip` and `far_clip`
    + [Pull request #1942](https://bitbucket.org/osrf/gazebo/pull-request/1942)

1. Resolve issue #1702
    * [Issue #1702](https://bitbucket.org/osrf/gazebo/issue/1702)
    * [Pull request #1905](https://bitbucket.org/osrf/gazebo/pull-request/1905)
    * [Pull request #1913](https://bitbucket.org/osrf/gazebo/pull-request/1913)
    * [Pull request #1914](https://bitbucket.org/osrf/gazebo/pull-request/1914)

1. Update physics when the world is reset
    * [Pull request #1903](https://bitbucket.org/osrf/gazebo/pull-request/1903)

1. Light and light state for the server side
    * [Pull request #1920](https://bitbucket.org/osrf/gazebo/pull-request/1920)

1. Added tests for WorldState
    * [Pull request #1968](https://bitbucket.org/osrf/gazebo/pull-request/1968)

1. Rename Reset to Reset Time in time widget
    * [Pull request #1892](https://bitbucket.org/osrf/gazebo/pull-request/1892)
    * [Issue #1730](https://bitbucket.org/osrf/gazebo/issue/1730)

1. Set QTestfFxture to verbose
    * [Pull request #1944](https://bitbucket.org/osrf/gazebo/pull-request/1944)
    * [Issue #1756](https://bitbucket.org/osrf/gazebo/issue/1756)

1. Added torsional friction
    * [Pull request #1831](https://bitbucket.org/osrf/gazebo/pull-request/1831)

1. Support loading and spawning nested models
    * [Pull request #1868](https://bitbucket.org/osrf/gazebo/pull-request/1868)
    * [Pull request #1895](https://bitbucket.org/osrf/gazebo/pull-request/1895)

1. Undo user motion commands during simulation, added physics::UserCmdManager and gui::UserCmdHistory.
    * [Pull request #1934](https://bitbucket.org/osrf/gazebo/pull-request/1934)

1. Forward user command messages for undo.
    * [Pull request #2009](https://bitbucket.org/osrf/gazebo/pull-request/2009)

1. Undo reset commands during simulation, forwarding commands
    * [Pull request #1986](https://bitbucket.org/osrf/gazebo/pull-request/1986)

1. Add function to get the derived scale of a Visual
    * [Pull request #1881](https://bitbucket.org/osrf/gazebo/pull-request/1881)

1. Added EnumIface, which supports iterators over enums.
    * [Pull request #1847](https://bitbucket.org/osrf/gazebo/pull-request/1847)

1. Added RegionEventBoxPlugin - fires events when models enter / exit the region
    * [Pull request #1856](https://bitbucket.org/osrf/gazebo/pull-request/1856)

1. Added tests for checking the playback control via messages.
    * [Pull request #1885](https://bitbucket.org/osrf/gazebo/pull-request/1885)

1. Added LoadArgs() function to ServerFixture for being able to load a server
using the same arguments used in the command line.
    * [Pull request #1874](https://bitbucket.org/osrf/gazebo/pull-request/1874)

1. Added battery class, plugins and test world.
    * [Pull request #1872](https://bitbucket.org/osrf/gazebo/pull-request/1872)

1. Display gearbox and screw joint properties in property tree
    * [Pull request #1838](https://bitbucket.org/osrf/gazebo/pull-request/1838)

1. Set window flags for dialogs and file dialogs
    * [Pull request #1816](https://bitbucket.org/osrf/gazebo/pull-request/1816)

1. Fix minimum window height
   * [Pull request #1977](https://bitbucket.org/osrf/gazebo/pull-request/1977)
   * [Issue #1706](https://bitbucket.org/osrf/gazebo/issue/1706)

1. Fix unadvertising a publisher - only unadvertise topic if it is the last publisher.
   * [Pull request #2005](https://bitbucket.org/osrf/gazebo/pull-request/2005)
   * [Issue #1782](https://bitbucket.org/osrf/gazebo/issue/1782)

1. Log playback GUI for multistep, rewind, forward and seek
    * [Pull request #1791](https://bitbucket.org/osrf/gazebo/pull-request/1791)

1. Added Apply Force/Torque movable text
    * [Pull request #1789](https://bitbucket.org/osrf/gazebo/pull-request/1789)

1. Added cascade parameter (apply to children) for Visual SetMaterial, SetAmbient, SetEmissive, SetSpecular, SetDiffuse, SetTransparency
    * [Pull request #1851](https://bitbucket.org/osrf/gazebo/pull-request/1851)

1. Tweaks to Data Logger, such as multiline text edit for path
    * [Pull request #1800](https://bitbucket.org/osrf/gazebo/pull-request/1800)

1. Added TopToolbar and hide / disable several widgets according to WindowMode
    * [Pull request #1869](https://bitbucket.org/osrf/gazebo/pull-request/1869)

1. Added Visual::IsAncestorOf and Visual::IsDescendantOf
    * [Pull request #1850](https://bitbucket.org/osrf/gazebo/pull-request/1850)

1. Added msgs::PluginFromSDF and tests
    * [Pull request #1858](https://bitbucket.org/osrf/gazebo/pull-request/1858)

1. Added msgs::CollisionFromSDF msgs::SurfaceFromSDF and msgs::FrictionFromSDF
    * [Pull request #1900](https://bitbucket.org/osrf/gazebo/pull-request/1900)

1. Added hotkeys chart dialog
    * [Pull request #1835](https://bitbucket.org/osrf/gazebo/pull-request/1835)

1. Space bar to play / pause
   * [Pull request #2023](https://bitbucket.org/osrf/gazebo/pull-request/2023)
   * [Issue #1798](https://bitbucket.org/osrf/gazebo/issue/1798)

1. Make it possible to create custom ConfigWidgets
    * [Pull request #1861](https://bitbucket.org/osrf/gazebo/pull-request/1861)

1. AddItem / RemoveItem / Clear enum config widgets
    * [Pull request #1878](https://bitbucket.org/osrf/gazebo/pull-request/1878)

1. Make all child ConfigWidgets emit signals.
    * [Pull request #1884](https://bitbucket.org/osrf/gazebo/pull-request/1884)

1. Refactored makers
    * [Pull request #1828](https://bitbucket.org/osrf/gazebo/pull-request/1828)

1. Model editor updates

    1. Make non-editable background models white in model editor
        * [Pull request #1950](https://bitbucket.org/osrf/gazebo/pull-request/1950)

    1. Choose / swap parent and child links in joint inspector
        * [Pull request #1887](https://bitbucket.org/osrf/gazebo/pull-request/1887)
        * [Issue #1500](https://bitbucket.org/osrf/gazebo/issue/1500)

    1. Presets combo box for Vector3 config widget
        * [Pull request #1954](https://bitbucket.org/osrf/gazebo/pull-request/1954)

    1. Added support for more joint types (gearbox and fixed joints).
        * [Pull request #1794](https://bitbucket.org/osrf/gazebo/pull-request/1794)

    1. Added support for selecting links and joints, opening context menu and inspectors in Schematic View.
        * [Pull request #1787](https://bitbucket.org/osrf/gazebo/pull-request/1787)

    1. Color-coded edges in Schematic View to match joint color.
        * [Pull request #1781](https://bitbucket.org/osrf/gazebo/pull-request/1781)

    1. Scale link mass and inertia when a link is scaled
        * [Pull request #1836](https://bitbucket.org/osrf/gazebo/pull-request/1836)

    1. Added icons for child and parent link in joint inspector
        * [Pull request #1953](https://bitbucket.org/osrf/gazebo/pull-request/1953)

    1. Load and save nested models
        * [Pull request #1894](https://bitbucket.org/osrf/gazebo/pull-request/1894)

    1. Display model plugins on the left panel and added model plugin inspector
        * [Pull request #1863](https://bitbucket.org/osrf/gazebo/pull-request/1863)

    1. Context menu and deletion for model plugins
        * [Pull request #1890](https://bitbucket.org/osrf/gazebo/pull-request/1890)

    1. Delete self from inspector
        * [Pull request #1904](https://bitbucket.org/osrf/gazebo/pull-request/1904)
        * [Issue #1543](https://bitbucket.org/osrf/gazebo/issue/1543)

    1. Apply inspector changes in real time and add reset button
        * [Pull request #1945](https://bitbucket.org/osrf/gazebo/pull-request/1945)
        * [Issue #1472](https://bitbucket.org/osrf/gazebo/issue/1472)

    1. Set physics to be paused when exiting model editor mode
        * [Pull request #1893](https://bitbucket.org/osrf/gazebo/pull-request/1893)
        * [Issue #1734](https://bitbucket.org/osrf/gazebo/issue/1734)

    1. Add Insert tab to model editor
        * [Pull request #1924](https://bitbucket.org/osrf/gazebo/pull-request/1924)

    1. Support inserting nested models from model maker
        * [Pull request #1982](https://bitbucket.org/osrf/gazebo/pull-request/1982)

1. Building editor updates

<<<<<<< HEAD
    1. PIMPLize GrabberHandle, add *LinkedGrabbers functions
        * [Pull request #2034](https://bitbucket.org/osrf/gazebo/pull-request/2034)
=======
    1. Removed unused class: BuildingItem
        * [Pull request #2045](https://bitbucket.org/osrf/gazebo/pull-request/2045)
>>>>>>> b24258f7

## Gazebo 6.0

### Gazebo 6.X.X (201X-XX-XX)

1. Backport model editor toolbar fixed joint option from [pull request #1794](https://bitbucket.org/osrf/gazebo/pull-request/1794)
    * [Pull request #1957](https://bitbucket.org/osrf/gazebo/pull-request/1957)

1. Fix minimum window height
    * Backport of [pull request #1977](https://bitbucket.org/osrf/gazebo/pull-request/1977)
    * [Pull request #1998](https://bitbucket.org/osrf/gazebo/pull-request/1998)
    * [Issue #1706](https://bitbucket.org/osrf/gazebo/issue/1706)

1. Fix visual transparency issues
    * [Pull request #1967](https://bitbucket.org/osrf/gazebo/pull-request/1967)
    * [Issue #1726](https://bitbucket.org/osrf/gazebo/issue/1726)

### Gazebo 6.5.0 (2015-10-22)

1. Added ability to convert from spherical coordinates to local coordinates.
    * [Pull request #1955](https://bitbucket.org/osrf/gazebo/pull-request/1955)

### Gazebo 6.4.0 (2015-10-14)

1. Fix ABI problem. Make `Sensor::SetPose` function non virtual.
    * [Pull request #1947](https://bitbucket.org/osrf/gazebo/pull-request/1947)

1. Update inertia properties during simulation
    * [Pull request #1909](https://bitbucket.org/osrf/gazebo/pull-requests/1909)
    * [Design document](https://bitbucket.org/osrf/gazebo_design/src/default/inertia_resize/inertia_resize.md)

1. Fix transparency correction for opaque materials
    * [Pull request #1946](https://bitbucket.org/osrf/gazebo/pull-requests/1946/fix-transparency-correction-for-opaque/diff)

### Gazebo 6.3.0 (2015-10-06)

1. Added `Sensor::SetPose` function
    * [Pull request #1935](https://bitbucket.org/osrf/gazebo/pull-request/1935)

### Gazebo 6.2.0 (2015-10-02)

1. Update physics when the world is reset
    * Backport of [pull request #1903](https://bitbucket.org/osrf/gazebo/pull-request/1903)
    * [Pull request #1916](https://bitbucket.org/osrf/gazebo/pull-request/1916)
    * [Issue #101](https://bitbucket.org/osrf/gazebo/issue/101)

1. Added Copy constructor and assignment operator to MouseEvent
    * [Pull request #1855](https://bitbucket.org/osrf/gazebo/pull-request/1855)

### Gazebo 6.1.0 (2015-08-02)

1. Added logical_camera sensor.
    * [Pull request #1845](https://bitbucket.org/osrf/gazebo/pull-request/1845)

1. Added RandomVelocityPlugin, which applies a random velocity to a model's link.
    * [Pull request #1839](https://bitbucket.org/osrf/gazebo/pull-request/1839)

1. Sim events for joint position, velocity and applied force
    * [Pull request #1849](https://bitbucket.org/osrf/gazebo/pull-request/1849)

### Gazebo 6.0.0 (2015-07-27)

1. Added magnetometer sensor. A contribution from Andrew Symington.
    * [Pull request #1788](https://bitbucket.org/osrf/gazebo/pull-request/1788)

1. Added altimeter sensor. A contribution from Andrew Symington.
    * [Pull request #1792](https://bitbucket.org/osrf/gazebo/pull-request/1792)

1. Implement more control options for log playback:
  1. Rewind: The simulation starts from the beginning.
  1. Forward: The simulation jumps to the end of the log file.
  1. Seek: The simulation jumps to a specific point specified by its simulation
  time.
      * [Pull request #1737](https://bitbucket.org/osrf/gazebo/pull-request/1737)

1. Added Gazebo splash screen
    * [Pull request #1745](https://bitbucket.org/osrf/gazebo/pull-request/1745)

1. Added a transporter plugin which allows models to move from one location
   to another based on their location and the location of transporter pads.
    * [Pull request #1738](https://bitbucket.org/osrf/gazebo/pull-request/1738)

1. Implement forward/backwards multi-step for log playback. Now, the semantics
of a multi-step while playing back a log session are different from a multi-step
during a live simulation. While playback, a multi-step simulates all the
intermediate steps as before, but the client only perceives a single step.
E.g: You have a log file containing a 1 hour simulation session. You want to
jump to the minute 00H::30M::00S to check a specific aspect of the simulation.
You should not see continuous updates until minute 00H:30M:00S. Instead, you
should visualize a single jump to the specific instant of the simulation that
you are interested.
    * [Pull request #1623](https://bitbucket.org/osrf/gazebo/pull-request/1623)

1. Added browse button to log record dialog.
    * [Pull request #1719](https://bitbucket.org/osrf/gazebo/pull-request/1719)

1. Improved SVG support: arcs in paths, and contours made of multiple paths.
    * [Pull request #1608](https://bitbucket.org/osrf/gazebo/pull-request/1608)

1. Added simulation iterations to the world state.
    * [Pull request #1722](https://bitbucket.org/osrf/gazebo/pull-request/1722)

1. Added multiple LiftDrag plugins to the cessna_demo.world to allow the Cessna
C-172 model to fly.
    * [Pull request #1715](https://bitbucket.org/osrf/gazebo/pull-request/1715)

1. Added a plugin to control a Cessna C-172 via messages (CessnaPlugin), and a
GUI plugin to test this functionality with the keyboard (CessnaGUIPlugin). Added
world with the Cessna model and the two previous plugins loaded
(cessna_demo.world).
    * [Pull request #1712](https://bitbucket.org/osrf/gazebo/pull-request/1712)

1. Added world with OSRF building and an elevator
    * [Pull request #1697](https://bitbucket.org/osrf/gazebo/pull-request/1697)

1. Fixed collide bitmask by changing default value from 0x1 to 0xffff.
    * [Pull request #1696](https://bitbucket.org/osrf/gazebo/pull-request/1696)

1. Added a plugin to control an elevator (ElevatorPlugin), and an OccupiedEvent plugin that sends a message when a model is within a specified region.
    * [Pull request #1694](https://bitbucket.org/osrf/gazebo/pull-request/1694)
    * [Pull request #1775](https://bitbucket.org/osrf/gazebo/pull-request/1775)

1. Added Layers tab and meta information for visuals.
    * [Pull request #1674](https://bitbucket.org/osrf/gazebo/pull-request/1674)

1. Added countdown behavior for common::Timer and exposed the feature in TimerGUIPlugin.
    * [Pull request #1690](https://bitbucket.org/osrf/gazebo/pull-request/1690)

1. Added BuoyancyPlugin for simulating the buoyancy of an object in a column of fluid.
    * [Pull request #1622](https://bitbucket.org/osrf/gazebo/pull-request/1622)

1. Added ComputeVolume function for simple shape subclasses of Shape.hh.
    * [Pull request #1605](https://bitbucket.org/osrf/gazebo/pull-request/1605)

1. Add option to parallelize the ODE quickstep constraint solver,
which solves an LCP twice with different parameters in order
to corrected for position projection errors.
    * [Pull request #1561](https://bitbucket.org/osrf/gazebo/pull-request/1561)

1. Get/Set user camera pose in GUI.
    * [Pull request #1649](https://bitbucket.org/osrf/gazebo/pull-request/1649)
    * [Issue #1595](https://bitbucket.org/osrf/gazebo/issue/1595)

1. Added ViewAngleWidget, removed hard-coded reset view and removed MainWindow::Reset(). Also added GLWidget::GetSelectedVisuals().
    * [Pull request #1768](https://bitbucket.org/osrf/gazebo/pull-request/1768)
    * [Issue #1507](https://bitbucket.org/osrf/gazebo/issue/1507)

1. Windows support. This consists mostly of numerous small changes to support
compilation on Windows.
    * [Pull request #1616](https://bitbucket.org/osrf/gazebo/pull-request/1616)
    * [Pull request #1618](https://bitbucket.org/osrf/gazebo/pull-request/1618)
    * [Pull request #1620](https://bitbucket.org/osrf/gazebo/pull-request/1620)
    * [Pull request #1625](https://bitbucket.org/osrf/gazebo/pull-request/1625)
    * [Pull request #1626](https://bitbucket.org/osrf/gazebo/pull-request/1626)
    * [Pull request #1627](https://bitbucket.org/osrf/gazebo/pull-request/1627)
    * [Pull request #1628](https://bitbucket.org/osrf/gazebo/pull-request/1628)
    * [Pull request #1629](https://bitbucket.org/osrf/gazebo/pull-request/1629)
    * [Pull request #1630](https://bitbucket.org/osrf/gazebo/pull-request/1630)
    * [Pull request #1631](https://bitbucket.org/osrf/gazebo/pull-request/1631)
    * [Pull request #1632](https://bitbucket.org/osrf/gazebo/pull-request/1632)
    * [Pull request #1633](https://bitbucket.org/osrf/gazebo/pull-request/1633)
    * [Pull request #1635](https://bitbucket.org/osrf/gazebo/pull-request/1635)
    * [Pull request #1637](https://bitbucket.org/osrf/gazebo/pull-request/1637)
    * [Pull request #1639](https://bitbucket.org/osrf/gazebo/pull-request/1639)
    * [Pull request #1647](https://bitbucket.org/osrf/gazebo/pull-request/1647)
    * [Pull request #1650](https://bitbucket.org/osrf/gazebo/pull-request/1650)
    * [Pull request #1651](https://bitbucket.org/osrf/gazebo/pull-request/1651)
    * [Pull request #1653](https://bitbucket.org/osrf/gazebo/pull-request/1653)
    * [Pull request #1654](https://bitbucket.org/osrf/gazebo/pull-request/1654)
    * [Pull request #1657](https://bitbucket.org/osrf/gazebo/pull-request/1657)
    * [Pull request #1658](https://bitbucket.org/osrf/gazebo/pull-request/1658)
    * [Pull request #1659](https://bitbucket.org/osrf/gazebo/pull-request/1659)
    * [Pull request #1660](https://bitbucket.org/osrf/gazebo/pull-request/1660)
    * [Pull request #1661](https://bitbucket.org/osrf/gazebo/pull-request/1661)
    * [Pull request #1669](https://bitbucket.org/osrf/gazebo/pull-request/1669)
    * [Pull request #1670](https://bitbucket.org/osrf/gazebo/pull-request/1670)
    * [Pull request #1672](https://bitbucket.org/osrf/gazebo/pull-request/1672)
    * [Pull request #1682](https://bitbucket.org/osrf/gazebo/pull-request/1682)
    * [Pull request #1683](https://bitbucket.org/osrf/gazebo/pull-request/1683)

1. Install `libgazebo_server_fixture`. This will facilitate tests external to the main gazebo repository. See `examples/stand_alone/test_fixture`.
    * [Pull request #1606](https://bitbucket.org/osrf/gazebo/pull-request/1606)

1. Laser visualization renders light blue for rays that do not hit obstacles, and dark blue for other rays.
    * [Pull request #1607](https://bitbucket.org/osrf/gazebo/pull-request/1607)
    * [Issue #1576](https://bitbucket.org/osrf/gazebo/issue/1576)

1. Add VisualType enum to Visual and clean up visuals when entity is deleted.
    * [Pull request #1614](https://bitbucket.org/osrf/gazebo/pull-request/1614)

1. Alert user of connection problems when using the REST service plugin
    * [Pull request #1655](https://bitbucket.org/osrf/gazebo/pull-request/1655)
    * [Issue #1574](https://bitbucket.org/osrf/gazebo/issue/1574)

1. ignition-math is now a dependency.
    + [http://ignitionrobotics.org/libraries/math](http://ignitionrobotics.org/libraries/math)
    + [Gazebo::math migration](https://bitbucket.org/osrf/gazebo/src/583edbeb90759d43d994cc57c0797119dd6d2794/ign-math-migration.md)

1. Detect uuid library during compilation.
    * [Pull request #1655](https://bitbucket.org/osrf/gazebo/pull-request/1655)
    * [Issue #1572](https://bitbucket.org/osrf/gazebo/issue/1572)

1. New accessors in LogPlay class.
    * [Pull request #1577](https://bitbucket.org/osrf/gazebo/pull-request/1577)

1. Added a plugin to send messages to an existing website.
   Added gui::MainWindow::AddMenu and msgs/rest_error, msgs/rest_login, msgs rest/post
    * [Pull request #1524](https://bitbucket.org/osrf/gazebo/pull-request/1524)

1. Fix deprecation warnings when using SDFormat 3.0.2, 3.0.3 prereleases
    * [Pull request #1568](https://bitbucket.org/osrf/gazebo/pull-request/1568)

1. Use GAZEBO_CFLAGS or GAZEBO_CXX_FLAGS in CMakeLists.txt for example plugins
    * [Pull request #1573](https://bitbucket.org/osrf/gazebo/pull-request/1573)

1. Added Link::OnWrenchMsg subscriber with test
    * [Pull request #1582](https://bitbucket.org/osrf/gazebo/pull-request/1582)

1. Show/hide GUI overlays using the menu bar.
    * [Pull request #1555](https://bitbucket.org/osrf/gazebo/pull-request/1555)

1. Added world origin indicator rendering::OriginVisual.
    * [Pull request #1700](https://bitbucket.org/osrf/gazebo/pull-request/1700)

1. Show/hide toolbars using the menu bars and shortcut.
   Added MainWindow::CloneAction.
   Added Window menu to Model Editor.
    * [Pull request #1584](https://bitbucket.org/osrf/gazebo/pull-request/1584)

1. Added event to show/hide toolbars.
    * [Pull request #1707](https://bitbucket.org/osrf/gazebo/pull-request/1707)

1. Added optional start/stop/reset buttons to timer GUI plugin.
    * [Pull request #1576](https://bitbucket.org/osrf/gazebo/pull-request/1576)

1. Timer GUI Plugin: Treat negative positions as positions from the ends
    * [Pull request #1703](https://bitbucket.org/osrf/gazebo/pull-request/1703)

1. Added Visual::GetDepth() and Visual::GetNthAncestor()
    * [Pull request #1613](https://bitbucket.org/osrf/gazebo/pull-request/1613)

1. Added a context menu for links
    * [Pull request #1589](https://bitbucket.org/osrf/gazebo/pull-request/1589)

1. Separate TimePanel's display into TimeWidget and LogPlayWidget.
    * [Pull request #1564](https://bitbucket.org/osrf/gazebo/pull-request/1564)

1. Display confirmation message after log is saved
    * [Pull request #1646](https://bitbucket.org/osrf/gazebo/pull-request/1646)

1. Added LogPlayView to display timeline and LogPlaybackStatistics message type.
    * [Pull request #1724](https://bitbucket.org/osrf/gazebo/pull-request/1724)

1. Added Time::FormattedString and removed all other FormatTime functions.
    * [Pull request #1710](https://bitbucket.org/osrf/gazebo/pull-request/1710)

1. Added support for Oculus DK2
    * [Pull request #1526](https://bitbucket.org/osrf/gazebo/pull-request/1526)

1. Use collide_bitmask from SDF to perform collision filtering
    * [Pull request #1470](https://bitbucket.org/osrf/gazebo/pull-request/1470)

1. Pass Coulomb surface friction parameters to DART.
    * [Pull request #1420](https://bitbucket.org/osrf/gazebo/pull-request/1420)

1. Added ModelAlign::SetHighlighted
    * [Pull request #1598](https://bitbucket.org/osrf/gazebo/pull-request/1598)

1. Added various Get functions to Visual. Also added a ConvertGeometryType function to msgs.
    * [Pull request #1402](https://bitbucket.org/osrf/gazebo/pull-request/1402)

1. Get and Set visibility of SelectionObj's handles, with unit test.
    * [Pull request #1417](https://bitbucket.org/osrf/gazebo/pull-request/1417)

1. Set material of SelectionObj's handles.
    * [Pull request #1472](https://bitbucket.org/osrf/gazebo/pull-request/1472)

1. Add SelectionObj::Fini with tests and make Visual::Fini virtual
    * [Pull request #1685](https://bitbucket.org/osrf/gazebo/pull-request/1685)

1. Allow link selection with the mouse if parent model already selected.
    * [Pull request #1409](https://bitbucket.org/osrf/gazebo/pull-request/1409)

1. Added ModelRightMenu::EntityTypes.
    * [Pull request #1414](https://bitbucket.org/osrf/gazebo/pull-request/1414)

1. Scale joint visuals according to link size.
    * [Pull request #1591](https://bitbucket.org/osrf/gazebo/pull-request/1591)
    * [Issue #1563](https://bitbucket.org/osrf/gazebo/issue/1563)

1. Added Gazebo/CoM material.
    * [Pull request #1439](https://bitbucket.org/osrf/gazebo/pull-request/1439)

1. Added arc parameter to MeshManager::CreateTube
    * [Pull request #1436](https://bitbucket.org/osrf/gazebo/pull-request/1436)

1. Added View Inertia and InertiaVisual, changed COMVisual to sphere proportional to mass.
    * [Pull request #1445](https://bitbucket.org/osrf/gazebo/pull-request/1445)

1. Added View Link Frame and LinkFrameVisual. Visual::SetTransparency goes into texture_unit.
    * [Pull request #1762](https://bitbucket.org/osrf/gazebo/pull-request/1762)
    * [Issue #853](https://bitbucket.org/osrf/gazebo/issue/853)

1. Changed the position of Save and Cancel buttons on editor dialogs
    * [Pull request #1442](https://bitbucket.org/osrf/gazebo/pull-request/1442)
    * [Issue #1377](https://bitbucket.org/osrf/gazebo/issue/1377)

1. Fixed Visual material updates
    * [Pull request #1454](https://bitbucket.org/osrf/gazebo/pull-request/1454)
    * [Issue #1455](https://bitbucket.org/osrf/gazebo/issue/1455)

1. Added Matrix3::Inverse() and tests
    * [Pull request #1481](https://bitbucket.org/osrf/gazebo/pull-request/1481)

1. Implemented AddLinkForce for ODE.
    * [Pull request #1456](https://bitbucket.org/osrf/gazebo/pull-request/1456)

1. Updated ConfigWidget class to parse enum values.
    * [Pull request #1518](https://bitbucket.org/osrf/gazebo/pull-request/1518)

1. Added PresetManager to physics libraries and corresponding integration test.
    * [Pull request #1471](https://bitbucket.org/osrf/gazebo/pull-request/1471)

1. Sync name and location on SaveDialog.
    * [Pull request #1563](https://bitbucket.org/osrf/gazebo/pull-request/1563)

1. Added Apply Force/Torque dialog
    * [Pull request #1600](https://bitbucket.org/osrf/gazebo/pull-request/1600)

1. Added Apply Force/Torque visuals
    * [Pull request #1619](https://bitbucket.org/osrf/gazebo/pull-request/1619)

1. Added Apply Force/Torque OnMouseRelease and ActivateWindow
    * [Pull request #1699](https://bitbucket.org/osrf/gazebo/pull-request/1699)

1. Added Apply Force/Torque mouse interactions, modes, activation
    * [Pull request #1731](https://bitbucket.org/osrf/gazebo/pull-request/1731)

1. Added inertia pose getter for COMVisual and COMVisual_TEST
    * [Pull request #1581](https://bitbucket.org/osrf/gazebo/pull-request/1581)

1. Model editor updates
    1. Joint preview using JointVisuals.
        * [Pull request #1369](https://bitbucket.org/osrf/gazebo/pull-request/1369)

    1. Added inspector for configuring link, visual, and collision properties.
        * [Pull request #1408](https://bitbucket.org/osrf/gazebo/pull-request/1408)

    1. Saving, exiting, generalizing SaveDialog.
        * [Pull request #1401](https://bitbucket.org/osrf/gazebo/pull-request/1401)

    1. Inspectors redesign
        * [Pull request #1586](https://bitbucket.org/osrf/gazebo/pull-request/1586)

    1. Edit existing model.
        * [Pull request #1425](https://bitbucket.org/osrf/gazebo/pull-request/1425)

    1. Add joint inspector to link's context menu.
        * [Pull request #1449](https://bitbucket.org/osrf/gazebo/pull-request/1449)
        * [Issue #1443](https://bitbucket.org/osrf/gazebo/issue/1443)

    1. Added button to select mesh file on inspector.
        * [Pull request #1460](https://bitbucket.org/osrf/gazebo/pull-request/1460)
        * [Issue #1450](https://bitbucket.org/osrf/gazebo/issue/1450)

    1. Renamed Part to Link.
        * [Pull request #1478](https://bitbucket.org/osrf/gazebo/pull-request/1478)

    1. Fix snapping inside editor.
        * [Pull request #1489](https://bitbucket.org/osrf/gazebo/pull-request/1489)
        * [Issue #1457](https://bitbucket.org/osrf/gazebo/issue/1457)

    1. Moved DataLogger from Window menu to the toolbar and moved screenshot button to the right.
        * [Pull request #1665](https://bitbucket.org/osrf/gazebo/pull-request/1665)

    1. Keep loaded model's name.
        * [Pull request #1516](https://bitbucket.org/osrf/gazebo/pull-request/1516)
        * [Issue #1504](https://bitbucket.org/osrf/gazebo/issue/1504)

    1. Added ExtrudeDialog.
        * [Pull request #1483](https://bitbucket.org/osrf/gazebo/pull-request/1483)

    1. Hide time panel inside editor and keep main window's paused state.
        * [Pull request #1500](https://bitbucket.org/osrf/gazebo/pull-request/1500)

    1. Fixed pose issues and added ModelCreator_TEST.
        * [Pull request #1509](https://bitbucket.org/osrf/gazebo/pull-request/1509)
        * [Issue #1497](https://bitbucket.org/osrf/gazebo/issue/1497)
        * [Issue #1509](https://bitbucket.org/osrf/gazebo/issue/1509)

    1. Added list of links and joints.
        * [Pull request #1515](https://bitbucket.org/osrf/gazebo/pull-request/1515)
        * [Issue #1418](https://bitbucket.org/osrf/gazebo/issue/1418)

    1. Expose API to support adding items to the palette.
        * [Pull request #1565](https://bitbucket.org/osrf/gazebo/pull-request/1565)

    1. Added menu for toggling joint visualization
        * [Pull request #1551](https://bitbucket.org/osrf/gazebo/pull-request/1551)
        * [Issue #1483](https://bitbucket.org/osrf/gazebo/issue/1483)

    1. Add schematic view to model editor
        * [Pull request #1562](https://bitbucket.org/osrf/gazebo/pull-request/1562)

1. Building editor updates
    1. Make palette tips tooltip clickable to open.
        * [Pull request #1519](https://bitbucket.org/osrf/gazebo/pull-request/1519)
        * [Issue #1370](https://bitbucket.org/osrf/gazebo/issue/1370)

    1. Add measurement unit to building inspectors.
        * [Pull request #1741](https://bitbucket.org/osrf/gazebo/pull-request/1741)
        * [Issue #1363](https://bitbucket.org/osrf/gazebo/issue/1363)

    1. Add `BaseInspectorDialog` as a base class for inspectors.
        * [Pull request #1749](https://bitbucket.org/osrf/gazebo/pull-request/1749)

## Gazebo 5.0

### Gazebo 5.x.x

1. Fix minimum window height
    * Backport of [pull request #1977](https://bitbucket.org/osrf/gazebo/pull-request/1977)
    * [Pull request #2002](https://bitbucket.org/osrf/gazebo/pull-request/2002)
    * [Issue #1706](https://bitbucket.org/osrf/gazebo/issue/1706)

### Gazebo 5.2.0 (2015-10-02)

1. Initialize sigact struct fields that valgrind said were being used uninitialized
    * [Pull request #1809](https://bitbucket.org/osrf/gazebo/pull-request/1809)

1. Add missing ogre includes to ensure macros are properly defined
    * [Pull request #1813](https://bitbucket.org/osrf/gazebo/pull-request/1813)

1. Use ToSDF functions to simplify physics_friction test
    * [Pull request #1808](https://bitbucket.org/osrf/gazebo/pull-request/1808)

1. Added lines to laser sensor visualization
    * [Pull request #1742](https://bitbucket.org/osrf/gazebo/pull-request/1742)
    * [Issue #935](https://bitbucket.org/osrf/gazebo/issue/935)

1. Fix BulletSliderJoint friction for bullet 2.83
    * [Pull request #1686](https://bitbucket.org/osrf/gazebo/pull-request/1686)

1. Fix heightmap model texture loading.
    * [Pull request #1592](https://bitbucket.org/osrf/gazebo/pull-request/1592)

1. Disable failing pr2 test for dart
    * [Pull request #1540](https://bitbucket.org/osrf/gazebo/pull-request/1540)
    * [Issue #1435](https://bitbucket.org/osrf/gazebo/issue/1435)

### Gazebo 5.1.0 (2015-03-20)
1. Backport pull request #1527 (FindOGRE.cmake for non-Debian systems)
  * [Pull request #1532](https://bitbucket.org/osrf/gazebo/pull-request/1532)

1. Respect system cflags when not using USE_UPSTREAM_CFLAGS
  * [Pull request #1531](https://bitbucket.org/osrf/gazebo/pull-request/1531)

1. Allow light manipulation
  * [Pull request #1529](https://bitbucket.org/osrf/gazebo/pull-request/1529)

1. Allow sdformat 2.3.1+ or 3+ and fix tests
  * [Pull request #1484](https://bitbucket.org/osrf/gazebo/pull-request/1484)

1. Add Link::GetWorldAngularMomentum function and test.
  * [Pull request #1482](https://bitbucket.org/osrf/gazebo/pull-request/1482)

1. Preserve previous GAZEBO_MODEL_PATH values when sourcing setup.sh
  * [Pull request #1430](https://bitbucket.org/osrf/gazebo/pull-request/1430)

1. Implement Coulomb joint friction for DART
  * [Pull request #1427](https://bitbucket.org/osrf/gazebo/pull-request/1427)
  * [Issue #1281](https://bitbucket.org/osrf/gazebo/issue/1281)

1. Fix simple shape normals.
    * [Pull request #1477](https://bitbucket.org/osrf/gazebo/pull-request/1477)
    * [Issue #1369](https://bitbucket.org/osrf/gazebo/issue/1369)

1. Use Msg-to-SDF conversion functions in tests, add ServerFixture::SpawnModel(msgs::Model).
    * [Pull request #1466](https://bitbucket.org/osrf/gazebo/pull-request/1466)

1. Added Model Msg-to-SDF conversion functions and test.
    * [Pull request #1429](https://bitbucket.org/osrf/gazebo/pull-request/1429)

1. Added Joint Msg-to-SDF conversion functions and test.
    * [Pull request #1419](https://bitbucket.org/osrf/gazebo/pull-request/1419)

1. Added Visual, Material Msg-to-SDF conversion functions and ShaderType to string conversion functions.
    * [Pull request #1415](https://bitbucket.org/osrf/gazebo/pull-request/1415)

1. Implement Coulomb joint friction for BulletSliderJoint
  * [Pull request #1452](https://bitbucket.org/osrf/gazebo/pull-request/1452)
  * [Issue #1348](https://bitbucket.org/osrf/gazebo/issue/1348)

### Gazebo 5.0.0 (2015-01-27)
1. Support for using [digital elevation maps](http://gazebosim.org/tutorials?tut=dem) has been added to debian packages.

1. C++11 support (C++11 compatible compiler is now required)
    * [Pull request #1340](https://bitbucket.org/osrf/gazebo/pull-request/1340)

1. Implemented private data pointer for the World class.
    * [Pull request #1383](https://bitbucket.org/osrf/gazebo/pull-request/1383)

1. Implemented private data pointer for the Scene class.
    * [Pull request #1385](https://bitbucket.org/osrf/gazebo/pull-request/1385)

1. Added a events::Event::resetWorld event that is triggered when World::Reset is called.
    * [Pull request #1332](https://bitbucket.org/osrf/gazebo/pull-request/1332)
    * [Issue #1375](https://bitbucket.org/osrf/gazebo/issue/1375)

1. Fixed `math::Box::GetCenter` functionality.
    * [Pull request #1278](https://bitbucket.org/osrf/gazebo/pull-request/1278)
    * [Issue #1327](https://bitbucket.org/osrf/gazebo/issue/1327)

1. Added a GUI timer plugin that facilitates the display and control a timer inside the Gazebo UI.
    * [Pull request #1270](https://bitbucket.org/osrf/gazebo/pull-request/1270)

1. Added ability to load plugins via SDF.
    * [Pull request #1261](https://bitbucket.org/osrf/gazebo/pull-request/1261)

1. Added GUIEvent to hide/show the left GUI pane.
    * [Pull request #1269](https://bitbucket.org/osrf/gazebo/pull-request/1269)

1. Modified KeyEventHandler and GLWidget so that hotkeys can be suppressed by custom KeyEvents set up by developers
    * [Pull request #1251](https://bitbucket.org/osrf/gazebo/pull-request/1251)

1. Added ability to read the directory where the log files are stored.
    * [Pull request #1277](https://bitbucket.org/osrf/gazebo/pull-request/1277)

1. Implemented a simulation cloner
    * [Pull request #1180](https://bitbucket.org/osrf/gazebo/pull-request/1180/clone-a-simulation)

1. Added GUI overlay plugins. Users can now write a Gazebo + QT plugin that displays widgets over the render window.
  * [Pull request #1181](https://bitbucket.org/osrf/gazebo/pull-request/1181)

1. Change behavior of Joint::SetVelocity, add Joint::SetVelocityLimit(unsigned int, double)
  * [Pull request #1218](https://bitbucket.org/osrf/gazebo/pull-request/1218)
  * [Issue #964](https://bitbucket.org/osrf/gazebo/issue/964)

1. Implement Coulomb joint friction for ODE
  * [Pull request #1221](https://bitbucket.org/osrf/gazebo/pull-request/1221)
  * [Issue #381](https://bitbucket.org/osrf/gazebo/issue/381)

1. Implement Coulomb joint friction for BulletHingeJoint
  * [Pull request #1317](https://bitbucket.org/osrf/gazebo/pull-request/1317)
  * [Issue #1348](https://bitbucket.org/osrf/gazebo/issue/1348)

1. Implemented camera lens distortion.
  * [Pull request #1213](https://bitbucket.org/osrf/gazebo/pull-request/1213)

1. Kill rogue gzservers left over from failed INTEGRATION_world_clone tests
   and improve robustness of `UNIT_gz_TEST`
  * [Pull request #1232](https://bitbucket.org/osrf/gazebo/pull-request/1232)
  * [Issue #1299](https://bitbucket.org/osrf/gazebo/issue/1299)

1. Added RenderWidget::ShowToolbar to toggle visibility of top toolbar.
  * [Pull request #1248](https://bitbucket.org/osrf/gazebo/pull-request/1248)

1. Fix joint axis visualization.
  * [Pull request #1258](https://bitbucket.org/osrf/gazebo/pull-request/1258)

1. Change UserCamera view control via joysticks. Clean up rate control vs. pose control.
   see UserCamera::OnJoyPose and UserCamera::OnJoyTwist. Added view twist control toggle
   with joystick button 1.
  * [Pull request #1249](https://bitbucket.org/osrf/gazebo/pull-request/1249)

1. Added RenderWidget::GetToolbar to get the top toolbar and change its actions on ModelEditor.
    * [Pull request #1263](https://bitbucket.org/osrf/gazebo/pull-request/1263)

1. Added accessor for MainWindow graphical widget to GuiIface.
    * [Pull request #1250](https://bitbucket.org/osrf/gazebo/pull-request/1250)

1. Added a ConfigWidget class that takes in a google protobuf message and generates widgets for configuring the fields in the message
    * [Pull request #1285](https://bitbucket.org/osrf/gazebo/pull-request/1285)

1. Added GLWidget::OnModelEditor when model editor is triggered, and MainWindow::OnEditorGroup to manually uncheck editor actions.
    * [Pull request #1283](https://bitbucket.org/osrf/gazebo/pull-request/1283)

1. Added Collision, Geometry, Inertial, Surface Msg-to-SDF conversion functions.
    * [Pull request #1315](https://bitbucket.org/osrf/gazebo/pull-request/1315)

1. Added "button modifier" fields (control, shift, and alt) to common::KeyEvent.
    * [Pull request #1325](https://bitbucket.org/osrf/gazebo/pull-request/1325)

1. Added inputs for environment variable GAZEBO_GUI_INI_FILE for reading a custom .ini file.
    * [Pull request #1252](https://bitbucket.org/osrf/gazebo/pull-request/1252)

1. Fixed crash on "permission denied" bug, added insert_model integration test.
    * [Pull request #1329](https://bitbucket.org/osrf/gazebo/pull-request/1329/)

1. Enable simbody joint tests, implement `SimbodyJoint::GetParam`, create
   `Joint::GetParam`, fix bug in `BulletHingeJoint::SetParam`.
    * [Pull request #1404](https://bitbucket.org/osrf/gazebo/pull-request/1404/)

1. Building editor updates
    1. Fixed inspector resizing.
        * [Pull request #1230](https://bitbucket.org/osrf/gazebo/pull-request/1230)
        * [Issue #395](https://bitbucket.org/osrf/gazebo/issue/395)

    1. Doors and windows move proportionally with wall.
        * [Pull request #1231](https://bitbucket.org/osrf/gazebo/pull-request/1231)
        * [Issue #368](https://bitbucket.org/osrf/gazebo/issue/368)

    1. Inspector dialogs stay on top.
        * [Pull request #1229](https://bitbucket.org/osrf/gazebo/pull-request/1229)
        * [Issue #417](https://bitbucket.org/osrf/gazebo/issue/417)

    1. Make model name editable on palette.
        * [Pull request #1239](https://bitbucket.org/osrf/gazebo/pull-request/1239)

    1. Import background image and improve add/delete levels.
        * [Pull request #1214](https://bitbucket.org/osrf/gazebo/pull-request/1214)
        * [Issue #422](https://bitbucket.org/osrf/gazebo/issue/422)
        * [Issue #361](https://bitbucket.org/osrf/gazebo/issue/361)

    1. Fix changing draw mode.
        * [Pull request #1233](https://bitbucket.org/osrf/gazebo/pull-request/1233)
        * [Issue #405](https://bitbucket.org/osrf/gazebo/issue/405)

    1. Tips on palette's top-right corner.
        * [Pull request #1241](https://bitbucket.org/osrf/gazebo/pull-request/1241)

    1. New buttons and layout for the palette.
        * [Pull request #1242](https://bitbucket.org/osrf/gazebo/pull-request/1242)

    1. Individual wall segments instead of polylines.
        * [Pull request #1246](https://bitbucket.org/osrf/gazebo/pull-request/1246)
        * [Issue #389](https://bitbucket.org/osrf/gazebo/issue/389)
        * [Issue #415](https://bitbucket.org/osrf/gazebo/issue/415)

    1. Fix exiting and saving, exiting when there's nothing drawn, fix text on popups.
        * [Pull request #1296](https://bitbucket.org/osrf/gazebo/pull-request/1296)

    1. Display measure for selected wall segment.
        * [Pull request #1291](https://bitbucket.org/osrf/gazebo/pull-request/1291)
        * [Issue #366](https://bitbucket.org/osrf/gazebo/issue/366)

    1. Highlight selected item's 3D visual.
        * [Pull request #1292](https://bitbucket.org/osrf/gazebo/pull-request/1292)

    1. Added color picker to inspector dialogs.
        * [Pull request #1298](https://bitbucket.org/osrf/gazebo/pull-request/1298)

    1. Snapping on by default, off holding Shift. Improved snapping.
        * [Pull request #1304](https://bitbucket.org/osrf/gazebo/pull-request/1304)

    1. Snap walls to length increments, moved scale to SegmentItem and added Get/SetScale, added SegmentItem::SnapAngle and SegmentItem::SnapLength.
        * [Pull request #1311](https://bitbucket.org/osrf/gazebo/pull-request/1311)

    1. Make buildings available in "Insert Models" tab, improve save flow.
        * [Pull request #1312](https://bitbucket.org/osrf/gazebo/pull-request/1312)

    1. Added EditorItem::SetHighlighted.
        * [Pull request #1308](https://bitbucket.org/osrf/gazebo/pull-request/1308)

    1. Current level is transparent, lower levels opaque, higher levels invisible.
        * [Pull request #1303](https://bitbucket.org/osrf/gazebo/pull-request/1303)

    1. Detach all child manips when item is deleted, added BuildingMaker::DetachAllChildren.
        * [Pull request #1316](https://bitbucket.org/osrf/gazebo/pull-request/1316)

    1. Added texture picker to inspector dialogs.
        * [Pull request #1306](https://bitbucket.org/osrf/gazebo/pull-request/1306)

    1. Measures for doors and windows. Added RectItem::angleOnWall and related Get/Set.
        * [Pull request #1322](https://bitbucket.org/osrf/gazebo/pull-request/1322)
        * [Issue #370](https://bitbucket.org/osrf/gazebo/issue/370)

    1. Added Gazebo/BuildingFrame material to display holes for doors and windows on walls.
        * [Pull request #1338](https://bitbucket.org/osrf/gazebo/pull-request/1338)

    1. Added Gazebo/Bricks material to be used as texture on the building editor.
        * [Pull request #1333](https://bitbucket.org/osrf/gazebo/pull-request/1333)

    1. Pick colors from the palette and assign on 3D view. Added mouse and key event handlers to BuildingMaker, and events to communicate from BuildingModelManip to EditorItem.
        * [Pull request #1336](https://bitbucket.org/osrf/gazebo/pull-request/1336)

    1. Pick textures from the palette and assign in 3D view.
        * [Pull request #1368](https://bitbucket.org/osrf/gazebo/pull-request/1368)

1. Model editor updates
    1. Fix adding/removing event filters .
        * [Pull request #1279](https://bitbucket.org/osrf/gazebo/pull-request/1279)

    1. Enabled multi-selection and align tool inside model editor.
        * [Pull request #1302](https://bitbucket.org/osrf/gazebo/pull-request/1302)
        * [Issue #1323](https://bitbucket.org/osrf/gazebo/issue/1323)

    1. Enabled snap mode inside model editor.
        * [Pull request #1331](https://bitbucket.org/osrf/gazebo/pull-request/1331)
        * [Issue #1318](https://bitbucket.org/osrf/gazebo/issue/1318)

    1. Implemented copy/pasting of links.
        * [Pull request #1330](https://bitbucket.org/osrf/gazebo/pull-request/1330)

1. GUI publishes model selection information on ~/selection topic.
    * [Pull request #1318](https://bitbucket.org/osrf/gazebo/pull-request/1318)

## Gazebo 4.0

### Gazebo 4.x.x (2015-xx-xx)

1. Fix build for Bullet 2.83, enable angle wrapping for BulletHingeJoint
    * [Pull request #1664](https://bitbucket.org/osrf/gazebo/pull-request/1664)

### Gazebo 4.1.3 (2015-05-07)

1. Fix saving visual geom SDF values
    * [Pull request #1597](https://bitbucket.org/osrf/gazebo/pull-request/1597)
1. Fix heightmap model texture loading.
    * [Pull request #1595](https://bitbucket.org/osrf/gazebo/pull-request/1595)
1. Fix visual collision scale on separate client
    * [Pull request #1585](https://bitbucket.org/osrf/gazebo/pull-request/1585)
1. Fix several clang compiler warnings
    * [Pull request #1594](https://bitbucket.org/osrf/gazebo/pull-request/1594)
1. Fix blank save / browse dialogs
    * [Pull request #1544](https://bitbucket.org/osrf/gazebo/pull-request/1544)

### Gazebo 4.1.2 (2015-03-20)

1. Fix quaternion documentation: target Gazebo_4.1
    * [Pull request #1525](https://bitbucket.org/osrf/gazebo/pull-request/1525)
1. Speed up World::Step in loops
    * [Pull request #1492](https://bitbucket.org/osrf/gazebo/pull-request/1492)
1. Reduce selection buffer updates -> 4.1
    * [Pull request #1494](https://bitbucket.org/osrf/gazebo/pull-request/1494)
1. Fix QT rendering, and rendering update rate
    * [Pull request #1487](https://bitbucket.org/osrf/gazebo/pull-request/1487)
1. Fix loading of SimbodyPhysics parameters
    * [Pull request #1474](https://bitbucket.org/osrf/gazebo/pull-request/1474)
1. Fix heightmap on OSX -> 4.1
    * [Pull request #1455](https://bitbucket.org/osrf/gazebo/pull-request/1455)
1. Remove extra pose tag in a world file that should not be there
    * [Pull request #1458](https://bitbucket.org/osrf/gazebo/pull-request/1458)
1. Better fix for #236 for IMU that doesn't require ABI changes
    * [Pull request #1448](https://bitbucket.org/osrf/gazebo/pull-request/1448)
1. Fix regression of #236 for ImuSensor in 4.1
    * [Pull request #1446](https://bitbucket.org/osrf/gazebo/pull-request/1446)
1. Preserve previous GAZEBO_MODEL_PATH values when sourcing setup.sh
    * [Pull request #1430](https://bitbucket.org/osrf/gazebo/pull-request/1430)
1. issue #857: fix segfault for simbody screw joint when setting limits due to uninitialized limitForce.
    * [Pull request #1423](https://bitbucket.org/osrf/gazebo/pull-request/1423)
1. Allow multiple contact sensors per link (#960)
    * [Pull request #1413](https://bitbucket.org/osrf/gazebo/pull-request/1413)
1. Fix for issue #351, ODE World Step
    * [Pull request #1406](https://bitbucket.org/osrf/gazebo/pull-request/1406)
1. Disable failing InelasticCollision/0 test (#1394)
    * [Pull request #1405](https://bitbucket.org/osrf/gazebo/pull-request/1405)
1. Prevent out of bounds array access in SkidSteerDrivePlugin (found by cppcheck 1.68)
    * [Pull request #1379](https://bitbucket.org/osrf/gazebo/pull-request/1379)

### Gazebo 4.1.1 (2015-01-15)

1. Fix BulletPlaneShape bounding box (#1265)
    * [Pull request #1367](https://bitbucket.org/osrf/gazebo/pull-request/1367)
1. Fix dart linking errors on osx
    * [Pull request #1372](https://bitbucket.org/osrf/gazebo/pull-request/1372)
1. Update to player interfaces
    * [Pull request #1324](https://bitbucket.org/osrf/gazebo/pull-request/1324)
1. Handle GpuLaser name collisions (#1403)
    * [Pull request #1360](https://bitbucket.org/osrf/gazebo/pull-request/1360)
1. Add checks for handling array's with counts of zero, and read specular values
    * [Pull request #1339](https://bitbucket.org/osrf/gazebo/pull-request/1339)
1. Fix model list widget test
    * [Pull request #1327](https://bitbucket.org/osrf/gazebo/pull-request/1327)
1. Fix ogre includes
    * [Pull request #1323](https://bitbucket.org/osrf/gazebo/pull-request/1323)

### Gazebo 4.1.0 (2014-11-20)

1. Modified GUI rendering to improve the rendering update rate.
    * [Pull request #1487](https://bitbucket.org/osrf/gazebo/pull-request/1487)

### Gazebo 4.1.0 (2014-11-20)

1. Add ArrangePlugin for arranging groups of models.
   Also add Model::ResetPhysicsStates to call Link::ResetPhysicsStates
   recursively on all links in model.
    * [Pull request #1208](https://bitbucket.org/osrf/gazebo/pull-request/1208)
1. The `gz model` command line tool will output model info using either `-i` for complete info, or `-p` for just the model pose.
    * [Pull request #1212](https://bitbucket.org/osrf/gazebo/pull-request/1212)
    * [DRCSim Issue #389](https://bitbucket.org/osrf/drcsim/issue/389)
1. Added SignalStats class for computing incremental signal statistics.
    * [Pull request #1198](https://bitbucket.org/osrf/gazebo/pull-request/1198)
1. Add InitialVelocityPlugin to setting the initial state of links
    * [Pull request #1237](https://bitbucket.org/osrf/gazebo/pull-request/1237)
1. Added Quaternion::Integrate function.
    * [Pull request #1255](https://bitbucket.org/osrf/gazebo/pull-request/1255)
1. Added ConvertJointType functions, display more joint info on model list.
    * [Pull request #1259](https://bitbucket.org/osrf/gazebo/pull-request/1259)
1. Added ModelListWidget::AddProperty, removed unnecessary checks on ModelListWidget.
    * [Pull request #1271](https://bitbucket.org/osrf/gazebo/pull-request/1271)
1. Fix loading collada meshes with unsupported input semantics.
    * [Pull request #1319](https://bitbucket.org/osrf/gazebo/pull-request/1319)

### Gazebo 4.0.2 (2014-09-23)

1. Fix and improve mechanism to generate pkgconfig libs
    * [Pull request #1027](https://bitbucket.org/osrf/gazebo/pull-request/1027)
    * [Issue #1284](https://bitbucket.org/osrf/gazebo/issue/1284)
1. Added arat.world
    * [Pull request #1205](https://bitbucket.org/osrf/gazebo/pull-request/1205)
1. Update gzprop to output zip files.
    * [Pull request #1197](https://bitbucket.org/osrf/gazebo/pull-request/1197)
1. Make Collision::GetShape a const function
    * [Pull requset #1189](https://bitbucket.org/osrf/gazebo/pull-request/1189)
1. Install missing physics headers
    * [Pull requset #1183](https://bitbucket.org/osrf/gazebo/pull-request/1183)
1. Remove SimbodyLink::AddTorque console message
    * [Pull requset #1185](https://bitbucket.org/osrf/gazebo/pull-request/1185)
1. Fix log xml
    * [Pull requset #1188](https://bitbucket.org/osrf/gazebo/pull-request/1188)

### Gazebo 4.0.0 (2014-08-08)

1. Added lcov support to cmake
    * [Pull request #1047](https://bitbucket.org/osrf/gazebo/pull-request/1047)
1. Fixed memory leak in image conversion
    * [Pull request #1057](https://bitbucket.org/osrf/gazebo/pull-request/1057)
1. Removed deprecated function
    * [Pull request #1067](https://bitbucket.org/osrf/gazebo/pull-request/1067)
1. Improved collada loading performance
    * [Pull request #1066](https://bitbucket.org/osrf/gazebo/pull-request/1066)
    * [Pull request #1082](https://bitbucket.org/osrf/gazebo/pull-request/1082)
    * [Issue #1134](https://bitbucket.org/osrf/gazebo/issue/1134)
1. Implemented a collada exporter
    * [Pull request #1064](https://bitbucket.org/osrf/gazebo/pull-request/1064)
1. Force torque sensor now makes use of sensor's pose.
    * [Pull request #1076](https://bitbucket.org/osrf/gazebo/pull-request/1076)
    * [Issue #940](https://bitbucket.org/osrf/gazebo/issue/940)
1. Fix Model::GetLinks segfault
    * [Pull request #1093](https://bitbucket.org/osrf/gazebo/pull-request/1093)
1. Fix deleting and saving lights in gzserver
    * [Pull request #1094](https://bitbucket.org/osrf/gazebo/pull-request/1094)
    * [Issue #1182](https://bitbucket.org/osrf/gazebo/issue/1182)
    * [Issue #346](https://bitbucket.org/osrf/gazebo/issue/346)
1. Fix Collision::GetWorldPose. The pose of a collision would not update properly.
    * [Pull request #1049](https://bitbucket.org/osrf/gazebo/pull-request/1049)
    * [Issue #1124](https://bitbucket.org/osrf/gazebo/issue/1124)
1. Fixed the animate_box and animate_joints examples
    * [Pull request #1086](https://bitbucket.org/osrf/gazebo/pull-request/1086)
1. Integrated Oculus Rift functionality
    * [Pull request #1074](https://bitbucket.org/osrf/gazebo/pull-request/1074)
    * [Pull request #1136](https://bitbucket.org/osrf/gazebo/pull-request/1136)
    * [Pull request #1139](https://bitbucket.org/osrf/gazebo/pull-request/1139)
1. Updated Base::GetScopedName
    * [Pull request #1104](https://bitbucket.org/osrf/gazebo/pull-request/1104)
1. Fix collada loader from adding duplicate materials into a Mesh
    * [Pull request #1105](https://bitbucket.org/osrf/gazebo/pull-request/1105)
    * [Issue #1180](https://bitbucket.org/osrf/gazebo/issue/1180)
1. Integrated Razer Hydra functionality
    * [Pull request #1083](https://bitbucket.org/osrf/gazebo/pull-request/1083)
    * [Pull request #1109](https://bitbucket.org/osrf/gazebo/pull-request/1109)
1. Added ability to copy and paste models in the GUI
    * [Pull request #1103](https://bitbucket.org/osrf/gazebo/pull-request/1103)
1. Removed unnecessary inclusion of gazebo.hh and common.hh in plugins
    * [Pull request #1111](https://bitbucket.org/osrf/gazebo/pull-request/1111)
1. Added ability to specify custom road textures
    * [Pull request #1027](https://bitbucket.org/osrf/gazebo/pull-request/1027)
1. Added support for DART 4.1
    * [Pull request #1113](https://bitbucket.org/osrf/gazebo/pull-request/1113)
    * [Pull request #1132](https://bitbucket.org/osrf/gazebo/pull-request/1132)
    * [Pull request #1134](https://bitbucket.org/osrf/gazebo/pull-request/1134)
    * [Pull request #1154](https://bitbucket.org/osrf/gazebo/pull-request/1154)
1. Allow position of joints to be directly set.
    * [Pull request #1097](https://bitbucket.org/osrf/gazebo/pull-request/1097)
    * [Issue #1138](https://bitbucket.org/osrf/gazebo/issue/1138)
1. Added extruded polyline geometry
    * [Pull request #1026](https://bitbucket.org/osrf/gazebo/pull-request/1026)
1. Fixed actor animation
    * [Pull request #1133](https://bitbucket.org/osrf/gazebo/pull-request/1133)
    * [Pull request #1141](https://bitbucket.org/osrf/gazebo/pull-request/1141)
1. Generate a versioned cmake config file
    * [Pull request #1153](https://bitbucket.org/osrf/gazebo/pull-request/1153)
    * [Issue #1226](https://bitbucket.org/osrf/gazebo/issue/1226)
1. Added KMeans class
    * [Pull request #1147](https://bitbucket.org/osrf/gazebo/pull-request/1147)
1. Added --summary-range feature to bitbucket pullrequest tool
    * [Pull request #1156](https://bitbucket.org/osrf/gazebo/pull-request/1156)
1. Updated web links
    * [Pull request #1159](https://bitbucket.org/osrf/gazebo/pull-request/1159)
1. Update tests
    * [Pull request #1155](https://bitbucket.org/osrf/gazebo/pull-request/1155)
    * [Pull request #1143](https://bitbucket.org/osrf/gazebo/pull-request/1143)
    * [Pull request #1138](https://bitbucket.org/osrf/gazebo/pull-request/1138)
    * [Pull request #1140](https://bitbucket.org/osrf/gazebo/pull-request/1140)
    * [Pull request #1127](https://bitbucket.org/osrf/gazebo/pull-request/1127)
    * [Pull request #1115](https://bitbucket.org/osrf/gazebo/pull-request/1115)
    * [Pull request #1102](https://bitbucket.org/osrf/gazebo/pull-request/1102)
    * [Pull request #1087](https://bitbucket.org/osrf/gazebo/pull-request/1087)
    * [Pull request #1084](https://bitbucket.org/osrf/gazebo/pull-request/1084)

## Gazebo 3.0

### Gazebo 3.x.x (yyyy-mm-dd)

1. Fixed sonar and wireless sensor visualization
    * [Pull request #1254](https://bitbucket.org/osrf/gazebo/pull-request/1254)
1. Update visual bounding box when model is selected
    * [Pull request #1280](https://bitbucket.org/osrf/gazebo/pull-request/1280)

### Gazebo 3.1.0 (2014-08-08)

1. Implemented Simbody::Link::Set*Vel
    * [Pull request #1160](https://bitbucket.org/osrf/gazebo/pull-request/1160)
    * [Issue #1012](https://bitbucket.org/osrf/gazebo/issue/1012)
1. Added World::RemoveModel function
    * [Pull request #1106](https://bitbucket.org/osrf/gazebo/pull-request/1106)
    * [Issue #1177](https://bitbucket.org/osrf/gazebo/issue/1177)
1. Fix exit from camera follow mode using the escape key
    * [Pull request #1137](https://bitbucket.org/osrf/gazebo/pull-request/1137)
    * [Issue #1220](https://bitbucket.org/osrf/gazebo/issue/1220)
1. Added support for SDF joint spring stiffness and reference positions
    * [Pull request #1117](https://bitbucket.org/osrf/gazebo/pull-request/1117)
1. Removed the gzmodel_create script
    * [Pull request #1130](https://bitbucket.org/osrf/gazebo/pull-request/1130)
1. Added Vector2 dot product
    * [Pull request #1101](https://bitbucket.org/osrf/gazebo/pull-request/1101)
1. Added SetPositionPID and SetVelocityPID to JointController
    * [Pull request #1091](https://bitbucket.org/osrf/gazebo/pull-request/1091)
1. Fix gzclient startup crash with ogre 1.9
    * [Pull request #1098](https://bitbucket.org/osrf/gazebo/pull-request/1098)
    * [Issue #996](https://bitbucket.org/osrf/gazebo/issue/996)
1. Update the bitbucket_pullrequests tool
    * [Pull request #1108](https://bitbucket.org/osrf/gazebo/pull-request/1108)
1. Light properties now remain in place after move by the user via the GUI.
    * [Pull request #1110](https://bitbucket.org/osrf/gazebo/pull-request/1110)
    * [Issue #1211](https://bitbucket.org/osrf/gazebo/issue/1211)
1. Allow position of joints to be directly set.
    * [Pull request #1096](https://bitbucket.org/osrf/gazebo/pull-request/1096)
    * [Issue #1138](https://bitbucket.org/osrf/gazebo/issue/1138)

### Gazebo 3.0.0 (2014-04-11)

1. Fix bug when deleting the sun light
    * [Pull request #1088](https://bitbucket.org/osrf/gazebo/pull-request/1088)
    * [Issue #1133](https://bitbucket.org/osrf/gazebo/issue/1133)
1. Fix ODE screw joint
    * [Pull request #1078](https://bitbucket.org/osrf/gazebo/pull-request/1078)
    * [Issue #1167](https://bitbucket.org/osrf/gazebo/issue/1167)
1. Update joint integration tests
    * [Pull request #1081](https://bitbucket.org/osrf/gazebo/pull-request/1081)
1. Fixed false positives in cppcheck.
    * [Pull request #1061](https://bitbucket.org/osrf/gazebo/pull-request/1061)
1. Made joint axis reference frame relative to child, and updated simbody and dart accordingly.
    * [Pull request #1069](https://bitbucket.org/osrf/gazebo/pull-request/1069)
    * [Issue #494](https://bitbucket.org/osrf/gazebo/issue/494)
    * [Issue #1143](https://bitbucket.org/osrf/gazebo/issue/1143)
1. Added ability to pass vector of strings to SetupClient and SetupServer
    * [Pull request #1068](https://bitbucket.org/osrf/gazebo/pull-request/1068)
    * [Issue #1132](https://bitbucket.org/osrf/gazebo/issue/1132)
1. Fix error correction in screw constraints for ODE
    * [Pull request #1159](https://bitbucket.org/osrf/gazebo/pull-request/1159)
    * [Issue #1159](https://bitbucket.org/osrf/gazebo/issue/1159)
1. Improved pkgconfig with SDF
    * [Pull request #1062](https://bitbucket.org/osrf/gazebo/pull-request/1062)
1. Added a plugin to simulate aero dynamics
    * [Pull request #905](https://bitbucket.org/osrf/gazebo/pull-request/905)
1. Updated bullet support
    * [Issue #1069](https://bitbucket.org/osrf/gazebo/issue/1069)
    * [Pull request #1011](https://bitbucket.org/osrf/gazebo/pull-request/1011)
    * [Pull request #996](https://bitbucket.org/osrf/gazebo/pull-request/966)
    * [Pull request #1024](https://bitbucket.org/osrf/gazebo/pull-request/1024)
1. Updated simbody support
    * [Pull request #995](https://bitbucket.org/osrf/gazebo/pull-request/995)
1. Updated worlds to SDF 1.5
    * [Pull request #1021](https://bitbucket.org/osrf/gazebo/pull-request/1021)
1. Improvements to ODE
    * [Pull request #1001](https://bitbucket.org/osrf/gazebo/pull-request/1001)
    * [Pull request #1014](https://bitbucket.org/osrf/gazebo/pull-request/1014)
    * [Pull request #1015](https://bitbucket.org/osrf/gazebo/pull-request/1015)
    * [Pull request #1016](https://bitbucket.org/osrf/gazebo/pull-request/1016)
1. New command line tool
    * [Pull request #972](https://bitbucket.org/osrf/gazebo/pull-request/972)
1. Graphical user interface improvements
    * [Pull request #971](https://bitbucket.org/osrf/gazebo/pull-request/971)
    * [Pull request #1013](https://bitbucket.org/osrf/gazebo/pull-request/1013)
    * [Pull request #989](https://bitbucket.org/osrf/gazebo/pull-request/989)
1. Created a friction pyramid class
    * [Pull request #935](https://bitbucket.org/osrf/gazebo/pull-request/935)
1. Added GetWorldEnergy functions to Model, Joint, and Link
    * [Pull request #1017](https://bitbucket.org/osrf/gazebo/pull-request/1017)
1. Preparing Gazebo for admission into Ubuntu
    * [Pull request #969](https://bitbucket.org/osrf/gazebo/pull-request/969)
    * [Pull request #998](https://bitbucket.org/osrf/gazebo/pull-request/998)
    * [Pull request #1002](https://bitbucket.org/osrf/gazebo/pull-request/1002)
1. Add method for querying if useImplicitStiffnessDamping flag is set for a given joint
    * [Issue #629](https://bitbucket.org/osrf/gazebo/issue/629)
    * [Pull request #1006](https://bitbucket.org/osrf/gazebo/pull-request/1006)
1. Fix joint axis frames
    * [Issue #494](https://bitbucket.org/osrf/gazebo/issue/494)
    * [Pull request #963](https://bitbucket.org/osrf/gazebo/pull-request/963)
1. Compute joint anchor pose relative to parent
    * [Issue #1029](https://bitbucket.org/osrf/gazebo/issue/1029)
    * [Pull request #982](https://bitbucket.org/osrf/gazebo/pull-request/982)
1. Cleanup the installed worlds
    * [Issue #1036](https://bitbucket.org/osrf/gazebo/issue/1036)
    * [Pull request #984](https://bitbucket.org/osrf/gazebo/pull-request/984)
1. Update to the GPS sensor
    * [Issue #1059](https://bitbucket.org/osrf/gazebo/issue/1059)
    * [Pull request #984](https://bitbucket.org/osrf/gazebo/pull-request/984)
1. Removed libtool from plugin loading
    * [Pull request #981](https://bitbucket.org/osrf/gazebo/pull-request/981)
1. Added functions to get inertial information for a link in the world frame.
    * [Pull request #1005](https://bitbucket.org/osrf/gazebo/pull-request/1005)

## Gazebo 2.0

### Gazebo 2.2.6 (2015-09-28)

1. Backport fixes to setup.sh from pull request #1430 to 2.2 branch
    * [Pull request 1889](https://bitbucket.org/osrf/gazebo/pull-request/1889)
1. Fix heightmap texture loading (2.2)
    * [Pull request 1596](https://bitbucket.org/osrf/gazebo/pull-request/1596)
1. Prevent out of bounds array access in SkidSteerDrivePlugin (found by cppcheck 1.68)
    * [Pull request 1379](https://bitbucket.org/osrf/gazebo/pull-request/1379)
1. Fix build with boost 1.57 for 2.2 branch (#1399)
    * [Pull request 1358](https://bitbucket.org/osrf/gazebo/pull-request/1358)
1. Fix manpage test failures by incrementing year to 2015
    * [Pull request 1361](https://bitbucket.org/osrf/gazebo/pull-request/1361)
1. Fix build for OS X 10.10 (#1304, #1289)
    * [Pull request 1346](https://bitbucket.org/osrf/gazebo/pull-request/1346)
1. Restore ODELink ABI, use Link variables instead (#1354)
    * [Pull request 1347](https://bitbucket.org/osrf/gazebo/pull-request/1347)
1. Fix inertia_ratio test
    * [Pull request 1344](https://bitbucket.org/osrf/gazebo/pull-request/1344)
1. backport collision visual fix -> 2.2
    * [Pull request 1343](https://bitbucket.org/osrf/gazebo/pull-request/1343)
1. Fix two code_check errors on 2.2
    * [Pull request 1314](https://bitbucket.org/osrf/gazebo/pull-request/1314)
1. issue #243 fix Link::GetWorldLinearAccel and Link::GetWorldAngularAccel for ODE
    * [Pull request 1284](https://bitbucket.org/osrf/gazebo/pull-request/1284)

### Gazebo 2.2.3 (2014-04-29)

1. Removed redundant call to World::Init
    * [Pull request #1107](https://bitbucket.org/osrf/gazebo/pull-request/1107)
    * [Issue #1208](https://bitbucket.org/osrf/gazebo/issue/1208)
1. Return proper error codes when gazebo exits
    * [Pull request #1085](https://bitbucket.org/osrf/gazebo/pull-request/1085)
    * [Issue #1178](https://bitbucket.org/osrf/gazebo/issue/1178)
1. Fixed Camera::GetWorldRotation().
    * [Pull request #1071](https://bitbucket.org/osrf/gazebo/pull-request/1071)
    * [Issue #1087](https://bitbucket.org/osrf/gazebo/issue/1087)
1. Fixed memory leak in image conversion
    * [Pull request #1073](https://bitbucket.org/osrf/gazebo/pull-request/1073)

### Gazebo 2.2.1 (xxxx-xx-xx)

1. Fix heightmap model texture loading.
    * [Pull request #1596](https://bitbucket.org/osrf/gazebo/pull-request/1596)

### Gazebo 2.2.0 (2014-01-10)

1. Fix compilation when using OGRE-1.9 (full support is being worked on)
    * [Issue #994](https://bitbucket.org/osrf/gazebo/issue/994)
    * [Issue #995](https://bitbucket.org/osrf/gazebo/issue/995)
    * [Issue #996](https://bitbucket.org/osrf/gazebo/issue/996)
    * [Pull request #883](https://bitbucket.org/osrf/gazebo/pull-request/883)
1. Added unit test for issue 624.
    * [Issue #624](https://bitbucket.org/osrf/gazebo/issue/624).
    * [Pull request #889](https://bitbucket.org/osrf/gazebo/pull-request/889)
1. Use 3x3 PCF shadows for smoother shadows.
    * [Pull request #887](https://bitbucket.org/osrf/gazebo/pull-request/887)
1. Update manpage copyright to 2014.
    * [Pull request #893](https://bitbucket.org/osrf/gazebo/pull-request/893)
1. Added friction integration test .
    * [Pull request #885](https://bitbucket.org/osrf/gazebo/pull-request/885)
1. Fix joint anchor when link pose is not specified.
    * [Issue #978](https://bitbucket.org/osrf/gazebo/issue/978)
    * [Pull request #862](https://bitbucket.org/osrf/gazebo/pull-request/862)
1. Added (ESC) tooltip for GUI Selection Mode icon.
    * [Issue #993](https://bitbucket.org/osrf/gazebo/issue/993)
    * [Pull request #888](https://bitbucket.org/osrf/gazebo/pull-request/888)
1. Removed old comment about resolved issue.
    * [Issue #837](https://bitbucket.org/osrf/gazebo/issue/837)
    * [Pull request #880](https://bitbucket.org/osrf/gazebo/pull-request/880)
1. Made SimbodyLink::Get* function thread-safe
    * [Issue #918](https://bitbucket.org/osrf/gazebo/issue/918)
    * [Pull request #872](https://bitbucket.org/osrf/gazebo/pull-request/872)
1. Suppressed spurious gzlog messages in ODE::Body
    * [Issue #983](https://bitbucket.org/osrf/gazebo/issue/983)
    * [Pull request #875](https://bitbucket.org/osrf/gazebo/pull-request/875)
1. Fixed Force Torque Sensor Test by properly initializing some values.
    * [Issue #982](https://bitbucket.org/osrf/gazebo/issue/982)
    * [Pull request #869](https://bitbucket.org/osrf/gazebo/pull-request/869)
1. Added breakable joint plugin to support breakable walls.
    * [Pull request #865](https://bitbucket.org/osrf/gazebo/pull-request/865)
1. Used different tuple syntax to fix compilation on OSX mavericks.
    * [Issue #947](https://bitbucket.org/osrf/gazebo/issue/947)
    * [Pull request #858](https://bitbucket.org/osrf/gazebo/pull-request/858)
1. Fixed sonar test and deprecation warning.
    * [Pull request #856](https://bitbucket.org/osrf/gazebo/pull-request/856)
1. Speed up test compilation.
    * Part of [Issue #955](https://bitbucket.org/osrf/gazebo/issue/955)
    * [Pull request #846](https://bitbucket.org/osrf/gazebo/pull-request/846)
1. Added Joint::SetEffortLimit API
    * [Issue #923](https://bitbucket.org/osrf/gazebo/issue/923)
    * [Pull request #808](https://bitbucket.org/osrf/gazebo/pull-request/808)
1. Made bullet output less verbose.
    * [Pull request #839](https://bitbucket.org/osrf/gazebo/pull-request/839)
1. Convergence acceleration and stability tweak to make atlas_v3 stable
    * [Issue #895](https://bitbucket.org/osrf/gazebo/issue/895)
    * [Pull request #772](https://bitbucket.org/osrf/gazebo/pull-request/772)
1. Added colors, textures and world files for the SPL RoboCup environment
    * [Pull request #838](https://bitbucket.org/osrf/gazebo/pull-request/838)
1. Fixed bitbucket_pullrequests tool to work with latest BitBucket API.
    * [Issue #933](https://bitbucket.org/osrf/gazebo/issue/933)
    * [Pull request #841](https://bitbucket.org/osrf/gazebo/pull-request/841)
1. Fixed cppcheck warnings.
    * [Pull request #842](https://bitbucket.org/osrf/gazebo/pull-request/842)

### Gazebo 2.1.0 (2013-11-08)
1. Fix mainwindow unit test
    * [Pull request #752](https://bitbucket.org/osrf/gazebo/pull-request/752)
1. Visualize moment of inertia
    * Pull request [#745](https://bitbucket.org/osrf/gazebo/pull-request/745), [#769](https://bitbucket.org/osrf/gazebo/pull-request/769), [#787](https://bitbucket.org/osrf/gazebo/pull-request/787)
    * [Issue #203](https://bitbucket.org/osrf/gazebo/issue/203)
1. Update tool to count lines of code
    * [Pull request #758](https://bitbucket.org/osrf/gazebo/pull-request/758)
1. Implement World::Clear
    * Pull request [#785](https://bitbucket.org/osrf/gazebo/pull-request/785), [#804](https://bitbucket.org/osrf/gazebo/pull-request/804)
1. Improve Bullet support
    * [Pull request #805](https://bitbucket.org/osrf/gazebo/pull-request/805)
1. Fix doxygen spacing
    * [Pull request #740](https://bitbucket.org/osrf/gazebo/pull-request/740)
1. Add tool to generate model images for thepropshop.org
    * [Pull request #734](https://bitbucket.org/osrf/gazebo/pull-request/734)
1. Added paging support for terrains
    * [Pull request #707](https://bitbucket.org/osrf/gazebo/pull-request/707)
1. Added plugin path to LID_LIBRARY_PATH in setup.sh
    * [Pull request #750](https://bitbucket.org/osrf/gazebo/pull-request/750)
1. Fix for OSX
    * [Pull request #766](https://bitbucket.org/osrf/gazebo/pull-request/766)
    * [Pull request #786](https://bitbucket.org/osrf/gazebo/pull-request/786)
    * [Issue #906](https://bitbucket.org/osrf/gazebo/issue/906)
1. Update copyright information
    * [Pull request #771](https://bitbucket.org/osrf/gazebo/pull-request/771)
1. Enable screen dependent tests
    * [Pull request #764](https://bitbucket.org/osrf/gazebo/pull-request/764)
    * [Issue #811](https://bitbucket.org/osrf/gazebo/issue/811)
1. Fix gazebo command line help message
    * [Pull request #775](https://bitbucket.org/osrf/gazebo/pull-request/775)
    * [Issue #898](https://bitbucket.org/osrf/gazebo/issue/898)
1. Fix man page test
    * [Pull request #774](https://bitbucket.org/osrf/gazebo/pull-request/774)
1. Improve load time by reducing calls to RTShader::Update
    * [Pull request #773](https://bitbucket.org/osrf/gazebo/pull-request/773)
    * [Issue #877](https://bitbucket.org/osrf/gazebo/issue/877)
1. Fix joint visualization
    * [Pull request #776](https://bitbucket.org/osrf/gazebo/pull-request/776)
    * [Pull request #802](https://bitbucket.org/osrf/gazebo/pull-request/802)
    * [Issue #464](https://bitbucket.org/osrf/gazebo/issue/464)
1. Add helpers to fix NaN
    * [Pull request #742](https://bitbucket.org/osrf/gazebo/pull-request/742)
1. Fix model resizing via the GUI
    * [Pull request #763](https://bitbucket.org/osrf/gazebo/pull-request/763)
    * [Issue #885](https://bitbucket.org/osrf/gazebo/issue/885)
1. Simplify gzlog test by using sha1
    * [Pull request #781](https://bitbucket.org/osrf/gazebo/pull-request/781)
    * [Issue #837](https://bitbucket.org/osrf/gazebo/issue/837)
1. Enable cppcheck for header files
    * [Pull request #782](https://bitbucket.org/osrf/gazebo/pull-request/782)
    * [Issue #907](https://bitbucket.org/osrf/gazebo/issue/907)
1. Fix broken regression test
    * [Pull request #784](https://bitbucket.org/osrf/gazebo/pull-request/784)
    * [Issue #884](https://bitbucket.org/osrf/gazebo/issue/884)
1. All simbody and dart to pass tests
    * [Pull request #790](https://bitbucket.org/osrf/gazebo/pull-request/790)
    * [Issue #873](https://bitbucket.org/osrf/gazebo/issue/873)
1. Fix camera rotation from SDF
    * [Pull request #789](https://bitbucket.org/osrf/gazebo/pull-request/789)
    * [Issue #920](https://bitbucket.org/osrf/gazebo/issue/920)
1. Fix bitbucket pullrequest command line tool to match new API
    * [Pull request #803](https://bitbucket.org/osrf/gazebo/pull-request/803)
1. Fix transceiver spawn errors in tests
    * [Pull request #811](https://bitbucket.org/osrf/gazebo/pull-request/811)
    * [Pull request #814](https://bitbucket.org/osrf/gazebo/pull-request/814)

### Gazebo 2.0.0 (2013-10-08)
1. Refactor code check tool.
    * [Pull Request #669](https://bitbucket.org/osrf/gazebo/pull-request/669)
1. Added pull request tool for Bitbucket.
    * [Pull Request #670](https://bitbucket.org/osrf/gazebo/pull-request/670)
    * [Pull Request #691](https://bitbucket.org/osrf/gazebo/pull-request/671)
1. New wireless receiver and transmitter sensor models.
    * [Pull Request #644](https://bitbucket.org/osrf/gazebo/pull-request/644)
    * [Pull Request #675](https://bitbucket.org/osrf/gazebo/pull-request/675)
    * [Pull Request #727](https://bitbucket.org/osrf/gazebo/pull-request/727)
1. Audio support using OpenAL.
    * [Pull Request #648](https://bitbucket.org/osrf/gazebo/pull-request/648)
    * [Pull Request #704](https://bitbucket.org/osrf/gazebo/pull-request/704)
1. Simplify command-line parsing of gztopic echo output.
    * [Pull Request #674](https://bitbucket.org/osrf/gazebo/pull-request/674)
    * Resolves: [Issue #795](https://bitbucket.org/osrf/gazebo/issue/795)
1. Use UNIX directories through the user of GNUInstallDirs cmake module.
    * [Pull Request #676](https://bitbucket.org/osrf/gazebo/pull-request/676)
    * [Pull Request #681](https://bitbucket.org/osrf/gazebo/pull-request/681)
1. New GUI interactions for object manipulation.
    * [Pull Request #634](https://bitbucket.org/osrf/gazebo/pull-request/634)
1. Fix for OSX menubar.
    * [Pull Request #677](https://bitbucket.org/osrf/gazebo/pull-request/677)
1. Remove internal SDF directories and dependencies.
    * [Pull Request #680](https://bitbucket.org/osrf/gazebo/pull-request/680)
1. Add minimum version for sdformat.
    * [Pull Request #682](https://bitbucket.org/osrf/gazebo/pull-request/682)
    * Resolves: [Issue #818](https://bitbucket.org/osrf/gazebo/issue/818)
1. Allow different gtest parameter types with ServerFixture
    * [Pull Request #686](https://bitbucket.org/osrf/gazebo/pull-request/686)
    * Resolves: [Issue #820](https://bitbucket.org/osrf/gazebo/issue/820)
1. GUI model scaling when using Bullet.
    * [Pull Request #683](https://bitbucket.org/osrf/gazebo/pull-request/683)
1. Fix typo in cmake config.
    * [Pull Request #694](https://bitbucket.org/osrf/gazebo/pull-request/694)
    * Resolves: [Issue #824](https://bitbucket.org/osrf/gazebo/issue/824)
1. Remove gazebo include subdir from pkgconfig and cmake config.
    * [Pull Request #691](https://bitbucket.org/osrf/gazebo/pull-request/691)
1. Torsional spring demo
    * [Pull Request #693](https://bitbucket.org/osrf/gazebo/pull-request/693)
1. Remove repeated call to SetAxis in Joint.cc
    * [Pull Request #695](https://bitbucket.org/osrf/gazebo/pull-request/695)
    * Resolves: [Issue #823](https://bitbucket.org/osrf/gazebo/issue/823)
1. Add test for rotational joints.
    * [Pull Request #697](https://bitbucket.org/osrf/gazebo/pull-request/697)
    * Resolves: [Issue #820](https://bitbucket.org/osrf/gazebo/issue/820)
1. Fix compilation of tests using Joint base class
    * [Pull Request #701](https://bitbucket.org/osrf/gazebo/pull-request/701)
1. Terrain paging implemented.
    * [Pull Request #687](https://bitbucket.org/osrf/gazebo/pull-request/687)
1. Improve timeout error reporting in ServerFixture
    * [Pull Request #705](https://bitbucket.org/osrf/gazebo/pull-request/705)
1. Fix mouse picking for cases where visuals overlap with the laser
    * [Pull Request #709](https://bitbucket.org/osrf/gazebo/pull-request/709)
1. Fix string literals for OSX
    * [Pull Request #712](https://bitbucket.org/osrf/gazebo/pull-request/712)
    * Resolves: [Issue #803](https://bitbucket.org/osrf/gazebo/issue/803)
1. Support for ENABLE_TESTS_COMPILATION cmake parameter
    * [Pull Request #708](https://bitbucket.org/osrf/gazebo/pull-request/708)
1. Updated system gui plugin
    * [Pull Request #702](https://bitbucket.org/osrf/gazebo/pull-request/702)
1. Fix force torque unit test issue
    * [Pull Request #673](https://bitbucket.org/osrf/gazebo/pull-request/673)
    * Resolves: [Issue #813](https://bitbucket.org/osrf/gazebo/issue/813)
1. Use variables to control auto generation of CFlags
    * [Pull Request #699](https://bitbucket.org/osrf/gazebo/pull-request/699)
1. Remove deprecated functions.
    * [Pull Request #715](https://bitbucket.org/osrf/gazebo/pull-request/715)
1. Fix typo in `Camera.cc`
    * [Pull Request #719](https://bitbucket.org/osrf/gazebo/pull-request/719)
    * Resolves: [Issue #846](https://bitbucket.org/osrf/gazebo/issue/846)
1. Performance improvements
    * [Pull Request #561](https://bitbucket.org/osrf/gazebo/pull-request/561)
1. Fix gripper model.
    * [Pull Request #713](https://bitbucket.org/osrf/gazebo/pull-request/713)
    * Resolves: [Issue #314](https://bitbucket.org/osrf/gazebo/issue/314)
1. First part of Simbody integration
    * [Pull Request #716](https://bitbucket.org/osrf/gazebo/pull-request/716)

## Gazebo 1.9

### Gazebo 1.9.6 (2014-04-29)

1. Refactored inertia ratio reduction for ODE
    * [Pull request #1114](https://bitbucket.org/osrf/gazebo/pull-request/1114)
1. Improved collada loading performance
    * [Pull request #1075](https://bitbucket.org/osrf/gazebo/pull-request/1075)

### Gazebo 1.9.3 (2014-01-10)

1. Add thickness to plane to remove shadow flickering.
    * [Pull request #886](https://bitbucket.org/osrf/gazebo/pull-request/886)
1. Temporary GUI shadow toggle fix.
    * [Issue #925](https://bitbucket.org/osrf/gazebo/issue/925)
    * [Pull request #868](https://bitbucket.org/osrf/gazebo/pull-request/868)
1. Fix memory access bugs with libc++ on mavericks.
    * [Issue #965](https://bitbucket.org/osrf/gazebo/issue/965)
    * [Pull request #857](https://bitbucket.org/osrf/gazebo/pull-request/857)
    * [Pull request #881](https://bitbucket.org/osrf/gazebo/pull-request/881)
1. Replaced printf with cout in gztopic hz.
    * [Issue #969](https://bitbucket.org/osrf/gazebo/issue/969)
    * [Pull request #854](https://bitbucket.org/osrf/gazebo/pull-request/854)
1. Add Dark grey material and fix indentation.
    * [Pull request #851](https://bitbucket.org/osrf/gazebo/pull-request/851)
1. Fixed sonar sensor unit test.
    * [Pull request #848](https://bitbucket.org/osrf/gazebo/pull-request/848)
1. Convergence acceleration and stability tweak to make atlas_v3 stable.
    * [Pull request #845](https://bitbucket.org/osrf/gazebo/pull-request/845)
1. Update gtest to 1.7.0 to resolve problems with libc++.
    * [Issue #947](https://bitbucket.org/osrf/gazebo/issue/947)
    * [Pull request #827](https://bitbucket.org/osrf/gazebo/pull-request/827)
1. Fixed LD_LIBRARY_PATH for plugins.
    * [Issue #957](https://bitbucket.org/osrf/gazebo/issue/957)
    * [Pull request #844](https://bitbucket.org/osrf/gazebo/pull-request/844)
1. Fix transceiver sporadic errors.
    * Backport of [pull request #811](https://bitbucket.org/osrf/gazebo/pull-request/811)
    * [Pull request #836](https://bitbucket.org/osrf/gazebo/pull-request/836)
1. Modified the MsgTest to be deterministic with time checks.
    * [Pull request #843](https://bitbucket.org/osrf/gazebo/pull-request/843)
1. Fixed seg fault in LaserVisual.
    * [Issue #950](https://bitbucket.org/osrf/gazebo/issue/950)
    * [Pull request #832](https://bitbucket.org/osrf/gazebo/pull-request/832)
1. Implemented the option to disable tests that need a working screen to run properly.
    * Backport of [Pull request #764](https://bitbucket.org/osrf/gazebo/pull-request/764)
    * [Pull request #837](https://bitbucket.org/osrf/gazebo/pull-request/837)
1. Cleaned up gazebo shutdown.
    * [Pull request #829](https://bitbucket.org/osrf/gazebo/pull-request/829)
1. Fixed bug associated with loading joint child links.
    * [Issue #943](https://bitbucket.org/osrf/gazebo/issue/943)
    * [Pull request #820](https://bitbucket.org/osrf/gazebo/pull-request/820)

### Gazebo 1.9.2 (2013-11-08)
1. Fix enable/disable sky and clouds from SDF
    * [Pull request #809](https://bitbucket.org/osrf/gazebo/pull-request/809])
1. Fix occasional blank GUI screen on startup
    * [Pull request #815](https://bitbucket.org/osrf/gazebo/pull-request/815])
1. Fix GPU laser when interacting with heightmaps
    * [Pull request #796](https://bitbucket.org/osrf/gazebo/pull-request/796])
1. Added API/ABI checker command line tool
    * [Pull request #765](https://bitbucket.org/osrf/gazebo/pull-request/765])
1. Added gtest version information
    * [Pull request #801](https://bitbucket.org/osrf/gazebo/pull-request/801])
1. Fix GUI world saving
    * [Pull request #806](https://bitbucket.org/osrf/gazebo/pull-request/806])
1. Enable anti-aliasing for camera sensor
    * [Pull request #800](https://bitbucket.org/osrf/gazebo/pull-request/800])
1. Make sensor noise deterministic
    * [Pull request #788](https://bitbucket.org/osrf/gazebo/pull-request/788])
1. Fix build problem
    * [Issue #901](https://bitbucket.org/osrf/gazebo/issue/901)
    * [Pull request #778](https://bitbucket.org/osrf/gazebo/pull-request/778])
1. Fix a typo in Camera.cc
    * [Pull request #720](https://bitbucket.org/osrf/gazebo/pull-request/720])
    * [Issue #846](https://bitbucket.org/osrf/gazebo/issue/846)
1. Fix OSX menu bar
    * [Pull request #688](https://bitbucket.org/osrf/gazebo/pull-request/688])
1. Fix gazebo::init by calling sdf::setFindCallback() before loading the sdf in gzfactory.
    * [Pull request #678](https://bitbucket.org/osrf/gazebo/pull-request/678])
    * [Issue #817](https://bitbucket.org/osrf/gazebo/issue/817)

### Gazebo 1.9.1 (2013-08-20)
* Deprecate header files that require case-sensitive filesystem (e.g. Common.hh, Physics.hh) [https://bitbucket.org/osrf/gazebo/pull-request/638/fix-for-775-deprecate-headers-that-require]
* Initial support for building on Mac OS X [https://bitbucket.org/osrf/gazebo/pull-request/660/osx-support-for-gazebo-19] [https://bitbucket.org/osrf/gazebo/pull-request/657/cmake-fixes-for-osx]
* Fixes for various issues [https://bitbucket.org/osrf/gazebo/pull-request/635/fix-for-issue-792/diff] [https://bitbucket.org/osrf/gazebo/pull-request/628/allow-scoped-and-non-scoped-joint-names-to/diff] [https://bitbucket.org/osrf/gazebo/pull-request/636/fix-build-dependency-in-message-generation/diff] [https://bitbucket.org/osrf/gazebo/pull-request/639/make-the-unversioned-setupsh-a-copy-of-the/diff] [https://bitbucket.org/osrf/gazebo/pull-request/650/added-missing-lib-to-player-client-library/diff] [https://bitbucket.org/osrf/gazebo/pull-request/656/install-gzmode_create-without-sh-suffix/diff]

### Gazebo 1.9.0 (2013-07-23)
* Use external package [sdformat](https://bitbucket.org/osrf/sdformat) for sdf parsing, refactor the `Element::GetValue*` function calls, and deprecate Gazebo's internal sdf parser [https://bitbucket.org/osrf/gazebo/pull-request/627]
* Improved ROS support ([[Tutorials#ROS_Integration |documentation here]]) [https://bitbucket.org/osrf/gazebo/pull-request/559]
* Added Sonar, Force-Torque, and Tactile Pressure sensors [https://bitbucket.org/osrf/gazebo/pull-request/557], [https://bitbucket.org/osrf/gazebo/pull-request/567]
* Add compile-time defaults for environment variables so that sourcing setup.sh is unnecessary in most cases [https://bitbucket.org/osrf/gazebo/pull-request/620]
* Enable user camera to follow objects in client window [https://bitbucket.org/osrf/gazebo/pull-request/603]
* Install protobuf message files for use in custom messages [https://bitbucket.org/osrf/gazebo/pull-request/614]
* Change default compilation flags to improve debugging [https://bitbucket.org/osrf/gazebo/pull-request/617]
* Change to supported relative include paths [https://bitbucket.org/osrf/gazebo/pull-request/594]
* Fix display of laser scans when sensor is rotated [https://bitbucket.org/osrf/gazebo/pull-request/599]

## Gazebo 1.8

### Gazebo 1.8.7 (2013-07-16)
* Fix bug in URDF parsing of Vector3 elements [https://bitbucket.org/osrf/gazebo/pull-request/613]
* Fix compilation errors with newest libraries [https://bitbucket.org/osrf/gazebo/pull-request/615]

### Gazebo 1.8.6 (2013-06-07)
* Fix inertia lumping in the URDF parser[https://bitbucket.org/osrf/gazebo/pull-request/554]
* Fix for ODEJoint CFM damping sign error [https://bitbucket.org/osrf/gazebo/pull-request/586]
* Fix transport memory growth[https://bitbucket.org/osrf/gazebo/pull-request/584]
* Reduce log file data in order to reduce buffer growth that results in out of memory kernel errors[https://bitbucket.org/osrf/gazebo/pull-request/587]

### Gazebo 1.8.5 (2013-06-04)
* Fix Gazebo build for machines without a valid display.[https://bitbucket.org/osrf/gazebo/commits/37f00422eea03365b839a632c1850431ee6a1d67]

### Gazebo 1.8.4 (2013-06-03)
* Fix UDRF to SDF converter so that URDF gazebo extensions are applied to all collisions in a link.[https://bitbucket.org/osrf/gazebo/pull-request/579]
* Prevent transport layer from locking when a gzclient connects to a gzserver over a connection with high latency.[https://bitbucket.org/osrf/gazebo/pull-request/572]
* Improve performance and fix uninitialized conditional jumps.[https://bitbucket.org/osrf/gazebo/pull-request/571]

### Gazebo 1.8.3 (2013-06-03)
* Fix for gzlog hanging when gzserver is not present or not responsive[https://bitbucket.org/osrf/gazebo/pull-request/577]
* Fix occasional segfault when generating log files[https://bitbucket.org/osrf/gazebo/pull-request/575]
* Performance improvement to ODE[https://bitbucket.org/osrf/gazebo/pull-request/556]
* Fix node initialization[https://bitbucket.org/osrf/gazebo/pull-request/570]
* Fix GPU laser Hz rate reduction when sensor moved away from world origin[https://bitbucket.org/osrf/gazebo/pull-request/566]
* Fix incorrect lighting in camera sensors when GPU laser is subscribe to[https://bitbucket.org/osrf/gazebo/pull-request/563]

### Gazebo 1.8.2 (2013-05-28)
* ODE performance improvements[https://bitbucket.org/osrf/gazebo/pull-request/535][https://bitbucket.org/osrf/gazebo/pull-request/537]
* Fixed tests[https://bitbucket.org/osrf/gazebo/pull-request/538][https://bitbucket.org/osrf/gazebo/pull-request/541][https://bitbucket.org/osrf/gazebo/pull-request/542]
* Fixed sinking vehicle bug[https://bitbucket.org/osrf/drcsim/issue/300] in pull-request[https://bitbucket.org/osrf/gazebo/pull-request/538]
* Fix GPU sensor throttling[https://bitbucket.org/osrf/gazebo/pull-request/536]
* Reduce string comparisons for better performance[https://bitbucket.org/osrf/gazebo/pull-request/546]
* Contact manager performance improvements[https://bitbucket.org/osrf/gazebo/pull-request/543]
* Transport performance improvements[https://bitbucket.org/osrf/gazebo/pull-request/548]
* Reduce friction noise[https://bitbucket.org/osrf/gazebo/pull-request/545]

### Gazebo 1.8.1 (2013-05-22)
* Please note that 1.8.1 contains a bug[https://bitbucket.org/osrf/drcsim/issue/300] that causes interpenetration between objects in resting contact to grow slowly.  Please update to 1.8.2 for the patch.
* Added warm starting[https://bitbucket.org/osrf/gazebo/pull-request/529]
* Reduced console output[https://bitbucket.org/osrf/gazebo/pull-request/533]
* Improved off screen rendering performance[https://bitbucket.org/osrf/gazebo/pull-request/530]
* Performance improvements [https://bitbucket.org/osrf/gazebo/pull-request/535] [https://bitbucket.org/osrf/gazebo/pull-request/537]

### Gazebo 1.8.0 (2013-05-17)
* Fixed slider axis [https://bitbucket.org/osrf/gazebo/pull-request/527]
* Fixed heightmap shadows [https://bitbucket.org/osrf/gazebo/pull-request/525]
* Fixed model and canonical link pose [https://bitbucket.org/osrf/gazebo/pull-request/519]
* Fixed OSX message header[https://bitbucket.org/osrf/gazebo/pull-request/524]
* Added zlib compression for logging [https://bitbucket.org/osrf/gazebo/pull-request/515]
* Allow clouds to be disabled in cameras [https://bitbucket.org/osrf/gazebo/pull-request/507]
* Camera rendering performance [https://bitbucket.org/osrf/gazebo/pull-request/528]


## Gazebo 1.7

### Gazebo 1.7.3 (2013-05-08)
* Fixed log cleanup (again) [https://bitbucket.org/osrf/gazebo/pull-request/511/fix-log-cleanup-logic]

### Gazebo 1.7.2 (2013-05-07)
* Fixed log cleanup [https://bitbucket.org/osrf/gazebo/pull-request/506/fix-gzlog-stop-command-line]
* Minor documentation fix [https://bitbucket.org/osrf/gazebo/pull-request/488/minor-documentation-fix]

### Gazebo 1.7.1 (2013-04-19)
* Fixed tests
* IMU sensor receives time stamped data from links
* Fix saving image frames [https://bitbucket.org/osrf/gazebo/pull-request/466/fix-saving-frames/diff]
* Wireframe rendering in GUI [https://bitbucket.org/osrf/gazebo/pull-request/414/allow-rendering-of-models-in-wireframe]
* Improved logging performance [https://bitbucket.org/osrf/gazebo/pull-request/457/improvements-to-gzlog-filter-and-logging]
* Viscous mud model [https://bitbucket.org/osrf/gazebo/pull-request/448/mud-plugin/diff]

## Gazebo 1.6

### Gazebo 1.6.3 (2013-04-15)
* Fixed a [critical SDF bug](https://bitbucket.org/osrf/gazebo/pull-request/451)
* Fixed a [laser offset bug](https://bitbucket.org/osrf/gazebo/pull-request/449)

### Gazebo 1.6.2 (2013-04-14)
* Fix for fdir1 physics property [https://bitbucket.org/osrf/gazebo/pull-request/429/fixes-to-treat-fdir1-better-1-rotate-into/diff]
* Fix for force torque sensor [https://bitbucket.org/osrf/gazebo/pull-request/447]
* SDF documentation fix [https://bitbucket.org/osrf/gazebo/issue/494/joint-axis-reference-frame-doesnt-match]

### Gazebo 1.6.1 (2013-04-05)
* Switch default build type to Release.

### Gazebo 1.6.0 (2013-04-05)
* Improvements to inertia in rubble pile
* Various Bullet integration advances.
* Noise models for ray, camera, and imu sensors.
* SDF 1.4, which accommodates more physics engine parameters and also some sensor noise models.
* Initial support for making movies from within Gazebo.
* Many performance improvements.
* Many bug fixes.
* Progress toward to building on OS X.

## Gazebo 1.5

### Gazebo 1.5.0 (2013-03-11)
* Partial integration of Bullet
  * Includes: cubes, spheres, cylinders, planes, meshes, revolute joints, ray sensors
* GUI Interface for log writing.
* Threaded sensors.
* Multi-camera sensor.

* Fixed the following issues:
 * [https://bitbucket.org/osrf/gazebo/issue/236 Issue #236]
 * [https://bitbucket.org/osrf/gazebo/issue/507 Issue #507]
 * [https://bitbucket.org/osrf/gazebo/issue/530 Issue #530]
 * [https://bitbucket.org/osrf/gazebo/issue/279 Issue #279]
 * [https://bitbucket.org/osrf/gazebo/issue/529 Issue #529]
 * [https://bitbucket.org/osrf/gazebo/issue/239 Issue #239]
 * [https://bitbucket.org/osrf/gazebo/issue/5 Issue #5]

## Gazebo 1.4

### Gazebo 1.4.0 (2013-02-01)
* New Features:
 * GUI elements to display messages from the server.
 * Multi-floor building editor and creator.
 * Improved sensor visualizations.
 * Improved mouse interactions

* Fixed the following issues:
 * [https://bitbucket.org/osrf/gazebo/issue/16 Issue #16]
 * [https://bitbucket.org/osrf/gazebo/issue/142 Issue #142]
 * [https://bitbucket.org/osrf/gazebo/issue/229 Issue #229]
 * [https://bitbucket.org/osrf/gazebo/issue/277 Issue #277]
 * [https://bitbucket.org/osrf/gazebo/issue/291 Issue #291]
 * [https://bitbucket.org/osrf/gazebo/issue/310 Issue #310]
 * [https://bitbucket.org/osrf/gazebo/issue/320 Issue #320]
 * [https://bitbucket.org/osrf/gazebo/issue/329 Issue #329]
 * [https://bitbucket.org/osrf/gazebo/issue/333 Issue #333]
 * [https://bitbucket.org/osrf/gazebo/issue/334 Issue #334]
 * [https://bitbucket.org/osrf/gazebo/issue/335 Issue #335]
 * [https://bitbucket.org/osrf/gazebo/issue/341 Issue #341]
 * [https://bitbucket.org/osrf/gazebo/issue/350 Issue #350]
 * [https://bitbucket.org/osrf/gazebo/issue/384 Issue #384]
 * [https://bitbucket.org/osrf/gazebo/issue/431 Issue #431]
 * [https://bitbucket.org/osrf/gazebo/issue/433 Issue #433]
 * [https://bitbucket.org/osrf/gazebo/issue/453 Issue #453]
 * [https://bitbucket.org/osrf/gazebo/issue/456 Issue #456]
 * [https://bitbucket.org/osrf/gazebo/issue/457 Issue #457]
 * [https://bitbucket.org/osrf/gazebo/issue/459 Issue #459]

## Gazebo 1.3

### Gazebo 1.3.1 (2012-12-14)
* Fixed the following issues:
 * [https://bitbucket.org/osrf/gazebo/issue/297 Issue #297]
* Other bugs fixed:
 * [https://bitbucket.org/osrf/gazebo/pull-request/164/ Fix light bounding box to disable properly when deselected]
 * [https://bitbucket.org/osrf/gazebo/pull-request/169/ Determine correct local IP address, to make remote clients work properly]
 * Various test fixes

### Gazebo 1.3.0 (2012-12-03)
* Fixed the following issues:
 * [https://bitbucket.org/osrf/gazebo/issue/233 Issue #233]
 * [https://bitbucket.org/osrf/gazebo/issue/238 Issue #238]
 * [https://bitbucket.org/osrf/gazebo/issue/2 Issue #2]
 * [https://bitbucket.org/osrf/gazebo/issue/95 Issue #95]
 * [https://bitbucket.org/osrf/gazebo/issue/97 Issue #97]
 * [https://bitbucket.org/osrf/gazebo/issue/90 Issue #90]
 * [https://bitbucket.org/osrf/gazebo/issue/253 Issue #253]
 * [https://bitbucket.org/osrf/gazebo/issue/163 Issue #163]
 * [https://bitbucket.org/osrf/gazebo/issue/91 Issue #91]
 * [https://bitbucket.org/osrf/gazebo/issue/245 Issue #245]
 * [https://bitbucket.org/osrf/gazebo/issue/242 Issue #242]
 * [https://bitbucket.org/osrf/gazebo/issue/156 Issue #156]
 * [https://bitbucket.org/osrf/gazebo/issue/78 Issue #78]
 * [https://bitbucket.org/osrf/gazebo/issue/36 Issue #36]
 * [https://bitbucket.org/osrf/gazebo/issue/104 Issue #104]
 * [https://bitbucket.org/osrf/gazebo/issue/249 Issue #249]
 * [https://bitbucket.org/osrf/gazebo/issue/244 Issue #244]
 * [https://bitbucket.org/osrf/gazebo/issue/36 Issue #36]

* New features:
 * Default camera view changed to look down at the origin from a height of 2 meters at location (5, -5, 2).
 * Record state data using the '-r' command line option, playback recorded state data using the '-p' command line option
 * Adjust placement of lights using the mouse.
 * Reduced the startup time.
 * Added visual reference for GUI mouse movements.
 * SDF version 1.3 released (changes from 1.2 listed below):
     - added `name` to `<camera name="cam_name"/>`
     - added `pose` to `<camera><pose>...</pose></camera>`
     - removed `filename` from `<mesh><filename>...</filename><mesh>`, use uri only.
     - recovered `provide_feedback` under `<joint>`, allowing calling `physics::Joint::GetForceTorque` in plugins.
     - added `imu` under `<sensor>`.

## Gazebo 1.2

### Gazebo 1.2.6 (2012-11-08)
* Fixed a transport issue with the GUI. Fixed saving the world via the GUI. Added more documentation. ([https://bitbucket.org/osrf/gazebo/pull-request/43/fixed-a-transport-issue-with-the-gui-fixed/diff pull request #43])
* Clean up mutex usage. ([https://bitbucket.org/osrf/gazebo/pull-request/54/fix-mutex-in-modellistwidget-using-boost/diff pull request #54])
* Fix OGRE path determination ([https://bitbucket.org/osrf/gazebo/pull-request/58/fix-ogre-paths-so-this-also-works-with/diff pull request #58], [https://bitbucket.org/osrf/gazebo/pull-request/68/fix-ogre-plugindir-determination/diff pull request #68])
* Fixed a couple of crashes and model selection/dragging problems ([https://bitbucket.org/osrf/gazebo/pull-request/59/fixed-a-couple-of-crashes-and-model/diff pull request #59])

### Gazebo 1.2.5 (2012-10-22)
* Step increment update while paused fixed ([https://bitbucket.org/osrf/gazebo/pull-request/45/fix-proper-world-stepinc-count-we-were/diff pull request #45])
* Actually call plugin destructors on shutdown ([https://bitbucket.org/osrf/gazebo/pull-request/51/fixed-a-bug-which-prevent-a-plugin/diff pull request #51])
* Don't crash on bad SDF input ([https://bitbucket.org/osrf/gazebo/pull-request/52/fixed-loading-of-bad-sdf-files/diff pull request #52])
* Fix cleanup of ray sensors on model deletion ([https://bitbucket.org/osrf/gazebo/pull-request/53/deleting-a-model-with-a-ray-sensor-did/diff pull request #53])
* Fix loading / deletion of improperly specified models ([https://bitbucket.org/osrf/gazebo/pull-request/56/catch-when-loading-bad-models-joint/diff pull request #56])

### Gazebo 1.2.4 (10-19-2012:08:00:52)
*  Style fixes ([https://bitbucket.org/osrf/gazebo/pull-request/30/style-fixes/diff pull request #30]).
*  Fix joint position control ([https://bitbucket.org/osrf/gazebo/pull-request/49/fixed-position-joint-control/diff pull request #49])

### Gazebo 1.2.3 (10-16-2012:18:39:54)
*  Disabled selection highlighting due to bug ([https://bitbucket.org/osrf/gazebo/pull-request/44/disabled-selection-highlighting-fixed/diff pull request #44]).
*  Fixed saving a world via the GUI.

### Gazebo 1.2.2 (10-16-2012:15:12:22)
*  Skip search for system install of libccd, use version inside gazebo ([https://bitbucket.org/osrf/gazebo/pull-request/39/skip-search-for-system-install-of-libccd/diff pull request #39]).
*  Fixed sensor initialization race condition ([https://bitbucket.org/osrf/gazebo/pull-request/42/fix-sensor-initializaiton-race-condition pull request #42]).

### Gazebo 1.2.1 (10-15-2012:21:32:55)
*  Properly removed projectors attached to deleted models ([https://bitbucket.org/osrf/gazebo/pull-request/37/remove-projectors-that-are-attached-to/diff pull request #37]).
*  Fix model plugin loading bug ([https://bitbucket.org/osrf/gazebo/pull-request/31/moving-bool-first-in-model-and-world pull request #31]).
*  Fix light insertion and visualization of models prior to insertion ([https://bitbucket.org/osrf/gazebo/pull-request/35/fixed-light-insertion-and-visualization-of/diff pull request #35]).
*  Fixed GUI manipulation of static objects ([https://bitbucket.org/osrf/gazebo/issue/63/moving-static-objects-does-not-move-the issue #63] [https://bitbucket.org/osrf/gazebo/pull-request/38/issue-63-bug-patch-moving-static-objects/diff pull request #38]).
*  Fixed GUI selection bug ([https://bitbucket.org/osrf/gazebo/pull-request/40/fixed-selection-of-multiple-objects-at/diff pull request #40])

### Gazebo 1.2.0 (10-04-2012:20:01:20)
*  Updated GUI: new style, improved mouse controls, and removal of non-functional items.
*  Model database: An online repository of models.
*  Numerous bug fixes
*  APT repository hosted at [http://osrfoundation.org OSRF]
*  Improved process control prevents zombie processes<|MERGE_RESOLUTION|>--- conflicted
+++ resolved
@@ -237,13 +237,11 @@
 
 1. Building editor updates
 
-<<<<<<< HEAD
+    1. Removed unused class: BuildingItem
+        * [Pull request #2045](https://bitbucket.org/osrf/gazebo/pull-request/2045)
+
     1. PIMPLize GrabberHandle, add *LinkedGrabbers functions
         * [Pull request #2034](https://bitbucket.org/osrf/gazebo/pull-request/2034)
-=======
-    1. Removed unused class: BuildingItem
-        * [Pull request #2045](https://bitbucket.org/osrf/gazebo/pull-request/2045)
->>>>>>> b24258f7
 
 ## Gazebo 6.0
 
