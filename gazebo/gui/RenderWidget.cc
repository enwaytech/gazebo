/*
 * Copyright (C) 2012-2015 Open Source Robotics Foundation
 *
 * Licensed under the Apache License, Version 2.0 (the "License");
 * you may not use this file except in compliance with the License.
 * You may obtain a copy of the License at
 *
 *     http://www.apache.org/licenses/LICENSE-2.0
 *
 * Unless required by applicable law or agreed to in writing, software
 * distributed under the License is distributed on an "AS IS" BASIS,
 * WITHOUT WARRANTIES OR CONDITIONS OF ANY KIND, either express or implied.
 * See the License for the specific language governing permissions and
 * limitations under the License.
 *
 */
#include <iomanip>

#include "gazebo/rendering/UserCamera.hh"
#include "gazebo/rendering/RenderingIface.hh"
#include "gazebo/rendering/Scene.hh"

#include "gazebo/gui/GuiPlugin.hh"
#include "gazebo/gui/Actions.hh"
#include "gazebo/gui/GuiIface.hh"
#include "gazebo/gui/GLWidget.hh"
#include "gazebo/gui/GuiEvents.hh"
#include "gazebo/gui/TimePanel.hh"
#include "gazebo/gui/RenderWidget.hh"

using namespace gazebo;
using namespace gui;

/////////////////////////////////////////////////
RenderWidget::RenderWidget(QWidget *_parent)
  : QWidget(_parent)
{
  this->setObjectName("renderWidget");
  this->show();

  QVBoxLayout *mainLayout = new QVBoxLayout;
  this->mainFrame = new QFrame;
  this->mainFrame->setFrameShape(QFrame::NoFrame);
  this->mainFrame->show();

  QVBoxLayout *frameLayout = new QVBoxLayout;

  this->toolFrame = new QFrame;
  this->toolFrame->setObjectName("toolFrame");
  this->toolFrame->setSizePolicy(QSizePolicy::Expanding, QSizePolicy::Minimum);

  this->toolbar = new QToolBar;
  QHBoxLayout *toolLayout = new QHBoxLayout;
  toolLayout->setContentsMargins(0, 0, 0, 0);

<<<<<<< HEAD
  // Manipulation modes
  QActionGroup *actionGroup = new QActionGroup(toolFrame);
=======
  QActionGroup *actionGroup = new QActionGroup(this->toolFrame);
>>>>>>> 95e69a7c
  if (g_arrowAct)
  {
    actionGroup->addAction(g_arrowAct);
    this->toolbar->addAction(g_arrowAct);
  }
  if (g_translateAct)
  {
    actionGroup->addAction(g_translateAct);
    this->toolbar->addAction(g_translateAct);
  }
  if (g_rotateAct)
  {
    actionGroup->addAction(g_rotateAct);
    this->toolbar->addAction(g_rotateAct);
  }
  if (g_scaleAct)
  {
    actionGroup->addAction(g_scaleAct);
    this->toolbar->addAction(g_scaleAct);
  }

  this->toolbar->addSeparator();

  // Insert simple shapes
  if (g_boxCreateAct)
    this->toolbar->addAction(g_boxCreateAct);
  if (g_sphereCreateAct)
    this->toolbar->addAction(g_sphereCreateAct);
  if (g_cylinderCreateAct)
    this->toolbar->addAction(g_cylinderCreateAct);

  // Insert lights
  this->toolbar->addSeparator();
  if (g_pointLghtCreateAct)
    this->toolbar->addAction(g_pointLghtCreateAct);
  if (g_spotLghtCreateAct)
    this->toolbar->addAction(g_spotLghtCreateAct);
  if (g_dirLghtCreateAct)
    this->toolbar->addAction(g_dirLghtCreateAct);
  this->toolbar->addSeparator();

  // Copy & Paste
  if (g_copyAct)
    this->toolbar->addAction(g_copyAct);
  if (g_pasteAct)
    this->toolbar->addAction(g_pasteAct);

  this->toolbar->addSeparator();

  // Align
  if (g_alignAct)
  {
    QToolButton *alignButton = new QToolButton;
    alignButton->setToolButtonStyle(Qt::ToolButtonIconOnly);
    alignButton->setIcon(QIcon(":/images/align.png"));
    alignButton->setToolTip(
        tr("In Selection Mode, hold Ctrl and select 2 objects to align"));
    alignButton->setArrowType(Qt::NoArrow);
    QMenu *alignMenu = new QMenu(alignButton);
    alignMenu->addAction(g_alignAct);
    alignButton->setMenu(alignMenu);
    alignButton->setPopupMode(QToolButton::InstantPopup);
    g_alignButtonAct = this->toolbar->addWidget(alignButton);
    connect(alignButton, SIGNAL(pressed()), g_alignAct, SLOT(trigger()));
  }

  this->toolbar->addSeparator();

  // Snap
  if (g_snapAct)
  {
    actionGroup->addAction(g_snapAct);
    this->toolbar->addAction(g_snapAct);
  }

  // Empty space to push whatever comes next to the right
  QWidget *spacer = new QWidget();
  spacer->setSizePolicy(QSizePolicy::Expanding, QSizePolicy::Expanding);
  this->toolbar->addWidget(spacer);

  // Screenshot / logging
  if (g_screenshotAct)
    this->toolbar->addAction(g_screenshotAct);
  if (g_dataLoggerAct)
    this->toolbar->addAction(g_dataLoggerAct);

  toolLayout->addSpacing(10);
  toolLayout->addWidget(this->toolbar);
  this->toolFrame->setLayout(toolLayout);

  this->glWidget = new GLWidget(this->mainFrame);
  rendering::ScenePtr scene = rendering::create_scene(gui::get_world(), true);

  this->msgOverlayLabel = new QLabel(this->glWidget);
  this->msgOverlayLabel->setStyleSheet(
      "QLabel { background-color : white; color : gray; }");
  this->msgOverlayLabel->setVisible(false);

  QHBoxLayout *bottomPanelLayout = new QHBoxLayout;

  this->timePanel = new TimePanel(this);

  this->bottomFrame = new QFrame;
  this->bottomFrame->setObjectName("renderBottomFrame");
  this->bottomFrame->setSizePolicy(QSizePolicy::Expanding,
      QSizePolicy::Minimum);

  bottomPanelLayout->addWidget(this->timePanel, 0);
  bottomPanelLayout->setSpacing(0);
  bottomPanelLayout->setContentsMargins(0, 0, 0, 0);
  this->bottomFrame->setLayout(bottomPanelLayout);

  QFrame *render3DFrame = new QFrame;
  render3DFrame->setObjectName("render3DFrame");
  QVBoxLayout *render3DLayout = new QVBoxLayout;
  render3DLayout->addWidget(this->toolFrame);
  render3DLayout->addWidget(this->glWidget);
  render3DLayout->setContentsMargins(0, 0, 0, 0);
  render3DLayout->setSpacing(0);
  render3DFrame->setLayout(render3DLayout);

  this->splitter = new QSplitter(this);
  this->splitter->addWidget(render3DFrame);
  QList<int> sizes;
  sizes.push_back(300);
  this->splitter->setSizes(sizes);
  this->splitter->setStretchFactor(0, 1);
  this->splitter->setOrientation(Qt::Vertical);

  frameLayout->addWidget(this->splitter);
  frameLayout->addWidget(this->bottomFrame);
  frameLayout->setContentsMargins(0, 0, 0, 0);
  frameLayout->setSpacing(0);

  this->mainFrame->setLayout(frameLayout);
  this->mainFrame->layout()->setContentsMargins(0, 0, 0, 0);

  mainLayout->addWidget(this->mainFrame);

  this->setLayout(mainLayout);
  this->layout()->setContentsMargins(0, 0, 0, 0);

  this->connections.push_back(
      gui::Events::ConnectFollow(
        boost::bind(&RenderWidget::OnFollow, this, _1)));

  // Load all GUI Plugins
  std::string filenames = getINIProperty<std::string>(
      "overlay_plugins.filenames", "");
  std::vector<std::string> pluginFilenames;

  // Split the colon separated libraries
  boost::split(pluginFilenames, filenames, boost::is_any_of(":"));

  // Load each plugin
  for (std::vector<std::string>::iterator iter = pluginFilenames.begin();
       iter != pluginFilenames.end(); ++iter)
  {
    // Make sure the string is not empty
    if (!(*iter).empty())
    {
      // Try to create the plugin
      gazebo::GUIPluginPtr plugin = gazebo::GUIPlugin::Create(*iter, *iter);

      if (!plugin)
      {
        gzerr << "Unable to create gui overlay plugin with filename["
          << *iter << "]\n";
      }
      else
      {
        gzlog << "Loaded GUI plugin[" << *iter << "]\n";

        // Set the plugin's parent and store the plugin
        plugin->setParent(this->glWidget);
        this->plugins.push_back(plugin);
      }
    }
  }
}

/////////////////////////////////////////////////
RenderWidget::~RenderWidget()
{
  delete this->glWidget;
  this->glWidget = NULL;

  delete this->toolbar;
  this->toolbar = NULL;

  // we created the scene here we are responsible for removing it.
  rendering::remove_scene(gui::get_world());
}

/////////////////////////////////////////////////
void RenderWidget::InsertWidget(unsigned int _index, QWidget *_widget)
{
  if (static_cast<int>(_index) <= this->splitter->count())
  {
    // set equal size for now. There should always be at least one widget
    // (render3DFrame) in the splitter.
    int childCount = this->splitter->count();
    GZ_ASSERT(childCount > 0,
        "RenderWidget splitter has no child widget");

    QSize widgetSize = this->size();
    int newSize = widgetSize.height() / (this->splitter->count()+1);
    QList<int> newSizes;
    for (int i = 0; i < childCount+1; ++i)
      newSizes.append(newSize);

    this->splitter->insertWidget(_index, _widget);
    this->splitter->setSizes(newSizes);
    this->splitter->setStretchFactor(_index, 1);
  }
  else
    gzerr << "Unable to add widget, index out of range " << std::endl;
}

/////////////////////////////////////////////////
void RenderWidget::ShowTimePanel(bool _show)
{
  if (_show)
    this->bottomFrame->show();
  else
    this->bottomFrame->hide();
}

/////////////////////////////////////////////////
TimePanel *RenderWidget::GetTimePanel() const
{
  return this->timePanel;
}

/////////////////////////////////////////////////
void RenderWidget::RemoveScene(const std::string &_name)
{
  rendering::remove_scene(_name);
}

/////////////////////////////////////////////////
void RenderWidget::CreateScene(const std::string &_name)
{
  rendering::create_scene(_name, true);
}

/////////////////////////////////////////////////
void RenderWidget::DisplayOverlayMsg(const std::string &_msg, int _duration)
{
  std::string msg = this->baseOverlayMsg.empty() ? _msg
      : this->baseOverlayMsg + "\n" + _msg;
  this->msgOverlayLabel->setText(tr(msg.c_str()));
  if (msg.empty())
  {
    this->msgOverlayLabel->setVisible(false);
    return;
  }
  this->msgOverlayLabel->resize(
      this->msgOverlayLabel->fontMetrics().width(tr(msg.c_str())),
      this->msgOverlayLabel->fontMetrics().height());
  this->msgOverlayLabel->setVisible(true);

  if (_duration > 0)
    QTimer::singleShot(_duration, this, SLOT(OnClearOverlayMsg()));
}

/////////////////////////////////////////////////
void RenderWidget::SetOverlaysVisible(const bool _visible)
{
  for (auto const &plugin : this->plugins)
    plugin->setVisible(_visible);
}

/////////////////////////////////////////////////
std::string RenderWidget::GetOverlayMsg() const
{
  return this->msgOverlayLabel->text().toStdString();
}

/////////////////////////////////////////////////
void RenderWidget::ShowToolbar(const bool _show)
{
  if (this->toolbar)
  {
    if (_show)
    {
      this->toolFrame->show();
    }
    else
    {
      this->toolFrame->hide();
    }
  }
}

/////////////////////////////////////////////////
QToolBar *RenderWidget::GetToolbar() const
{
  return this->toolbar;
}

/////////////////////////////////////////////////
void RenderWidget::OnClearOverlayMsg()
{
  this->DisplayOverlayMsg("");
}

/////////////////////////////////////////////////
void RenderWidget::OnFollow(const std::string &_modelName)
{
  if (_modelName.empty())
  {
    g_translateAct->setEnabled(true);
    g_rotateAct->setEnabled(true);
  }
  else
  {
    g_translateAct->setEnabled(false);
    g_rotateAct->setEnabled(false);
  }
}

/////////////////////////////////////////////////
void RenderWidget::AddPlugin(GUIPluginPtr _plugin, sdf::ElementPtr _elem)
{
  // Set the plugin's parent and store the plugin
  _plugin->setParent(this->glWidget);
  this->plugins.push_back(_plugin);

  // Load the plugin.
  _plugin->Load(_elem);

  _plugin->show();
}<|MERGE_RESOLUTION|>--- conflicted
+++ resolved
@@ -53,12 +53,8 @@
   QHBoxLayout *toolLayout = new QHBoxLayout;
   toolLayout->setContentsMargins(0, 0, 0, 0);
 
-<<<<<<< HEAD
   // Manipulation modes
-  QActionGroup *actionGroup = new QActionGroup(toolFrame);
-=======
   QActionGroup *actionGroup = new QActionGroup(this->toolFrame);
->>>>>>> 95e69a7c
   if (g_arrowAct)
   {
     actionGroup->addAction(g_arrowAct);
