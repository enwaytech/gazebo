--- conflicted
+++ resolved
@@ -24,7 +24,6 @@
   optional Type type                         = 1[default=ODE];
 
   optional string solver_type                = 2;
-<<<<<<< HEAD
 
   optional double min_step_size              = 3;  // generic param
   // optional int32 precon_iters                = 4;  // engine specific
@@ -40,25 +39,11 @@
   optional double real_time_update_rate      = 14;  // generic param
   optional double max_step_size              = 15;  // generic param
 
+  // The name of this physics profile (not to be confused with type)
+  optional string profile_name               = 16;
+
   optional PhysicsBullet bullet              = 39;
   optional PhysicsDART dart                  = 40;
   optional PhysicsODE ode                    = 41;
   optional PhysicsSimbody simbody            = 42;
-=======
-  optional double min_step_size              = 3;
-  optional int32 precon_iters                = 4;
-  optional int32 iters                       = 5;
-  optional double sor                        = 6;
-  optional double cfm                        = 7;
-  optional double erp                        = 8;
-  optional double contact_max_correcting_vel = 9;
-  optional double contact_surface_layer      = 10;
-  optional Vector3d gravity                  = 11;
-  optional bool enable_physics               = 12;
-  optional double real_time_factor           = 13;
-  optional double real_time_update_rate      = 14;
-  optional double max_step_size              = 15;
-  // The name of this physics profile (not to be confused with type)
-  optional string profile_name               = 16;
->>>>>>> cc1700c5
 }