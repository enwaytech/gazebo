if (HAVE_GRAPHVIZ)
  add_subdirectory(qgv)
endif()

include (${gazebo_cmake_dir}/GazeboUtils.cmake)
include (${QT_USE_FILE})


set (sources
  CollisionConfig.cc
  ExtrudeDialog.cc
  ImportDialog.cc
  JointInspector.cc
  JointMaker.cc
  LinkConfig.cc
  LinkInspector.cc
  ModelCreator.cc
  ModelData.cc
  ModelEditor.cc
  ModelEditorEvents.cc
  ModelEditorPalette.cc
  VisualConfig.cc
)

set (qt_headers
  CollisionConfig.hh
  ExtrudeDialog.hh
  ImportDialog.hh
  JointInspector.hh
  JointMaker.hh
  LinkConfig.hh
  LinkInspector.hh
  ModelCreator.hh
  ModelData.hh
  ModelEditor.hh
  ModelEditorPalette.hh
  VisualConfig.hh
)

set (headers
  ModelEditorEvents.hh
)

set (install_headers
  ModelEditor.hh
  ModelEditorEvents.hh
)

if (ENABLE_SCREEN_TESTS)
  set (qt_tests ${qt_tests}
    JointMaker_TEST.cc
    ExtrudeDialog_TEST.cc
    ModelCreator_TEST.cc
    ModelEditor_TEST.cc
    ModelEditorPalette_TEST.cc
  )
endif()

set (libraries_to_link
  gazebo_common
  gazebo_rendering
  gazebo_msgs
)

if (HAVE_GRAPHVIZ)
  set (qt_headers
    ${qt_headers}
    GraphScene.hh
    GraphView.hh
  )

  set (sources
    ${sources}
    GraphScene.cc
    GraphView.cc
    SchematicViewWidget.cc
  )

  set (headers
    ${headers}
    SchematicViewWidget.hh
  )

  set (qt_tests
    ${qt_tests}
    SchematicViewWidget_TEST.cc
  )

  set (libraries_to_link
    ${libraries_to_link}
    gazebo_gui_model_qgv
  )
endif()

<<<<<<< HEAD

=======
>>>>>>> 1d9cd23c
# Generate executables for each of the QT unit tests
gz_build_qt_tests(${qt_tests})

set (resources ../resources.qrc)
QT4_WRAP_CPP(headers_MOC ${qt_headers})
QT4_ADD_RESOURCES(resources_RCC ${resources})

include_directories(${CMAKE_CURRENT_BINARY_DIR})

gz_add_library(gazebo_gui_model ${sources} ${headers_MOC} ${headers} ${resources_RCC})

target_link_libraries(gazebo_gui_model
<<<<<<< HEAD
  gazebo_gui_model_qgv
=======
  ${libraries_to_link}
>>>>>>> 1d9cd23c
)

gz_install_library(gazebo_gui_model)
gz_install_includes("gui/model" ${install_headers})
<|MERGE_RESOLUTION|>--- conflicted
+++ resolved
@@ -92,10 +92,7 @@
   )
 endif()
 
-<<<<<<< HEAD
 
-=======
->>>>>>> 1d9cd23c
 # Generate executables for each of the QT unit tests
 gz_build_qt_tests(${qt_tests})
 
@@ -108,11 +105,7 @@
 gz_add_library(gazebo_gui_model ${sources} ${headers_MOC} ${headers} ${resources_RCC})
 
 target_link_libraries(gazebo_gui_model
-<<<<<<< HEAD
-  gazebo_gui_model_qgv
-=======
   ${libraries_to_link}
->>>>>>> 1d9cd23c
 )
 
 gz_install_library(gazebo_gui_model)
