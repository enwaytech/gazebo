/*
 * Copyright (C) 2012-2016 Open Source Robotics Foundation
 *
 * Licensed under the Apache License, Version 2.0 (the "License");
 * you may not use this file except in compliance with the License.
 * You may obtain a copy of the License at
 *
 *     http://www.apache.org/licenses/LICENSE-2.0
 *
 * Unless required by applicable law or agreed to in writing, software
 * distributed under the License is distributed on an "AS IS" BASIS,
 * WITHOUT WARRANTIES OR CONDITIONS OF ANY KIND, either express or implied.
 * See the License for the specific language governing permissions and
 * limitations under the License.
 *
*/
#ifdef _WIN32
  // Ensure that Winsock2.h is included before Windows.h, which can get
  // pulled in by anybody (e.g., Boost).
  #include <Winsock2.h>
#endif

#include "gazebo/msgs/msgs.hh"
#include "gazebo/physics/MultiRayShape.hh"

using namespace gazebo;
using namespace physics;

//////////////////////////////////////////////////
MultiRayShape::MultiRayShape(CollisionPtr _parent)
<<<<<<< HEAD
: Shape(*new MultiRayShapePrivate, _parent),
  multiRayShapeDPtr(static_cast<MultiRayShapePrivate*>(this->shapeDPtr)
=======
: Shape(_parent)
>>>>>>> 59a56beb
{
  this->AddType(MULTIRAY_SHAPE);
  this->SetName("multiray");
}

//////////////////////////////////////////////////
MultiRayShape::MultiRayShape(PhysicsEnginePtr /*_physicsEngine*/)
: MultiRayShape(CollisionPtr())
{
}

//////////////////////////////////////////////////
MultiRayShape::~MultiRayShape()
{
  this->multiRayShapeDPtr->rays.clear();
}

//////////////////////////////////////////////////
void MultiRayShape::Init()
{
  ignition::math::Vector3d start, end, axis;
  double yawAngle, pitchAngle;
  ignition::math::Quaterniond ray;
  double yDiff;
  double horzMinAngle, horzMaxAngle;
  int horzSamples = 1;
  // double horzResolution = 1.0;

  double pDiff = 0;
  int vertSamples = 1;
  // double vertResolution = 1.0;
  double vertMinAngle = 0;

<<<<<<< HEAD
  double minRange, maxRange;

  this->multiRayShapeDPtr->rayElem = this->sdf->GetElement("ray");
  this->multiRayShapeDPtr->scanElem =
    this->multiRayShapeDPtr->rayElem->GetElement("scan");
  this->multiRayShapeDPtr->horzElem =
    this->multiRayShapeDPtr->scanElem->GetElement("horizontal");
  this->multiRayShapeDptr->rangeElem =
    this->multiRayShapeDPtr->rayElem->GetElement("range");
=======
  this->rayElem = this->sdf->GetElement("ray");
  this->scanElem = this->rayElem->GetElement("scan");
  this->horzElem = this->scanElem->GetElement("horizontal");
  this->rangeElem = this->rayElem->GetElement("range");
>>>>>>> 59a56beb

  if (this->multiRayShapeDPtr->scanElem->HasElement("vertical"))
  {
    this->multiRayShapeDPtr->vertElem =
      this->multiRayShapeDPtr->scanElem->GetElement("vertical");
    vertMinAngle = this->multiRayShapeDPtr->vertElem->Get<double>("min_angle");
    double vertMaxAngle = this->multiRayShapeDPtr->vertElem->Get<double>(
        "max_angle");
    vertSamples = this->multiRayShapeDPtr->vertElem->Get<unsigned int>(
        "samples");
    // vertResolution = this->multiRayShapeDPtr->vertElem->Get<double>(
    // "resolution");
    pDiff = vertMaxAngle - vertMinAngle;
  }

  horzMinAngle = this->multiRayShapeDPtr->horzElem->Get<double>("min_angle");
  horzMaxAngle = this->multiRayShapeDPtr->horzElem->Get<double>("max_angle");
  horzSamples = this->multiRayShapeDPtr->horzElem->Get<unsigned int>("samples");
  // horzResolution = this->multiRayShapeDPtr->horzElem->Get<double>(
  // "resolution");
  yDiff = horzMaxAngle - horzMinAngle;

<<<<<<< HEAD
  minRange = this->multiRayShapeDptr->rangeElem->Get<double>("min");
  maxRange = this->multiRayShapeDptr->rangeElem->Get<double>("max");
=======
  this->minRange = this->rangeElem->Get<double>("min");
  this->maxRange = this->rangeElem->Get<double>("max");
>>>>>>> 59a56beb

  this->multiRayShapeDPtr->offset = this->collisionParent->RelativePose();

  // Create an array of ray collisions
  for (unsigned int j = 0; j < (unsigned int)vertSamples; ++j)
  {
    for (unsigned int i = 0; i < (unsigned int)horzSamples; ++i)
    {
      yawAngle = (horzSamples == 1) ? 0 :
        i * yDiff / (horzSamples - 1) + horzMinAngle;

      pitchAngle = (vertSamples == 1)? 0 :
        j * pDiff / (vertSamples - 1) + vertMinAngle;

      // since we're rotating a unit x vector, a pitch rotation will now be
      // around the negative y axis
      ray.Euler(ignition::math::Vector3d(0.0, -pitchAngle, yawAngle));
      axis = this->multiRayShapeDPtr->offset.Rot() * ray *
        ignition::math::Vector3d(1.0, 0.0, 0.0);

<<<<<<< HEAD
      start = (axis * minRange) + this->multiRayShapeDPtr->offset.Pos();
      end = (axis * maxRange) + this->multiRayShapeDPtr->offset.Pos();
=======
      start = (axis * this->minRange) + this->offset.pos;
      end = (axis * this->maxRange) + this->offset.pos;
>>>>>>> 59a56beb

      this->AddRay(start, end);
    }
  }
}

//////////////////////////////////////////////////
void MultiRayShape::SetScale(const math::Vector3 &_scale)
{
  this->SetScale(_scale.Ign());
}

//////////////////////////////////////////////////
void MultiRayShape::SetScale(const ignition::math::Vector3d &_scale)
{
  if (this->scale == _scale)
    return;

  this->scale = _scale;

  for (unsigned int i = 0; i < this->multiRayShapeDPtr->rays.size(); ++i)
  {
    this->multiRayShapeDPtr->rays[i]->SetScale(this->scale);
  }
}

//////////////////////////////////////////////////
double MultiRayShape::GetRange(unsigned int _index)
{
  return this->Range(_index);
}

//////////////////////////////////////////////////
double MultiRayShape::Range(const unsigned int _index) const
{
  if (_index >= this->multiRayShapeDPtr->rays.size())
  {
    gzerr << "index[" << _index << "] out of range[0-"
      << this->multiRayShapeDPtr->rays.size() << "]\n";
    return IGN_DBL_INF;
  }

  // Add min range, because we measured from min range.
  return this->MinRange() + this->multiRayShapeDPtr->rays[_index]->Length();
}

//////////////////////////////////////////////////
double MultiRayShape::GetRetro(unsigned int _index)
{
  return this->Retro(_index);
}

//////////////////////////////////////////////////
double MultiRayShape::Retro(const unsigned int _index) const
{
  if (_index >= this->multiRayShapeDPtr->rays.size())
  {
    gzerr << "index[" << _index << "] out of range[0-"
      << this->multiRayShapeDPtr->rays.size() << "]\n";
    return IGN_DBL_INF;
  }

  return this->multiRayShapeDPtr->rays[_index]->Retro();
}

//////////////////////////////////////////////////
int MultiRayShape::GetFiducial(unsigned int _index)
{
  return this->Fiducial(_index);
}

//////////////////////////////////////////////////
int MultiRayShape::Fiducial(const unsigned int _index) const
{
  if (_index >= this->multiRayShapeDPtr->rays.size())
  {
    gzerr << "index[" << _index << "] out of range[0-"
      << this->multiRayShapeDPtr->rays.size() << "]\n";
    return IGN_DBL_INF;
  }

  return this->multiRayShapeDPtr->rays[_index]->Fiducial();
}

//////////////////////////////////////////////////
void MultiRayShape::Update()
{
  // The measurable range is (max-min)
  double fullRange = this->GetMaxRange() - this->GetMinRange();

  // Reset the ray lengths and mark the collisions as dirty (so they get
  // redrawn)
<<<<<<< HEAD
  unsigned int ray_size = this->multiRayShapeDPtr->rays.size();
  for (unsigned int i = 0; i < ray_size; i++)
=======
  unsigned int raySize = this->rays.size();
  for (unsigned int i = 0; i < raySize; ++i)
>>>>>>> 59a56beb
  {
    this->multiRayShapeDPtr->rays[i]->SetLength(fullRange);
    this->multiRayShapeDPtr->rays[i]->SetRetro(0.0);

    // Get the global points of the line
    this->multiRayShapeDPtr->rays[i]->Update();
  }

  // do actual collision checks
  this->UpdateRays();

  // for plugin
  this->multiRayShapeDPtr->newLaserScans();
}

//////////////////////////////////////////////////
<<<<<<< HEAD
void MultiRayShape::AddRay(const math::Vector3 &_start,
                           const math::Vector3 &_end)
{
  this->AddRay(_start.Ign(), _end.Ign());
}

//////////////////////////////////////////////////
void MultiRayShape::AddRay(const ignition::math::Vector3d &/*_start*/,
                           const ignition::math::Vector3d &/*_end*/)
=======
bool MultiRayShape::SetRay(const unsigned int _rayIndex,
    const ignition::math::Vector3d &_start,
    const ignition::math::Vector3d &_end)
{
  if (_rayIndex < this->rays.size())
  {
    this->rays[_rayIndex]->SetPoints(_start, _end);
    return true;
  }

  return false;
}

//////////////////////////////////////////////////
void MultiRayShape::AddRay(const math::Vector3 &/*_start*/,
                           const math::Vector3 &/*_end*/)
>>>>>>> 59a56beb
{
  // msgs::Vector3d *pt = NULL;

  // FIXME: need to lock this when spawning models with ray.
  // This fails because RaySensor::laserShape->Update()
  // is called before rays could be constructed.
}

//////////////////////////////////////////////////
double MultiRayShape::GetMinRange() const
{
<<<<<<< HEAD
  return this->MinRange();
}

//////////////////////////////////////////////////
double MultiRayShape::MinRange() const
{
  return this->multiRayShapeDptr->rangeElem->Get<double>("min");
=======
  return this->minRange;
>>>>>>> 59a56beb
}

//////////////////////////////////////////////////
double MultiRayShape::GetMaxRange() const
{
<<<<<<< HEAD
  return this->MaxRange();
}

//////////////////////////////////////////////////
double MultiRayShape::MaxRange() const
{
  return this->multiRayShapeDptr->rangeElem->Get<double>("max");
=======
  return this->maxRange;
>>>>>>> 59a56beb
}

//////////////////////////////////////////////////
double MultiRayShape::GetResRange() const
{
  return this->ResolutionRange();
}

//////////////////////////////////////////////////
double MultiRayShape::ResolutionRange() const
{
  return this->multiRayShapeDptr->rangeElem->Get<double>("resolution");
}

//////////////////////////////////////////////////
int MultiRayShape::GetSampleCount() const
{
  return this->SampleCount();
}

//////////////////////////////////////////////////
int MultiRayShape::SampleCount() const
{
  return this->multiRayShapeDPtr->horzElem->Get<unsigned int>("samples");
}

//////////////////////////////////////////////////
double MultiRayShape::GetScanResolution() const
{
  return this->ScanResolution();
}

//////////////////////////////////////////////////
double MultiRayShape::ScanResolution() const
{
  return this->multiRayShapeDPtr->horzElem->Get<double>("resolution");
}

//////////////////////////////////////////////////
math::Angle MultiRayShape::GetMinAngle() const
{
  return this->MinAngle();
}

//////////////////////////////////////////////////
ignition::math::Angle MultiRayShape::MinAngle() const
{
  return this->multiRayShapeDPtr->horzElem->Get<double>("min_angle");
}

//////////////////////////////////////////////////
math::Angle MultiRayShape::GetMaxAngle() const
{
  return this->MaxAngle();
}

//////////////////////////////////////////////////
ignition::math::Angle MultiRayShape::MaxAngle() const
{
  return this->multiRayShapeDPtr->horzElem->Get<double>("max_angle");
}

//////////////////////////////////////////////////
int MultiRayShape::GetVerticalSampleCount() const
{
  return this->VerticalSampleCount();
}

//////////////////////////////////////////////////
int MultiRayShape::VerticalSampleCount() const
{
  if (this->multiRayShapeDPtr->vertElem)
    return this->multiRayShapeDPtr->vertElem->Get<unsigned int>("samples");
  else
    return 1;
}

//////////////////////////////////////////////////
double MultiRayShape::GetVerticalScanResolution() const
{
  return this->VerticalScanResolution();
}

//////////////////////////////////////////////////
double MultiRayShape::VerticalScanResolution() const
{
  if (this->multiRayShapeDPtr->vertElem)
    return this->multiRayShapeDPtr->vertElem->Get<double>("resolution");
  else
    return 1;
}

//////////////////////////////////////////////////
math::Angle MultiRayShape::GetVerticalMinAngle() const
{
  return this->VerticalMinAngle();
}

//////////////////////////////////////////////////
ignition::math::Angle MultiRayShape::VerticalMinAngle() const
{
  if (this->multiRayShapeDPtr->vertElem)
    return this->multiRayShapeDPtr->vertElem->Get<double>("min_angle");
  else
    return ignition::math::Angle(0);
}

//////////////////////////////////////////////////
math::Angle MultiRayShape::GetVerticalMaxAngle() const
{
  return this->VerticalMaxAngle();
}

//////////////////////////////////////////////////
ignition::math::Angle MultiRayShape::VerticalMaxAngle() const
{
  if (this->multiRayShapeDPtr->vertElem)
    return this->multiRayShapeDPtr->vertElem->Get<double>("max_angle");
  else
    return ignition::math::Angle(0);
}

//////////////////////////////////////////////////
void MultiRayShape::FillMsg(msgs::Geometry &/*_msg*/)
{
}

//////////////////////////////////////////////////
void MultiRayShape::ProcessMsg(const msgs::Geometry &/*_msg*/)
{
}

//////////////////////////////////////////////////
double MultiRayShape::ComputeVolume() const
{
  return 0;
}

<<<<<<< HEAD
//////////////////////////////////////////////////
event::ConnectionPtr ConnectNewLaserScans(std::function<void ()> _subscriber)
{
  return this->multiRayShapeDPtr->newLaserScans.Connect(_subscriber);
}

//////////////////////////////////////////////////
void DisconnectNewLaserScans(event::ConnectionPtr &_conn)
{
  this->multiRayShapeDPtr->newLaserScans.Disconnect(_conn);
=======

//////////////////////////////////////////////////
unsigned int MultiRayShape::RayCount() const
{
  return this->rays.size();
}

//////////////////////////////////////////////////
RayShapePtr MultiRayShape::Ray(const unsigned int _rayIndex) const
{
  if (_rayIndex < this->rays.size())
    return this->rays[_rayIndex];
  else
    return RayShapePtr();
>>>>>>> 59a56beb
}<|MERGE_RESOLUTION|>--- conflicted
+++ resolved
@@ -28,12 +28,8 @@
 
 //////////////////////////////////////////////////
 MultiRayShape::MultiRayShape(CollisionPtr _parent)
-<<<<<<< HEAD
 : Shape(*new MultiRayShapePrivate, _parent),
   multiRayShapeDPtr(static_cast<MultiRayShapePrivate*>(this->shapeDPtr)
-=======
-: Shape(_parent)
->>>>>>> 59a56beb
 {
   this->AddType(MULTIRAY_SHAPE);
   this->SetName("multiray");
@@ -67,7 +63,6 @@
   // double vertResolution = 1.0;
   double vertMinAngle = 0;
 
-<<<<<<< HEAD
   double minRange, maxRange;
 
   this->multiRayShapeDPtr->rayElem = this->sdf->GetElement("ray");
@@ -77,12 +72,6 @@
     this->multiRayShapeDPtr->scanElem->GetElement("horizontal");
   this->multiRayShapeDptr->rangeElem =
     this->multiRayShapeDPtr->rayElem->GetElement("range");
-=======
-  this->rayElem = this->sdf->GetElement("ray");
-  this->scanElem = this->rayElem->GetElement("scan");
-  this->horzElem = this->scanElem->GetElement("horizontal");
-  this->rangeElem = this->rayElem->GetElement("range");
->>>>>>> 59a56beb
 
   if (this->multiRayShapeDPtr->scanElem->HasElement("vertical"))
   {
@@ -105,13 +94,8 @@
   // "resolution");
   yDiff = horzMaxAngle - horzMinAngle;
 
-<<<<<<< HEAD
-  minRange = this->multiRayShapeDptr->rangeElem->Get<double>("min");
-  maxRange = this->multiRayShapeDptr->rangeElem->Get<double>("max");
-=======
-  this->minRange = this->rangeElem->Get<double>("min");
-  this->maxRange = this->rangeElem->Get<double>("max");
->>>>>>> 59a56beb
+  this->minRange = this->multiRayShapeDptr->rangeElem->Get<double>("min");
+  this->maxRange = this->multiRayShapeDptr->rangeElem->Get<double>("max");
 
   this->multiRayShapeDPtr->offset = this->collisionParent->RelativePose();
 
@@ -132,13 +116,10 @@
       axis = this->multiRayShapeDPtr->offset.Rot() * ray *
         ignition::math::Vector3d(1.0, 0.0, 0.0);
 
-<<<<<<< HEAD
-      start = (axis * minRange) + this->multiRayShapeDPtr->offset.Pos();
-      end = (axis * maxRange) + this->multiRayShapeDPtr->offset.Pos();
-=======
-      start = (axis * this->minRange) + this->offset.pos;
-      end = (axis * this->maxRange) + this->offset.pos;
->>>>>>> 59a56beb
+      start = (axis * this->multiRayShapeDPtrminRange) + 
+        this->multiRayShapeDPtr->offset.Pos();
+      end = (axis * this->multiRayShapeDPtrmaxRange) +
+        this->multiRayShapeDPtr->offset.Pos();
 
       this->AddRay(start, end);
     }
@@ -231,13 +212,8 @@
 
   // Reset the ray lengths and mark the collisions as dirty (so they get
   // redrawn)
-<<<<<<< HEAD
-  unsigned int ray_size = this->multiRayShapeDPtr->rays.size();
-  for (unsigned int i = 0; i < ray_size; i++)
-=======
-  unsigned int raySize = this->rays.size();
+  unsigned int raySize = this->multiRayShapeDPtr->rays.size();
   for (unsigned int i = 0; i < raySize; ++i)
->>>>>>> 59a56beb
   {
     this->multiRayShapeDPtr->rays[i]->SetLength(fullRange);
     this->multiRayShapeDPtr->rays[i]->SetRetro(0.0);
@@ -254,17 +230,6 @@
 }
 
 //////////////////////////////////////////////////
-<<<<<<< HEAD
-void MultiRayShape::AddRay(const math::Vector3 &_start,
-                           const math::Vector3 &_end)
-{
-  this->AddRay(_start.Ign(), _end.Ign());
-}
-
-//////////////////////////////////////////////////
-void MultiRayShape::AddRay(const ignition::math::Vector3d &/*_start*/,
-                           const ignition::math::Vector3d &/*_end*/)
-=======
 bool MultiRayShape::SetRay(const unsigned int _rayIndex,
     const ignition::math::Vector3d &_start,
     const ignition::math::Vector3d &_end)
@@ -279,9 +244,15 @@
 }
 
 //////////////////////////////////////////////////
-void MultiRayShape::AddRay(const math::Vector3 &/*_start*/,
-                           const math::Vector3 &/*_end*/)
->>>>>>> 59a56beb
+void MultiRayShape::AddRay(const math::Vector3 &_start,
+                           const math::Vector3 &_end)
+{
+  this->AddRay(_start.Ign(), _end.Ign());
+}
+
+//////////////////////////////////////////////////
+void MultiRayShape::AddRay(const ignition::math::Vector3d &/*_start*/,
+                           const ignition::math::Vector3d &/*_end*/)
 {
   // msgs::Vector3d *pt = NULL;
 
@@ -293,7 +264,6 @@
 //////////////////////////////////////////////////
 double MultiRayShape::GetMinRange() const
 {
-<<<<<<< HEAD
   return this->MinRange();
 }
 
@@ -301,15 +271,11 @@
 double MultiRayShape::MinRange() const
 {
   return this->multiRayShapeDptr->rangeElem->Get<double>("min");
-=======
-  return this->minRange;
->>>>>>> 59a56beb
 }
 
 //////////////////////////////////////////////////
 double MultiRayShape::GetMaxRange() const
 {
-<<<<<<< HEAD
   return this->MaxRange();
 }
 
@@ -317,9 +283,6 @@
 double MultiRayShape::MaxRange() const
 {
   return this->multiRayShapeDptr->rangeElem->Get<double>("max");
-=======
-  return this->maxRange;
->>>>>>> 59a56beb
 }
 
 //////////////////////////////////////////////////
@@ -458,19 +421,6 @@
   return 0;
 }
 
-<<<<<<< HEAD
-//////////////////////////////////////////////////
-event::ConnectionPtr ConnectNewLaserScans(std::function<void ()> _subscriber)
-{
-  return this->multiRayShapeDPtr->newLaserScans.Connect(_subscriber);
-}
-
-//////////////////////////////////////////////////
-void DisconnectNewLaserScans(event::ConnectionPtr &_conn)
-{
-  this->multiRayShapeDPtr->newLaserScans.Disconnect(_conn);
-=======
-
 //////////////////////////////////////////////////
 unsigned int MultiRayShape::RayCount() const
 {
@@ -484,5 +434,16 @@
     return this->rays[_rayIndex];
   else
     return RayShapePtr();
->>>>>>> 59a56beb
+}
+
+//////////////////////////////////////////////////
+event::ConnectionPtr ConnectNewLaserScans(std::function<void ()> _subscriber)
+{
+  return this->multiRayShapeDPtr->newLaserScans.Connect(_subscriber);
+}
+
+//////////////////////////////////////////////////
+void DisconnectNewLaserScans(event::ConnectionPtr &_conn)
+{
+  this->multiRayShapeDPtr->newLaserScans.Disconnect(_conn);
 }