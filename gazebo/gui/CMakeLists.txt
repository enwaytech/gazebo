--- conflicted
+++ resolved
@@ -78,24 +78,16 @@
   viewers/ViewFactory.hh
 )
 
-<<<<<<< HEAD
 set (qt_tests 
-=======
-set (display_tests
   DataLogger_TEST.cc
->>>>>>> 628c8fa4
   TimePanel_TEST.cc
-  viewers/ImagesView_TEST.cc
+  DataLogger_TEST.cc
 )
 
-<<<<<<< HEAD
 gz_build_qt_tests(${qt_tests})
-=======
-# Generate executables for each of the QT unit tests
-gz_build_display_tests(${tests})
->>>>>>> 628c8fa4
 
 set (resources resources.qrc)
+
 
 QT4_WRAP_CPP(headers_MOC ${qt_headers})
 QT4_ADD_RESOURCES(resources_RCC ${resources})
@@ -104,8 +96,8 @@
 
 gz_add_library(gazebo_gui ${sources} ${headers_MOC} ${headers} ${resources_RCC})
 
-add_dependencies(gazebo_gui gazebo_msgs)
-add_dependencies(gzclient gazebo_msgs)
+gz_add_executable(gzclient ${sources} ${headers_MOC} ${headers} ${resources_RCC})
+gz_add_library(gazebo_gui ${sources} ${headers_MOC} ${headers} ${resources_RCC})
 
 target_link_libraries(gazebo_gui gazebo_common
                                  gazebo_transport
