--- conflicted
+++ resolved
@@ -278,32 +278,6 @@
       /// \param[in] _index Index of the axis.
       /// \return The force applied to an axis.
       public: virtual double GetForce(unsigned int _index);
-
-      /// \brief get internal force and torque values at a joint
-<<<<<<< HEAD
-      ///
-      ///   The force and torque values are returned in  a JointWrench
-      ///   data structure.  Where JointWrench.body1Force contains the
-      ///   force applied by the parent Link on the Joint specified in
-      ///   the parent Link frame, and JointWrench.body2Force contains
-      ///   the force applied by the child Link on the Joint specified
-      ///   in the child Link frame.  Note that this sign convention
-      ///   is opposite of the reaction forces of the Joint on the Links.
-      /// 
-      ///   FIXME TODO: change name of this function to something like:
-      ///     GetNegatedForceTorqueInLinkFrame
-      ///   and make GetForceTorque call return non-negated reaction forces
-      ///   in perspective Link frames.
-      ///
-      ///   Note that for ODE you must set
-      ///     <provide_feedback>true<provide_feedback>
-      ///   in the joint sdf to use this.
-      ///
-      /// \param[in] _index Not used right now
-      /// \return The force and torque at the joint, see above for details
-      /// on conventions.
-      public: virtual JointWrench GetForceTorque(int _index)
-        GAZEBO_DEPRECATED(1.5) = 0;
 
       /// \brief get internal force and torque values at a joint.
       ///
@@ -327,18 +301,9 @@
       /// \param[in] _index Not used right now
       /// \return The force and torque at the joint, see above for details
       /// on conventions.
-=======
-      /// Note that you must set
-      ///   <provide_feedback>true<provide_feedback>
-      /// in the joint sdf to use this.
-      /// \param[in] _index Force and torque on child link if _index = 0
-      /// and on parent link of _index = 1
-      /// \return The force and torque at the joint
->>>>>>> 2fcb9dd4
       public: virtual JointWrench GetForceTorque(unsigned int _index) = 0;
 
-      /// \brief Set the max allowed force of an axis(index)
-      /// given prescribed joint velocity.
+      /// \brief Set the max allowed force of an axis(index).
       /// Note that the unit of force should be consistent with the rest
       /// of the simulation scales.
       /// \param[in] _index Index of the axis.
@@ -449,6 +414,11 @@
       /// \param[in] _pose Pose of the anchor.
       private: void LoadImpl(const math::Pose &_pose);
 
+      /// \brief Helper function to load a joint.
+      /// This function is deprecated, use LoadImpl(math::Pose &)
+      /// \param[in] _pos Position of the anchor.
+      private: void LoadImpl(const math::Vector3 &_pos) GAZEBO_DEPRECATED(1.5);
+
       /// \brief Computes inertiaRatio for this joint during Joint::Init
       /// The inertia ratio for each joint between [1, +inf] gives a sense
       /// of how well this model will perform in iterative LCP methods.
