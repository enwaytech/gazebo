--- conflicted
+++ resolved
@@ -278,15 +278,6 @@
     }
   }
 
-<<<<<<< HEAD
-  // Add contribution from gravity
-  this->gravity = this->world->GetPhysicsEngine()->GetGravity();
-  this->linearAcc -= imuPose.rot.GetInverse().RotateVector(this->gravity);
-
-  msgs::Set(this->imuMsg.mutable_linear_acceleration(), this->linearAcc);
-
-=======
->>>>>>> 20d3bd46
   if (this->pub)
     this->pub->Publish(this->imuMsg);
 }