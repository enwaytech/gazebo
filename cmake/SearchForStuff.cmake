--- conflicted
+++ resolved
@@ -444,24 +444,15 @@
 # Find libusb
 pkg_check_modules(libusb-1.0 libusb-1.0)
 if (NOT libusb-1.0_FOUND)
-<<<<<<< HEAD
-  BUILD_WARNING ("libusb-1.0 not found. Razer Hydra plugin support will be disabled.")
-  set (HAVE_USB OFF CACHE BOOL "HAVE USB" FORCE)
-else()
-  message (STATUS "Looking for libusb-1.0 - found. Razer Hydra support enabled.")
-=======
   BUILD_WARNING ("libusb-1.0 not found. USB peripherals support will be disabled.")
   set (HAVE_USB OFF CACHE BOOL "HAVE USB" FORCE)
 else()
   message (STATUS "Looking for libusb-1.0 - found. USB peripherals support enabled.")
->>>>>>> 2f8dc7ef
   set (HAVE_USB ON CACHE BOOL "HAVE USB" FORCE)
   include_directories(${libusb-1.0_INCLUDE_DIRS})
   link_directories(${libusb-1.0_LIBRARY_DIRS})
 endif ()
 
-<<<<<<< HEAD
-=======
 #################################################
 # Find Oculus SDK.
 pkg_check_modules(OculusVR OculusVR)
@@ -476,7 +467,6 @@
   set (HAVE_OCULUS OFF CACHE BOOL "HAVE OCULUS" FORCE)
 endif()
 
->>>>>>> 2f8dc7ef
 ########################################
 # Include man pages stuff
 include (${gazebo_cmake_dir}/Ronn2Man.cmake)
