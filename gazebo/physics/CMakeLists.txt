--- conflicted
+++ resolved
@@ -3,6 +3,10 @@
 
 if (HAVE_BULLET)
   add_subdirectory(bullet)
+endif()
+
+if (HAVE_RTQL8)
+  add_subdirectory(rtql8)
 endif()
 
 set (sources
@@ -108,13 +112,10 @@
   target_link_libraries(gazebo_physics gazebo_physics_bullet)
 endif()
 
-<<<<<<< HEAD
-#if (HAVE_RTQL8)
+if (HAVE_RTQL8)
   target_link_libraries(gazebo_physics gazebo_physics_rtql8)
-#endif()
+endif()
 
-=======
->>>>>>> 103d7668
 gz_add_executable(gzphysics server.cc)
 target_link_libraries(gzphysics gazebo_common
                                 gazebo_transport
