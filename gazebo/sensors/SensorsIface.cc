/*
 * Copyright 2012 Open Source Robotics Foundation
 *
 * Licensed under the Apache License, Version 2.0 (the "License");
 * you may not use this file except in compliance with the License.
 * You may obtain a copy of the License at
 *
 *     http://www.apache.org/licenses/LICENSE-2.0
 *
 * Unless required by applicable law or agreed to in writing, software
 * distributed under the License is distributed on an "AS IS" BASIS,
 * WITHOUT WARRANTIES OR CONDITIONS OF ANY KIND, either express or implied.
 * See the License for the specific language governing permissions and
 * limitations under the License.
 *
*/

#include "gazebo/common/Console.hh"

#include "gazebo/transport/TransportIface.hh"

#include "gazebo/rendering/RenderingIface.hh"

#include "gazebo/sensors/SensorFactory.hh"
#include "gazebo/sensors/SensorManager.hh"
#include "gazebo/sensors/Sensor.hh"
#include "gazebo/sensors/SensorsIface.hh"

using namespace gazebo;

/////////////////////////////////////////////////
bool sensors::load()
{
  // Register all the sensor types
  sensors::SensorFactory::RegisterAll();

  // Load the rendering system
  return gazebo::rendering::load();
}

/////////////////////////////////////////////////
bool sensors::init()
{
  // The rendering engine will run headless
  if (!gazebo::rendering::init())
  {
    gzthrow("Unable to intialize the rendering engine");
    return false;
  }

  sensors::SensorManager::Instance()->Init();

  return true;
}

/////////////////////////////////////////////////
bool sensors::fini()
{
  sensors::SensorManager::Instance()->Fini();
  rendering::fini();
  return true;
}

/////////////////////////////////////////////////
std::string sensors::create_sensor(sdf::ElementPtr _elem,
                                   const std::string &_worldName,
                                   const std::string &_parentName)
{
  SensorPtr parentSensor = get_sensor(_parentName);
  GZ_ASSERT(parentSensor, "Unable to get parent sensor");

  return create_sensor(_elem, _worldName, _parentName, parentSensor->GetId());
<<<<<<< HEAD
}

/////////////////////////////////////////////////
std::string sensors::create_sensor(sdf::ElementPtr _elem,
                                   const std::string &_worldName,
                                   const std::string &_parentName,
                                   uint32_t _parentId)
{
  return sensors::SensorManager::Instance()->CreateSensor(_elem, _worldName,
      _parentName, _parentId);
=======
>>>>>>> 32ad3bca
}

/////////////////////////////////////////////////
std::string sensors::create_sensor(sdf::ElementPtr _elem,
                                   const std::string &_worldName,
                                   const std::string &_parentName,
                                   uint32_t _parentId)
{
  return sensors::SensorManager::Instance()->CreateSensor(_elem, _worldName,
      _parentName, _parentId);
}

/////////////////////////////////////////////////
void sensors::remove_sensor(const std::string &_sensorName)
{
  sensors::SensorManager::Instance()->RemoveSensor(_sensorName);
}

/////////////////////////////////////////////////
void sensors::run_threads()
{
  sensors::SensorManager::Instance()->RunThreads();
}

/////////////////////////////////////////////////
void sensors::run_once(bool _force)
{
  sensors::SensorManager::Instance()->Update(_force);
}

/////////////////////////////////////////////////
void sensors::stop()
{
  sensors::SensorManager::Instance()->Stop();
}

/////////////////////////////////////////////////
bool sensors::remove_sensors()
{
  sensors::SensorManager::Instance()->RemoveSensors();
  return true;
}

/////////////////////////////////////////////////
sensors::SensorPtr sensors::get_sensor(const std::string &_name)
{
  return sensors::SensorManager::Instance()->GetSensor(_name);
}<|MERGE_RESOLUTION|>--- conflicted
+++ resolved
@@ -70,19 +70,6 @@
   GZ_ASSERT(parentSensor, "Unable to get parent sensor");
 
   return create_sensor(_elem, _worldName, _parentName, parentSensor->GetId());
-<<<<<<< HEAD
-}
-
-/////////////////////////////////////////////////
-std::string sensors::create_sensor(sdf::ElementPtr _elem,
-                                   const std::string &_worldName,
-                                   const std::string &_parentName,
-                                   uint32_t _parentId)
-{
-  return sensors::SensorManager::Instance()->CreateSensor(_elem, _worldName,
-      _parentName, _parentId);
-=======
->>>>>>> 32ad3bca
 }
 
 /////////////////////////////////////////////////
