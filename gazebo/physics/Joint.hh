--- conflicted
+++ resolved
@@ -277,8 +277,6 @@
       /// of the simulation scales.
       /// \param[in] _index Index of the axis.
       /// \return The force applied to an axis.
-<<<<<<< HEAD
-=======
       public: virtual double GetForce(int _index) GAZEBO_DEPRECATED(1.5);
 
       /// \brief @todo: not yet implemented.
@@ -287,7 +285,6 @@
       /// of the simulation scales.
       /// \param[in] _index Index of the axis.
       /// \return The force applied to an axis.
->>>>>>> 9745f8b8
       public: virtual double GetForce(unsigned int _index);
 
       /// \brief get internal force and torque values at a joint
