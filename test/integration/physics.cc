--- conflicted
+++ resolved
@@ -1213,11 +1213,7 @@
   ASSERT_TRUE(physics != NULL);
   EXPECT_EQ(physics->GetType(), _physicsEngine);
 
-<<<<<<< HEAD
-  physics->SetGravity(ignition::math::Vector3d(0, 0, 0));
-=======
   physics->SetGravity(ignition::math::Vector3d::Zero);
->>>>>>> eb9aa1b2
 
   int i = 0;
   while (!this->HasEntity("sphere_atlas") && i < 20)
