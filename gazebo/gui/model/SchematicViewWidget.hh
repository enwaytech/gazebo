/*
 * Copyright (C) 2015 Open Source Robotics Foundation
 *
 * Licensed under the Apache License, Version 2.0 (the "License");
 * you may not use this file except in compliance with the License.
 * You may obtain a copy of the License at
 *
 *     http://www.apache.org/licenses/LICENSE-2.0
 *
 * Unless required by applicable law or agreed to in writing, software
 * distributed under the License is distributed on an "AS IS" BASIS,
 * WITHOUT WARRANTIES OR CONDITIONS OF ANY KIND, either express or implied.
 * See the License for the specific language governing permissions and
 * limitations under the License.
 *
*/

#ifndef _GAZEBO_SCHEMATIC_VIEW_WIDGET_HH_
#define _GAZEBO_SCHEMATIC_VIEW_WIDGET_HH_

#include <utility>
#include <map>
#include <string>
#include <vector>

#include "gazebo/common/CommonTypes.hh"
#include "gazebo/gui/qt.h"

class QGVNode;
class QGVEdge;

namespace gazebo
{
  namespace gui
  {
    class GraphView;
    class GraphScene;

    /// \class SchematicViewWidget SchematicViewWidget.hh
    /// \brief The parent widget of the CML editor
    class GZ_GUI_MODEL_VISIBLE SchematicViewWidget : public QWidget
    {
      Q_OBJECT

      /// \brief Constructor
      /// \param[in] _parent Parent QWidget.
      public: SchematicViewWidget(QWidget *_parent = 0);

      /// \brief Destructor
      public: ~SchematicViewWidget() = default;

      /// \brief Initialize the widget to listen to events/topics
      public: void Init();

      /// \brief Reset the widget and clear the scene.
      public: void Reset();

      /// \brief Add a node to the scene in the widget.
      /// \param[in] _node Name of node.
      public: void AddNode(const std::string &_node);

      /// \brief Remove a node from the scene in the widget
      /// \param[in] _node Name of node.
      public: void RemoveNode(const std::string &_node);

      /// \brief Check if a node exists in the scene in the widget.
      /// \param[in] _name Name of the node.
      /// \return True if the node exists.
      public: bool HasNode(const std::string &_name) const;

      /// \brief Add an edge to the scene in the widget
      /// \param[in] _id Unique id of edge.
      /// \param[in] _name Name of edge.
      /// \param[in] _name Type of edge.
      /// \param[in] _parent Name of parent node.
      /// \param[in] _child Name of child node.
      public: void AddEdge(const std::string &_id, const std::string &_name,
          const std::string &_type, const std::string &_parent,
          const std::string &_child);

      /// \brief Remove an edge from the scene in the widget
      /// \param[in] _id Unique id of edge.
      public: void RemoveEdge(const std::string &_id);

<<<<<<< HEAD
      /// \brief Check if an edge exists in the scene in the widget.
      /// \param[in] _id Joint Id.
      /// \return True if the edge exists.
      public: bool HasEdge(const std::string &_id) const;

      /// \brief Update an edge in the scene
      /// \param[in] _id Unique id of edge.
      /// \param[in] _name Name of edge.
      /// \param[in] _name Type of edge.
=======
      /// \brief Update an edge in the scene
      /// \param[in] _id Unique id of edge.
      /// \param[in] _name Name of edge.
      /// \param[in] _type Type of edge.
>>>>>>> 5e81c4d1
      /// \param[in] _parent Name of parent node.
      /// \param[in] _child Name of child node.
      public: void UpdateEdge(const std::string &_id, const std::string &_name,
          const std::string &_type, const std::string &_parent,
          const std::string &_child);

<<<<<<< HEAD
=======
      /// \brief Check if an edge exists in the scene in the widget.
      /// \param[in] _id Joint Id.
      /// \return True if the edge exists.
      public: bool HasEdge(const std::string &_id) const;

>>>>>>> 5e81c4d1
      /// \brief Get number of nodes in the scene.
      /// \return Number of nodes.
      public: unsigned int GetNodeCount() const;

      /// \brief Get number of edges in the scene.
      /// \return Number of edges.
      public: unsigned int GetEdgeCount() const;

      /// \brief Scales the view to ensure the items of the scene are visible.
      public: void FitInView();

      /// \brief Helper function to get the leaf name from a scoped name.
      /// \param[in] _scopedName Scoped name.
      /// \return Leaf name.
      private: std::string GetLeafName(const std::string &_scopedName);

<<<<<<< HEAD
      /// \brief Helper function to get the entity scopd name without the
      ///model name prefix.
      /// \param[in] _scopedName Scoped name.
      /// \return Scopd name without model prefix.
      private: std::string GetScopedName(const std::string &_scopedName);

=======
>>>>>>> 5e81c4d1
      /// \brief Callback when a link is selected.
      /// \param[in] _name Name of link.
      /// \param[in] _selected True if the link is selected, false if
      /// deselected.
      private: void OnSetSelectedLink(const std::string &_name, bool _selected);

      /// \brief Callback when a joint is selected.
      /// \param[in] _name Joint Id.
      /// \param[in] _selected True if the joint is selected, false if
      /// deselected.
      private: void OnSetSelectedJoint(const std::string &_id,
          bool _selected);

      /// \brief Callback when an entity is selected.
      /// \param[in] _name Name of entity.
      /// \param[in] _mode Select mode
      private: void OnSetSelectedEntity(const std::string &_name,
          const std::string &_mode);

      /// \brief Qt event received when the widget is being resized
      /// \param[in] _event Resize event.
      private: void resizeEvent(QResizeEvent *_event);

      /// \brief Custom context menu callback for an item in the scene
      /// \param[in] _id Unique id of an item.
      private slots: void OnCustomContextMenu(const QString &_id);

      /// \brief Item double click callback for an item in the scene
      /// \param[in] _id Unique id of an item.
      private slots: void OnItemDoubleClicked(const QString &_id);

      /// \brief Qt callback when selected items have changed.
      private slots: void OnSelectionChanged();

      /// \brief Qt Graphics Scene where graphics items are drawn in
      private: GraphScene *scene;

      /// \brief Qt Graphics View attached to the scene
      private: GraphView *view;

      /// \brief Minimum width of the Qt graphics scene
      private: int minimumWidth;

      /// \brief Minimum height of the Qt graphics scene
      private: int minimumHeight;

      /// \brief A map of joint id to edge item.
      private: std::map<std::string, QGVEdge *> edges;

      /// \brief A map of node id to node item.
      private: std::map<std::string, QGVNode *> nodes;

      /// \brief A list of gazebo event connections.
      private: std::vector<event::ConnectionPtr> connections;

      /// \brief Keeps track of selected items.
      private: QList<QGraphicsItem *> selectedItems;
    };
  }
}

#endif<|MERGE_RESOLUTION|>--- conflicted
+++ resolved
@@ -82,36 +82,21 @@
       /// \param[in] _id Unique id of edge.
       public: void RemoveEdge(const std::string &_id);
 
-<<<<<<< HEAD
-      /// \brief Check if an edge exists in the scene in the widget.
-      /// \param[in] _id Joint Id.
-      /// \return True if the edge exists.
-      public: bool HasEdge(const std::string &_id) const;
-
-      /// \brief Update an edge in the scene
-      /// \param[in] _id Unique id of edge.
-      /// \param[in] _name Name of edge.
-      /// \param[in] _name Type of edge.
-=======
       /// \brief Update an edge in the scene
       /// \param[in] _id Unique id of edge.
       /// \param[in] _name Name of edge.
       /// \param[in] _type Type of edge.
->>>>>>> 5e81c4d1
       /// \param[in] _parent Name of parent node.
       /// \param[in] _child Name of child node.
       public: void UpdateEdge(const std::string &_id, const std::string &_name,
           const std::string &_type, const std::string &_parent,
           const std::string &_child);
 
-<<<<<<< HEAD
-=======
       /// \brief Check if an edge exists in the scene in the widget.
       /// \param[in] _id Joint Id.
       /// \return True if the edge exists.
       public: bool HasEdge(const std::string &_id) const;
 
->>>>>>> 5e81c4d1
       /// \brief Get number of nodes in the scene.
       /// \return Number of nodes.
       public: unsigned int GetNodeCount() const;
@@ -128,15 +113,12 @@
       /// \return Leaf name.
       private: std::string GetLeafName(const std::string &_scopedName);
 
-<<<<<<< HEAD
       /// \brief Helper function to get the entity scopd name without the
       ///model name prefix.
       /// \param[in] _scopedName Scoped name.
       /// \return Scopd name without model prefix.
       private: std::string GetScopedName(const std::string &_scopedName);
 
-=======
->>>>>>> 5e81c4d1
       /// \brief Callback when a link is selected.
       /// \param[in] _name Name of link.
       /// \param[in] _selected True if the link is selected, false if
