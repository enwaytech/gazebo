/*
 * Copyright (C) 2012-2016 Open Source Robotics Foundation
 *
 * Licensed under the Apache License, Version 2.0 (the "License");
 * you may not use this file except in compliance with the License.
 * You may obtain a copy of the License at
 *
 *     http://www.apache.org/licenses/LICENSE-2.0
 *
 * Unless required by applicable law or agreed to in writing, software
 * distributed under the License is distributed on an "AS IS" BASIS,
 * WITHOUT WARRANTIES OR CONDITIONS OF ANY KIND, either express or implied.
 * See the License for the specific language governing permissions and
 * limitations under the License.
 *
*/
#include "gazebo/common/Assert.hh"
#include "gazebo/common/Console.hh"

#include "gazebo/physics/World.hh"
#include "gazebo/physics/RayShapePrivate.hh"
#include "gazebo/physics/bullet/BulletLink.hh"
#include "gazebo/physics/bullet/BulletPhysics.hh"
#include "gazebo/physics/bullet/BulletTypes.hh"
#include "gazebo/physics/bullet/BulletCollision.hh"
#include "gazebo/physics/bullet/BulletRayShape.hh"

using namespace gazebo;
using namespace physics;

//////////////////////////////////////////////////
BulletRayShape::BulletRayShape(PhysicsEnginePtr _physicsEngine)
  : RayShape(_physicsEngine)
{
  this->SetName("Bullet Ray Shape");

  this->physicsEngine =
    std::static_pointer_cast<BulletPhysics>(_physicsEngine);
}

//////////////////////////////////////////////////
BulletRayShape::BulletRayShape(CollisionPtr _parent)
    : RayShape(_parent)
{
  this->SetName("Bullet Ray Shape");
  this->physicsEngine = std::static_pointer_cast<BulletPhysics>(
      this->rayShapeDPtr->collisionParent->World()->GetPhysicsEngine());
}

//////////////////////////////////////////////////
BulletRayShape::~BulletRayShape()
{
}

//////////////////////////////////////////////////
void BulletRayShape::Update()
{
  if (this->rayShapeDPtr->collisionParent)
  {
    BulletCollisionPtr collision =
        std::static_pointer_cast<BulletCollision>(
            this->rayShapeDPtr->collisionParent);

<<<<<<< HEAD
    LinkPtr link = this->rayShapeDPtr->collisionParent->Link();
    GZ_ASSERT(link != NULL, "Bullet link is NULL");
=======
    LinkPtr link = this->collisionParent->GetLink();
    GZ_ASSERT(link != nullptr, "Bullet link is null");
>>>>>>> 16553424

    this->rayShapeDPtr->globalStartPos = link->WorldPose().CoordPositionAdd(
          this->rayShapeDPtr->relativeStartPos);

    this->rayShapeDPtr->globalEndPos = link->WorldPose().CoordPositionAdd(
          this->rayShapeDPtr->relativeEndPos);
  }

  btVector3 start(this->rayShapeDPtr->globalStartPos.X(),
      this->rayShapeDPtr->globalStartPos.Y(),
      this->rayShapeDPtr->globalStartPos.Z());
  btVector3 end(this->rayShapeDPtr->globalEndPos.X(),
      this->rayShapeDPtr->globalEndPos.Y(),
      this->rayShapeDPtr->globalEndPos.Z());

  btCollisionWorld::ClosestRayResultCallback rayCallback(start, end);
  rayCallback.m_collisionFilterGroup = GZ_SENSOR_COLLIDE;
  rayCallback.m_collisionFilterMask = ~GZ_SENSOR_COLLIDE;

  boost::recursive_mutex::scoped_lock lock(
      *this->physicsEngine->GetPhysicsUpdateMutex());

  this->physicsEngine->DynamicsWorld()->rayTest(
      start, end, rayCallback);

  if (rayCallback.hasHit())
  {
    ignition::math::Vector3d result(rayCallback.m_hitPointWorld.getX(),
                         rayCallback.m_hitPointWorld.getY(),
                         rayCallback.m_hitPointWorld.getZ());
    this->SetLength(this->rayShapeDPtr->globalStartPos.Distance(result));
  }
}

//////////////////////////////////////////////////
void BulletRayShape::GetIntersection(double &_dist, std::string &_entity)
{
  _dist = 0;
  _entity = "";

  if (this->rayShapeDPtr->collisionParent)
  {
    BulletCollisionPtr collision =
        std::static_pointer_cast<BulletCollision>(
            this->rayShapeDPtr->collisionParent);

<<<<<<< HEAD
    LinkPtr link = this->rayShapeDPtr->collisionParent->Link();
    GZ_ASSERT(link != NULL, "Bullet link is NULL");
=======
    LinkPtr link = this->collisionParent->GetLink();
    GZ_ASSERT(link != nullptr, "Bullet link is null");
>>>>>>> 16553424

    this->rayShapeDPtr->globalStartPos = link->WorldPose().CoordPositionAdd(
          this->rayShapeDPtr->relativeStartPos);

    this->rayShapeDPtr->globalEndPos = link->WorldPose().CoordPositionAdd(
          this->rayShapeDPtr->relativeEndPos);
  }

  if (this->physicsEngine)
  {
    btVector3 start(this->rayShapeDPtr->globalStartPos.X(),
        this->rayShapeDPtr->globalStartPos.Y(),
        this->rayShapeDPtr->globalStartPos.Z());
    btVector3 end(this->rayShapeDPtr->globalEndPos.X(),
        this->rayShapeDPtr->globalEndPos.Y(),
        this->rayShapeDPtr->globalEndPos.Z());

    btCollisionWorld::ClosestRayResultCallback rayCallback(start, end);
    rayCallback.m_collisionFilterGroup = GZ_SENSOR_COLLIDE;
    rayCallback.m_collisionFilterMask = ~GZ_SENSOR_COLLIDE;
    this->physicsEngine->DynamicsWorld()->rayTest(
        start, end, rayCallback);
    if (rayCallback.hasHit())
    {
      ignition::math::Vector3d result(rayCallback.m_hitPointWorld.getX(),
                           rayCallback.m_hitPointWorld.getY(),
                           rayCallback.m_hitPointWorld.getZ());
      _dist = this->rayShapeDPtr->globalStartPos.Distance(result);

      BulletLink *link = static_cast<BulletLink *>(
          rayCallback.m_collisionObject->getUserPointer());
<<<<<<< HEAD
      GZ_ASSERT(link != NULL, "Bullet link is NULL");
      _entity = link->ScopedName();
=======
      GZ_ASSERT(link != nullptr, "Bullet link is null");
      _entity = link->GetScopedName();
>>>>>>> 16553424
    }
  }
}

//////////////////////////////////////////////////
void BulletRayShape::SetPoints(const math::Vector3 &_posStart,
                               const math::Vector3 &_posEnd)
{
  this->SetPoints(_posStart.Ign(), _posEnd.Ign());
}

//////////////////////////////////////////////////
void BulletRayShape::SetPoints(const ignition::math::Vector3d &_posStart,
                               const ignition::math::Vector3d &_posEnd)
{
  RayShape::SetPoints(_posStart, _posEnd);
}

//////////////////////////////////////////////////
void BulletRayShape::Intersection(double & /*_dist*/, std::string & /*_entity*/)
{
  gzerr << "Intersection function not implemented in Bullet\n";
  return;
}<|MERGE_RESOLUTION|>--- conflicted
+++ resolved
@@ -61,13 +61,8 @@
         std::static_pointer_cast<BulletCollision>(
             this->rayShapeDPtr->collisionParent);
 
-<<<<<<< HEAD
     LinkPtr link = this->rayShapeDPtr->collisionParent->Link();
-    GZ_ASSERT(link != NULL, "Bullet link is NULL");
-=======
-    LinkPtr link = this->collisionParent->GetLink();
     GZ_ASSERT(link != nullptr, "Bullet link is null");
->>>>>>> 16553424
 
     this->rayShapeDPtr->globalStartPos = link->WorldPose().CoordPositionAdd(
           this->rayShapeDPtr->relativeStartPos);
@@ -114,13 +109,8 @@
         std::static_pointer_cast<BulletCollision>(
             this->rayShapeDPtr->collisionParent);
 
-<<<<<<< HEAD
     LinkPtr link = this->rayShapeDPtr->collisionParent->Link();
-    GZ_ASSERT(link != NULL, "Bullet link is NULL");
-=======
-    LinkPtr link = this->collisionParent->GetLink();
     GZ_ASSERT(link != nullptr, "Bullet link is null");
->>>>>>> 16553424
 
     this->rayShapeDPtr->globalStartPos = link->WorldPose().CoordPositionAdd(
           this->rayShapeDPtr->relativeStartPos);
@@ -152,13 +142,8 @@
 
       BulletLink *link = static_cast<BulletLink *>(
           rayCallback.m_collisionObject->getUserPointer());
-<<<<<<< HEAD
-      GZ_ASSERT(link != NULL, "Bullet link is NULL");
+      GZ_ASSERT(link != nullptr, "Bullet link is null");
       _entity = link->ScopedName();
-=======
-      GZ_ASSERT(link != nullptr, "Bullet link is null");
-      _entity = link->GetScopedName();
->>>>>>> 16553424
     }
   }
 }
