--- conflicted
+++ resolved
@@ -508,34 +508,6 @@
 
 ########################################
 # Find QWT (QT graphing library)
-<<<<<<< HEAD
-find_path(QWT_INCLUDE_DIR NAMES qwt.h PATHS
-  /usr/include
-  /usr/local/include
-  "$ENV{LIB_DIR}/include" 
-  "$ENV{INCLUDE}" 
-  PATH_SUFFIXES qwt-qt4 qwt qwt5
-  )
-
-find_library(QWT_LIBRARY NAMES qwt qwt6 qwt5 PATHS 
-  /usr/lib
-  /usr/local/lib
-  "$ENV{LIB_DIR}/lib" 
-  "$ENV{LIB}/lib" 
-  )
-
-if (QWT_INCLUDE_DIR AND QWT_LIBRARY)
-  set(HAVE_QWT TRUE)
-endif (QWT_INCLUDE_DIR AND QWT_LIBRARY)
-
-if (HAVE_QWT)
-  if (NOT QWT_FIND_QUIETLY)
-    message(STATUS "Found Qwt: ${QWT_LIBRARY}")
-  endif (NOT QWT_FIND_QUIETLY)
-else ()
-  BUILD_WARNING ("Could not find libqwt-dev. Plotting features will be disabled.")
-endif ()
-=======
 #find_path(QWT_INCLUDE_DIR NAMES qwt.h PATHS
 #  /usr/include
 #  /usr/local/include
@@ -563,5 +535,4 @@
 #  if (QWT_FIND_REQUIRED)
 #    BUILD_WARNING ("Could not find libqwt-dev. Plotting features will be disabled.")
 #  endif (QWT_FIND_REQUIRED)
-#endif ()
->>>>>>> 3bcd76b4
+#endif ()