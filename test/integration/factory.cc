--- conflicted
+++ resolved
@@ -88,11 +88,7 @@
     std::ostringstream name;
     name << "test_box_" << i;
 
-<<<<<<< HEAD
-    physics::ModelPtr model = this->GetModel(name.str());
-=======
     physics::ModelPtr model = world->ModelByName(name.str());
->>>>>>> 511b8693
     ASSERT_TRUE(model != NULL);
     msgs::Model msg;
     model->FillMsg(msg);
@@ -696,15 +692,9 @@
 
   // Verify properties of the pr2 clone with the original model.
   // Check model
-<<<<<<< HEAD
-  physics::ModelPtr model = this->GetModel(name);
-  ASSERT_TRUE(model != NULL);
-  physics::ModelPtr modelClone = this->GetModel(cloneName);
-=======
   physics::ModelPtr model = world->ModelByName(name);
   ASSERT_TRUE(model != NULL);
   physics::ModelPtr modelClone = world->ModelByName(cloneName);
->>>>>>> 511b8693
   ASSERT_TRUE(modelClone != NULL);
   EXPECT_EQ(model->JointCount(), modelClone->JointCount());
   EXPECT_EQ(model->Links().size(), modelClone->Links().size());
