--- conflicted
+++ resolved
@@ -40,11 +40,7 @@
     /// \class ViewFactory ViewFactory.hh gui/viewers/ViewFactory.hh
     /// \brief The view factory creates GUI widgets to visualize data on
     /// a topic.
-<<<<<<< HEAD
-    class GAZEBO_VISIBLE ViewFactory
-=======
     class GZ_GUI_VISIBLE ViewFactory
->>>>>>> af966057
     {
       /// \brief Register all known views
       public: static void RegisterAll();
@@ -80,19 +76,11 @@
     /// \param[in] msgtype Type of message to visualize.
     /// \param[in] classname C++ class name for the view.
     #define GZ_REGISTER_STATIC_VIEWER(msgtype, classname) \
-<<<<<<< HEAD
-    GAZEBO_VISIBLE TopicView *New##classname(QWidget *_parent) \
-    { \
-      return new gazebo::gui::classname(_parent); \
-    } \
-    GAZEBO_VISIBLE \
-=======
     GZ_GUI_VISIBLE TopicView *New##classname(QWidget *_parent) \
     { \
       return new gazebo::gui::classname(_parent); \
     } \
     GZ_GUI_VISIBLE \
->>>>>>> af966057
     void Register##classname() \
     {\
       ViewFactory::RegisterView(msgtype, New##classname);\
