/*
 * Copyright (C) 2012-2015 Open Source Robotics Foundation
 *
 * Licensed under the Apache License, Version 2.0 (the "License");
 * you may not use this file except in compliance with the License.
 * You may obtain a copy of the License at
 *
 * http://www.apache.org/licenses/LICENSE-2.0
 *
 * Unless required by applicable law or agreed to in writing, software
 * distributed under the License is distributed on an "AS IS" BASIS,
 * WITHOUT WARRANTIES OR CONDITIONS OF ANY KIND, either express or implied.
 * See the License for the specific language governing permissions and
 * limitations under the License.
 *
 */

<<<<<<< HEAD
#ifdef _WIN32
  // Ensure that Winsock2.h is included before Windows.h, which can get
  // pulled in by anybody (e.g., Boost).
  #include <Winsock2.h>

  #include <io.h>

  // Seems like W_OK does not exists on Windows.
  // Reading access function documentation, the value should be 2
  // http://msdn.microsoft.com/en-us/library/1w06ktdy.aspx
  // Test for write permission.
  #define W_OK    2
  #define access _access
#endif

=======
#include <boost/bind.hpp>
>>>>>>> e0bc65ca
#include <boost/date_time.hpp>
#include <boost/filesystem.hpp>
#include <boost/function.hpp>
#include <boost/iostreams/filter/bzip2.hpp>
#include <boost/iostreams/filter/zlib.hpp>
#include <boost/iostreams/filtering_stream.hpp>
#include <boost/iostreams/copy.hpp>
#include <iomanip>

#include <ignition/math/Rand.hh>

#include "gazebo/common/CommonIface.hh"
#include "gazebo/common/Assert.hh"
#include "gazebo/common/Base64.hh"
#include "gazebo/common/Console.hh"
#include "gazebo/common/Events.hh"
#include "gazebo/common/Exception.hh"
#include "gazebo/common/Time.hh"
#include "gazebo/common/SystemPaths.hh"
#include "gazebo/gazebo_config.h"
#include "gazebo/transport/transport.hh"
#include "gazebo/util/LogRecord.hh"

using namespace gazebo;
using namespace util;

//////////////////////////////////////////////////
LogRecord::LogRecord()
{
  this->pauseState = false;
  this->running = false;
  this->paused = false;
  this->initialized = false;
  this->stopThread = false;
  this->firstUpdate = true;
  this->readyToStart = false;

  // Get the user's home directory
#ifndef _WIN32
  const char *homePath = common::getEnv("HOME");
#else
  const char *homePath = common::getEnv("HOMEPATH");
#endif

  GZ_ASSERT(homePath, "HOME environment variable is missing");

  if (!homePath)
  {
    common::SystemPaths *paths = common::SystemPaths::Instance();
    this->logBasePath = paths->GetTmpPath() + "/gazebo";
  }
  else
    this->logBasePath = boost::filesystem::path(homePath);

  this->logBasePath /= "/.gazebo/log/";

  this->logsEnd = this->logs.end();

  this->connections.push_back(
     event::Events::ConnectPause(
       boost::bind(&LogRecord::OnPause, this, _1)));
}

//////////////////////////////////////////////////
void LogRecord::OnPause(bool _pause)
{
  this->pauseState = _pause;
}

//////////////////////////////////////////////////
LogRecord::~LogRecord()
{
  // Stop the write thread.
  this->Fini();
}

//////////////////////////////////////////////////
bool LogRecord::Init(const std::string &_subdir)
{
  if (_subdir.empty())
  {
    gzerr << "LogRecord initialization directory is empty." << std::endl;
    return false;
  }

  this->logSubDir = _subdir;

  this->ClearLogs();

  this->initialized = true;
  this->running = false;
  this->paused = false;
  this->stopThread = false;
  this->firstUpdate = true;
  this->readyToStart = true;

  return true;
}

//////////////////////////////////////////////////
bool LogRecord::Start(const std::string &_encoding, const std::string &_path)
{
  boost::mutex::scoped_lock lock(this->controlMutex);

  // Make sure ::Init has been called.
  if (!this->initialized)
  {
    gzerr << "LogRecord has not been initialized." << std::endl;
    return false;
  }

  // Check to see if the logger is already started.
  if (this->running)
  {
    /// \TODO replace this with gzlog
    gzerr << "LogRecord has already been started" << std::endl;
    return false;
  }

  // Get the current time as an ISO string.
  std::string logTimeDir = common::Time::GetWallTimeAsISOString();

  // Override the default path settings if the _path parameter is set.
  if (!_path.empty())
  {
    this->logBasePath = boost::filesystem::path(_path);
    this->logCompletePath = this->logBasePath;
  }
  else
    this->logCompletePath = this->logBasePath / logTimeDir / this->logSubDir;

  // Create the log directory if necessary
  if (!boost::filesystem::exists(this->logCompletePath))
    boost::filesystem::create_directories(logCompletePath);

  if (_encoding != "bz2" && _encoding != "txt" && _encoding != "zlib")
    gzthrow("Invalid log encoding[" + _encoding +
            "]. Must be one of [bz2, zlib, txt]");

  this->encoding = _encoding;

  {
    boost::mutex::scoped_lock logLock(this->writeMutex);
    this->logsEnd = this->logs.end();

    // Start all the logs
    for (Log_M::iterator iter = this->logs.begin();
         iter != this->logsEnd; ++iter)
      iter->second->Start(logCompletePath);
  }

  this->running = true;
  this->paused = false;
  this->firstUpdate = true;
  this->stopThread = false;
  this->readyToStart = false;

  this->startTime = this->currTime = common::Time();

  // Create a thread to cleanup recording.
  this->cleanupThread = boost::thread(boost::bind(&LogRecord::Cleanup, this));
  // Wait for thread to start
  this->startThreadCondition.wait(lock);

  // Start the update thread if it has not already been started
  if (!this->updateThread)
  {
    boost::mutex::scoped_lock updateLock(this->updateMutex);
    this->updateThread = new boost::thread(
        boost::bind(&LogRecord::RunUpdate, this));
    this->startThreadCondition.wait(updateLock);
  }

  // Start the writing thread if it has not already been started
  if (!this->writeThread)
  {
    boost::mutex::scoped_lock writeLock(this->runWriteMutex);
    this->writeThread = new boost::thread(
        boost::bind(&LogRecord::RunWrite, this));
    this->startThreadCondition.wait(writeLock);
  }

  return true;
}

//////////////////////////////////////////////////
const std::string &LogRecord::GetEncoding() const
{
  return this->encoding;
}

//////////////////////////////////////////////////
void LogRecord::Fini()
{
  do
  {
    boost::mutex::scoped_lock lock(this->controlMutex);
    this->cleanupCondition.notify_all();
  } while (this->cleanupThread.joinable() &&
          !this->cleanupThread.timed_join(
            boost::posix_time::milliseconds(1000)));

  boost::mutex::scoped_lock lock(this->controlMutex);
  this->connections.clear();

  // Remove all the logs.
  this->ClearLogs();

  this->logControlSub.reset();
  this->logStatusPub.reset();
  this->node.reset();
}

//////////////////////////////////////////////////
void LogRecord::Stop()
{
  boost::mutex::scoped_lock lock(this->controlMutex);

  this->running = false;
  this->cleanupCondition.notify_all();
}

//////////////////////////////////////////////////
void LogRecord::ClearLogs()
{
  boost::mutex::scoped_lock logLock(this->writeMutex);

  // Delete all the log objects
  for (Log_M::iterator iter = this->logs.begin();
      iter != this->logs.end(); ++iter)
  {
    delete iter->second;
  }

  this->logs.clear();
  this->logsEnd = this->logs.end();
}

//////////////////////////////////////////////////
void LogRecord::SetPaused(bool _paused)
{
  this->paused = _paused;
}

//////////////////////////////////////////////////
bool LogRecord::GetPaused() const
{
  return this->paused;
}

//////////////////////////////////////////////////
bool LogRecord::GetRunning() const
{
  return this->running;
}

//////////////////////////////////////////////////
void LogRecord::Add(const std::string &_name, const std::string &_filename,
                    boost::function<bool (std::ostringstream &)> _logCallback)
{
  boost::mutex::scoped_lock logLock(this->writeMutex);

  // Check to see if the log has already been added.
  if (this->logs.find(_name) != this->logs.end())
  {
    GZ_ASSERT(this->logs.find(_name)->second != NULL, "Unable to find log");

    if (this->logs.find(_name)->second->GetRelativeFilename() != _filename)
    {
      gzerr << "Attempting to add a duplicate log object named["
          << _name << "] with a filename of [" << _filename << "].\n";
      return;
    }
    else
    {
      return;
    }
  }

  LogRecord::Log *newLog;

  // Create a new log object
  try
  {
    newLog = new LogRecord::Log(this, _filename, _logCallback);
  }
  catch(...)
  {
    gzthrow("Unable to create log. File permissions are probably bad.");
  }

  if (this->running)
    newLog->Start(this->logCompletePath);

  // Add the log to our map
  this->logs[_name] = newLog;

  // Update the pointer to the end of the log objects list.
  this->logsEnd = this->logs.end();

  if (!this->node)
  {
    this->node = transport::NodePtr(new transport::Node());
    this->node->Init();

    this->logControlSub = this->node->Subscribe("~/log/control",
        &LogRecord::OnLogControl, this);
    this->logStatusPub = this->node->Advertise<msgs::LogStatus>("~/log/status");
  }
}

//////////////////////////////////////////////////
bool LogRecord::Remove(const std::string &_name)
{
  boost::mutex::scoped_lock logLock(this->writeMutex);

  bool result = false;

  Log_M::iterator iter = this->logs.find(_name);
  if (iter != this->logs.end())
  {
    delete iter->second;
    this->logs.erase(iter);

    // Update the pointer to the end of the log objects list.
    this->logsEnd = this->logs.end();

    result = true;
  }

  return result;
}

//////////////////////////////////////////////////
std::string LogRecord::GetFilename(const std::string &_name) const
{
  boost::mutex::scoped_lock logLock(this->writeMutex);

  std::string result;

  Log_M::const_iterator iter = this->logs.find(_name);
  if (iter != this->logs.end())
  {
    GZ_ASSERT(iter->second, "Invalid log");
    result = iter->second->GetCompleteFilename();
  }
  else
    result = this->logs.begin()->second->GetCompleteFilename();

  return result;
}

//////////////////////////////////////////////////
unsigned int LogRecord::GetFileSize(const std::string &_name) const
{
  unsigned int result = 0;

  // Get the filename of the specified log object;
  std::string filename = this->GetFilename(_name);

  // Get the size of the log file on disk.
  if (!filename.empty())
  {
    // Get the size of the file
    if (!filename.empty() && boost::filesystem::exists(filename))
      result = boost::filesystem::file_size(filename);
  }

  // Add in the contents of the write buffer. This is the data that will be
  // written to disk soon.
  {
    boost::mutex::scoped_lock lock(this->writeMutex);
    Log_M::const_iterator iter = this->logs.find(_name);

    if (iter != this->logs.end())
    {
      GZ_ASSERT(iter->second, "Log object is NULL");
      result += iter->second->GetBufferSize();
    }
  }

  return result;
}

//////////////////////////////////////////////////
void LogRecord::SetBasePath(const std::string &_path)
{
  // Make sure the  directory exists
  if (!boost::filesystem::exists(_path))
    boost::filesystem::create_directories(_path);

  // Make sure we have a directory
  if (!boost::filesystem::is_directory(_path))
  {
    gzerr << "Path " << _path << " is not a directory. Please only specify a "
           << "directory for data logging.\n";
    return;
  }

  // Make sure the path is writable.
  // Note: This is not cross-platform compatible.
  if (access(_path.c_str(), W_OK) != 0)
  {
    gzerr << "You do no have permission to write into " << _path << "\n";
    return;
  }

  this->logBasePath = _path;
}

//////////////////////////////////////////////////
std::string LogRecord::GetBasePath() const
{
  return this->logBasePath.string();
}

//////////////////////////////////////////////////
bool LogRecord::GetFirstUpdate() const
{
  return this->firstUpdate;
}

//////////////////////////////////////////////////
void LogRecord::Notify()
{
  if (this->running)
    this->updateCondition.notify_all();
}

//////////////////////////////////////////////////
void LogRecord::RunUpdate()
{
  boost::mutex::scoped_lock updateLock(this->updateMutex);
  this->startThreadCondition.notify_all();

  // This loop will write data to disk.
  while (!this->stopThread)
  {
    // Don't completely lock, just to be safe.
    this->updateCondition.wait(updateLock);

    if (!this->stopThread)
      this->Update();
  }
}

//////////////////////////////////////////////////
void LogRecord::Update()
{
  if (!this->paused)
  {
    unsigned int size = 0;

    {
      boost::mutex::scoped_lock lock(this->writeMutex);

      // Collect all the new log data. This will not write data to disk.
      for (this->updateIter = this->logs.begin();
           this->updateIter != this->logsEnd; ++this->updateIter)
      {
        size += this->updateIter->second->Update();
      }
    }

    if (this->firstUpdate)
    {
      this->firstUpdate = false;
      this->startTime = common::Time::GetWallTime();
    }

    // Signal that new data is available.
    if (size > 0)
      this->dataAvailableCondition.notify_one();

    this->currTime = common::Time::GetWallTime();

    // Output the new log status
    this->PublishLogStatus();
  }
}

//////////////////////////////////////////////////
void LogRecord::RunWrite()
{
  // Wait for new data.
  boost::mutex::scoped_lock lock(this->runWriteMutex);
  this->startThreadCondition.notify_all();

  // This loop will write data to disk.
  while (!this->stopThread)
  {
    this->dataAvailableCondition.wait(lock);

    this->Write(false);
  }
}

//////////////////////////////////////////////////
void LogRecord::Write(bool /*_force*/)
{
  boost::mutex::scoped_lock lock(this->writeMutex);

  // Collect all the new log data.
  for (this->updateIter = this->logs.begin();
      this->updateIter != this->logsEnd; ++this->updateIter)
  {
    this->updateIter->second->Write();
  }
}

//////////////////////////////////////////////////
common::Time LogRecord::GetRunTime() const
{
  return this->currTime - this->startTime;
}

//////////////////////////////////////////////////
LogRecord::Log::Log(LogRecord *_parent, const std::string &_relativeFilename,
                 boost::function<bool (std::ostringstream &)> _logCB)
{
  this->parent = _parent;
  this->logCB = _logCB;

  this->relativeFilename = _relativeFilename;
}

//////////////////////////////////////////////////
LogRecord::Log::~Log()
{
  this->Stop();
}

//////////////////////////////////////////////////
unsigned int LogRecord::Log::Update()
{
  std::ostringstream stream;

  // Get log data via the callback.
  if (this->logCB(stream))
  {
    std::string data = stream.str();
    if (!data.empty())
    {
      const std::string &encodingLocal = this->parent->GetEncoding();

      this->buffer.append("<chunk encoding='");
      this->buffer.append(encodingLocal);
      this->buffer.append("'>\n");

      this->buffer.append("<![CDATA[");
      // Compress the data.
      if (encodingLocal == "bz2")
      {
        std::string str;

        // Compress to bzip2
        {
          boost::iostreams::filtering_ostream out;
          out.push(boost::iostreams::bzip2_compressor());
          out.push(std::back_inserter(str));
          boost::iostreams::copy(boost::make_iterator_range(data), out);
        }

        // Encode in base64.
        Base64Encode(str.c_str(), str.size(), this->buffer);
      }
      else if (encodingLocal == "zlib")
      {
        std::string str;

        // Compress to zlib
        {
          boost::iostreams::filtering_ostream out;
          out.push(boost::iostreams::zlib_compressor());
          out.push(std::back_inserter(str));
          boost::iostreams::copy(boost::make_iterator_range(data), out);
        }

        // Encode in base64.
        Base64Encode(str.c_str(), str.size(), this->buffer);
      }
      else if (encodingLocal == "txt")
        this->buffer.append(data);
      else
        gzerr << "Unknown log file encoding[" << encodingLocal << "]\n";
      this->buffer.append("]]>\n");

      this->buffer.append("</chunk>\n");
    }
  }

  return this->buffer.size();
}

//////////////////////////////////////////////////
void LogRecord::Log::ClearBuffer()
{
  this->buffer.clear();
}

//////////////////////////////////////////////////
unsigned int LogRecord::Log::GetBufferSize()
{
  return this->buffer.size();
}

//////////////////////////////////////////////////
std::string LogRecord::Log::GetRelativeFilename() const
{
  return this->relativeFilename;
}

//////////////////////////////////////////////////
std::string LogRecord::Log::GetCompleteFilename() const
{
  return this->completePath.string();
}

//////////////////////////////////////////////////
void LogRecord::Log::Stop()
{
  if (this->logFile.is_open())
  {
    this->Update();
    this->Write();

    std::string xmlEnd = "</gazebo_log>";
    this->logFile.write(xmlEnd.c_str(), xmlEnd.size());

    this->logFile.close();
  }

  this->completePath.clear();
}

//////////////////////////////////////////////////
void LogRecord::Log::Start(const boost::filesystem::path &_path)
{
  // Make the full path for the log file
  this->completePath = _path / this->relativeFilename;

  // Make sure the file does not exist
  if (boost::filesystem::exists(this->completePath))
    gzlog << "Filename [" + this->completePath.string() + "], already exists."
          << " The log file will be overwritten.\n";

  std::ostringstream stream;
  stream << "<?xml version='1.0'?>\n"
         << "<gazebo_log>\n"
         << "<header>\n"
         << "<log_version>" << GZ_LOG_VERSION << "</log_version>\n"
         << "<gazebo_version>" << GAZEBO_VERSION_FULL << "</gazebo_version>\n"
         << "<rand_seed>" << ignition::math::Rand::Seed() << "</rand_seed>\n"
         << "</header>\n";

  this->buffer.append(stream.str());
}

//////////////////////////////////////////////////
void LogRecord::Log::Write()
{
  // Make sure the file is open for writing
  if (!this->logFile.is_open())
  {
    // Try to open it...
    this->logFile.open(this->completePath.string().c_str(),
                       std::fstream::out | std::ios::binary);

    // Throw an error if we couldn't open the file for writing.
    if (!this->logFile.is_open())
      gzthrow("Unable to open file for logging:" +
              this->completePath.string() + "]");
  }

  // Check to see if the log file still exists on disk. This will catch the
  // case when someone deletes a log file while recording.
  if (!boost::filesystem::exists(this->completePath.string().c_str()))
  {
    gzerr << "Log file[" << this->completePath << "] no longer exists. "
          << "Unable to write log data.\n";

    // We have to clear the buffer, or else it may grow indefinitely.
    this->buffer.clear();
    return;
  }

  // Write out the contents of the buffer.
  this->logFile.write(this->buffer.c_str(), this->buffer.size());
  this->logFile.flush();

  // Clear the buffer.
  this->buffer.clear();
}

//////////////////////////////////////////////////
void LogRecord::OnLogControl(ConstLogControlPtr &_data)
{
  if (_data->has_base_path() && !_data->base_path().empty())
    this->SetBasePath(_data->base_path());

  std::string msgEncoding = "zlib";
  if (_data->has_encoding())
    msgEncoding = _data->encoding();

  if (_data->has_start() && _data->start())
  {
    this->Start(msgEncoding);
  }
  else if (_data->has_stop() && _data->stop())
  {
    this->Stop();
  }
  else if (_data->has_paused())
  {
    this->SetPaused(_data->paused());
  }

  // Output the new log status
  this->PublishLogStatus();
}

//////////////////////////////////////////////////
void LogRecord::PublishLogStatus()
{
  if (this->logs.empty() || !this->logStatusPub ||
      !this->logStatusPub->HasConnections())
    return;

  /// \todo right now this function will only report on the first log.

  msgs::LogStatus msg;
  unsigned int size = 0;

  // Set the time of the status message
  msgs::Set(msg.mutable_sim_time(), this->GetRunTime());

  // Set the log recording base path name
  msg.mutable_log_file()->set_base_path(this->GetBasePath());

  // Get the full name of the log file
  msg.mutable_log_file()->set_full_path(this->GetFilename());

  // Set the URI of th log file
  msg.mutable_log_file()->set_uri(transport::Connection::GetLocalHostname());

  // Get the size of the log file
  size = this->GetFileSize();

  if (size < 1000)
    msg.mutable_log_file()->set_size_units(msgs::LogStatus::LogFile::BYTES);
  else if (size < 1e6)
  {
    msg.mutable_log_file()->set_size(size / 1.0e3);
    msg.mutable_log_file()->set_size_units(msgs::LogStatus::LogFile::K_BYTES);
  }
  else if (size < 1e9)
  {
    msg.mutable_log_file()->set_size(size / 1.0e6);
    msg.mutable_log_file()->set_size_units(msgs::LogStatus::LogFile::M_BYTES);
  }
  else
  {
    msg.mutable_log_file()->set_size(size / 1.0e9);
    msg.mutable_log_file()->set_size_units(msgs::LogStatus::LogFile::G_BYTES);
  }

  this->logStatusPub->Publish(msg);
}

//////////////////////////////////////////////////
void LogRecord::Cleanup()
{
  boost::mutex::scoped_lock lock(this->controlMutex);
  this->startThreadCondition.notify_all();

  // Wait for the cleanup signal
  this->cleanupCondition.wait(lock);

  bool currentPauseState = this->pauseState;
  event::Events::pause(true);

  // Reset the flags
  this->paused = false;
  this->running = false;
  this->stopThread = true;

  // Kick the update thread
  {
    boost::mutex::scoped_lock updateLock(this->updateMutex);
    this->updateCondition.notify_all();
  }

  // Wait for the write thread, if it exists
  if (this->updateThread)
    this->updateThread->join();

  // Kick the write thread
  {
    boost::mutex::scoped_lock lock2(this->runWriteMutex);
    this->dataAvailableCondition.notify_all();
  }

  // Wait for the write thread, if it exists
  if (this->writeThread)
    this->writeThread->join();

  delete this->updateThread;
  this->updateThread = NULL;

  delete this->writeThread;
  this->writeThread = NULL;

  // Update and write one last time to make sure we log all data.
  this->Update();

  this->Write(true);

  // Stop all the logs
  for (Log_M::iterator iter = this->logs.begin();
      iter != this->logsEnd; ++iter)
  {
    iter->second->Stop();
  }

  // Reset the times
  this->startTime = this->currTime = common::Time();

  // Output the new log status
  this->PublishLogStatus();

  event::Events::pause(currentPauseState);
  this->readyToStart = true;
}

//////////////////////////////////////////////////
bool LogRecord::IsReadyToStart() const
{
  return this->readyToStart;
}

//////////////////////////////////////////////////
unsigned int LogRecord::GetBufferSize() const
{
  boost::mutex::scoped_lock lock(this->writeMutex);
  unsigned int size = 0;

  for (Log_M::const_iterator iter = this->logs.begin();
      iter != this->logs.end(); ++iter)
  {
    size += iter->second->GetBufferSize();
  }

  return size;
}<|MERGE_RESOLUTION|>--- conflicted
+++ resolved
@@ -15,7 +15,6 @@
  *
  */
 
-<<<<<<< HEAD
 #ifdef _WIN32
   // Ensure that Winsock2.h is included before Windows.h, which can get
   // pulled in by anybody (e.g., Boost).
@@ -31,9 +30,7 @@
   #define access _access
 #endif
 
-=======
 #include <boost/bind.hpp>
->>>>>>> e0bc65ca
 #include <boost/date_time.hpp>
 #include <boost/filesystem.hpp>
 #include <boost/function.hpp>
