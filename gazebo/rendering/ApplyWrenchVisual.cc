/*
 * Copyright (C) 2015-2016 Open Source Robotics Foundation
 *
 * Licensed under the Apache License, Version 2.0 (the "License");
 * you may not use this file except in compliance with the License.
 * You may obtain a copy of the License at
 *
 *     http://www.apache.org/licenses/LICENSE-2.0
 *
 * Unless required by applicable law or agreed to in writing, software
 * distributed under the License is distributed on an "AS IS" BASIS,
 * WITHOUT WARRANTIES OR CONDITIONS OF ANY KIND, either express or implied.
 * See the License for the specific language governing permissions and
 * limitations under the License.
 *
*/

#include "gazebo/common/MeshManager.hh"

#include "gazebo/rendering/Material.hh"
#include "gazebo/rendering/MovableText.hh"
#include "gazebo/rendering/DynamicLines.hh"
#include "gazebo/rendering/Scene.hh"
#include "gazebo/rendering/Visual.hh"
#include "gazebo/rendering/SelectionObj.hh"
#include "gazebo/rendering/ApplyWrenchVisualPrivate.hh"
#include "gazebo/rendering/ApplyWrenchVisual.hh"

using namespace gazebo;
using namespace rendering;

/////////////////////////////////////////////////
ApplyWrenchVisual::ApplyWrenchVisual(const std::string &_name,
    VisualPtr _parentVis)
    : Visual(*new ApplyWrenchVisualPrivate, _name, _parentVis, false)
{
}

/////////////////////////////////////////////////
ApplyWrenchVisual::~ApplyWrenchVisual()
{
}

/////////////////////////////////////////////////
void ApplyWrenchVisual::Fini()
{
  ApplyWrenchVisualPrivate *dPtr =
      reinterpret_cast<ApplyWrenchVisualPrivate *>(this->dataPtr);

  // ogre will not be able to remove object of type MovableText so detach first.
  // objects are allocated on the stack so no need to delete
  if (dPtr->forceText.getParentNode())
    dPtr->forceText.detachFromParent();
  if (dPtr->torqueText.getParentNode())
    dPtr->torqueText.detachFromParent();

  Visual::Fini();
}

///////////////////////////////////////////////////
void ApplyWrenchVisual::Load()
{
  Visual::Load();

  ApplyWrenchVisualPrivate *dPtr =
      reinterpret_cast<ApplyWrenchVisualPrivate *>(this->dataPtr);

  if (!dPtr->scene)
  {
    gzerr << "Visual has no scene, not loading." << std::endl;
    return;
  }

  dPtr->selectedMaterial = "Gazebo/OrangeTransparentOverlay";
  dPtr->unselectedMaterial = "Gazebo/DarkOrangeTransparentOverlay";

  this->InsertMesh("axis_shaft");
  this->InsertMesh("axis_head");

  // Force visual
  dPtr->forceVisual.reset(new rendering::Visual(
      this->GetName() + "_FORCE_VISUAL_", shared_from_this(), false));
  dPtr->forceVisual->Load();

  // Force shaft
  VisualPtr forceShaftVisual(new rendering::Visual(
      this->GetName() + "_FORCE_SHAFT_", dPtr->forceVisual, false));
  forceShaftVisual->Load();

  forceShaftVisual->AttachMesh("axis_shaft");
  Ogre::MovableObject *shaftObj =
      forceShaftVisual->GetSceneNode()->getAttachedObject(0);
  shaftObj->setRenderQueueGroup(Ogre::RENDER_QUEUE_OVERLAY);
  shaftObj->getUserObjectBindings().setUserAny(
        Ogre::Any(std::string(dPtr->forceVisual->GetName())));
  forceShaftVisual->SetPosition(ignition::math::Vector3d(0, 0, 0.1));

  // Force head
  VisualPtr forceHeadVisual(new rendering::Visual(
      this->GetName() + "_FORCE_HEAD_", dPtr->forceVisual, false));
  forceHeadVisual->Load();

  forceHeadVisual->AttachMesh("axis_head");
  Ogre::MovableObject *headObj =
      forceHeadVisual->GetSceneNode()->getAttachedObject(0);
  headObj->setRenderQueueGroup(Ogre::RENDER_QUEUE_OVERLAY);
  headObj->getUserObjectBindings().setUserAny(
        Ogre::Any(std::string(dPtr->forceVisual->GetName())));
  forceHeadVisual->SetPosition(ignition::math::Vector3d(0, 0, 0.24));

  dPtr->forceVisual->SetMaterial(dPtr->unselectedMaterial);
  dPtr->forceVisual->GetSceneNode()->setInheritScale(false);

  // Force text
  common::Color matAmbient, matDiffuse, matSpecular, matEmissive;
  rendering::Material::GetMaterialAsColor(dPtr->unselectedMaterial,
      matAmbient, matDiffuse, matSpecular, matEmissive);
  dPtr->forceText.Load(this->GetName()+"__FORCE_TEXT__",
      "0N", "Arial", 0.03, matAmbient);
  dPtr->forceText.SetShowOnTop(true);

  dPtr->forceText.MovableObject::getUserObjectBindings().setUserAny(
      Ogre::Any(std::string(dPtr->forceVisual->GetName())));

  VisualPtr forceTextVisual(new rendering::Visual(
      this->GetName() + "_FORCE_TEXT_", dPtr->forceVisual, false));
  forceTextVisual->Load();
  forceTextVisual->GetSceneNode()->attachObject(&(dPtr->forceText));
  forceTextVisual->GetSceneNode()->setInheritScale(false);

  // Torque visual
  dPtr->torqueVisual.reset(new rendering::Visual(
      this->GetName() + "_TORQUE_VISUAL_", shared_from_this(), false));
  dPtr->torqueVisual->Load();

  // Torque tube
  common::MeshManager::Instance()->CreateTube("torque_tube",
      0.1, 0.15, 0.05, 2, 32, 1.5*M_PI);
  this->InsertMesh("torque_tube");

  VisualPtr torqueTubeVisual(new rendering::Visual(
      this->GetName() + "_TORQUE_TUBE_", dPtr->torqueVisual, false));
  torqueTubeVisual->Load();

  torqueTubeVisual->AttachMesh("torque_tube");
  Ogre::MovableObject *tubeObj =
      torqueTubeVisual->GetSceneNode()->getAttachedObject(0);
  tubeObj->setRenderQueueGroup(Ogre::RENDER_QUEUE_OVERLAY);
  tubeObj->getUserObjectBindings().setUserAny(
        Ogre::Any(std::string(dPtr->torqueVisual->GetName())));

  // Torque arrow
  VisualPtr torqueArrowVisual(new rendering::Visual(
      this->GetName() + "_TORQUE_HEAD_", dPtr->torqueVisual, false));
  torqueArrowVisual->Load();

  torqueArrowVisual->AttachMesh("axis_head");
  Ogre::MovableObject *torqueHeadObj =
      torqueArrowVisual->GetSceneNode()->getAttachedObject(0);
  torqueHeadObj->setRenderQueueGroup(Ogre::RENDER_QUEUE_OVERLAY);
  torqueHeadObj->getUserObjectBindings().setUserAny(
        Ogre::Any(std::string(dPtr->torqueVisual->GetName())));

<<<<<<< HEAD
  Ogre::SceneNode *torqueHeadNode =
      dPtr->torqueVisual->GetSceneNode()->createChildSceneNode(
      this->GetName() + "_TORQUE_HEAD_NODE_");
  torqueHeadNode->attachObject(torqueHeadObj);
  torqueHeadNode->setScale(3, 3, 1);
  torqueHeadNode->setPosition(-0.04, 0.125, 0);
  ignition::math::Quaterniond quat(0, -M_PI/2.0, 0);
  torqueHeadNode->setOrientation(
      Ogre::Quaternion(quat.W(), quat.X(), quat.Y(), quat.Z()));
=======
  torqueArrowVisual->SetScale(ignition::math::Vector3d(3, 3, 1));
  torqueArrowVisual->SetPosition(ignition::math::Vector3d(-0.04, 0.125, 0));
  ignition::math::Quaterniond quat(0, -M_PI/2.0, 0);
  torqueArrowVisual->SetRotation(quat);
>>>>>>> 08a89132

  dPtr->torqueVisual->SetMaterial(dPtr->unselectedMaterial);
  dPtr->torqueVisual->GetSceneNode()->setInheritScale(false);

  // Torque line
  dPtr->torqueLine = dPtr->torqueVisual->
      CreateDynamicLine(rendering::RENDERING_LINE_LIST);
  dPtr->torqueLine->setMaterial(dPtr->unselectedMaterial);
  dPtr->torqueLine->AddPoint(0, 0, 0);
  dPtr->torqueLine->AddPoint(0, 0, 0.1);

  // Torque text
  dPtr->torqueText.Load(this->GetName()+"__TORQUE_TEXT__",
      "0Nm", "Arial", 0.03, matAmbient);
  dPtr->torqueText.SetShowOnTop(true);

  dPtr->torqueText.MovableObject::getUserObjectBindings().setUserAny(
      Ogre::Any(std::string(dPtr->torqueVisual->GetName())));

  VisualPtr torqueTextVisual(new rendering::Visual(
      this->GetName() + "_TORQUE_TEXT_", dPtr->torqueVisual, false));
  torqueTextVisual->Load();

  torqueTextVisual->GetSceneNode()->attachObject(&(dPtr->torqueText));
  torqueTextVisual->GetSceneNode()->setInheritScale(false);

  // Rotation manipulator
  dPtr->rotTool.reset(new rendering::SelectionObj(
      this->GetName() + "__SELECTION_OBJ", shared_from_this()));
  dPtr->rotTool->Load();
  dPtr->rotTool->SetMode("rotate");
  dPtr->rotTool->SetHandleVisible(SelectionObj::ROT_X, false);
  dPtr->rotTool->SetHandleMaterial(SelectionObj::ROT_Y,
      "Gazebo/DarkMagentaTransparent");
  dPtr->rotTool->SetHandleMaterial(SelectionObj::ROT_Z,
      "Gazebo/DarkMagentaTransparent");

  // Initialize
  dPtr->forceVector = ignition::math::Vector3d::Zero;
  dPtr->torqueVector = ignition::math::Vector3d::Zero;

  this->SetVisibilityFlags(GZ_VISIBILITY_GUI | GZ_VISIBILITY_SELECTABLE);
  this->Resize();
  this->UpdateForceVisual();
  this->UpdateTorqueVisual();
  this->SetMode(Mode::NONE);
  this->SetInheritTransparency(false);
}

///////////////////////////////////////////////////
ignition::math::Quaterniond ApplyWrenchVisual::QuaternionFromVector(
    const ignition::math::Vector3d &_vec)
{
  double roll = 0;
<<<<<<< HEAD
  double pitch = -atan2(_vec.Z(), sqrt(pow(_vec.Z(), 2) + pow(_vec.Y(), 2)));
=======
  double pitch = -atan2(_vec.Z(), sqrt(pow(_vec.X(), 2) + pow(_vec.Y(), 2)));
>>>>>>> 08a89132
  double yaw = atan2(_vec.Y(), _vec.X());

  return ignition::math::Quaterniond(roll, pitch, yaw);
}

///////////////////////////////////////////////////
void ApplyWrenchVisual::SetCoM(const ignition::math::Vector3d &_comVector)
{
  this->SetCoM(_comVector.Ign());
}

///////////////////////////////////////////////////
void ApplyWrenchVisual::SetCoM(const ignition::math::Vector3d &_comVector)
{
  ApplyWrenchVisualPrivate *dPtr =
      reinterpret_cast<ApplyWrenchVisualPrivate *>(this->dataPtr);

  dPtr->comVector = _comVector;

  {
    // UpdateTorqueVisual changes torqueVisual
    std::lock_guard<std::mutex> lock(dPtr->mutex);

    this->UpdateTorqueVisual();
  }
}

///////////////////////////////////////////////////
void ApplyWrenchVisual::SetForcePos(
    const ignition::math::Vector3d &_forcePosVector)
{
  this->SetForcePos(_forcePosVector.Ign());
}

///////////////////////////////////////////////////
void ApplyWrenchVisual::SetForcePos(
    const ignition::math::Vector3d &_forcePosVector)
{
  ApplyWrenchVisualPrivate *dPtr =
      reinterpret_cast<ApplyWrenchVisualPrivate *>(this->dataPtr);

  dPtr->forcePosVector = _forcePosVector;

  {
    // UpdateForceVisual changes forceVisual
    std::lock_guard<std::mutex> lock(dPtr->mutex);

    this->UpdateForceVisual();
  }
}

///////////////////////////////////////////////////
void ApplyWrenchVisual::SetForce(const ignition::math::Vector3d &_forceVector,
    const bool _rotatedByMouse)
{
  this->SetForce(_forceVector.Ign(), _rotatedByMouse);
}

///////////////////////////////////////////////////
void ApplyWrenchVisual::SetForce(const ignition::math::Vector3d &_forceVector,
    const bool _rotatedByMouse)
{
  ApplyWrenchVisualPrivate *dPtr =
      reinterpret_cast<ApplyWrenchVisualPrivate *>(this->dataPtr);

  std::ostringstream mag;
  mag << std::fixed << std::setprecision(3) << _forceVector.Length();
  dPtr->forceText.SetText(mag.str() + "N");

  dPtr->forceVector = _forceVector;
  dPtr->rotatedByMouse = _rotatedByMouse;

  if (_forceVector == ignition::math::Vector3d::Zero)
  {
    if (dPtr->torqueVector == ignition::math::Vector3d::Zero)
      this->SetMode(Mode::NONE);
    else
      this->SetMode(Mode::TORQUE);
  }
  else
  {
    this->SetMode(Mode::FORCE);
  }
}

///////////////////////////////////////////////////
void ApplyWrenchVisual::SetTorque(const ignition::math::Vector3d &_torqueVector,
    const bool _rotatedByMouse)
{
  this->SetTorque(_torqueVector.Ign(), _rotatedByMouse);
}

///////////////////////////////////////////////////
void ApplyWrenchVisual::SetTorque(const ignition::math::Vector3d &_torqueVector,
    const bool _rotatedByMouse)
{
  ApplyWrenchVisualPrivate *dPtr =
      reinterpret_cast<ApplyWrenchVisualPrivate *>(this->dataPtr);

  std::ostringstream mag;
  mag << std::fixed << std::setprecision(3) << _torqueVector.Length();
  dPtr->torqueText.SetText(mag.str() + "Nm");

  dPtr->torqueVector = _torqueVector;
  dPtr->rotatedByMouse = _rotatedByMouse;

  if (_torqueVector == ignition::math::Vector3d::Zero)
  {
    if (dPtr->forceVector == ignition::math::Vector3d::Zero)
      this->SetMode(Mode::NONE);
    else
      this->SetMode(Mode::FORCE);
  }
  else
  {
    this->SetMode(Mode::TORQUE);
  }
}

///////////////////////////////////////////////////
void ApplyWrenchVisual::UpdateForceVisual()
{
  ApplyWrenchVisualPrivate *dPtr =
      reinterpret_cast<ApplyWrenchVisualPrivate *>(this->dataPtr);

  if (!dPtr->forceVisual || !dPtr->rotTool)
  {
    gzwarn << "No force visual" << std::endl;
    return;
  }

  ignition::math::Vector3d normVec = dPtr->forceVector;
  normVec.Normalize();

  // Place it on X axis in case it is zero
  if (normVec == ignition::math::Vector3d::Zero)
    normVec = ignition::math::Vector3d::UnitX;

  // Set rotation in the vector direction
  ignition::math::Quaterniond quat = this->QuaternionFromVector(normVec);
  dPtr->forceVisual->SetRotation(quat * ignition::math::Quaterniond(
      ignition::math::Vector3d(0, M_PI/2.0, 0)));

  // Set arrow tip to forcePosVector
  dPtr->forceVisual->SetPosition(-normVec * 0.28 *
      dPtr->forceVisual->Scale().Z() + dPtr->forcePosVector);

  // Rotation tool
  dPtr->rotTool->SetPosition(dPtr->forcePosVector);
  if (!dPtr->rotatedByMouse)
    dPtr->rotTool->SetRotation(quat);
}

///////////////////////////////////////////////////
void ApplyWrenchVisual::UpdateTorqueVisual()
{
  ApplyWrenchVisualPrivate *dPtr =
      reinterpret_cast<ApplyWrenchVisualPrivate *>(this->dataPtr);

  if (!dPtr->torqueVisual || !dPtr->rotTool)
  {
    gzwarn << "No torque visual" << std::endl;
    return;
  }

  ignition::math::Vector3d normVec = dPtr->torqueVector;
  normVec.Normalize();

  // Place it on X axis in case it is zero
  if (normVec == ignition::math::Vector3d::Zero)
    normVec = ignition::math::Vector3d::UnitX;

  // Set rotation in the vector direction
  ignition::math::Quaterniond quat = this->QuaternionFromVector(normVec);
  dPtr->torqueVisual->SetRotation(quat * ignition::math::Quaterniond(
      ignition::math::Vector3d(0, M_PI/2.0, 0)));

  // Position towards comVector
  double linkDiagonal = dPtr->parent->BoundingBox().Size().Length();
  dPtr->torqueVisual->SetPosition(normVec*linkDiagonal*0.75 + dPtr->comVector);
<<<<<<< HEAD
  dPtr->torqueLine->SetPoint(1, ignition::math::Vector3d(0, 0,
        -linkDiagonal*0.75) / dPtr->torqueVisual->Scale());
=======
  dPtr->torqueLine->SetPoint(1,
      ignition::math::Vector3d(0, 0,
        -linkDiagonal*0.75) / dPtr->torqueVisual->GetScale().Ign());
>>>>>>> 08a89132

  // Rotation tool
  dPtr->rotTool->SetPosition(dPtr->comVector);
  if (!dPtr->rotatedByMouse)
    dPtr->rotTool->SetRotation(quat);
}

/////////////////////////////////////////////////
void ApplyWrenchVisual::Resize()
{
  ApplyWrenchVisualPrivate *dPtr =
      reinterpret_cast<ApplyWrenchVisualPrivate *>(this->dataPtr);

  if (!dPtr->parent || !dPtr->forceVisual || !dPtr->torqueVisual ||
      !dPtr->rotTool)
  {
    gzwarn << "ApplyWrenchVisual is incomplete." << std::endl;
    return;
  }

  // Protect force/torque visuals
  std::lock_guard<std::mutex> lock(dPtr->mutex);

  double linkSize = std::max(0.1, dPtr->parent->BoundingBox().Size().Length());

  // Force visual
  dPtr->forceVisual->SetScale(ignition::math::Vector3d(2*linkSize,
                                                       2*linkSize,
                                                       2*linkSize));

  // Torque visual
  dPtr->torqueVisual->SetScale(ignition::math::Vector3d(linkSize,
                                                        linkSize,
                                                        linkSize));

  // Rot tool
  dPtr->rotTool->SetScale(ignition::math::Vector3d(0.75*linkSize,
                                                   0.75*linkSize,
                                                   0.75*linkSize));

  // Texts
  double fontSize = 0.1*linkSize;
  dPtr->forceText.SetCharHeight(fontSize);
  dPtr->torqueText.SetCharHeight(fontSize);
  dPtr->forceText.SetBaseline(0.12*linkSize);
}

///////////////////////////////////////////////////
rendering::VisualPtr ApplyWrenchVisual::GetForceVisual() const
{
  ApplyWrenchVisualPrivate *dPtr =
      reinterpret_cast<ApplyWrenchVisualPrivate *>(this->dataPtr);

  if (!dPtr->forceVisual)
  {
    gzerr << "Force visual not found, but it should exist." << std::endl;
    return NULL;
  }

  std::lock_guard<std::mutex> lock(dPtr->mutex);

  return dPtr->forceVisual;
}

///////////////////////////////////////////////////
rendering::VisualPtr ApplyWrenchVisual::GetTorqueVisual() const
{
  ApplyWrenchVisualPrivate *dPtr =
      reinterpret_cast<ApplyWrenchVisualPrivate *>(this->dataPtr);

  if (!dPtr->torqueVisual)
  {
    gzerr << "Torque visual not found, but it should exist." << std::endl;
    return NULL;
  }

  std::lock_guard<std::mutex> lock(dPtr->mutex);

  return dPtr->torqueVisual;
}

///////////////////////////////////////////////////
rendering::SelectionObjPtr ApplyWrenchVisual::GetRotTool() const
{
  ApplyWrenchVisualPrivate *dPtr =
      reinterpret_cast<ApplyWrenchVisualPrivate *>(this->dataPtr);

  if (!dPtr->rotTool)
  {
    gzerr << "Rot tool not found, but it should exist." << std::endl;
    return NULL;
  }

  return dPtr->rotTool;
}

/////////////////////////////////////////////////
void ApplyWrenchVisual::SetMode(Mode _mode)
{
  ApplyWrenchVisualPrivate *dPtr =
      reinterpret_cast<ApplyWrenchVisualPrivate *>(this->dataPtr);

  if (!dPtr->forceVisual || !dPtr->torqueVisual || !dPtr->rotTool)
  {
    gzerr << "Some visual is missing!" << std::endl;
    return;
  }

  // Protect force/torque visuals
  std::lock_guard<std::mutex> lock(dPtr->mutex);

  if (_mode == Mode::FORCE)
  {
    dPtr->forceVisual->SetMaterial(dPtr->selectedMaterial);
    dPtr->torqueVisual->SetMaterial(dPtr->unselectedMaterial);

    dPtr->rotTool->SetHandleVisible(SelectionObj::ROT_Y, true);
    dPtr->rotTool->SetHandleVisible(SelectionObj::ROT_Z, true);

    this->UpdateForceVisual();
  }
  else if (_mode == Mode::TORQUE)
  {
    dPtr->torqueVisual->SetMaterial(dPtr->selectedMaterial);
    dPtr->forceVisual->SetMaterial(dPtr->unselectedMaterial);

    dPtr->rotTool->SetHandleVisible(SelectionObj::ROT_Y, true);
    dPtr->rotTool->SetHandleVisible(SelectionObj::ROT_Z, true);

    this->UpdateTorqueVisual();
  }
  else if (_mode == Mode::NONE)
  {
    // Dark visuals
    dPtr->forceVisual->SetMaterial(dPtr->unselectedMaterial);
    dPtr->torqueVisual->SetMaterial(dPtr->unselectedMaterial);
    // hide rot
    dPtr->rotTool->SetHandleVisible(SelectionObj::ROT_Y, false);
    dPtr->rotTool->SetHandleVisible(SelectionObj::ROT_Z, false);
  }
}<|MERGE_RESOLUTION|>--- conflicted
+++ resolved
@@ -161,22 +161,10 @@
   torqueHeadObj->getUserObjectBindings().setUserAny(
         Ogre::Any(std::string(dPtr->torqueVisual->GetName())));
 
-<<<<<<< HEAD
-  Ogre::SceneNode *torqueHeadNode =
-      dPtr->torqueVisual->GetSceneNode()->createChildSceneNode(
-      this->GetName() + "_TORQUE_HEAD_NODE_");
-  torqueHeadNode->attachObject(torqueHeadObj);
-  torqueHeadNode->setScale(3, 3, 1);
-  torqueHeadNode->setPosition(-0.04, 0.125, 0);
-  ignition::math::Quaterniond quat(0, -M_PI/2.0, 0);
-  torqueHeadNode->setOrientation(
-      Ogre::Quaternion(quat.W(), quat.X(), quat.Y(), quat.Z()));
-=======
   torqueArrowVisual->SetScale(ignition::math::Vector3d(3, 3, 1));
   torqueArrowVisual->SetPosition(ignition::math::Vector3d(-0.04, 0.125, 0));
   ignition::math::Quaterniond quat(0, -M_PI/2.0, 0);
   torqueArrowVisual->SetRotation(quat);
->>>>>>> 08a89132
 
   dPtr->torqueVisual->SetMaterial(dPtr->unselectedMaterial);
   dPtr->torqueVisual->GetSceneNode()->setInheritScale(false);
@@ -231,20 +219,10 @@
     const ignition::math::Vector3d &_vec)
 {
   double roll = 0;
-<<<<<<< HEAD
-  double pitch = -atan2(_vec.Z(), sqrt(pow(_vec.Z(), 2) + pow(_vec.Y(), 2)));
-=======
   double pitch = -atan2(_vec.Z(), sqrt(pow(_vec.X(), 2) + pow(_vec.Y(), 2)));
->>>>>>> 08a89132
   double yaw = atan2(_vec.Y(), _vec.X());
 
   return ignition::math::Quaterniond(roll, pitch, yaw);
-}
-
-///////////////////////////////////////////////////
-void ApplyWrenchVisual::SetCoM(const ignition::math::Vector3d &_comVector)
-{
-  this->SetCoM(_comVector.Ign());
 }
 
 ///////////////////////////////////////////////////
@@ -267,13 +245,6 @@
 void ApplyWrenchVisual::SetForcePos(
     const ignition::math::Vector3d &_forcePosVector)
 {
-  this->SetForcePos(_forcePosVector.Ign());
-}
-
-///////////////////////////////////////////////////
-void ApplyWrenchVisual::SetForcePos(
-    const ignition::math::Vector3d &_forcePosVector)
-{
   ApplyWrenchVisualPrivate *dPtr =
       reinterpret_cast<ApplyWrenchVisualPrivate *>(this->dataPtr);
 
@@ -285,13 +256,6 @@
 
     this->UpdateForceVisual();
   }
-}
-
-///////////////////////////////////////////////////
-void ApplyWrenchVisual::SetForce(const ignition::math::Vector3d &_forceVector,
-    const bool _rotatedByMouse)
-{
-  this->SetForce(_forceVector.Ign(), _rotatedByMouse);
 }
 
 ///////////////////////////////////////////////////
@@ -325,13 +289,6 @@
 void ApplyWrenchVisual::SetTorque(const ignition::math::Vector3d &_torqueVector,
     const bool _rotatedByMouse)
 {
-  this->SetTorque(_torqueVector.Ign(), _rotatedByMouse);
-}
-
-///////////////////////////////////////////////////
-void ApplyWrenchVisual::SetTorque(const ignition::math::Vector3d &_torqueVector,
-    const bool _rotatedByMouse)
-{
   ApplyWrenchVisualPrivate *dPtr =
       reinterpret_cast<ApplyWrenchVisualPrivate *>(this->dataPtr);
 
@@ -381,7 +338,7 @@
 
   // Set arrow tip to forcePosVector
   dPtr->forceVisual->SetPosition(-normVec * 0.28 *
-      dPtr->forceVisual->Scale().Z() + dPtr->forcePosVector);
+      dPtr->forceVisual->GetScale().z + dPtr->forcePosVector);
 
   // Rotation tool
   dPtr->rotTool->SetPosition(dPtr->forcePosVector);
@@ -414,16 +371,11 @@
       ignition::math::Vector3d(0, M_PI/2.0, 0)));
 
   // Position towards comVector
-  double linkDiagonal = dPtr->parent->BoundingBox().Size().Length();
+  double linkDiagonal = dPtr->parent->GetBoundingBox().GetSize().GetLength();
   dPtr->torqueVisual->SetPosition(normVec*linkDiagonal*0.75 + dPtr->comVector);
-<<<<<<< HEAD
-  dPtr->torqueLine->SetPoint(1, ignition::math::Vector3d(0, 0,
-        -linkDiagonal*0.75) / dPtr->torqueVisual->Scale());
-=======
   dPtr->torqueLine->SetPoint(1,
       ignition::math::Vector3d(0, 0,
-        -linkDiagonal*0.75) / dPtr->torqueVisual->GetScale().Ign());
->>>>>>> 08a89132
+        -linkDiagonal*0.75) / dPtr->torqueVisual->Scale());
 
   // Rotation tool
   dPtr->rotTool->SetPosition(dPtr->comVector);
@@ -447,7 +399,8 @@
   // Protect force/torque visuals
   std::lock_guard<std::mutex> lock(dPtr->mutex);
 
-  double linkSize = std::max(0.1, dPtr->parent->BoundingBox().Size().Length());
+  double linkSize = std::max(0.1,
+      dPtr->parent->GetBoundingBox().GetSize().GetLength());
 
   // Force visual
   dPtr->forceVisual->SetScale(ignition::math::Vector3d(2*linkSize,
