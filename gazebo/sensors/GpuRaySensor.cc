--- conflicted
+++ resolved
@@ -571,22 +571,7 @@
   if (!this->rendered)
     return false;
 
-<<<<<<< HEAD
   this->laserCam->PostRender();
-=======
-    // Store the latest laser scans into laserMsg
-    msgs::Set(scan->mutable_world_pose(),
-              this->pose + this->parentEntity->GetWorldPose());
-    scan->set_angle_min(this->GetAngleMin().Radian());
-    scan->set_angle_max(this->GetAngleMax().Radian());
-    scan->set_angle_step(this->GetAngleResolution());
-    scan->set_count(this->GetRayCount());
-
-    scan->set_vertical_angle_min(this->GetVerticalAngleMin().Radian());
-    scan->set_vertical_angle_max(this->GetVerticalAngleMax().Radian());
-    scan->set_vertical_angle_step(this->GetVerticalAngleResolution());
-    scan->set_vertical_count(this->GetVerticalRayCount());
->>>>>>> a72f977b
 
   boost::mutex::scoped_lock lock(this->mutex);
 
@@ -600,6 +585,12 @@
   scan->set_angle_min(this->GetAngleMin().Radian());
   scan->set_angle_max(this->GetAngleMax().Radian());
   scan->set_angle_step(this->GetAngleResolution());
+    scan->set_count(this->GetRayCount());
+
+    scan->set_vertical_angle_min(this->GetVerticalAngleMin().Radian());
+    scan->set_vertical_angle_max(this->GetVerticalAngleMax().Radian());
+    scan->set_vertical_angle_step(this->GetVerticalAngleResolution());
+    scan->set_vertical_count(this->GetVerticalRayCount());
 
   scan->set_range_min(this->GetRangeMin());
   scan->set_range_max(this->GetRangeMax());
