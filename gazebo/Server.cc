/*
 * Copyright (C) 2012-2013 Open Source Robotics Foundation
 *
 * Licensed under the Apache License, Version 2.0 (the "License");
 * you may not use this file except in compliance with the License.
 * You may obtain a copy of the License at
 *
 *     http://www.apache.org/licenses/LICENSE-2.0
 *
 * Unless required by applicable law or agreed to in writing, software
 * distributed under the License is distributed on an "AS IS" BASIS,
 * WITHOUT WARRANTIES OR CONDITIONS OF ANY KIND, either express or implied.
 * See the License for the specific language governing permissions and
 * limitations under the License.
 *
*/
#include <stdio.h>
#include <signal.h>
#include <boost/lexical_cast.hpp>
#include <boost/algorithm/string.hpp>

#include <sdf/sdf.hh>

#include "gazebo/gazebo.hh"
#include "gazebo/transport/transport.hh"

#include "gazebo/util/LogRecord.hh"
#include "gazebo/util/LogPlay.hh"
#include "gazebo/common/ModelDatabase.hh"
#include "gazebo/common/Timer.hh"
#include "gazebo/common/Exception.hh"
#include "gazebo/common/Plugin.hh"
#include "gazebo/common/CommonIface.hh"
#include "gazebo/common/Console.hh"
#include "gazebo/common/Events.hh"

#include "gazebo/sensors/SensorsIface.hh"

#include "gazebo/physics/PhysicsFactory.hh"
#include "gazebo/physics/PhysicsIface.hh"
#include "gazebo/physics/World.hh"
#include "gazebo/physics/Base.hh"

#include "gazebo/Master.hh"
#include "gazebo/Server.hh"

namespace po = boost::program_options;
using namespace gazebo;

bool Server::stop = true;

/////////////////////////////////////////////////
Server::Server()
{
<<<<<<< HEAD
  if (signal(SIGINT, Server::SigInt) == SIG_ERR)
    std::cerr << "signal(2) failed while setting up for SIGINT" << std::endl;
=======
>>>>>>> 73bd6b7c
}

/////////////////////////////////////////////////
Server::~Server()
{
  fflush(stdout);
  delete this->master;
}

/////////////////////////////////////////////////
void Server::PrintUsage()
{
  std::cerr << "gzserver -- Run the Gazebo server.\n\n";
  std::cerr << "`gzserver` [options] <world_file>\n\n";
  std::cerr << "Gazebo server runs simulation and handles commandline "
    << "options, starts a Master, runs World update and sensor generation "
    << "loops.\n\n";
}

/////////////////////////////////////////////////
bool Server::ParseArgs(int _argc, char **_argv)
{
  // Save a copy of argc and argv for consumption by system plugins
  this->systemPluginsArgc = _argc;
  this->systemPluginsArgv = new char*[_argc];
  for (int i = 0; i < _argc; ++i)
  {
    int argvLen = strlen(_argv[i]) + 1;
    this->systemPluginsArgv[i] = new char[argvLen];
    snprintf(this->systemPluginsArgv[i], argvLen, "%s", _argv[i]);
  }

  po::options_description visibleDesc("Options");
  visibleDesc.add_options()
    ("quiet,q", "Reduce output to stdout.")
    ("help,h", "Produce this help message.")
    ("pause,u", "Start the server in a paused state.")
    ("physics,e", po::value<std::string>(),
     "Specify a physics engine (ode|bullet|simbody).")
    ("play,p", po::value<std::string>(), "Play a log file.")
    ("record,r", "Record state data.")
    ("record_encoding", po::value<std::string>()->default_value("zlib"),
     "Compression encoding format for log data (zlib|bz2|txt).")
    ("record_path", po::value<std::string>()->default_value(""),
     "Absolute path in which to store state data")
    ("seed",  po::value<double>(),
     "Start with a given random number seed.")
    ("iters",  po::value<unsigned int>(),
     "Number of iterations to simulate.")
    ("minimal_comms", "Reduce the messages output by gzserver")
    ("server-plugin,s", po::value<std::vector<std::string> >(),
     "Load a plugin.");

  po::options_description hiddenDesc("Hidden options");
  hiddenDesc.add_options()
    ("world_file", po::value<std::string>(), "SDF world to load.")
    ("pass_through", po::value<std::vector<std::string> >(),
     "not used, passed through to system plugins.");

  po::options_description desc("Options");
  desc.add(visibleDesc).add(hiddenDesc);

  po::positional_options_description positionalDesc;
  positionalDesc.add("world_file", 1).add("pass_through", -1);

  try
  {
    po::store(po::command_line_parser(_argc, _argv).options(desc).positional(
          positionalDesc).allow_unregistered().run(), this->vm);

    po::notify(this->vm);
  }
  catch(boost::exception &_e)
  {
    std::cerr << "Error. Invalid arguments\n";
    // NOTE: boost::diagnostic_information(_e) breaks lucid
    // std::cerr << boost::diagnostic_information(_e) << "\n";
    return false;
  }

  if (this->vm.count("help"))
  {
    this->PrintUsage();
    std::cerr << visibleDesc << "\n";
    return false;
  }

  if (this->vm.count("quiet"))
    gazebo::common::Console::Instance()->SetQuiet(true);
  else
    gazebo::print_version();

  if (this->vm.count("minimal_comms"))
    gazebo::transport::setMinimalComms(true);
  else
    gazebo::transport::setMinimalComms(false);

  // Set the random number seed if present on the command line.
  if (this->vm.count("seed"))
  {
    try
    {
      math::Rand::SetSeed(this->vm["seed"].as<double>());
    }
    catch(boost::bad_any_cast &_e)
    {
      gzerr << "Unable to set random number seed. Must supply a number.\n";
    }
  }

  /// Load all the plugins specified on the command line
  if (this->vm.count("server-plugin"))
  {
    std::vector<std::string> pp =
      this->vm["server-plugin"].as<std::vector<std::string> >();

    for (std::vector<std::string>::iterator iter = pp.begin();
         iter != pp.end(); ++iter)
    {
      gazebo::add_plugin(*iter);
    }
  }

  // Set the parameter to record a log file
  if (this->vm.count("record"))
  {
    this->params["record"] = this->vm["record_path"].as<std::string>();
    this->params["record_encoding"] =
        this->vm["record_encoding"].as<std::string>();
  }

  if (this->vm.count("iters"))
  {
    try
    {
      this->params["iterations"] = boost::lexical_cast<std::string>(
          this->vm["iters"].as<unsigned int>());
    }
    catch(...)
    {
      this->params["iterations"] = "0";
      gzerr << "Unable to set iterations of [" <<
        this->vm["iters"].as<unsigned int>() << "]\n";
    }
  }

  if (this->vm.count("pause"))
    this->params["pause"] = "true";
  else
    this->params["pause"] = "false";

  if (!this->PreLoad())
  {
    gzerr << "Unable to load gazebo\n";
    return false;
  }

  // The following "if" block must be processed directly before
  // this->ProcessPrarams.
  //
  // Set the parameter to playback a log file. The log file contains the
  // world description, so don't try to reead the world file from the
  // command line.
  if (this->vm.count("play"))
  {
    // Load the log file
    util::LogPlay::Instance()->Open(this->vm["play"].as<std::string>());

    gzmsg << "\nLog playback:\n"
      << "  Log Version: "
      << util::LogPlay::Instance()->GetLogVersion() << "\n"
      << "  Gazebo Version: "
      << util::LogPlay::Instance()->GetGazeboVersion() << "\n"
      << "  Random Seed: "
      << util::LogPlay::Instance()->GetRandSeed() << "\n";

    // Get the SDF world description from the log file
    std::string sdfString;
    util::LogPlay::Instance()->Step(sdfString);

    // Load the server
    if (!this->LoadString(sdfString))
      return false;
  }
  else
  {
    // Get the world file name from the command line, or use "empty.world"
    // if no world file is specified.
    std::string configFilename = "worlds/empty.world";
    if (this->vm.count("world_file"))
      configFilename = this->vm["world_file"].as<std::string>();

    // Get the physics engine name specified from the command line, or use ""
    // if no physics engine is specified.
    std::string physics;
    if (this->vm.count("physics"))
      physics = this->vm["physics"].as<std::string>();

    // Load the server
    if (!this->LoadFile(configFilename, physics))
      return false;
  }

  this->ProcessParams();
  this->Init();

  return true;
}

/////////////////////////////////////////////////
bool Server::GetInitialized() const
{
  return !this->stop && !transport::is_stopped();
}

/////////////////////////////////////////////////
bool Server::LoadFile(const std::string &_filename,
                      const std::string &_physics)
{
  // Quick test for a valid file
  FILE *test = fopen(common::find_file(_filename).c_str(), "r");
  if (!test)
  {
    gzerr << "Could not open file[" << _filename << "]\n";
    return false;
  }
  fclose(test);

  // Load the world file
  sdf::SDFPtr sdf(new sdf::SDF);
  if (!sdf::init(sdf))
  {
    gzerr << "Unable to initialize sdf\n";
    return false;
  }

  if (!sdf::readFile(common::find_file(_filename), sdf))
  {
    gzerr << "Unable to read sdf file[" << _filename << "]\n";
    return false;
  }

  return this->LoadImpl(sdf->root, _physics);
}

/////////////////////////////////////////////////
bool Server::LoadString(const std::string &_sdfString)
{
  // Load the world file
  sdf::SDFPtr sdf(new sdf::SDF);
  if (!sdf::init(sdf))
  {
    gzerr << "Unable to initialize sdf\n";
    return false;
  }

  if (!sdf::readString(_sdfString, sdf))
  {
    gzerr << "Unable to read SDF string[" << _sdfString << "]\n";
    return false;
  }

  return this->LoadImpl(sdf->root);
}

/////////////////////////////////////////////////
bool Server::PreLoad()
{
  std::string host = "";
  unsigned int port = 0;

  gazebo::transport::get_master_uri(host, port);

  this->master = new gazebo::Master();
  this->master->Init(port);
  this->master->RunThread();

  // Load gazebo
  return gazebo::load(this->systemPluginsArgc, this->systemPluginsArgv);
}

/////////////////////////////////////////////////
bool Server::LoadImpl(sdf::ElementPtr _elem,
                      const std::string &_physics)
{
  /// Load the sensors library
  sensors::load();

  /// Load the physics library
  physics::load();

  // If a physics engine is specified,
  if (_physics.length())
  {
    // Check if physics engine name is valid
    // This must be done after physics::load();
    if (!physics::PhysicsFactory::IsRegistered(_physics))
    {
      gzerr << "Unregistered physics engine [" << _physics
            << "], the default will be used instead.\n";
    }
    // Try inserting physics engine name if one is given
    else if (_elem->HasElement("world") &&
             _elem->GetElement("world")->HasElement("physics"))
    {
      _elem->GetElement("world")->GetElement("physics")
           ->GetAttribute("type")->Set(_physics);
    }
    else
    {
      gzerr << "Cannot set physics engine: <world> does not have <physics>\n";
    }
  }

  sdf::ElementPtr worldElem = _elem->GetElement("world");
  if (worldElem)
  {
    physics::WorldPtr world = physics::create_world();

    // Create the world
    try
    {
      physics::load_world(world, worldElem);
    }
    catch(common::Exception &e)
    {
      gzthrow("Failed to load the World\n"  << e);
    }
  }

  this->node = transport::NodePtr(new transport::Node());
  this->node->Init("/gazebo");
  this->serverSub = this->node->Subscribe("/gazebo/server/control",
                                          &Server::OnControl, this);

  this->worldModPub =
    this->node->Advertise<msgs::WorldModify>("/gazebo/world/modify");

  // Run the gazebo, starts a new thread
  gazebo::run();

  return true;
}

/////////////////////////////////////////////////
void Server::Init()
{
  // Make sure the model database has started.
  common::ModelDatabase::Instance()->Start();

  gazebo::init();

  sensors::init();

  physics::init_worlds();
  this->stop = false;
}

/////////////////////////////////////////////////
void Server::SigInt(int)
{
  stop = true;

  // Signal to plugins/etc that a shutdown event has occured
  event::Events::sigInt();
}

/////////////////////////////////////////////////
void Server::Stop()
{
  this->stop = true;
}

/////////////////////////////////////////////////
void Server::Fini()
{
  this->Stop();

  gazebo::fini();

  physics::fini();

  sensors::fini();

  if (this->master)
    this->master->Fini();
  delete this->master;
  this->master = NULL;

  // Cleanup model database.
  common::ModelDatabase::Instance()->Fini();
}

/////////////////////////////////////////////////
void Server::Run()
{
  // Now that we're about to run, install a signal handler to allow for
  // graceful shutdown on Ctrl-C.
  struct sigaction sigact;
  sigact.sa_handler = Server::SigInt;
  if (sigaction(SIGINT, &sigact, NULL))
    std::cerr << "sigaction(2) failed while setting up for SIGINT" << std::endl;

  if (this->stop)
    return;

  // Make sure the sensors are updated once before running the world.
  // This makes sure plugins get loaded properly.
  sensors::run_once(true);

  // Run the sensor threads
  sensors::run_threads();

  unsigned int iterations = 0;
  common::StrStr_M::iterator piter = this->params.find("iterations");
  if (piter != this->params.end())
  {
    try
    {
      iterations = boost::lexical_cast<unsigned int>(piter->second);
    }
    catch(...)
    {
      iterations = 0;
      gzerr << "Unable to cast iterations[" << piter->second << "] "
        << "to unsigned integer\n";
    }
  }

  // Run each world. Each world starts a new thread
  physics::run_worlds(iterations);

  // Update the sensors.
  while (!this->stop && physics::worlds_running())
  {
    this->ProcessControlMsgs();
    sensors::run_once();
    common::Time::MSleep(1);
  }

  // Stop all the worlds
  physics::stop_worlds();

  sensors::stop();

  // Stop gazebo
  gazebo::stop();

  // Stop the master
  this->master->Stop();
}

/////////////////////////////////////////////////
void Server::ProcessParams()
{
  common::StrStr_M::const_iterator iter;
  for (iter = this->params.begin(); iter != this->params.end(); ++iter)
  {
    if (iter->first == "pause")
    {
      bool p = false;
      try
      {
        p = boost::lexical_cast<bool>(iter->second);
      }
      catch(...)
      {
        // Unable to convert via lexical_cast, so try "true/false" string
        std::string str = iter->second;
        boost::to_lower(str);

        if (str == "true")
          p = true;
        else if (str == "false")
          p = false;
        else
          gzerr << "Invalid param value[" << iter->first << ":"
                << iter->second << "]\n";
      }

      physics::pause_worlds(p);
    }
    else if (iter->first == "record")
    {
      util::LogRecord::Instance()->Start(this->params["record_encoding"],
                                         iter->second);
    }
  }
}

/////////////////////////////////////////////////
void Server::SetParams(const common::StrStr_M &_params)
{
  common::StrStr_M::const_iterator iter;
  for (iter = _params.begin(); iter != _params.end(); ++iter)
    this->params[iter->first] = iter->second;
}

/////////////////////////////////////////////////
void Server::OnControl(ConstServerControlPtr &_msg)
{
  boost::mutex::scoped_lock lock(this->receiveMutex);
  this->controlMsgs.push_back(*_msg);
}

/////////////////////////////////////////////////
void Server::ProcessControlMsgs()
{
  std::list<msgs::ServerControl>::iterator iter;
  for (iter = this->controlMsgs.begin();
       iter != this->controlMsgs.end(); ++iter)
  {
    if ((*iter).has_save_world_name())
    {
      physics::WorldPtr world = physics::get_world((*iter).save_world_name());
      if ((*iter).has_save_filename())
        world->Save((*iter).save_filename());
      else
        gzerr << "No filename specified.\n";
    }
    else if ((*iter).has_new_world() && (*iter).new_world())
    {
      this->OpenWorld("worlds/empty.world");
    }
    else if ((*iter).has_open_filename())
    {
      this->OpenWorld((*iter).open_filename());
    }
    else if ((*iter).has_stop() && (*iter).stop())
    {
      this->Stop();
    }
  }
  this->controlMsgs.clear();
}

/////////////////////////////////////////////////
bool Server::OpenWorld(const std::string & /*_filename*/)
{
  gzerr << "Open World is not implemented\n";
  return false;
/*
  sdf::SDFPtr sdf(new sdf::SDF);
  if (!sdf::init(sdf))
  {
    gzerr << "Unable to initialize sdf\n";
    return false;
  }

  if (!sdf::readFile(_filename, sdf))
  {
    gzerr << "Unable to read sdf file[" << _filename << "]\n";
    return false;
  }

  msgs::WorldModify worldMsg;
  worldMsg.set_world_name("default");
  worldMsg.set_remove(true);
  this->worldModPub->Publish(worldMsg);

  physics::stop_worlds();

  physics::remove_worlds();

  sensors::remove_sensors();

  gazebo::transport::clear_buffers();

  sdf::ElementPtr worldElem = sdf->root->GetElement("world");

  physics::WorldPtr world = physics::create_world();

  physics::load_world(world, worldElem);

  physics::init_world(world);

  physics::run_world(world);

  worldMsg.set_world_name("default");
  worldMsg.set_remove(false);
  worldMsg.set_create(true);
  this->worldModPub->Publish(worldMsg);
  return true;
  */
}<|MERGE_RESOLUTION|>--- conflicted
+++ resolved
@@ -52,11 +52,6 @@
 /////////////////////////////////////////////////
 Server::Server()
 {
-<<<<<<< HEAD
-  if (signal(SIGINT, Server::SigInt) == SIG_ERR)
-    std::cerr << "signal(2) failed while setting up for SIGINT" << std::endl;
-=======
->>>>>>> 73bd6b7c
 }
 
 /////////////////////////////////////////////////
