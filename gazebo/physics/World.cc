--- conflicted
+++ resolved
@@ -1777,8 +1777,11 @@
 
       if (!this->publishModelPoses.empty())
       {
-<<<<<<< HEAD
-        poseMsg = msg.add_pose();
+        for (std::set<ModelPtr>::iterator iter =
+            this->publishModelPoses.begin();
+            iter != this->publishModelPoses.end(); ++iter)
+        {
+          poseMsg = msg.add_pose();
 
         // Publish the model's relative pose
         poseMsg->set_name((*iter)->GetScopedName());
@@ -1794,27 +1797,6 @@
           poseMsg->set_name((*linkIter)->GetScopedName());
           poseMsg->set_id((*linkIter)->GetId());
           msgs::Set(poseMsg, (*linkIter)->GetRelativePose());
-=======
-        for (std::set<ModelPtr>::iterator iter =
-            this->publishModelPoses.begin();
-            iter != this->publishModelPoses.end(); ++iter)
-        {
-          poseMsg = msg.add_pose();
-
-          // Publish the model's relative pose
-          poseMsg->set_name((*iter)->GetScopedName());
-          msgs::Set(poseMsg, (*iter)->GetRelativePose());
-
-          // Publish each of the model's children relative poses
-          Link_V links = (*iter)->GetLinks();
-          for (Link_V::iterator linkIter = links.begin();
-              linkIter != links.end(); ++linkIter)
-          {
-            poseMsg = msg.add_pose();
-            poseMsg->set_name((*linkIter)->GetScopedName());
-            msgs::Set(poseMsg, (*linkIter)->GetRelativePose());
-          }
->>>>>>> 138d4315
         }
         if (this->posePub && this->posePub->HasConnections())
           this->posePub->Publish(msg);
