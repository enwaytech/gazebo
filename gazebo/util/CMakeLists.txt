--- conflicted
+++ resolved
@@ -4,21 +4,14 @@
   include_directories(${OPENAL_INCLUDE_DIR})
 endif()
 
-<<<<<<< HEAD
+include_directories(${tinyxml_INCLUDE_DIRS})
 set (sources
-=======
-include_directories(${tinyxml_INCLUDE_DIRS})
-set (sources 
->>>>>>> 626644e6
   Diagnostics.cc
   LogPlay.cc
   LogRecord.cc
   OpenAL.cc
 )
 
-<<<<<<< HEAD
-set (headers
-=======
 if (NOT USE_EXTERNAL_TINYXML)
   include_directories (${CMAKE_SOURCE_DIR}/deps/win/tinyxml)
   add_definitions(-DTIXML_USE_STL)
@@ -30,7 +23,6 @@
 endif()
 
 set (headers 
->>>>>>> 626644e6
   Diagnostics.hh
   LogPlay.hh
   LogRecord.hh
