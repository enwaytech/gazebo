<<<<<<< HEAD
## Gazebo 3.0 to 4.0

### Additions

1. **gazebo/msgs/msgs.hh**
    + sdf::ElementPtr LightToSDF(const msgs::Light &_msg, sdf::ElementPtr _sdf = sdf::ElementPtr())

1. **gazebo/rendering/Light.hh**
    + math::Quaternion GetRotation() const
    + void SetRotation(const math::Quaternion &_q)

1. **gazebo/gui/GuiEvents.hh**
    + template<typename T> static event::ConnectionPtr ConnectLightUpdate(T _subscriber)
    + static void DisconnectLightUpdate(event::ConnectionPtr _subscriber)

### Modifications
1. **gazebo/physics/Model.hh**
    + ***Removed:*** Link_V GetLinks() const `ABI Change`
    + ***Replacement:***  const Link_V &GetLinks() const
=======
## Gazebo 3.0 to 3.1

### Additions

1. **gazebo/physics/JointController.hh**
    + void SetPositionPID(const std::string &_jointName, const common::PID &_pid);
    + void SetVelocityPID(const std::string &_jointName, const common::PID &_pid);
>>>>>>> 2e130a77

## Gazebo 2.0 to 3.0

### New Deprecations

1. **gazebo/physics/Joint.hh**
    + ***Deprecation*** virtual void ApplyDamping()
    + ***Replacement*** virtual void ApplyStiffnessDamping()
    ---
    + ***Deprecation*** double GetDampingCoefficient() const
    + ***Replacement*** double GetDamping(int _index)

1. **gazebo/physics/ode/ODEJoint.hh**
    + ***Deprecation*** void CFMDamping()
    + ***Replacement*** void ApplyImplicitStiffnessDamping()

1. **gazebo/physics/ScrewJoint.hh**
    + ***Deprecation*** virtual void SetThreadPitch(unsigned int _index, double _threadPitch) = 0
    + ***Replacement*** virtual void SetThreadPitch(double _threadPitch) = 0
    ---
    + ***Deprecation*** virtual void GetThreadPitch(unsigned int _index) = 0
    + ***Replacement*** virtual void GetThreadPitch() = 0

1. **gazebo/physics/bullet/BulletScrewJoint.hh**
    + ***Deprecation*** protected: virtual void Load(sdf::ElementPtr _sdf)
    + ***Replacement*** public: virtual void Load(sdf::ElementPtr _sdf)

1. **gazebo/physics/PhysicsEngine.hh**
    + ***Deprecation*** virtual void SetSORPGSPreconIters(unsigned int _iters)
    + ***Replacement*** virtual bool SetParam(const std::string &_key, const boost::any &_value)
    ---
    + ***Deprecation*** virtual void SetSORPGSIters(unsigned int _iters)
    + ***Replacement*** virtual bool SetParam(const std::string &_key, const boost::any &_value)
    ---
    + ***Deprecation*** virtual void SetSORPGSW(double _w)
    + ***Replacement*** virtual bool SetParam(const std::string &_key, const boost::any &_value)
    ---
    + ***Deprecation*** virtual int GetSORPGSPreconIters()
    + ***Replacement*** virtual boost::any GetParam(const std::string &_key) const
    ---
    + ***Deprecation*** virtual int GetSORPGSIters()
    + ***Replacement*** virtual boost::any GetParam(const std::string &_key) const
    ---
    + ***Deprecation*** virtual double GetSORPGSW()
    + ***Replacement*** virtual boost::any GetParam(const std::string &_key) const

1. **gazebo/physics/bullet/BulletPhysics.hh**
    + ***Deprecation*** virtual bool SetParam(BulletParam _param, const boost::any &_value)
    + ***Replacement*** virtual bool SetParam(const std::string &_key, const boost::any &_value)
    ---
    + ***Deprecation*** virtual boost::any GetParam(BulletParam _param) const
    + ***Replacement*** virtual boost::any GetParam(const std::string &_key) const

1. **gazebo/physics/ode/ODEPhysics.hh**
    + ***Deprecation*** virtual bool SetParam(ODEParam _param, const boost::any &_value)
    + ***Replacement*** virtual bool SetParam(const std::string &_key, const boost::any &_value)
    ---
    + ***Deprecation*** virtual boost::any GetParam(ODEParam _param) const
    + ***Replacement*** virtual boost::any GetParam(const std::string &_key) const

1. **gazebo/physics/dart/DARTPhysics.hh**
    + ***Deprecation*** virtual boost::any GetParam(DARTParam _param) const
    + ***Replacement*** virtual boost::any GetParam(const std::string &_key) const

1. **gazebo/physics/Joint.hh**
    + ***Deprecation*** virtual double GetAttribute(const std::string &_key, unsigned int _index) = 0
    + ***Replacement*** virtual double GetParam(const std::string &_key, unsigned int _index) = 0;

1. **gazebo/physics/bullet/BulletJoint.hh**
    + ***Deprecation*** virtual double GetAttribute(const std::string &_key, unsigned int _index)
    + ***Replacement*** virtual double GetParam(const std::string &_key, unsigned int _index)

1. **gazebo/physics/bullet/BulletScrewJoint.hh**
    + ***Deprecation*** virtual double GetAttribute(const std::string &_key, unsigned int _index)
    + ***Replacement*** virtual double GetParam(const std::string &_key, unsigned int _index)

1. **gazebo/physics/dart/DARTJoint.hh**
    + ***Deprecation*** virtual double GetParam(const std::string &_key, unsigned int _index)
    + ***Replacement*** virtual double GetAttribute(const std::string &_key, unsigned int _index)

1. **gazebo/physics/ode/ODEJoint.hh**
    + ***Deprecation*** virtual double GetParam(const std::string &_key, unsigned int _index)
    + ***Replacement*** virtual double GetAttribute(const std::string &_key, unsigned int _index)

1. **gazebo/physics/ode/ODEScrewJoint.hh**
    + ***Deprecation*** virtual double GetParam(const std::string &_key, unsigned int _index)
    + ***Replacement*** virtual double GetAttribute(const std::string &_key, unsigned int _index)

1. **gazebo/physics/ode/ODEUniversalJoint.hh**
    + ***Deprecation*** virtual double GetParam(const std::string &_key, unsigned int _index)
    + ***Replacement*** virtual double GetAttribute(const std::string &_key, unsigned int _index)

1. **gazebo/physics/simbody/SimbodyJoint.hh**
    + ***Deprecation*** virtual double GetParam(const std::string &_key, unsigned int _index)
    + ***Replacement*** virtual double GetAttribute(const std::string &_key, unsigned int _index)

1. **gazebo/physics/simbody/SimbodyScrewJoint.hh**
    + ***Deprecation*** virtual double GetParam(const std::string &_key, unsigned int _index)
    + ***Replacement*** virtual double GetAttribute(const std::string &_key, unsigned int _index)

1. **gazebo/physics/Joint.hh**
    + ***Deprecation*** virtual void SetAttribute(const std::string &_key, unsigned int _index, const boost::any &_value) = 0
    + ***Replacement*** virtual bool SetParam(const std::string &_key, unsigned int _index, const boost::any &_value) = 0

1. **gazebo/physics/bullet/BulletJoint.hh**
    + ***Deprecation*** virtual void SetAttribute(const std::string &_key, unsigned int _index, const boost::any &_value)
    + ***Replacement*** virtual bool SetParam(const std::string &_key, unsigned int _index, const boost::any &_value)

1. **gazebo/physics/dart/DARTJoint.hh**
    + ***Deprecation*** virtual void SetAttribute(const std::string &_key, unsigned int _index, const boost::any &_value)
    + ***Replacement*** virtual bool SetParam(const std::string &_key, unsigned int _index, const boost::any &_value)

1. **gazebo/physics/ode/ODEJoint.hh**
    + ***Deprecation*** virtual void SetAttribute(const std::string &_key, unsigned int _index, const boost::any &_value)
    + ***Replacement*** virtual bool SetParam(const std::string &_key, unsigned int _index, const boost::any &_value)

1. **gazebo/physics/ode/ODEScrewJoint.hh**
    + ***Deprecation*** virtual void SetAttribute(const std::string &_key, unsigned int _index, const boost::any &_value)
    + ***Replacement*** virtual bool SetParam(const std::string &_key, unsigned int _index, const boost::any &_value)

1. **gazebo/physics/ode/ODEUniversalJoint.hh**
    + ***Deprecation*** virtual void SetAttribute(const std::string &_key, unsigned int _index, const boost::any &_value)
    + ***Replacement*** virtual bool SetParam(const std::string &_key, unsigned int _index, const boost::any &_value)

1. **gazebo/physics/simbody/SimbodyJoint.hh**
    + ***Deprecation*** virtual void SetAttribute(const std::string &_key, unsigned int _index, const boost::any &_value)
    + ***Replacement*** virtual bool SetParam(const std::string &_key, unsigned int _index, const boost::any &_value)

1. **gazebo/physics/simbody/SimbodyScrewJoint.hh**
    + ***Deprecation*** virtual void SetAttribute(const std::string &_key, unsigned int _index, const boost::any &_value)
    + ***Replacement*** virtual bool SetParam(const std::string &_key, unsigned int _index, const boost::any &_value)

### Modifications
1. **gazebo/physics/Box.hh**
    + ***Removed:*** bool operator==(const Box &_b) `ABI Change`
    + ***Replacement:***  bool operator==(const Box &_b) const

1. **gazebo/gui/GuiIface.hh**
    + ***Removed:*** void load() `ABI change`
    + ***Replacement:*** bool load()
    + ***Note:*** Changed return type from void to bool.
1. **Functions in joint classes use unsigned int, instead of int**
    + All functions in Joint classes (gazebo/physics/\*Joint\*) and subclasses (gazebo/physics/[ode,bullet,simbody,dart]/\*Joint\*) now use unsigned integers instead of integers when referring to a specific joint axis.
    + Add const to Joint::GetInitialAnchorPose(), Joint::GetStopDissipation(), Joint::GetStopStiffness()
1. **gazebo/sensors/Noise.hh** `ABI change`
    + ***Removed:*** void Noise::Load(sdf::ElementPtr _sdf)
    + ***Replacement:*** virtual void Noise::Load(sdf::ElementPtr _sdf)
    + ***Removed:*** void Noise::~Noise()
    + ***Replacement:*** virtual void Noise::~Noise()
    + ***Removed:*** void Noise::Apply() const
    + ***Replacement:*** void Noise::Apply()
    + ***Note:*** Make Noise a base class and refactored out GaussianNoiseModel to its own class.
1. **gazebo/transport/ConnectionManager.hh**
    + ***Removed:*** bool ConnectionManager::Init(const std::string &_masterHost, unsigned int _masterPort) `ABI change`
    + ***Replacement:*** bool ConnectionManager::Init(const std::string &_masterHost, unsigned int _masterPort, uint32_t _timeoutIterations = 30)
    + ***Note:*** No changes to downstream code required. A third parameter has been added that specifies the number of timeout iterations. This parameter has a default value of 30.
1. **gazebo/transport/TransportIface.hh**
    + ***Removed:*** bool init(const std::string &_masterHost = "", unsigned int _masterPort = 0) `ABI change`
    + ***Replacement:*** bool init(const std::string &_masterHost = "", unsigned int _masterPort = 0, uint32_t _timeoutIterations = 30)
    + ***Note:*** No changes to downstream code required. A third parameter has been added that specifies the number of timeout iterations. This parameter has a default value of 30.
1. **gazebo/transport/Publication.hh**
    + ***Removed:*** void Publish(MessagePtr _msg, boost::function<void(uint32_t)> _cb, uint32_t _id) `ABI change`
    + ***Replacement:*** int Publish(MessagePtr _msg, boost::function<void(uint32_t)> _cb, uint32_t _id)
    + ***Note:*** Only the return type changed.

1. **gazebo/common/ModelDatabase.hh** `API change`
    + ***Removed:*** void ModelDatabase::GetModels(boost::function<void (const std::map<std::string, std::string> &)> _func)
    + ***Replacement:*** event::ConnectionPtr ModelDatabase::GetModels(boost::function<void (const std::map<std::string, std::string> &)> _func)
    + ***Note:*** The replacement function requires that the returned connection shared pointer remain valid in order to receive the GetModels callback. Reset the shared pointer to stop receiving GetModels callback.

1. **gazebo/physics/Collision.hh** `API change`
    + ***Modified:*** SurfaceParamsPtr Collision::surface
    + ***Note:*** Changed from `private` to `protected`

1. **gazebo/physics/MultiRayShape.hh** `API change`
    + ***Removed:*** double MultiRayShape::GetRange(int _index)
    + ***Replacement:*** double MultiRayShape::GetRange(unsigned int _index)
    + ***Removed:*** double MultiRayShape::GetRetro(int _index)
    + ***Replacement:*** double MultiRayShape::GetRetro(unsigned int _index)
    + ***Removed:*** double MultiRayShape::GetFiducial(int _index)
    + ***Replacement:*** double MultiRayShape::GetFiducial(unsigned int _index)
    + ***Note:*** Changed argument type from int to unsigned int.

1. **gazebo/physics/SurfaceParams.hh**
    + ***Removed:*** void FillMsg(msgs::Surface &_msg)
    + ***Replacement:*** virtual void FillMsg(msgs::Surface &_msg)

1. **gazebo/sensors/RaySensor.hh** `API change`
    + ***Removed:*** double RaySensor::GetRange(int _index)
    + ***Replacement:*** double RaySensor::GetRange(unsigned int _index)
    + ***Removed:*** double RaySensor::GetRetro(int _index)
    + ***Replacement:*** double RaySensor::GetRetro(unsigned int _index)
    + ***Removed:*** double RaySensor::GetFiducial(int _index)
    + ***Replacement:*** double RaySensor::GetFiducial(unsigned int _index)
    + ***Note:*** Changed argument type from int to unsigned int.

1. **gazebo/physics/PhysicsEngine.hh**
    + ***Removed*** virtual void SetParam(const std::string &_key, const boost::any &_value)
    + ***Replacement*** virtual bool SetParam(const std::string &_key, const boost::any &_value)

1. **gazebo/physics/ode/ODEPhysics.hh**
    + ***Removed*** virtual void SetParam(const std::string &_key, const boost::any &_value)
    + ***Replacement*** virtual bool SetParam(const std::string &_key, const boost::any &_value)

1. **gazebo/physics/bullet/BulletPhysics.hh**
    + ***Removed*** virtual void SetParam(const std::string &_key, const boost::any &_value)
    + ***Replacement*** virtual bool SetParam(const std::string &_key, const boost::any &_value)

1. **gazebo/physics/BallJoint.hh**
    + ***Removed*** virtual void SetHighStop(unsigned int /*_index*/, const math::Angle &/*_angle*/)
    + ***Replacement*** virtual bool SetHighStop(unsigned int /*_index*/, const math::Angle &/*_angle*/)
    ---
    + ***Removed*** virtual void SetLowStop(unsigned int /*_index*/, const math::Angle &/*_angle*/)
    + ***Replacement*** virtual bool SetLowStop(unsigned int /*_index*/, const math::Angle &/*_angle*/)

1. **gazebo/physics/Joint.hh**
    + ***Removed*** virtual void SetHighStop(unsigned int _index, const math::Angle &_angle)
    + ***Replacement*** virtual bool SetHighStop(unsigned int _index, const math::Angle &_angle)
    ---
    + ***Removed*** virtual void SetLowStop(unsigned int _index, const math::Angle &_angle)
    + ***Replacement*** virtual bool SetLowStop(unsigned int _index, const math::Angle &_angle)

1. **gazebo/physics/bullet/BulletBallJoint.hh**
    + ***Removed*** virtual void SetHighStop(unsigned int _index, const math::Angle &_angle)
    + ***Replacement*** virtual bool SetHighStop(unsigned int _index, const math::Angle &_angle)
    ---
    + ***Removed*** virtual void SetLowStop(unsigned int _index, const math::Angle &_angle)
    + ***Replacement*** virtual bool SetLowStop(unsigned int _index, const math::Angle &_angle)

1. **gazebo/physics/bullet/BulletHinge2Joint.hh**
    + ***Removed*** virtual void SetHighStop(unsigned int _index, const math::Angle &_angle)
    + ***Replacement*** virtual bool SetHighStop(unsigned int _index, const math::Angle &_angle)
    ---
    + ***Removed*** virtual void SetLowStop(unsigned int _index, const math::Angle &_angle)
    + ***Replacement*** virtual bool SetLowStop(unsigned int _index, const math::Angle &_angle)

1. **gazebo/physics/bullet/BulletHingeJoint.hh**
    + ***Removed*** virtual void SetHighStop(unsigned int _index, const math::Angle &_angle)
    + ***Replacement*** virtual bool SetHighStop(unsigned int _index, const math::Angle &_angle)
    ---
    + ***Removed*** virtual void SetLowStop(unsigned int _index, const math::Angle &_angle)
    + ***Replacement*** virtual bool SetLowStop(unsigned int _index, const math::Angle &_angle)

1. **gazebo/physics/bullet/BulletScrewJoint.hh**
    + ***Removed*** virtual void SetHighStop(unsigned int _index, const math::Angle &_angle)
    + ***Replacement*** virtual bool SetHighStop(unsigned int _index, const math::Angle &_angle)
    ---
    + ***Removed*** virtual void SetLowStop(unsigned int _index, const math::Angle &_angle)
    + ***Replacement*** virtual bool SetLowStop(unsigned int _index, const math::Angle &_angle)

1. **gazebo/physics/bullet/BulletSliderJoint.hh**
    + ***Removed*** virtual void SetHighStop(unsigned int _index, const math::Angle &_angle)
    + ***Replacement*** virtual bool SetHighStop(unsigned int _index, const math::Angle &_angle)
    ---
    + ***Removed*** virtual void SetLowStop(unsigned int _index, const math::Angle &_angle)
    + ***Replacement*** virtual bool SetLowStop(unsigned int _index, const math::Angle &_angle)

1. **gazebo/physics/bullet/BulletUniversalJoint.hh**
    + ***Removed*** virtual void SetHighStop(unsigned int _index, const math::Angle &_angle)
    + ***Replacement*** virtual bool SetHighStop(unsigned int _index, const math::Angle &_angle)
    ---
    + ***Removed*** virtual void SetLowStop(unsigned int _index, const math::Angle &_angle)
    + ***Replacement*** virtual bool SetLowStop(unsigned int _index, const math::Angle &_angle)

1. **gazebo/physics/dart/DARTJoint.hh**
    + ***Removed*** virtual void SetHighStop(unsigned int _index, const math::Angle &_angle)
    + ***Replacement*** virtual bool SetHighStop(unsigned int _index, const math::Angle &_angle)
    ---
    + ***Removed*** virtual void SetLowStop(unsigned int _index, const math::Angle &_angle)
    + ***Replacement*** virtual bool SetLowStop(unsigned int _index, const math::Angle &_angle)

1. **gazebo/physics/ode/ODEJoint.hh**
    + ***Removed*** virtual void SetHighStop(unsigned int _index, const math::Angle &_angle)
    + ***Replacement*** virtual bool SetHighStop(unsigned int _index, const math::Angle &_angle)
    ---
    + ***Removed*** virtual void SetLowStop(unsigned int _index, const math::Angle &_angle)
    + ***Replacement*** virtual bool SetLowStop(unsigned int _index, const math::Angle &_angle)

1. **gazebo/physics/ode/ODEUniversalJoint.hh**
    + ***Removed*** virtual void SetHighStop(unsigned int _index, const math::Angle &_angle)
    + ***Replacement*** virtual bool SetHighStop(unsigned int _index, const math::Angle &_angle)
    ---
    + ***Removed*** virtual void SetLowStop(unsigned int _index, const math::Angle &_angle)
    + ***Replacement*** virtual bool SetLowStop(unsigned int _index, const math::Angle &_angle)

1. **gazebo/physics/simbody/SimbodyJoint.hh**
    + ***Removed*** virtual void SetHighStop(unsigned int _index, const math::Angle &_angle)
    + ***Replacement*** virtual bool SetHighStop(unsigned int _index, const math::Angle &_angle)
    ---
    + ***Removed*** virtual void SetLowStop(unsigned int _index, const math::Angle &_angle)
    + ***Replacement*** virtual bool SetLowStop(unsigned int _index, const math::Angle &_angle)

1. **gazebo/physics/simbody/SimbodyScrewJoint.hh**
    + ***Removed*** virtual void SetHighStop(unsigned int _index, const math::Angle &_angle)
    + ***Replacement*** virtual bool SetHighStop(unsigned int _index, const math::Angle &_angle)
    ---
    + ***Removed*** virtual void SetLowStop(unsigned int _index, const math::Angle &_angle)
    + ***Replacement*** virtual bool SetLowStop(unsigned int _index, const math::Angle &_angle)

### Additions

1. **gazebo/physics/JointController.hh**
      + common::Time GetLastUpdateTime() const
      + std::map<std::string, JointPtr> GetJoints() const
      + bool SetPositionTarget(const std::string &_jointName, double _target)
      + bool SetVelocityTarget(const std::string &_jointName, double _target)
      + std::map<std::string, common::PID> GetPositionPIDs() const
      + std::map<std::string, common::PID> GetVelocityPIDs() const
      + std::map<std::string, double> GetForces() const
      + std::map<std::string, double> GetPositions() const
      + std::map<std::string, double> GetVelocities() const


1. **gazebo/common/PID.hh**
      + double GetPGain() const
      + double GetIGain() const
      + double GetDGain() const
      + double GetIMax() const
      + double GetIMin() const
      + double GetCmdMax() const
      + double GetCmdMin() const


1. **gazebo/transport/TransportIface.hh**
    +  transport::ConnectionPtr connectToMaster()

1. **gazebo/physics/World.hh**
    +  msgs::Scene GetSceneMsg() const
1. **gazebo/physics/ContactManager.hh**
    + unsigned int GetFilterCount()
    + bool HasFilter(const std::string &_name)
    + void RemoveFilter(const std::string &_name)

1. **gazebo/physics/Joint.hh**
    + virtual void Fini()
    + math::Pose GetAnchorErrorPose() const
    + math::Quaternion GetAxisFrame(unsigned int _index) const
    + double GetWorldEnergyPotentialSpring(unsigned int _index) const
    + math::Pose GetParentWorldPose() const
    + double GetSpringReferencePosition(unsigned int) const
    + math::Pose GetWorldPose() const
    + virtual void SetEffortLimit(unsigned _index, double _stiffness)
    + virtual void SetStiffness(unsigned int _index, double _stiffness) = 0
    + virtual void SetStiffnessDamping(unsigned int _index, double _stiffness, double _damping, double _reference = 0) = 0
    + bool axisParentModelFrame[MAX_JOINT_AXIS]
    + protected: math::Pose parentAnchorPose
    + public: double GetInertiaRatio(const math::Vector3 &_axis) const

1. **gazebo/physics/Link.hh**
    + double GetWorldEnergy() const
    + double GetWorldEnergyKinetic() const
    + double GetWorldEnergyPotential() const
    + bool initialized

1. **gazebo/physics/Model.hh**
    + double GetWorldEnergy() const
    + double GetWorldEnergyKinetic() const
    + double GetWorldEnergyPotential() const

1. **gazebo/physics/SurfaceParams.hh**
    + FrictionPyramid()
    + ~FrictionPyramid()
    + double GetMuPrimary()
    + double GetMuSecondary()
    + void SetMuPrimary(double _mu)
    + void SetMuSecondary(double _mu)
    + math::Vector3 direction1
    + ***Note:*** Replaces mu, m2, fdir1 variables

1. **gazebo/physics/bullet/BulletSurfaceParams.hh**
    + BulletSurfaceParams()
    + virtual ~BulletSurfaceParams()
    + virtual void Load(sdf::ElementPtr _sdf)
    + virtual void FillMsg(msgs::Surface &_msg)
    + virtual void ProcessMsg(msgs::Surface &_msg)
    + FrictionPyramid frictionPyramid

1. **gazebo/physics/ode/ODESurfaceParams.hh**
    + virtual void FillMsg(msgs::Surface &_msg)
    + virtual void ProcessMsg(msgs::Surface &_msg)
    + double bounce
    + double bounce
    + double bounceThreshold
    + double kp
    + double kd
    + double cfm
    + double erp
    + double maxVel
    + double minDepth
    + FrictionPyramid frictionPyramid
    + double slip1
    + double slip2

1. **gazebo/rendering/Light.hh**
    + bool GetVisible() const
    + virtual void LoadFromMsg(const msgs::Light &_msg)

1. **gazebo/sensors/ForceTorqueSensor.hh**
    + physics::JointPtr GetJoint() const

1. **gazebo/sensors/Noise.hh**
    + virtual double ApplyImpl(double _in)
    + virtual void Fini()
    + virtual void SetCustomNoiseCallback(boost::function<double (double)> _cb)

1. **gazebo/sensors/Sensor.hh**
    + NoisePtr GetNoise(unsigned int _index = 0) const

1. **gazebo/sensors/GaussianNoiseModel.hh**

1. **gazebo/physics/ode/ODEUniversalJoint.hh**
    + virtual void SetHighStop(unsigned int _index, const math::Angle &_angle)
    + virtual void SetLowStop(unsigned int _index, const math::Angle &_angle)
    + virtual void SetAttribute(const std::string &_key, unsigned int _index, const boost::any &_value)
    + virtual double GetAttribute(const std::string &_key, unsigned int _index)

1. **gazebo/physics/simbody/SimbodyScrewJoint.hh**
    + virtual void SetThreadPitch(double _threadPitch)
    + virtual void GetThreadPitch()

1. **gazebo/physics/ode/ODEScrewJoint.hh**
    + virtual void SetThreadPitch(double _threadPitch)
    + virtual void GetThreadPitch()

1. **gazebo/physics/ScrewJoint.hh**
    + virtual math::Vector3 GetAnchor(unsigned int _index) const
    + virtual void SetAnchor(unsigned int _index, const math::Vector3 &_anchor)

1. **gazebo/physics/bullet/BulletJoint.hh**
    + virtual math::Angle GetHighStop(unsigned int _index)
    + virtual math::Angle GetLowStop(unsigned int _index)

1. **gazebo/physics/simbody/SimbodyPhysics.hh**
    + virtual boost::any GetParam(const std::string &_key) const
    + virtual bool SetParam(const std::string &_key, const boost::any &_value)

1. **gazebo/physics/dart/DARTPhysics.hh**
    + virtual boost::any GetParam(const std::string &_key) const
    + virtual bool SetParam(const std::string &_key, const boost::any &_value)

1. **gazebo/physics/Joint.hh**
    + math::Quaternion GetAxisFrameOffset(unsigned int _index) const

### Deletions

1. **Removed libtool**
    + Libtool used to be an option for loading plugins. Now, only libdl is supported.

1. **gazebo/physics/Base.hh**
    + Base_V::iterator childrenEnd

1. **gazebo/sensors/Noise.hh**
    + double Noise::GetMean() const
    + double Noise::GetStdDev() const
    + double Noise::GetBias() const
    + ***Note:*** Moved gaussian noise functions to a new GaussianNoiseModel class

1. **gazebo/physics/SurfaceParams.hh**
    + double bounce
    + double bounce
    + double bounceThreshold
    + double kp
    + double kd
    + double cfm
    + double erp
    + double maxVel
    + double minDepth
    + double mu1
    + double mu2
    + double slip1
    + double slip2
    + math::Vector3 fdir1
    + ***Note:*** These parameters were moved to FrictionPyramid,
      ODESurfaceParams, and BulletSurfaceParams.


## Gazebo 1.9 to 2.0

### New Deprecations

1. **gazebo/gazebo.hh**
    + ***Deprecation*** void fini()
    + ***Deprecation*** void stop()
    + ***Replacement*** bool shutdown()
    + ***Note*** Replace fini and stop with shutdown
    ---
    + ***Deprecation*** bool load()
    + ***Deprecation*** bool init()
    + ***Deprecation*** bool run()
    + ***Replacement*** bool setupClient()
        + Use this function to setup gazebo for use as a client
    + ***Replacement*** bool setupServer()
        + Use this function to setup gazebo for use as a server
    + ***Note*** Replace load+init+run with setupClient/setupServer
    ---
    + ***Deprecation*** std::string find_file(const std::string &_file)
    + ***Replacement*** std::string common::find_file(const std::string &_file)
    ---
    + ***Deprecation*** void add_plugin(const std::string &_filename)
    + ***Replacement*** void addPlugin(const std::string &_filename)
    ---
    + ***Deprecation*** void print_version()
    + ***Replacement*** void printVersion()
1. **gazebo/physics/World.hh**
    + ***Deprecation*** void World::StepWorld(int _steps)
    + ***Replacement*** void World::Step(unsigned int _steps)
1. **gazebo/sensors/SensorsIface.hh**
    + ***Deprecation*** std::string sensors::create_sensor(sdf::ElementPtr _elem, const std::string &_worldName,const std::string &_parentName)
    + ***Replacement*** std::string sensors::create_sensor(sdf::ElementPtr _elem, const std::string &_worldName, const std::string &_parentName, uint32_t _parentId)
1. **gazebo/sensors/Sensor.hh**
    + ***Deprecation*** void Sensor::SetParent(const std::string &_name)
    + ***Replacement*** void Sensor::SetParent(const std::string &_name, uint32_t _id)
1. **gazebo/sensors/SensorManager.hh**
    + ***Deprecation*** std::string CreateSensor(sdf::ElementPtr _elem, const std::string &_worldName,  const std::string &_parentName)
    + ***Replacement*** std::string CreateSensor(sdf::ElementPtr _elem, const std::string &_worldName, const std::string &_parentName, uint32_t _parentId)
1. **gazebo/sensors/Collision.hh**
    + ***Deprecation*** void Collision::SetContactsEnabled(bool _enable)
    + ***Replacement*** Use [ContactManager](http://gazebosim.org/api/2.0.0/classgazebo_1_1physics_1_1ContactManager.html).
    ---
    + ***Deprecation*** bool Colliion::GetContactsEnabled() const
    + ***Replacement*** Use [ContactManager](http://gazebosim.org/api/2.0.0/classgazebo_1_1physics_1_1ContactManager.html).
    ---
    + ***Deprecation*** void AddContact(const Contact &_contact)
    + ***Replacement*** Use [ContactManager](http://gazebosim.org/api/2.0.0/classgazebo_1_1physics_1_1ContactManager.html).

### Modifications

1. File rename: `gazebo/common/Common.hh` to `gazebo/common/CommonIface.hh`
1. File rename: `gazebo/physics/Physics.hh` to `gazebo/physics/PhysicsIface.hh`
1. File rename: `gazebo/rendering/Rendering.hh` to `gazebo/rendering/RenderingIface.hh`
1. File rename: `gazebo/sensors/Sensors.hh` to `gazebo/sensors/SensorsIface.hh`
1. File rename: `gazebo/transport/Transport.hh` to `gazebo/transport/TransportIface.hh`
1. File rename: `gazebo/gui/Gui.hh` to `gazebo/gui/GuiIface.hh`
1. File rename: `<model>/manifest.xml` to `<model>/model.config`
1. File rename: `<model_database>/manifest.xml` to `<model_database>/database.config`
1. **gazebo/msgs/physics.proto**
    + ***Removed*** optional double dt
    + ***Replacement*** optional double min_step_size
    ---
    + ***Removed*** optional double update_rate
    + ***Replacement*** optional double real_time_update_rate
1. **gazebo/physics/ModelState.hh**
    + ***Removed*** LinkState ModelState::GetLinkState(int _index) `API change`
    + ***Replacement*** LinkState ModelState::GetLinkState(const std::string &_linkName) const
1. **gazebo/physics/PhyscisEngine.hh**
    + ***Removed*** void PhysicsEngine::SetUpdateRate(double _value) `API change`
    + ***Replacement*** void PhyscisEngine::SetRealTimeUpdateRate(double _rate)
    ---
    + ***Removed*** double PhysicsEngine::GetUpdateRate() `API change`
    + ***Replacement*** double PhysicsEngine::GetRealTimeUpdateRate() const
    ---
    + ***Removed*** void PhysicsEngine::SetStepTime(double _value) `API change`
    + ***Replacement*** void PhysicsEngine::SetMaxStepSize(double _stepSize)
    ---
    + ***Removed*** double PhysicsEngine::GetStepTime() `API change`
    + ***Replacement*** double PhysicsEngine::GetMaxStepSize() const
1. **gazebo/physics/Joint.hh**
    + ***Removed:*** Joint::Load(LinkPtr _parent, LinkPtr _child, const math::Vector3 &_pos) `API chance`
    + ***Replacement:*** Joint::Load(LinkPtr _parent, LinkPtr _child, const math::Pose &_pose)
    ---
    + ***Removed:*** public: double GetInertiaRatio(unsigned int _index) const
    + ***Replacement:*** public: double GetInertiaRatio(const unsigned int _index) const
1. **gazebo/common/Events.hh**
    + ***Removed:*** Events::ConnectWorldUpdateStart(T _subscriber) `API change`
    + ***Replacement*** ConnectionPtr Events::ConnectWorldUpdateBegin(T _subscriber)
    ---
    + ***Removed:*** Events::DisconnectWorldUpdateStart(T _subscriber) `API change`
    + ***Replacement*** ConnectionPtr Events::DiconnectWorldUpdateBegin(T _subscriber)
1. **gazebo/physics/Link.hh**
    + ***Removed*** void Link::RemoveChildJoint(JointPtr _joint) `API change`
    + ***Replacement*** void Link::RemoveChildJoint(const std::string &_jointName)
    ---
    + ***Removed*** void Link::RemoveParentJoint(const std::string &_jointName) `API change`
    + ***Replacement*** void Link::RemoveParentJoint(const std::string &_jointName)
1. **gazebo/physics/MeshShape.hh**
    + ***Removed*** std::string MeshShape::GetFilename() const `API change`
    + ***Replacement*** std::string MeshShape::GetURI() const
    ---
    + ***Removed*** void MeshShape::SetFilename() const `API change`
    + ***Replacement*** std::string MeshShape::SetMesh(const std::string &_uri, const std::string &_submesh = "", bool _center = false) const
1. **gazebo/common/Time.hh**
    + ***Removed*** static Time::NSleep(Time _time) `API change`
    + ***Replacement*** static Time NSleep(unsigned int _ns)

### Deletions

1. **gazebo/physics/Collision.hh**
    + template<typename T> event::ConnectionPtr ConnectContact(T _subscriber)
    + template<typename T> event::ConnectionPtr DisconnectContact(T _subscriber)
    + ***Note:*** The ContactManager::CreateFilter functions can be used to
      create a gazebo topic with contact messages filtered by the name(s)
      of collision shapes. The topic can then be subscribed with a callback
      to replicate this removed functionality. See
      [gazebo pull request #713](https://bitbucket.org/osrf/gazebo/pull-request/713)
      for an example migration.<|MERGE_RESOLUTION|>--- conflicted
+++ resolved
@@ -1,5 +1,4 @@
-<<<<<<< HEAD
-## Gazebo 3.0 to 4.0
+## Gazebo 3.x to 4.0
 
 ### Additions
 
@@ -18,7 +17,7 @@
 1. **gazebo/physics/Model.hh**
     + ***Removed:*** Link_V GetLinks() const `ABI Change`
     + ***Replacement:***  const Link_V &GetLinks() const
-=======
+
 ## Gazebo 3.0 to 3.1
 
 ### Additions
@@ -26,7 +25,6 @@
 1. **gazebo/physics/JointController.hh**
     + void SetPositionPID(const std::string &_jointName, const common::PID &_pid);
     + void SetVelocityPID(const std::string &_jointName, const common::PID &_pid);
->>>>>>> 2e130a77
 
 ## Gazebo 2.0 to 3.0
 
