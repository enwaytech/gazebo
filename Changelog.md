## Gazebo 8

## Gazebo 8.x.x (2017-xx-xx)
1. Use ignition math with ServerFixture
    * [Pull request #2552](https://bitbucket.org/osrf/gazebo/pull-request/2552)

1. Changed the type of `FrictionPyramid::direction1` from `gazebo::math::Vector3` to `ignition::math::Vector3d`.
    * [Pull request #2548](https://bitbucket.org/osrf/gazebo/pull-request/2548)

<<<<<<< HEAD
1. Added igntition::transport interfaces to header files
    * [Pull request #2550](https://bitbucket.org/osrf/gazebo/pull-request/2550)
=======
1. Added ignition transport dependency, and output camera sensor images on
   an ignition transport topic.
    * [Pull request #2544](https://bitbucket.org/osrf/gazebo/pull-request/2544)
>>>>>>> 83af7d17

1. Fix restoring submesh material transparency
    * [Pull request #2536](https://bitbucket.org/osrf/gazebo/pull-request/2536)

1. Updated `gz_log` tool to use `ignition::math`.
    * [Pull request #2532](https://bitbucket.org/osrf/gazebo/pull-request/2532)

1. Updated the following rendering classes to use `ignition::math`:
   `FPSViewController`, `JointVisual`, `OculusCamera`, `OrbitViewController`,
   `OrthoViewController`, `Projector`, `UserCamera`, `ViewController`.
    * [Pull request #2551](https://bitbucket.org/osrf/gazebo/pull-request/2551)

1. Update examples to use ign-math.
    * [Pull request #2539](https://bitbucket.org/osrf/gazebo/pull-request/2539)

1. Update plugins to use ign-math.
    * [Pull request #2531](https://bitbucket.org/osrf/gazebo/pull-request/2531)
    * [Pull request #2534](https://bitbucket.org/osrf/gazebo/pull-request/2534)
    * [Pull request #2538](https://bitbucket.org/osrf/gazebo/pull-request/2538)

1. Use ignition math with `rendering/Distortion` and update function names.
    * [Pull request #2529](https://bitbucket.org/osrf/gazebo/pull-request/2529)

1. Updated COMVisual class to use `ignition::math`.
    * [Pull request #2528](https://bitbucket.org/osrf/gazebo/pull-request/2528)

1. Deprecate angle API from physics::Joint, in favor of using doubles
    * [Pull request #2568](https://bitbucket.org/osrf/gazebo/pull-request/2568)
    * [Issue #553](https://bitbucket.org/osrf/gazebo/issues/553)
    * [Issue #1108](https://bitbucket.org/osrf/gazebo/issues/1108)

1. PIMPL-ize `gazebo/physics/Gripper` and use ignition-math.
    * [Pull request #2523](https://bitbucket.org/osrf/gazebo/pull-request/2523)

1. Added VisualMarkers to the rendering engine. Visual markers support
   programmatic rendering of various shapes in a scene.
    * [Pull request 2541](https://bitbucket.org/osrf/gazebo/pull-request/2541)

1. Support version 5 of the DART Physics Engine.
    * [Pull request #2459](https://bitbucket.org/osrf/gazebo/pull-request/2459)

1. UserCamera overrides `Camera::Render` to reduce CPU usage.
    * [Pull request 2480](https://bitbucket.org/osrf/gazebo/pull-request/2480)

1. Static links no longer subscribe to wrench topics.
    * [Pull request #2452]((https://bitbucket.org/osrf/gazebo/pull-request/2452)

1. Add Gazebo math helper functions to convert to and from Ignition Math
   objects.
    * [Pull request #2461](https://bitbucket.org/osrf/gazebo/pull-request/2461)

1. Add video recording of user camera. This change added an optional
   dependency on libavdevice>=56.4.100 for linux systems. When installed,
   libavdevice will allow a user to stream a simulated camera to a video4linux2
   loopback device.
    * [Pull request #2443](https://bitbucket.org/osrf/gazebo/pull-request/2443)

1. Removed deprecations
    * [Pull request #2427]((https://bitbucket.org/osrf/gazebo/pull-request/2427)

1. Include basic support for GNU Precompiled Headers to reduce compile time
    * [Pull request #2268](https://bitbucket.org/osrf/gazebo/pull-request/2268)

1. Plotting utility
    * [Pull request #2348](https://bitbucket.org/osrf/gazebo/pull-request/2348)
    * [Pull request #2325](https://bitbucket.org/osrf/gazebo/pull-request/2325)
    * [Pull request #2382](https://bitbucket.org/osrf/gazebo/pull-request/2382)
    * [Pull request #2448](https://bitbucket.org/osrf/gazebo/pull-request/2448)

1. Renamed `gazebo/gui/SaveDialog` to `gazebo/gui/SaveEntityDialog`. A new
   `SaveDialog` class will be added in a future pull request. The migration
   guide will be updated with that pull request.
    * [Pull request #2384](https://bitbucket.org/osrf/gazebo/pull-request/2384)

1. Add FiducialCameraPlugin for Camera Sensors
    * [Pull request #2350](https://bitbucket.org/osrf/gazebo/pull-request/2350)

1. Fix Road2d vertices and shadows
    * [Pull request #2362](https://bitbucket.org/osrf/gazebo/pull-request/2362)

1. Rearrange GLWidget::OnMouseMove so that the more common use cases it
   fewer if statements. Use std::thread in place of boost in OculusWindow.
   Pragma statements to prevent warnings. Prevent variable hiding in
   WallSegmentItem.
    * [Pull request #2376](https://bitbucket.org/osrf/gazebo/pull-request/2376)

1. Use single pixel selection buffer for mouse picking
    * [Pull request #2335](https://bitbucket.org/osrf/gazebo/pull-request/2335)

1. Refactor Visual classes
  * [Pull request #2331](https://bitbucket.org/osrf/gazebo/pull-requests/2331)

1. Windows plugins (with .dll extension) now accepted
    * [Pull request #2311](https://bitbucket.org/osrf/gazebo/pull-requests/2311)
    * Writing libMyPlugin.so in the sdf file will look for MyPlugin.dll on windows.

1. Add Introspection Manager and Client util
    * [Pull request #2304](https://bitbucket.org/osrf/gazebo/pull-request/2304)

1. Refactor Event classes and improve memory management.
    * [Pull request #2277](https://bitbucket.org/osrf/gazebo/pull-request/2277)
    * [Pull request #2317](https://bitbucket.org/osrf/gazebo/pull-request/2317)
    * [Pull request #2329](https://bitbucket.org/osrf/gazebo/pull-request/2329)
    * [gazebo_design Pull request #33](https://bitbucket.org/osrf/gazebo_design/pull-requests/33)

1. Remove EntityMakerPrivate and move its members to derived classes
    * [Pull request #2310](https://bitbucket.org/osrf/gazebo/pull-request/2310)

1. Conversion between ign-msgs and sdf, for plugin
    * [Pull request #2403](https://bitbucket.org/osrf/gazebo/pull-request/2403)

1. Change NULL to nullptr.
    * [Pull request #2294](https://bitbucket.org/osrf/gazebo/pull-request/2294)
    * [Pull request #2297](https://bitbucket.org/osrf/gazebo/pull-request/2297)
    * [Pull request #2298](https://bitbucket.org/osrf/gazebo/pull-request/2298)
    * [Pull request #2302](https://bitbucket.org/osrf/gazebo/pull-request/2302)
    * [Pull request #2295](https://bitbucket.org/osrf/gazebo/pull-request/2295)
    * [Pull request #2300](https://bitbucket.org/osrf/gazebo/pull-request/2300)

1. Fix memory and other issues found from running Coverity.
    * A contribution from Olivier Crave
    * [Pull request #2241](https://bitbucket.org/osrf/gazebo/pull-request/2241)
    * [Pull request #2242](https://bitbucket.org/osrf/gazebo/pull-request/2242)
    * [Pull request #2243](https://bitbucket.org/osrf/gazebo/pull-request/2243)
    * [Pull request #2244](https://bitbucket.org/osrf/gazebo/pull-request/2244)
    * [Pull request #2245](https://bitbucket.org/osrf/gazebo/pull-request/2245)

1. Deprecate gazebo::math
    * [Pull request #2513](https://bitbucket.org/osrf/gazebo/pull-request/2513)
    * [Pull request #2326](https://bitbucket.org/osrf/gazebo/pull-request/2326)
    * [Pull request #2426](https://bitbucket.org/osrf/gazebo/pull-request/2426)
    * [Pull request #2567](https://bitbucket.org/osrf/gazebo/pull-request/2567)
    * [Pull request #2355](https://bitbucket.org/osrf/gazebo/pull-request/2355)
    * [Pull request #2407](https://bitbucket.org/osrf/gazebo/pull-request/2407)
    * [Pull request #2564](https://bitbucket.org/osrf/gazebo/pull-request/2564)
    * [Pull request #2425](https://bitbucket.org/osrf/gazebo/pull-request/2425)
    * [Pull request #2436](https://bitbucket.org/osrf/gazebo/pull-request/2436)
    * [Pull request #2556](https://bitbucket.org/osrf/gazebo/pull-request/2556)
    * [Pull request #2472](https://bitbucket.org/osrf/gazebo/pull-request/2472)
    * [Pull request #2505](https://bitbucket.org/osrf/gazebo/pull-request/2505)
    * [Pull request #2514](https://bitbucket.org/osrf/gazebo/pull-request/2514)
    * [Pull request #2522](https://bitbucket.org/osrf/gazebo/pull-request/2522)
    * [Pull request #2565](https://bitbucket.org/osrf/gazebo/pull-request/2565)
    * [Pull request #2525](https://bitbucket.org/osrf/gazebo/pull-request/2525)
    * [Pull request #2533](https://bitbucket.org/osrf/gazebo/pull-request/2533)
    * [Pull request #2543](https://bitbucket.org/osrf/gazebo/pull-request/2543)
    * [Pull request #2549](https://bitbucket.org/osrf/gazebo/pull-request/2549)
    * [Pull request #2554](https://bitbucket.org/osrf/gazebo/pull-request/2554)
    * [Pull request #2560](https://bitbucket.org/osrf/gazebo/pull-request/2560)
    * [Pull request #2563](https://bitbucket.org/osrf/gazebo/pull-request/2563)

1. Add Wind support
    * [Pull request #1985](https://bitbucket.org/osrf/gazebo/pull-request/1985)
    * A contribution from Olivier Crave

1. Add const accessors to uri path and query
    * [Pull request #2400](https://bitbucket.org/osrf/gazebo/pull-request/2400)

1. Server generates unique model names in case of overlap, and added allow_renaming field to factory message.
    * [Pull request 2301](https://bitbucket.org/osrf/gazebo/pull-request/2301)
    * [Issue 510](https://bitbucket.org/osrf/gazebo/issues/510)

1. Adds an output option to gz log that allows the tool to filter a log file and write to a new log file.
    * [Pull request #2149](https://bitbucket.org/osrf/gazebo/pull-request/2149)

1. Add common::URI class
    * [Pull request #2275](https://bitbucket.org/osrf/gazebo/pull-request/2275)

1. Update Actor animations by faciliting skeleton visualization, control via a plugin. Also resolves issue #1785.
    * [Pull request #2219](https://bitbucket.org/osrf/gazebo/pull-request/2219)

1. Generalize actors to work even if not all elements are specified
    * [Pull request #2360](https://bitbucket.org/osrf/gazebo/pull-request/2360)

1. PIMPLize rendering/Grid
    * [Pull request 2330](https://bitbucket.org/osrf/gazebo/pull-request/2330)

1. Use only Gazebo's internal version of tinyxml2. The version of tinyxml2 distributed with Ubuntu fails when parsing large log files.
    * [Pull request #2146](https://bitbucket.org/osrf/gazebo/pull-request/2146)

1. Moved gazebo ODE includes to have correct include path
    * [Pull request #2186](https://bitbucket.org/osrf/gazebo/pull-request/2186)

1. Atmosphere model
    * [Pull request #1989](https://bitbucket.org/osrf/gazebo/pull-request/1989)

1. Added static camera when following a model.
    * [Pull request #1980](https://bitbucket.org/osrf/gazebo/pull-request/1980)
    * A contribution from Oliver Crave

1. Get plugin info with Ignition transport service
    * [Pull request #2420](https://bitbucket.org/osrf/gazebo/pull-request/2420)

1. Support conversions between SDF and protobuf for more sensors.
    * [Pull request #2118](https://bitbucket.org/osrf/gazebo/pull-request/2118)

1. Fix ODE Ray-Cylinder collision, and added ability to instantiate stand alone MultiRayShapes.
    * [Pull request #2122](https://bitbucket.org/osrf/gazebo/pull-request/2122)

1. Update depth camera sensor to publish depth data over a topic.
    * [Pull request #2112](https://bitbucket.org/osrf/gazebo/pull-request/2112)

1. Add color picker to config widget and fix visual and collision duplication.
    * [Pull request #2381](https://bitbucket.org/osrf/gazebo/pull-request/2381)

1. Model editor updates

    1. Undo / redo inserting and deleting links
        * [Pull request #2151](https://bitbucket.org/osrf/gazebo/pull-request/2151)

    1. Undo / redo inserting and deleting nested models
        * [Pull request #2229](https://bitbucket.org/osrf/gazebo/pull-request/2229)

    1. Undo insert / delete joints
        * [Pull request #2266](https://bitbucket.org/osrf/gazebo/pull-request/2266)

    1. Undo insert / delete model plugins
        * [Pull request #2334](https://bitbucket.org/osrf/gazebo/pull-request/2334)

    1. Undo translate, rotate, snap and align links and nested models
        * [Pull request #2314](https://bitbucket.org/osrf/gazebo/pull-request/2314)

    1. Undo scale links
        * [Pull request #2368](https://bitbucket.org/osrf/gazebo/pull-request/2368)

1. Google Summer of Code Graphical interface for inserting plugins during simulation.

    1. Display attached model plugins in the world tab / Add subheaders for model links, joints and plugins
        * [Pull request #2323](https://bitbucket.org/osrf/gazebo/pull-request/2323)
        * [Issue #1698](https://bitbucket.org/osrf/gazebo/issues/1698)

## Gazebo 7

## Gazebo 7.x.x (2016-xx-xx)

1. Fix `model.config` dependency support, and add ability to reference
   textures using a URI.
    * [Pull request 2517](https://bitbucket.org/osrf/gazebo/pull-request/2517)

1. Fix DEM heightmap size, collision, scale
    * [Pull request 2477](https://bitbucket.org/osrf/gazebo/pull-request/2477)

1. Create ode_quiet parameter to silence solver messages
    * [Pull request 2512](https://bitbucket.org/osrf/gazebo/pull-request/2512)

1. Update QT render loop to throttle based on UserCamera::RenderRate.
    * [Pull request 2476](https://bitbucket.org/osrf/gazebo/pull-request/2476)
    * [Issue 1560](https://bitbucket.org/osrf/gazebo/issues/1560)

1. Generate visualization on demand, instead of on load. This helps to
   reduce load time.
    * [Pull request 2457](https://bitbucket.org/osrf/gazebo/pull-request/2457)

1. Added a plugin to teleoperate joints in a model with the keyboard.
    * [Pull request 2490](https://bitbucket.org/osrf/gazebo/pull-request/2490)

1. Add GUI items to change the user camera clip distance
    * [Pull request 2470](https://bitbucket.org/osrf/gazebo/pull-request/2470)
    * [Issue 2064](https://bitbucket.org/osrf/gazebo/issues/2064)

1. Support custom material scripts for heightmaps
    * [Pull request 2473](https://bitbucket.org/osrf/gazebo/pull-request/2473)

1. Model Editor: Show / hide collisions
    * [Pull request 2503](https://bitbucket.org/osrf/gazebo/pull-request/2503)

## Gazebo 7.4.0 (2016-10-11)

1. Add test for HarnessPlugin, reduce likelihood of race condition
    * [Pull request 2431](https://bitbucket.org/osrf/gazebo/pull-request/2431)
    * [Issue 2034](https://bitbucket.org/osrf/gazebo/issues/2034)

1. Add `syntax = proto2` in proto files to fix some protobuf3 warnings
    * [Pull request 2456](https://bitbucket.org/osrf/gazebo/pull-request/2456)

1. Add support for loading wavefront obj mesh files
    * [Pull request 2454](https://bitbucket.org/osrf/gazebo/pull-request/2454)

1. Added filesystem operations to the common library. Additions include
   `cwd`, `exists`, `isDirectory`, `isFile`, `copyFile`, and `moveFile`.
    * [Pull request 2417](https://bitbucket.org/osrf/gazebo/pull-request/2417)

1. Fix loading collada files with multiple texture coordinates.
    * [Pull request 2413](https://bitbucket.org/osrf/gazebo/pull-request/2413)

1. Added visualization of minimum range to laservisual.
    * [Pull request 2412](https://bitbucket.org/osrf/gazebo/pull-request/2412)
    * [Issue 2018](https://bitbucket.org/osrf/gazebo/issues/2018)

1. Use precision 2 for FPS display in TimePanel
    * [Pull request 2405](https://bitbucket.org/osrf/gazebo/pull-request/2405)

1. Switch ImuSensor::worldToReference transform from Pose to Quaternion
    * [Pull request 2410](https://bitbucket.org/osrf/gazebo/pull-request/2410)
    * [Issue 1959](https://bitbucket.org/osrf/gazebo/issues/1959)

1. Include Boost_LIBRARIES  in the linking of gazebo_physics
    * [Pull request 2402](https://bitbucket.org/osrf/gazebo/pull-request/2402)

1. Backported KeyboardGUIPlugin and msgs::Any
    * [Pull request 2416](https://bitbucket.org/osrf/gazebo/pull-request/2416)

1. Use XML_SUCCESS enum instead of XML_NO_ERROR, which has been deleted in tinyxml2 4.0
    * [Pull request 2397](https://bitbucket.org/osrf/gazebo/pull-request/2397)

1. Ignore ffmpeg deprecation warnings to clean up CI since they are noted in #2002
    * [Pull request 2388](https://bitbucket.org/osrf/gazebo/pull-request/2388)

1. Added a visual blinking plugin
    * [Pull request 2394](https://bitbucket.org/osrf/gazebo/pull-request/2394)

1. Fix InertiaVisual for non-diagonal inertia matrices
    * [Pull request 2354](https://bitbucket.org/osrf/gazebo/pull-request/2354)

## Gazebo 7.3.1 (2016-07-13)

1. Fix homebrew test failure of UNIT_ApplyWrenchDialog_TEST
    * [Pull request 2393](https://bitbucket.org/osrf/gazebo/pull-request/2393)

1. Fix MainWindow crash when window is minimized and maximized
    * [Pull request 2392](https://bitbucket.org/osrf/gazebo/pull-request/2392)
    * [Issue 2003](https://bitbucket.org/osrf/gazebo/issues/2003)

## Gazebo 7.3.0 (2016-07-12)

1. Fix selecting ApplyWrenchVisual's force torque visuals
    * [Pull request 2377](https://bitbucket.org/osrf/gazebo/pull-request/2377)
    * [Issue 1999](https://bitbucket.org/osrf/gazebo/issues/1999)

1. Use ignition math in gazebo::msgs
    * [Pull request 2389](https://bitbucket.org/osrf/gazebo/pull-request/2389)

1. Parse command-line options for GUI plugins in Server to fix parsing of
   positional argument for world file.
   This fixes command-line parsing for `gazebo -g gui_plugin.so`.
    * [Pull request 2387](https://bitbucket.org/osrf/gazebo/pull-request/2387)

1. Added a harness plugin that supports lowering a model at a controlled rate
    * [Pull request 2346](https://bitbucket.org/osrf/gazebo/pull-request/2346)

1. Fix ogre log test on xenial+nvidia
    * [Pull request 2374](https://bitbucket.org/osrf/gazebo/pull-request/2374)

1. Redirect QT messages to Gazebo's console message handling system.
    * [Pull request 2375](https://bitbucket.org/osrf/gazebo/pull-request/2375)

1. Fix buoyancy plugin when multiple link tags are used within the plugin
    * [Pull request 2369](https://bitbucket.org/osrf/gazebo/pull-request/2369)

1. Remove contact filters with names that contain `::`
    * [Pull request 2363](https://bitbucket.org/osrf/gazebo/pull-request/2363)
    * [Issue 1805](https://bitbucket.org/osrf/gazebo/issues/1805)

1. Fix Model Manipulator switching between local and global frames
    * [Pull request 2361](https://bitbucket.org/osrf/gazebo/pull-request/2361)

1. Remove duplicate code from cmake config file caused by bad merge
    * [Pull request 2347](https://bitbucket.org/osrf/gazebo/pull-request/2347)

1. Properly cleanup pointers when destroying a world with joints.
    * [Pull request 2309](https://bitbucket.org/osrf/gazebo/pull-request/2309)

1. Fix right click view options after deleting and respawning a model.
    * [Pull request 2349](https://bitbucket.org/osrf/gazebo/pull-request/2349)
    * [Issue 1985](https://bitbucket.org/osrf/gazebo/issues/1985)

1. Implement missing function: LogicalCamera::Topic()
    * [Pull request 2343](https://bitbucket.org/osrf/gazebo/pull-request/2343)
    * [Issue 1980](https://bitbucket.org/osrf/gazebo/issues/1980)

## Gazebo 7.2.0 (2016-06-13)

1. Backport single pixel selection buffer for mouse picking
    * [Pull request 2338](https://bitbucket.org/osrf/gazebo/pull-request/2338)

1. Prevent mouse pan and orbit from deselecting entities in model editor
    * [Pull request 2333](https://bitbucket.org/osrf/gazebo/pull-request/2333)

1. Handle model manipulation tool RTS shortcuts in keyPress
    * [Pull request 2312](https://bitbucket.org/osrf/gazebo/pull-request/2312)

1. Reset ODE joint force feedback after world reset
    * [Pull request 2255](https://bitbucket.org/osrf/gazebo/pull-request/2255)

1. Update model editor snap to grid modifier key
    * [Pull request 2259](https://bitbucket.org/osrf/gazebo/pull-request/2259)
    * [Issue #1583](https://bitbucket.org/osrf/gazebo/issues/1583)

1. PIMPLize gui/model/ModelEditorPalette
    * [Pull request 2279](https://bitbucket.org/osrf/gazebo/pull-request/2279)

1. Properly cleanup pointers when destroying a blank world.
    * [Pull request 2220](https://bitbucket.org/osrf/gazebo/pull-request/2220)

1. Properly cleanup pointers when destroying a world with models and lights.
    * [Pull request 2263](https://bitbucket.org/osrf/gazebo/pull-request/2263)

1. Fix view control mouse focus in model editor
    * [Pull request 2315](https://bitbucket.org/osrf/gazebo/pull-request/2315)
    * [Issue #1791](https://bitbucket.org/osrf/gazebo/issues/1791)

1. Server generates unique model names in case of overlap
    * [Pull request 2296](https://bitbucket.org/osrf/gazebo/pull-request/2296)
    * [Issue 510](https://bitbucket.org/osrf/gazebo/issues/510)

1. Model Editor: Select and align nested models
    * [Pull request 2282](https://bitbucket.org/osrf/gazebo/pull-request/2282)

## Gazebo 7.1.0 (2016-04-07)

1. fix: remove back projection
    * [Pull request 2201](https://bitbucket.org/osrf/gazebo/pull-request/2201)
    * A contribution from Yuki Furuta

1. Fix oculus 2 camera field of view
    * [Pull request 2157](https://bitbucket.org/osrf/gazebo/pull-request/2157)

1. Added BeforePhysicsUpdate world event
    * [Pull request 2128](https://bitbucket.org/osrf/gazebo/pull-request/2128)
    * A contribution from Martin Pecka

1. Update `gz sdf -c` command line tool to use the new `sdf::convertFile` API.
    * [Pull request #2227](https://bitbucket.org/osrf/gazebo/pull-requests/2227)

1. Backport depth camera OSX fix
    * [Pull request 2233](https://bitbucket.org/osrf/gazebo/pull-request/2233)

1. Feat load collision.sdf only once
    * [Pull request 2236](https://bitbucket.org/osrf/gazebo/pull-request/2236)

1. Update gui/building/Item API
    * [Pull request 2228](https://bitbucket.org/osrf/gazebo/pull-request/2228)

1. Semantic version class to compare model versions in the model database.
    * [Pull request 2207](https://bitbucket.org/osrf/gazebo/pull-request/2207)

1. Backport issue 1834 fix to gazebo7
    * [Pull request 2222](https://bitbucket.org/osrf/gazebo/pull-request/2222)

1. Backport ImagesView_TEST changes
    * [Pull request 2217](https://bitbucket.org/osrf/gazebo/pull-request/2217)

1. Backport pull request #2189 (mutex in Transport::Conection)
    * [Pull request 2208](https://bitbucket.org/osrf/gazebo/pull-request/2208)

1. Process insertions on World::SetState
    * [Pull request #2200](https://bitbucket.org/osrf/gazebo/pull-requests/2200)

1. Process deletions on World::SetState
    * [Pull request #2204](https://bitbucket.org/osrf/gazebo/pull-requests/2204)

1. Fix ray-cylinder collision
    * [Pull request 2124](https://bitbucket.org/osrf/gazebo/pull-request/2124)

1. Fix editing physics parameters in gzclient, update test
    * [Pull request 2192](https://bitbucket.org/osrf/gazebo/pull-request/2192)

1. Fix Audio Decoder test failure
    * [Pull request 2193](https://bitbucket.org/osrf/gazebo/pull-request/2193)

1. Add layers to building levels
    * [Pull request 2180](https://bitbucket.org/osrf/gazebo/pull-request/2180)

1. Allow dynamically adding links to a model.
    * [Pull request #2185](https://bitbucket.org/osrf/gazebo/pull-requests/2185)

1. Fix editing physics parameters in gzclient, update test
    * [Pull request #2192](https://bitbucket.org/osrf/gazebo/pull-requests/2192)
    * [Issue #1876](https://bitbucket.org/osrf/gazebo/issues/1876)

1. Model database selects the latest model version.
    * [Pull request #2207](https://bitbucket.org/osrf/gazebo/pull-requests/2207)

1. Only link relevant libraries to tests
    * [Pull request 2130](https://bitbucket.org/osrf/gazebo/pull-request/2130)

1. PIMPLize gui/model/ModelCreator
    * [Pull request 2171](https://bitbucket.org/osrf/gazebo/pull-request/2171)

1. backport warning and test fixes from pull request #2177
    * [Pull request 2179](https://bitbucket.org/osrf/gazebo/pull-request/2179)

1. Prevent xml parser error from crashing LogPlay on osx -> gazebo7
    * [Pull request 2174](https://bitbucket.org/osrf/gazebo/pull-request/2174)

1. PIMPLize gui/building/ScaleWidget
    * [Pull request 2164](https://bitbucket.org/osrf/gazebo/pull-request/2164)

1. Fix using Shift key while scaling inside the model editor
    * [Pull request 2165](https://bitbucket.org/osrf/gazebo/pull-request/2165)

1. Backport fix for ign-math explicit constructors -> gazebo7
    * [Pull request 2163](https://bitbucket.org/osrf/gazebo/pull-request/2163)

1. Display physics engine type in the GUI
    * [Pull request #2155](https://bitbucket.org/osrf/gazebo/pull-requests/2155)
    * [Issue #1121](https://bitbucket.org/osrf/gazebo/issues/1121)
    * A contribution from Mohamd Ayman

1. Fix compilation against ffmpeg3 (libavcodec)
    * [Pull request #2154](https://bitbucket.org/osrf/gazebo/pull-request/2154)

1. Append a missing </gazebo_log> tag to log files when played.
    * [Pull request #2143](https://bitbucket.org/osrf/gazebo/pull-request/2143)

1. Add helper function QTestFixture::ProcessEventsAndDraw
    * [Pull request #2147](https://bitbucket.org/osrf/gazebo/pull-request/2147)

1. Add qt resources to gazebo gui library
    * [Pull request 2134](https://bitbucket.org/osrf/gazebo/pull-request/2134)

1. Undo scaling during simulation
    * [Pull request #2108](https://bitbucket.org/osrf/gazebo/pull-request/2108)

1. Fix SensorManager::SensorContainer::RunLoop sensor update time assertion
    * [Pull request #2115](https://bitbucket.org/osrf/gazebo/pull-request/2115)

1. Fix use of not initialized static attribute in Light class
    * [Pull request 2075](https://bitbucket.org/osrf/gazebo/pull-request/2075)
    * A contribution from Silvio Traversaro

1. Install GuiTypes header
    * [Pull request 2106](https://bitbucket.org/osrf/gazebo/pull-request/2106)

1. Removes one function call and replaces a manual swap with std::swap in ODE heightfield.
    * [Pull request #2114](https://bitbucket.org/osrf/gazebo/pull-request/2114)

1. New world event: BeforePhysicsUpdate
    * [Pull request #2128](https://bitbucket.org/osrf/gazebo/pull-request/2128)
    * [Issue #1851](https://bitbucket.org/osrf/gazebo/issues/1851)

1. Model editor: Fix setting relative pose after alignment during joint creation.
    * [Issue #1844](https://bitbucket.org/osrf/gazebo/issues/1844)
    * [Pull request #2150](https://bitbucket.org/osrf/gazebo/pull-request/2150)

1. Model editor: Fix saving and spawning model with its original name
    * [Pull request #2183](https://bitbucket.org/osrf/gazebo/pull-request/2183)

1. Model editor: Fix inserting custom links
    * [Pull request #2222](https://bitbucket.org/osrf/gazebo/pull-request/2222)
    * [Issue #1834](https://bitbucket.org/osrf/gazebo/issues/1834)

1. Model editor: Reset visual / collision insertion / deletion
        * [Pull request #2254](https://bitbucket.org/osrf/gazebo/pull-request/2254)
        * [Issue #1777](https://bitbucket.org/osrf/gazebo/issues/1777)
        * [Issue #1852](https://bitbucket.org/osrf/gazebo/issues/1852)

1. Building editor: Add layers to building levels
    * [Pull request #2180](https://bitbucket.org/osrf/gazebo/pull-request/2180)
    * [Issue #1806](https://bitbucket.org/osrf/gazebo/issues/1806)

1. Building editor: Update gui/building/Item API
    * [Pull request #2228](https://bitbucket.org/osrf/gazebo/pull-request/2228)

## Gazebo 7.0.0 (2016-01-25)

1. Add FollowerPlugin
    * [Pull request #2085](https://bitbucket.org/osrf/gazebo/pull-request/2085)

1. Fix circular dependency so that physics does not call the sensors API.
    * [Pull request #2089](https://bitbucket.org/osrf/gazebo/pull-request/2089)
    * [Issue #1516](https://bitbucket.org/osrf/gazebo/issues/1516)

1. Add Gravity and MagneticField API to World class to match sdformat change.
    * [SDFormat pull request 247](https://bitbucket.org/osrf/sdformat/pull-requests/247)
    * [Issue #1823](https://bitbucket.org/osrf/gazebo/issues/1823)
    * [Pull request #2090](https://bitbucket.org/osrf/gazebo/pull-request/2090)

1. Use opaque pointers and deprecate functions in the rendering library
    * [Pull request #2069](https://bitbucket.org/osrf/gazebo/pull-request/2069)
    * [Pull request #2064](https://bitbucket.org/osrf/gazebo/pull-request/2064)
    * [Pull request #2066](https://bitbucket.org/osrf/gazebo/pull-request/2066)
    * [Pull request #2069](https://bitbucket.org/osrf/gazebo/pull-request/2069)
    * [Pull request #2074](https://bitbucket.org/osrf/gazebo/pull-request/2074)
    * [Pull request #2076](https://bitbucket.org/osrf/gazebo/pull-request/2076)
    * [Pull request #2070](https://bitbucket.org/osrf/gazebo/pull-request/2070)
    * [Pull request #2071](https://bitbucket.org/osrf/gazebo/pull-request/2071)
    * [Pull request #2084](https://bitbucket.org/osrf/gazebo/pull-request/2084)
    * [Pull request #2073](https://bitbucket.org/osrf/gazebo/pull-request/2073)

1. Use opaque pointers for the Master class.
    * [Pull request #2036](https://bitbucket.org/osrf/gazebo/pull-request/2036)

1. Use opaque pointers in the gui library
    * [Pull request #2057](https://bitbucket.org/osrf/gazebo/pull-request/2057)
    * [Pull request #2037](https://bitbucket.org/osrf/gazebo/pull-request/2037)
    * [Pull request #2052](https://bitbucket.org/osrf/gazebo/pull-request/2052)
    * [Pull request #2053](https://bitbucket.org/osrf/gazebo/pull-request/2053)
    * [Pull request #2028](https://bitbucket.org/osrf/gazebo/pull-request/2028)
    * [Pull request #2051](https://bitbucket.org/osrf/gazebo/pull-request/2051)
    * [Pull request #2027](https://bitbucket.org/osrf/gazebo/pull-request/2027)
    * [Pull request #2026](https://bitbucket.org/osrf/gazebo/pull-request/2026)
    * [Pull request #2029](https://bitbucket.org/osrf/gazebo/pull-request/2029)
    * [Pull request #2042](https://bitbucket.org/osrf/gazebo/pull-request/2042)

1. Use more opaque pointers.
    * [Pull request #2022](https://bitbucket.org/osrf/gazebo/pull-request/2022)
    * [Pull request #2025](https://bitbucket.org/osrf/gazebo/pull-request/2025)
    * [Pull request #2043](https://bitbucket.org/osrf/gazebo/pull-request/2043)
    * [Pull request #2044](https://bitbucket.org/osrf/gazebo/pull-request/2044)
    * [Pull request #2065](https://bitbucket.org/osrf/gazebo/pull-request/2065)
    * [Pull request #2067](https://bitbucket.org/osrf/gazebo/pull-request/2067)
    * [Pull request #2079](https://bitbucket.org/osrf/gazebo/pull-request/2079)

1. Fix visual transparency issues
    * [Pull request #2031](https://bitbucket.org/osrf/gazebo/pull-request/2031)
    * [Issue #1726](https://bitbucket.org/osrf/gazebo/issue/1726)
    * [Issue #1790](https://bitbucket.org/osrf/gazebo/issue/1790)

1. Implemented private data pointer for the RTShaderSystem class. Minimized shader updates to once per render update.
    * [Pull request #2003](https://bitbucket.org/osrf/gazebo/pull-request/2003)

1. Updating physics library to use ignition math.
    * [Pull request #2007](https://bitbucket.org/osrf/gazebo/pull-request/2007)

1. Switching to ignition math for the rendering library.
    * [Pull request #1993](https://bitbucket.org/osrf/gazebo/pull-request/1993)
    * [Pull request #1994](https://bitbucket.org/osrf/gazebo/pull-request/1994)
    * [Pull request #1995](https://bitbucket.org/osrf/gazebo/pull-request/1995)
    * [Pull request #1996](https://bitbucket.org/osrf/gazebo/pull-request/1996)

1. Removed deprecations
    * [Pull request #1992]((https://bitbucket.org/osrf/gazebo/pull-request/1992)

1. Add ability to set the pose of a visual from a link.
    * [Pull request #1963](https://bitbucket.org/osrf/gazebo/pull-request/1963)

1. Copy visual visibility flags on clone
    * [Pull request #2008](https://bitbucket.org/osrf/gazebo/pull-request/2008)

1. Publish camera sensor image size when rendering is not enabled
    * [Pull request #1969](https://bitbucket.org/osrf/gazebo/pull-request/1969)

1. Added Poissons Ratio and Elastic Modulus for ODE.
    * [Pull request #1974](https://bitbucket.org/osrf/gazebo/pull-request/1974)

1. Update rest web plugin to publish response messages and display login user name in toolbar.
    * [Pull request #1956](https://bitbucket.org/osrf/gazebo/pull-request/1956)

1. Improve overall speed of log playback. Added new functions to LogPlay.
   Use tinyxml2 for playback.
    * [Pull request #1931](https://bitbucket.org/osrf/gazebo/pull-request/1931)

1. Improve SVG import. Added support for transforms in paths.
    * [Pull request #1981](https://bitbucket.org/osrf/gazebo/pull-request/1981)

1. Enter time during log playback
    * [Pull request #2000](https://bitbucket.org/osrf/gazebo/pull-request/2000)

1. Added Ignition Transport dependency.
    * [Pull request #1930](https://bitbucket.org/osrf/gazebo/pull-request/1930)

1. Make latched subscribers receive the message only once
    * [Issue #1789](https://bitbucket.org/osrf/gazebo/issue/1789)
    * [Pull request #2019](https://bitbucket.org/osrf/gazebo/pull-request/2019)

1. Implemented transport clear buffers
    * [Pull request #2017](https://bitbucket.org/osrf/gazebo/pull-request/2017)

1. KeyEvent constructor should be in a source file. Removed a few visibility
flags from c functions. Windows did not like `CPPTYPE_*` in
`gazebo/gui/ConfigWidget.cc`, so I replaced it with `TYPE_*`.
    * [Pull request #1943](https://bitbucket.org/osrf/gazebo/pull-request/1943)

1. Added wide angle camera sensor.
    * [Pull request #1866](https://bitbucket.org/osrf/gazebo/pull-request/1866)

1. Change the `near` and `far` members of `gazebo/msgs/logical_camera_sensors.proto` to `near_clip` and `far_clip`
    + [Pull request #1942](https://bitbucket.org/osrf/gazebo/pull-request/1942)

1. Resolve issue #1702
    * [Issue #1702](https://bitbucket.org/osrf/gazebo/issue/1702)
    * [Pull request #1905](https://bitbucket.org/osrf/gazebo/pull-request/1905)
    * [Pull request #1913](https://bitbucket.org/osrf/gazebo/pull-request/1913)
    * [Pull request #1914](https://bitbucket.org/osrf/gazebo/pull-request/1914)

1. Update physics when the world is reset
    * [Pull request #1903](https://bitbucket.org/osrf/gazebo/pull-request/1903)

1. Light and light state for the server side
    * [Pull request #1920](https://bitbucket.org/osrf/gazebo/pull-request/1920)

1. Add scale to model state so scaling works on log/playback.
    * [Pull request #2020](https://bitbucket.org/osrf/gazebo/pull-request/2020)

1. Added tests for WorldState
    * [Pull request #1968](https://bitbucket.org/osrf/gazebo/pull-request/1968)

1. Rename Reset to Reset Time in time widget
    * [Pull request #1892](https://bitbucket.org/osrf/gazebo/pull-request/1892)
    * [Issue #1730](https://bitbucket.org/osrf/gazebo/issue/1730)

1. Set QTestfFxture to verbose
    * [Pull request #1944](https://bitbucket.org/osrf/gazebo/pull-request/1944)
    * [Issue #1756](https://bitbucket.org/osrf/gazebo/issue/1756)

1. Added torsional friction
    * [Pull request #1831](https://bitbucket.org/osrf/gazebo/pull-request/1831)

1. Support loading and spawning nested models
    * [Pull request #1868](https://bitbucket.org/osrf/gazebo/pull-request/1868)
    * [Pull request #1895](https://bitbucket.org/osrf/gazebo/pull-request/1895)

1. Undo user motion commands during simulation, added physics::UserCmdManager and gui::UserCmdHistory.
    * [Pull request #1934](https://bitbucket.org/osrf/gazebo/pull-request/1934)

1. Forward user command messages for undo.
    * [Pull request #2009](https://bitbucket.org/osrf/gazebo/pull-request/2009)

1. Undo reset commands during simulation, forwarding commands
    * [Pull request #1986](https://bitbucket.org/osrf/gazebo/pull-request/1986)

1. Undo apply force / torque during simulation
    * [Pull request #2030](https://bitbucket.org/osrf/gazebo/pull-request/2030)

1. Add function to get the derived scale of a Visual
    * [Pull request #1881](https://bitbucket.org/osrf/gazebo/pull-request/1881)

1. Added EnumIface, which supports iterators over enums.
    * [Pull request #1847](https://bitbucket.org/osrf/gazebo/pull-request/1847)

1. Added RegionEventBoxPlugin - fires events when models enter / exit the region
    * [Pull request #1856](https://bitbucket.org/osrf/gazebo/pull-request/1856)

1. Added tests for checking the playback control via messages.
    * [Pull request #1885](https://bitbucket.org/osrf/gazebo/pull-request/1885)

1. Added LoadArgs() function to ServerFixture for being able to load a server
using the same arguments used in the command line.
    * [Pull request #1874](https://bitbucket.org/osrf/gazebo/pull-request/1874)

1. Added battery class, plugins and test world.
    * [Pull request #1872](https://bitbucket.org/osrf/gazebo/pull-request/1872)

1. Display gearbox and screw joint properties in property tree
    * [Pull request #1838](https://bitbucket.org/osrf/gazebo/pull-request/1838)

1. Set window flags for dialogs and file dialogs
    * [Pull request #1816](https://bitbucket.org/osrf/gazebo/pull-request/1816)

1. Fix minimum window height
   * [Pull request #1977](https://bitbucket.org/osrf/gazebo/pull-request/1977)
   * [Issue #1706](https://bitbucket.org/osrf/gazebo/issue/1706)

1. Add option to reverse alignment direction
   * [Pull request #2040](https://bitbucket.org/osrf/gazebo/pull-request/2040)
   * [Issue #1242](https://bitbucket.org/osrf/gazebo/issue/1242)

1. Fix unadvertising a publisher - only unadvertise topic if it is the last publisher.
   * [Pull request #2005](https://bitbucket.org/osrf/gazebo/pull-request/2005)
   * [Issue #1782](https://bitbucket.org/osrf/gazebo/issue/1782)

1. Log playback GUI for multistep, rewind, forward and seek
    * [Pull request #1791](https://bitbucket.org/osrf/gazebo/pull-request/1791)

1. Added Apply Force/Torque movable text
    * [Pull request #1789](https://bitbucket.org/osrf/gazebo/pull-request/1789)

1. Added cascade parameter (apply to children) for Visual SetMaterial, SetAmbient, SetEmissive, SetSpecular, SetDiffuse, SetTransparency
    * [Pull request #1851](https://bitbucket.org/osrf/gazebo/pull-request/1851)

1. Tweaks to Data Logger, such as multiline text edit for path
    * [Pull request #1800](https://bitbucket.org/osrf/gazebo/pull-request/1800)

1. Added TopToolbar and hide / disable several widgets according to WindowMode
    * [Pull request #1869](https://bitbucket.org/osrf/gazebo/pull-request/1869)

1. Added Visual::IsAncestorOf and Visual::IsDescendantOf
    * [Pull request #1850](https://bitbucket.org/osrf/gazebo/pull-request/1850)

1. Added msgs::PluginFromSDF and tests
    * [Pull request #1858](https://bitbucket.org/osrf/gazebo/pull-request/1858)

1. Added msgs::CollisionFromSDF msgs::SurfaceFromSDF and msgs::FrictionFromSDF
    * [Pull request #1900](https://bitbucket.org/osrf/gazebo/pull-request/1900)

1. Added hotkeys chart dialog
    * [Pull request #1835](https://bitbucket.org/osrf/gazebo/pull-request/1835)

1. Space bar to play / pause
   * [Pull request #2023](https://bitbucket.org/osrf/gazebo/pull-request/2023)
   * [Issue #1798](https://bitbucket.org/osrf/gazebo/issue/1798)

1. Make it possible to create custom ConfigWidgets
    * [Pull request #1861](https://bitbucket.org/osrf/gazebo/pull-request/1861)

1. AddItem / RemoveItem / Clear enum config widgets
    * [Pull request #1878](https://bitbucket.org/osrf/gazebo/pull-request/1878)

1. Make all child ConfigWidgets emit signals.
    * [Pull request #1884](https://bitbucket.org/osrf/gazebo/pull-request/1884)

1. Refactored makers
    * [Pull request #1828](https://bitbucket.org/osrf/gazebo/pull-request/1828)

1. Added gui::Conversions to convert between Gazebo and Qt
    * [Pull request #2034](https://bitbucket.org/osrf/gazebo/pull-request/2034)

1. Model editor updates
    1. Support adding model plugins in model editor
        * [Pull request #2060](https://bitbucket.org/osrf/gazebo/pull-request/2060)

    1. Added support for copying and pasting top level nested models
        * [Pull request #2006](https://bitbucket.org/osrf/gazebo/pull-request/2006)

    1. Make non-editable background models white in model editor
        * [Pull request #1950](https://bitbucket.org/osrf/gazebo/pull-request/1950)

    1. Choose / swap parent and child links in joint inspector
        * [Pull request #1887](https://bitbucket.org/osrf/gazebo/pull-request/1887)
        * [Issue #1500](https://bitbucket.org/osrf/gazebo/issue/1500)

    1. Presets combo box for Vector3 config widget
        * [Pull request #1954](https://bitbucket.org/osrf/gazebo/pull-request/1954)

    1. Added support for more joint types (gearbox and fixed joints).
        * [Pull request #1794](https://bitbucket.org/osrf/gazebo/pull-request/1794)

    1. Added support for selecting links and joints, opening context menu and inspectors in Schematic View.
        * [Pull request #1787](https://bitbucket.org/osrf/gazebo/pull-request/1787)

    1. Color-coded edges in Schematic View to match joint color.
        * [Pull request #1781](https://bitbucket.org/osrf/gazebo/pull-request/1781)

    1. Scale link mass and inertia when a link is scaled
        * [Pull request #1836](https://bitbucket.org/osrf/gazebo/pull-request/1836)

    1. Add density widget to config widget and link inspector
        * [Pull request #1978](https://bitbucket.org/osrf/gazebo/pull-request/1978)

    1. Added icons for child and parent link in joint inspector
        * [Pull request #1953](https://bitbucket.org/osrf/gazebo/pull-request/1953)

    1. Load and save nested models
        * [Pull request #1894](https://bitbucket.org/osrf/gazebo/pull-request/1894)

    1. Display model plugins on the left panel and added model plugin inspector
        * [Pull request #1863](https://bitbucket.org/osrf/gazebo/pull-request/1863)

    1. Context menu and deletion for model plugins
        * [Pull request #1890](https://bitbucket.org/osrf/gazebo/pull-request/1890)

    1. Delete self from inspector
        * [Pull request #1904](https://bitbucket.org/osrf/gazebo/pull-request/1904)
        * [Issue #1543](https://bitbucket.org/osrf/gazebo/issue/1543)

    1. Apply inspector changes in real time and add reset button
        * [Pull request #1945](https://bitbucket.org/osrf/gazebo/pull-request/1945)
        * [Issue #1472](https://bitbucket.org/osrf/gazebo/issue/1472)

    1. Set physics to be paused when exiting model editor mode
        * [Pull request #1893](https://bitbucket.org/osrf/gazebo/pull-request/1893)
        * [Issue #1734](https://bitbucket.org/osrf/gazebo/issue/1734)

    1. Add Insert tab to model editor
        * [Pull request #1924](https://bitbucket.org/osrf/gazebo/pull-request/1924)

    1. Support inserting nested models from model maker
        * [Pull request #1982](https://bitbucket.org/osrf/gazebo/pull-request/1982)

    1. Added joint creation dialog
        * [Pull request #2021](https://bitbucket.org/osrf/gazebo/pull-request/2021)

    1. Added reverse checkboxes to joint creation dialog
        * [Pull request #2086](https://bitbucket.org/osrf/gazebo/pull-request/2086)

    1. Use opaque pointers in the model editor
        * [Pull request #2056](https://bitbucket.org/osrf/gazebo/pull-request/2056)
        * [Pull request #2059](https://bitbucket.org/osrf/gazebo/pull-request/2059)
        * [Pull request #2087](https://bitbucket.org/osrf/gazebo/pull-request/2087)

    1. Support joint creation between links in nested model.
        * [Pull request #2080](https://bitbucket.org/osrf/gazebo/pull-request/2080)

1. Building editor updates

    1. Use opaque pointers in the building editor
        * [Pull request #2041](https://bitbucket.org/osrf/gazebo/pull-request/2041)
        * [Pull request #2039](https://bitbucket.org/osrf/gazebo/pull-request/2039)
        * [Pull request #2055](https://bitbucket.org/osrf/gazebo/pull-request/2055)
        * [Pull request #2032](https://bitbucket.org/osrf/gazebo/pull-request/2032)
        * [Pull request #2082](https://bitbucket.org/osrf/gazebo/pull-request/2082)
        * [Pull request #2038](https://bitbucket.org/osrf/gazebo/pull-request/2038)
        * [Pull request #2033](https://bitbucket.org/osrf/gazebo/pull-request/2033)

    1. Use opaque pointers for GrabberHandle, add *LinkedGrabbers functions
        * [Pull request #2034](https://bitbucket.org/osrf/gazebo/pull-request/2034)

    1. Removed unused class: BuildingItem
        * [Pull request #2045](https://bitbucket.org/osrf/gazebo/pull-request/2045)

    1. Use opaque pointers for BuildingModelManip, move attachment logic to BuildingMaker
        * [Pull request #2046](https://bitbucket.org/osrf/gazebo/pull-request/2046)

    1. Use opaque pointers for all Dialog classes, add conversion from QPointF, move common logic to BaseInspectorDialog.
        * [Pull request #2083](https://bitbucket.org/osrf/gazebo/pull-request/2083)

## Gazebo 6.0

### Gazebo 6.X.X (201X-XX-XX)

1. Fix buoyancy plugin when multiple link tags are used within the plugin
    * [Pull request 2369](https://bitbucket.org/osrf/gazebo/pull-request/2369)

1. Fix race condition in ~TimePanelPrivate (#1919)
    * [Pull request 2250](https://bitbucket.org/osrf/gazebo/pull-request/2250)

### Gazebo 6.6.0 (2016-04-07)

1. fix: remove back projection
    * [Pull request 2201](https://bitbucket.org/osrf/gazebo/pull-request/2201)
    * A contribution from Yuki Furuta

1. Backport depth camera OSX fix and test
    * [Pull request 2230](https://bitbucket.org/osrf/gazebo/pull-request/2230)

1. Add missing tinyxml includes (gazebo6)
    * [Pull request 2218](https://bitbucket.org/osrf/gazebo/pull-request/2218)

1. Fix ray-cylinder collision in ode
    * [Pull request 2125](https://bitbucket.org/osrf/gazebo/pull-request/2125)

1. backport fixes for ffmpeg3 to gazebo6 (from pull request #2154)
    * [Pull request 2162](https://bitbucket.org/osrf/gazebo/pull-request/2162)

1. Install shapes_bitmask.world
    * [Pull request 2104](https://bitbucket.org/osrf/gazebo/pull-request/2104)

1. Add gazebo_client to gazebo.pc (gazebo6)
    * [Pull request 2102](https://bitbucket.org/osrf/gazebo/pull-request/2102)

1. Fix removing multiple camera sensors that have the same camera name
    * [Pull request 2081](https://bitbucket.org/osrf/gazebo/pull-request/2081)

1. Ensure that LINK_FRAME_VISUAL arrow components are deleted (#1812)
    * [Pull request 2078](https://bitbucket.org/osrf/gazebo/pull-request/2078)

1. add migration notes for gazebo::setupClient to gazebo::client::setup
    * [Pull request 2068](https://bitbucket.org/osrf/gazebo/pull-request/2068)

1. Update inertia properties during simulation: part 2
    * [Pull request 1984](https://bitbucket.org/osrf/gazebo/pull-request/1984)

1. Fix minimum window height
    * [Pull request 2002](https://bitbucket.org/osrf/gazebo/pull-request/2002)

1. Backport gpu laser test fix
    * [Pull request 1999](https://bitbucket.org/osrf/gazebo/pull-request/1999)

1. Relax physics tolerances for single-precision bullet (gazebo6)
    * [Pull request 1997](https://bitbucket.org/osrf/gazebo/pull-request/1997)

1. Fix minimum window height
    * [Pull request 1998](https://bitbucket.org/osrf/gazebo/pull-request/1998)

1. backport model editor fixed joint option to gazebo6
    * [Pull request 1957](https://bitbucket.org/osrf/gazebo/pull-request/1957)

1. Update shaders once per render update
    * [Pull request 1991](https://bitbucket.org/osrf/gazebo/pull-request/1991)

1. Relax physics tolerances for single-precision bullet
    * [Pull request 1976](https://bitbucket.org/osrf/gazebo/pull-request/1976)

1. Fix visual transparency issues
    * [Pull request 1967](https://bitbucket.org/osrf/gazebo/pull-request/1967)

1. fix memory corruption in transport/Publisher.cc
    * [Pull request 1951](https://bitbucket.org/osrf/gazebo/pull-request/1951)

1. Add test for SphericalCoordinates::LocalFromGlobal
    * [Pull request 1959](https://bitbucket.org/osrf/gazebo/pull-request/1959)

### Gazebo 6.5.1 (2015-10-29)

1. Fix removing multiple camera sensors that have the same camera name.
    * [Pull request #2081](https://bitbucket.org/osrf/gazebo/pull-request/2081)
    * [Issue #1811](https://bitbucket.org/osrf/gazebo/issues/1811)

1. Backport model editor toolbar fixed joint option from [pull request #1794](https://bitbucket.org/osrf/gazebo/pull-request/1794)
    * [Pull request #1957](https://bitbucket.org/osrf/gazebo/pull-request/1957)

1. Fix minimum window height
    * Backport of [pull request #1977](https://bitbucket.org/osrf/gazebo/pull-request/1977)
    * [Pull request #1998](https://bitbucket.org/osrf/gazebo/pull-request/1998)
    * [Issue #1706](https://bitbucket.org/osrf/gazebo/issue/1706)

1. Fix visual transparency issues
    * [Pull request #1967](https://bitbucket.org/osrf/gazebo/pull-request/1967)
    * [Issue #1726](https://bitbucket.org/osrf/gazebo/issue/1726)

### Gazebo 6.5.0 (2015-10-22)

1. Added ability to convert from spherical coordinates to local coordinates.
    * [Pull request #1955](https://bitbucket.org/osrf/gazebo/pull-request/1955)

### Gazebo 6.4.0 (2015-10-14)

1. Fix ABI problem. Make `Sensor::SetPose` function non virtual.
    * [Pull request #1947](https://bitbucket.org/osrf/gazebo/pull-request/1947)

1. Update inertia properties during simulation
    * [Pull request #1909](https://bitbucket.org/osrf/gazebo/pull-requests/1909)
    * [Design document](https://bitbucket.org/osrf/gazebo_design/src/default/inertia_resize/inertia_resize.md)

1. Fix transparency correction for opaque materials
    * [Pull request #1946](https://bitbucket.org/osrf/gazebo/pull-requests/1946/fix-transparency-correction-for-opaque/diff)

### Gazebo 6.3.0 (2015-10-06)

1. Added `Sensor::SetPose` function
    * [Pull request #1935](https://bitbucket.org/osrf/gazebo/pull-request/1935)

### Gazebo 6.2.0 (2015-10-02)

1. Update physics when the world is reset
    * Backport of [pull request #1903](https://bitbucket.org/osrf/gazebo/pull-request/1903)
    * [Pull request #1916](https://bitbucket.org/osrf/gazebo/pull-request/1916)
    * [Issue #101](https://bitbucket.org/osrf/gazebo/issue/101)

1. Added Copy constructor and assignment operator to MouseEvent
    * [Pull request #1855](https://bitbucket.org/osrf/gazebo/pull-request/1855)

### Gazebo 6.1.0 (2015-08-02)

1. Added logical_camera sensor.
    * [Pull request #1845](https://bitbucket.org/osrf/gazebo/pull-request/1845)

1. Added RandomVelocityPlugin, which applies a random velocity to a model's link.
    * [Pull request #1839](https://bitbucket.org/osrf/gazebo/pull-request/1839)

1. Sim events for joint position, velocity and applied force
    * [Pull request #1849](https://bitbucket.org/osrf/gazebo/pull-request/1849)

### Gazebo 6.0.0 (2015-07-27)

1. Added magnetometer sensor. A contribution from Andrew Symington.
    * [Pull request #1788](https://bitbucket.org/osrf/gazebo/pull-request/1788)

1. Added altimeter sensor. A contribution from Andrew Symington.
    * [Pull request #1792](https://bitbucket.org/osrf/gazebo/pull-request/1792)

1. Implement more control options for log playback:
  1. Rewind: The simulation starts from the beginning.
  1. Forward: The simulation jumps to the end of the log file.
  1. Seek: The simulation jumps to a specific point specified by its simulation
  time.
      * [Pull request #1737](https://bitbucket.org/osrf/gazebo/pull-request/1737)

1. Added Gazebo splash screen
    * [Pull request #1745](https://bitbucket.org/osrf/gazebo/pull-request/1745)

1. Added a transporter plugin which allows models to move from one location
   to another based on their location and the location of transporter pads.
    * [Pull request #1738](https://bitbucket.org/osrf/gazebo/pull-request/1738)

1. Implement forward/backwards multi-step for log playback. Now, the semantics
of a multi-step while playing back a log session are different from a multi-step
during a live simulation. While playback, a multi-step simulates all the
intermediate steps as before, but the client only perceives a single step.
E.g: You have a log file containing a 1 hour simulation session. You want to
jump to the minute 00H::30M::00S to check a specific aspect of the simulation.
You should not see continuous updates until minute 00H:30M:00S. Instead, you
should visualize a single jump to the specific instant of the simulation that
you are interested.
    * [Pull request #1623](https://bitbucket.org/osrf/gazebo/pull-request/1623)

1. Added browse button to log record dialog.
    * [Pull request #1719](https://bitbucket.org/osrf/gazebo/pull-request/1719)

1. Improved SVG support: arcs in paths, and contours made of multiple paths.
    * [Pull request #1608](https://bitbucket.org/osrf/gazebo/pull-request/1608)

1. Added simulation iterations to the world state.
    * [Pull request #1722](https://bitbucket.org/osrf/gazebo/pull-request/1722)

1. Added multiple LiftDrag plugins to the cessna_demo.world to allow the Cessna
C-172 model to fly.
    * [Pull request #1715](https://bitbucket.org/osrf/gazebo/pull-request/1715)

1. Added a plugin to control a Cessna C-172 via messages (CessnaPlugin), and a
GUI plugin to test this functionality with the keyboard (CessnaGUIPlugin). Added
world with the Cessna model and the two previous plugins loaded
(cessna_demo.world).
    * [Pull request #1712](https://bitbucket.org/osrf/gazebo/pull-request/1712)

1. Added world with OSRF building and an elevator
    * [Pull request #1697](https://bitbucket.org/osrf/gazebo/pull-request/1697)

1. Fixed collide bitmask by changing default value from 0x1 to 0xffff.
    * [Pull request #1696](https://bitbucket.org/osrf/gazebo/pull-request/1696)

1. Added a plugin to control an elevator (ElevatorPlugin), and an OccupiedEvent plugin that sends a message when a model is within a specified region.
    * [Pull request #1694](https://bitbucket.org/osrf/gazebo/pull-request/1694)
    * [Pull request #1775](https://bitbucket.org/osrf/gazebo/pull-request/1775)

1. Added Layers tab and meta information for visuals.
    * [Pull request #1674](https://bitbucket.org/osrf/gazebo/pull-request/1674)

1. Added countdown behavior for common::Timer and exposed the feature in TimerGUIPlugin.
    * [Pull request #1690](https://bitbucket.org/osrf/gazebo/pull-request/1690)

1. Added BuoyancyPlugin for simulating the buoyancy of an object in a column of fluid.
    * [Pull request #1622](https://bitbucket.org/osrf/gazebo/pull-request/1622)

1. Added ComputeVolume function for simple shape subclasses of Shape.hh.
    * [Pull request #1605](https://bitbucket.org/osrf/gazebo/pull-request/1605)

1. Add option to parallelize the ODE quickstep constraint solver,
which solves an LCP twice with different parameters in order
to corrected for position projection errors.
    * [Pull request #1561](https://bitbucket.org/osrf/gazebo/pull-request/1561)

1. Get/Set user camera pose in GUI.
    * [Pull request #1649](https://bitbucket.org/osrf/gazebo/pull-request/1649)
    * [Issue #1595](https://bitbucket.org/osrf/gazebo/issue/1595)

1. Added ViewAngleWidget, removed hard-coded reset view and removed MainWindow::Reset(). Also added GLWidget::GetSelectedVisuals().
    * [Pull request #1768](https://bitbucket.org/osrf/gazebo/pull-request/1768)
    * [Issue #1507](https://bitbucket.org/osrf/gazebo/issue/1507)

1. Windows support. This consists mostly of numerous small changes to support
compilation on Windows.
    * [Pull request #1616](https://bitbucket.org/osrf/gazebo/pull-request/1616)
    * [Pull request #1618](https://bitbucket.org/osrf/gazebo/pull-request/1618)
    * [Pull request #1620](https://bitbucket.org/osrf/gazebo/pull-request/1620)
    * [Pull request #1625](https://bitbucket.org/osrf/gazebo/pull-request/1625)
    * [Pull request #1626](https://bitbucket.org/osrf/gazebo/pull-request/1626)
    * [Pull request #1627](https://bitbucket.org/osrf/gazebo/pull-request/1627)
    * [Pull request #1628](https://bitbucket.org/osrf/gazebo/pull-request/1628)
    * [Pull request #1629](https://bitbucket.org/osrf/gazebo/pull-request/1629)
    * [Pull request #1630](https://bitbucket.org/osrf/gazebo/pull-request/1630)
    * [Pull request #1631](https://bitbucket.org/osrf/gazebo/pull-request/1631)
    * [Pull request #1632](https://bitbucket.org/osrf/gazebo/pull-request/1632)
    * [Pull request #1633](https://bitbucket.org/osrf/gazebo/pull-request/1633)
    * [Pull request #1635](https://bitbucket.org/osrf/gazebo/pull-request/1635)
    * [Pull request #1637](https://bitbucket.org/osrf/gazebo/pull-request/1637)
    * [Pull request #1639](https://bitbucket.org/osrf/gazebo/pull-request/1639)
    * [Pull request #1647](https://bitbucket.org/osrf/gazebo/pull-request/1647)
    * [Pull request #1650](https://bitbucket.org/osrf/gazebo/pull-request/1650)
    * [Pull request #1651](https://bitbucket.org/osrf/gazebo/pull-request/1651)
    * [Pull request #1653](https://bitbucket.org/osrf/gazebo/pull-request/1653)
    * [Pull request #1654](https://bitbucket.org/osrf/gazebo/pull-request/1654)
    * [Pull request #1657](https://bitbucket.org/osrf/gazebo/pull-request/1657)
    * [Pull request #1658](https://bitbucket.org/osrf/gazebo/pull-request/1658)
    * [Pull request #1659](https://bitbucket.org/osrf/gazebo/pull-request/1659)
    * [Pull request #1660](https://bitbucket.org/osrf/gazebo/pull-request/1660)
    * [Pull request #1661](https://bitbucket.org/osrf/gazebo/pull-request/1661)
    * [Pull request #1669](https://bitbucket.org/osrf/gazebo/pull-request/1669)
    * [Pull request #1670](https://bitbucket.org/osrf/gazebo/pull-request/1670)
    * [Pull request #1672](https://bitbucket.org/osrf/gazebo/pull-request/1672)
    * [Pull request #1682](https://bitbucket.org/osrf/gazebo/pull-request/1682)
    * [Pull request #1683](https://bitbucket.org/osrf/gazebo/pull-request/1683)

1. Install `libgazebo_server_fixture`. This will facilitate tests external to the main gazebo repository. See `examples/stand_alone/test_fixture`.
    * [Pull request #1606](https://bitbucket.org/osrf/gazebo/pull-request/1606)

1. Laser visualization renders light blue for rays that do not hit obstacles, and dark blue for other rays.
    * [Pull request #1607](https://bitbucket.org/osrf/gazebo/pull-request/1607)
    * [Issue #1576](https://bitbucket.org/osrf/gazebo/issue/1576)

1. Add VisualType enum to Visual and clean up visuals when entity is deleted.
    * [Pull request #1614](https://bitbucket.org/osrf/gazebo/pull-request/1614)

1. Alert user of connection problems when using the REST service plugin
    * [Pull request #1655](https://bitbucket.org/osrf/gazebo/pull-request/1655)
    * [Issue #1574](https://bitbucket.org/osrf/gazebo/issue/1574)

1. ignition-math is now a dependency.
    + [http://ignitionrobotics.org/libraries/math](http://ignitionrobotics.org/libraries/math)
    + [Gazebo::math migration](https://bitbucket.org/osrf/gazebo/src/583edbeb90759d43d994cc57c0797119dd6d2794/ign-math-migration.md)

1. Detect uuid library during compilation.
    * [Pull request #1655](https://bitbucket.org/osrf/gazebo/pull-request/1655)
    * [Issue #1572](https://bitbucket.org/osrf/gazebo/issue/1572)

1. New accessors in LogPlay class.
    * [Pull request #1577](https://bitbucket.org/osrf/gazebo/pull-request/1577)

1. Added a plugin to send messages to an existing website.
   Added gui::MainWindow::AddMenu and msgs/rest_error, msgs/rest_login, msgs rest/post
    * [Pull request #1524](https://bitbucket.org/osrf/gazebo/pull-request/1524)

1. Fix deprecation warnings when using SDFormat 3.0.2, 3.0.3 prereleases
    * [Pull request #1568](https://bitbucket.org/osrf/gazebo/pull-request/1568)

1. Use GAZEBO_CFLAGS or GAZEBO_CXX_FLAGS in CMakeLists.txt for example plugins
    * [Pull request #1573](https://bitbucket.org/osrf/gazebo/pull-request/1573)

1. Added Link::OnWrenchMsg subscriber with test
    * [Pull request #1582](https://bitbucket.org/osrf/gazebo/pull-request/1582)

1. Show/hide GUI overlays using the menu bar.
    * [Pull request #1555](https://bitbucket.org/osrf/gazebo/pull-request/1555)

1. Added world origin indicator rendering::OriginVisual.
    * [Pull request #1700](https://bitbucket.org/osrf/gazebo/pull-request/1700)

1. Show/hide toolbars using the menu bars and shortcut.
   Added MainWindow::CloneAction.
   Added Window menu to Model Editor.
    * [Pull request #1584](https://bitbucket.org/osrf/gazebo/pull-request/1584)

1. Added event to show/hide toolbars.
    * [Pull request #1707](https://bitbucket.org/osrf/gazebo/pull-request/1707)

1. Added optional start/stop/reset buttons to timer GUI plugin.
    * [Pull request #1576](https://bitbucket.org/osrf/gazebo/pull-request/1576)

1. Timer GUI Plugin: Treat negative positions as positions from the ends
    * [Pull request #1703](https://bitbucket.org/osrf/gazebo/pull-request/1703)

1. Added Visual::GetDepth() and Visual::GetNthAncestor()
    * [Pull request #1613](https://bitbucket.org/osrf/gazebo/pull-request/1613)

1. Added a context menu for links
    * [Pull request #1589](https://bitbucket.org/osrf/gazebo/pull-request/1589)

1. Separate TimePanel's display into TimeWidget and LogPlayWidget.
    * [Pull request #1564](https://bitbucket.org/osrf/gazebo/pull-request/1564)

1. Display confirmation message after log is saved
    * [Pull request #1646](https://bitbucket.org/osrf/gazebo/pull-request/1646)

1. Added LogPlayView to display timeline and LogPlaybackStatistics message type.
    * [Pull request #1724](https://bitbucket.org/osrf/gazebo/pull-request/1724)

1. Added Time::FormattedString and removed all other FormatTime functions.
    * [Pull request #1710](https://bitbucket.org/osrf/gazebo/pull-request/1710)

1. Added support for Oculus DK2
    * [Pull request #1526](https://bitbucket.org/osrf/gazebo/pull-request/1526)

1. Use collide_bitmask from SDF to perform collision filtering
    * [Pull request #1470](https://bitbucket.org/osrf/gazebo/pull-request/1470)

1. Pass Coulomb surface friction parameters to DART.
    * [Pull request #1420](https://bitbucket.org/osrf/gazebo/pull-request/1420)

1. Added ModelAlign::SetHighlighted
    * [Pull request #1598](https://bitbucket.org/osrf/gazebo/pull-request/1598)

1. Added various Get functions to Visual. Also added a ConvertGeometryType function to msgs.
    * [Pull request #1402](https://bitbucket.org/osrf/gazebo/pull-request/1402)

1. Get and Set visibility of SelectionObj's handles, with unit test.
    * [Pull request #1417](https://bitbucket.org/osrf/gazebo/pull-request/1417)

1. Set material of SelectionObj's handles.
    * [Pull request #1472](https://bitbucket.org/osrf/gazebo/pull-request/1472)

1. Add SelectionObj::Fini with tests and make Visual::Fini virtual
    * [Pull request #1685](https://bitbucket.org/osrf/gazebo/pull-request/1685)

1. Allow link selection with the mouse if parent model already selected.
    * [Pull request #1409](https://bitbucket.org/osrf/gazebo/pull-request/1409)

1. Added ModelRightMenu::EntityTypes.
    * [Pull request #1414](https://bitbucket.org/osrf/gazebo/pull-request/1414)

1. Scale joint visuals according to link size.
    * [Pull request #1591](https://bitbucket.org/osrf/gazebo/pull-request/1591)
    * [Issue #1563](https://bitbucket.org/osrf/gazebo/issue/1563)

1. Added Gazebo/CoM material.
    * [Pull request #1439](https://bitbucket.org/osrf/gazebo/pull-request/1439)

1. Added arc parameter to MeshManager::CreateTube
    * [Pull request #1436](https://bitbucket.org/osrf/gazebo/pull-request/1436)

1. Added View Inertia and InertiaVisual, changed COMVisual to sphere proportional to mass.
    * [Pull request #1445](https://bitbucket.org/osrf/gazebo/pull-request/1445)

1. Added View Link Frame and LinkFrameVisual. Visual::SetTransparency goes into texture_unit.
    * [Pull request #1762](https://bitbucket.org/osrf/gazebo/pull-request/1762)
    * [Issue #853](https://bitbucket.org/osrf/gazebo/issue/853)

1. Changed the position of Save and Cancel buttons on editor dialogs
    * [Pull request #1442](https://bitbucket.org/osrf/gazebo/pull-request/1442)
    * [Issue #1377](https://bitbucket.org/osrf/gazebo/issue/1377)

1. Fixed Visual material updates
    * [Pull request #1454](https://bitbucket.org/osrf/gazebo/pull-request/1454)
    * [Issue #1455](https://bitbucket.org/osrf/gazebo/issue/1455)

1. Added Matrix3::Inverse() and tests
    * [Pull request #1481](https://bitbucket.org/osrf/gazebo/pull-request/1481)

1. Implemented AddLinkForce for ODE.
    * [Pull request #1456](https://bitbucket.org/osrf/gazebo/pull-request/1456)

1. Updated ConfigWidget class to parse enum values.
    * [Pull request #1518](https://bitbucket.org/osrf/gazebo/pull-request/1518)

1. Added PresetManager to physics libraries and corresponding integration test.
    * [Pull request #1471](https://bitbucket.org/osrf/gazebo/pull-request/1471)

1. Sync name and location on SaveDialog.
    * [Pull request #1563](https://bitbucket.org/osrf/gazebo/pull-request/1563)

1. Added Apply Force/Torque dialog
    * [Pull request #1600](https://bitbucket.org/osrf/gazebo/pull-request/1600)

1. Added Apply Force/Torque visuals
    * [Pull request #1619](https://bitbucket.org/osrf/gazebo/pull-request/1619)

1. Added Apply Force/Torque OnMouseRelease and ActivateWindow
    * [Pull request #1699](https://bitbucket.org/osrf/gazebo/pull-request/1699)

1. Added Apply Force/Torque mouse interactions, modes, activation
    * [Pull request #1731](https://bitbucket.org/osrf/gazebo/pull-request/1731)

1. Added inertia pose getter for COMVisual and COMVisual_TEST
    * [Pull request #1581](https://bitbucket.org/osrf/gazebo/pull-request/1581)

1. Model editor updates
    1. Joint preview using JointVisuals.
        * [Pull request #1369](https://bitbucket.org/osrf/gazebo/pull-request/1369)

    1. Added inspector for configuring link, visual, and collision properties.
        * [Pull request #1408](https://bitbucket.org/osrf/gazebo/pull-request/1408)

    1. Saving, exiting, generalizing SaveDialog.
        * [Pull request #1401](https://bitbucket.org/osrf/gazebo/pull-request/1401)

    1. Inspectors redesign
        * [Pull request #1586](https://bitbucket.org/osrf/gazebo/pull-request/1586)

    1. Edit existing model.
        * [Pull request #1425](https://bitbucket.org/osrf/gazebo/pull-request/1425)

    1. Add joint inspector to link's context menu.
        * [Pull request #1449](https://bitbucket.org/osrf/gazebo/pull-request/1449)
        * [Issue #1443](https://bitbucket.org/osrf/gazebo/issue/1443)

    1. Added button to select mesh file on inspector.
        * [Pull request #1460](https://bitbucket.org/osrf/gazebo/pull-request/1460)
        * [Issue #1450](https://bitbucket.org/osrf/gazebo/issue/1450)

    1. Renamed Part to Link.
        * [Pull request #1478](https://bitbucket.org/osrf/gazebo/pull-request/1478)

    1. Fix snapping inside editor.
        * [Pull request #1489](https://bitbucket.org/osrf/gazebo/pull-request/1489)
        * [Issue #1457](https://bitbucket.org/osrf/gazebo/issue/1457)

    1. Moved DataLogger from Window menu to the toolbar and moved screenshot button to the right.
        * [Pull request #1665](https://bitbucket.org/osrf/gazebo/pull-request/1665)

    1. Keep loaded model's name.
        * [Pull request #1516](https://bitbucket.org/osrf/gazebo/pull-request/1516)
        * [Issue #1504](https://bitbucket.org/osrf/gazebo/issue/1504)

    1. Added ExtrudeDialog.
        * [Pull request #1483](https://bitbucket.org/osrf/gazebo/pull-request/1483)

    1. Hide time panel inside editor and keep main window's paused state.
        * [Pull request #1500](https://bitbucket.org/osrf/gazebo/pull-request/1500)

    1. Fixed pose issues and added ModelCreator_TEST.
        * [Pull request #1509](https://bitbucket.org/osrf/gazebo/pull-request/1509)
        * [Issue #1497](https://bitbucket.org/osrf/gazebo/issue/1497)
        * [Issue #1509](https://bitbucket.org/osrf/gazebo/issue/1509)

    1. Added list of links and joints.
        * [Pull request #1515](https://bitbucket.org/osrf/gazebo/pull-request/1515)
        * [Issue #1418](https://bitbucket.org/osrf/gazebo/issue/1418)

    1. Expose API to support adding items to the palette.
        * [Pull request #1565](https://bitbucket.org/osrf/gazebo/pull-request/1565)

    1. Added menu for toggling joint visualization
        * [Pull request #1551](https://bitbucket.org/osrf/gazebo/pull-request/1551)
        * [Issue #1483](https://bitbucket.org/osrf/gazebo/issue/1483)

    1. Add schematic view to model editor
        * [Pull request #1562](https://bitbucket.org/osrf/gazebo/pull-request/1562)

1. Building editor updates
    1. Make palette tips tooltip clickable to open.
        * [Pull request #1519](https://bitbucket.org/osrf/gazebo/pull-request/1519)
        * [Issue #1370](https://bitbucket.org/osrf/gazebo/issue/1370)

    1. Add measurement unit to building inspectors.
        * [Pull request #1741](https://bitbucket.org/osrf/gazebo/pull-request/1741)
        * [Issue #1363](https://bitbucket.org/osrf/gazebo/issue/1363)

    1. Add `BaseInspectorDialog` as a base class for inspectors.
        * [Pull request #1749](https://bitbucket.org/osrf/gazebo/pull-request/1749)

## Gazebo 5.0

### Gazebo 5.x.x

1. Fix mouse picking with transparent visuals
    * [Pull request 2305](https://bitbucket.org/osrf/gazebo/pull-request/2305)
    * [Issue #1956](https://bitbucket.org/osrf/gazebo/issue/1956)

1. Backport fix for DepthCamera visibility mask
    * [Pull request 2286](https://bitbucket.org/osrf/gazebo/pull-request/2286)
    * [Pull request 2287](https://bitbucket.org/osrf/gazebo/pull-request/2287)

1. Backport sensor reset fix
    * [Pull request 2272](https://bitbucket.org/osrf/gazebo/pull-request/2272)
    * [Issue #1917](https://bitbucket.org/osrf/gazebo/issue/1917)

1. Fix model snap tool highlighting
    * [Pull request 2293](https://bitbucket.org/osrf/gazebo/pull-request/2293)
    * [Issue #1955](https://bitbucket.org/osrf/gazebo/issue/1955)

### Gazebo 5.3.0 (2015-04-07)

1. fix: remove back projection
    * [Pull request 2201](https://bitbucket.org/osrf/gazebo/pull-request/2201)
    * A contribution from Yuki Furuta

1. Backport depth camera OSX fix and test
    * [Pull request 2230](https://bitbucket.org/osrf/gazebo/pull-request/2230)

1. Add missing tinyxml includes
    * [Pull request 2216](https://bitbucket.org/osrf/gazebo/pull-request/2216)

1. backport fixes for ffmpeg3 to gazebo5 (from pull request #2154)
    * [Pull request 2161](https://bitbucket.org/osrf/gazebo/pull-request/2161)

1. Check for valid display using xwininfo -root
    * [Pull request 2111](https://bitbucket.org/osrf/gazebo/pull-request/2111)

1. Don't search for sdformat4 on gazebo5, since gazebo5 can't handle sdformat protocol 1.6
    * [Pull request 2092](https://bitbucket.org/osrf/gazebo/pull-request/2092)

1. Fix minimum window height
    * [Pull request 2002](https://bitbucket.org/osrf/gazebo/pull-request/2002)

1. Relax physics tolerances for single-precision bullet
    * [Pull request 1976](https://bitbucket.org/osrf/gazebo/pull-request/1976)

1. Try finding sdformat 4 in gazebo5 branch
    * [Pull request 1972](https://bitbucket.org/osrf/gazebo/pull-request/1972)

1. Fix_send_message (backport of pull request #1951)
    * [Pull request 1964](https://bitbucket.org/osrf/gazebo/pull-request/1964)
    * A contribution from Samuel Lekieffre

1. Export the media path in the cmake config file.
    * [Pull request 1933](https://bitbucket.org/osrf/gazebo/pull-request/1933)

1. Shorten gearbox test since it is failing via timeout on osx
    * [Pull request 1937](https://bitbucket.org/osrf/gazebo/pull-request/1937)

### Gazebo 5.2.1 (2015-10-02)

1. Fix minimum window height
    * Backport of [pull request #1977](https://bitbucket.org/osrf/gazebo/pull-request/1977)
    * [Pull request #2002](https://bitbucket.org/osrf/gazebo/pull-request/2002)
    * [Issue #1706](https://bitbucket.org/osrf/gazebo/issue/1706)

### Gazebo 5.2.0 (2015-10-02)

1. Initialize sigact struct fields that valgrind said were being used uninitialized
    * [Pull request #1809](https://bitbucket.org/osrf/gazebo/pull-request/1809)

1. Add missing ogre includes to ensure macros are properly defined
    * [Pull request #1813](https://bitbucket.org/osrf/gazebo/pull-request/1813)

1. Use ToSDF functions to simplify physics_friction test
    * [Pull request #1808](https://bitbucket.org/osrf/gazebo/pull-request/1808)

1. Added lines to laser sensor visualization
    * [Pull request #1742](https://bitbucket.org/osrf/gazebo/pull-request/1742)
    * [Issue #935](https://bitbucket.org/osrf/gazebo/issue/935)

1. Fix BulletSliderJoint friction for bullet 2.83
    * [Pull request #1686](https://bitbucket.org/osrf/gazebo/pull-request/1686)

1. Fix heightmap model texture loading.
    * [Pull request #1592](https://bitbucket.org/osrf/gazebo/pull-request/1592)

1. Disable failing pr2 test for dart
    * [Pull request #1540](https://bitbucket.org/osrf/gazebo/pull-request/1540)
    * [Issue #1435](https://bitbucket.org/osrf/gazebo/issue/1435)

### Gazebo 5.1.0 (2015-03-20)
1. Backport pull request #1527 (FindOGRE.cmake for non-Debian systems)
  * [Pull request #1532](https://bitbucket.org/osrf/gazebo/pull-request/1532)

1. Respect system cflags when not using USE_UPSTREAM_CFLAGS
  * [Pull request #1531](https://bitbucket.org/osrf/gazebo/pull-request/1531)

1. Allow light manipulation
  * [Pull request #1529](https://bitbucket.org/osrf/gazebo/pull-request/1529)

1. Allow sdformat 2.3.1+ or 3+ and fix tests
  * [Pull request #1484](https://bitbucket.org/osrf/gazebo/pull-request/1484)

1. Add Link::GetWorldAngularMomentum function and test.
  * [Pull request #1482](https://bitbucket.org/osrf/gazebo/pull-request/1482)

1. Preserve previous GAZEBO_MODEL_PATH values when sourcing setup.sh
  * [Pull request #1430](https://bitbucket.org/osrf/gazebo/pull-request/1430)

1. Implement Coulomb joint friction for DART
  * [Pull request #1427](https://bitbucket.org/osrf/gazebo/pull-request/1427)
  * [Issue #1281](https://bitbucket.org/osrf/gazebo/issue/1281)

1. Fix simple shape normals.
    * [Pull request #1477](https://bitbucket.org/osrf/gazebo/pull-request/1477)
    * [Issue #1369](https://bitbucket.org/osrf/gazebo/issue/1369)

1. Use Msg-to-SDF conversion functions in tests, add ServerFixture::SpawnModel(msgs::Model).
    * [Pull request #1466](https://bitbucket.org/osrf/gazebo/pull-request/1466)

1. Added Model Msg-to-SDF conversion functions and test.
    * [Pull request #1429](https://bitbucket.org/osrf/gazebo/pull-request/1429)

1. Added Joint Msg-to-SDF conversion functions and test.
    * [Pull request #1419](https://bitbucket.org/osrf/gazebo/pull-request/1419)

1. Added Visual, Material Msg-to-SDF conversion functions and ShaderType to string conversion functions.
    * [Pull request #1415](https://bitbucket.org/osrf/gazebo/pull-request/1415)

1. Implement Coulomb joint friction for BulletSliderJoint
  * [Pull request #1452](https://bitbucket.org/osrf/gazebo/pull-request/1452)
  * [Issue #1348](https://bitbucket.org/osrf/gazebo/issue/1348)

### Gazebo 5.0.0 (2015-01-27)
1. Support for using [digital elevation maps](http://gazebosim.org/tutorials?tut=dem) has been added to debian packages.

1. C++11 support (C++11 compatible compiler is now required)
    * [Pull request #1340](https://bitbucket.org/osrf/gazebo/pull-request/1340)

1. Implemented private data pointer for the World class.
    * [Pull request #1383](https://bitbucket.org/osrf/gazebo/pull-request/1383)

1. Implemented private data pointer for the Scene class.
    * [Pull request #1385](https://bitbucket.org/osrf/gazebo/pull-request/1385)

1. Added a events::Event::resetWorld event that is triggered when World::Reset is called.
    * [Pull request #1332](https://bitbucket.org/osrf/gazebo/pull-request/1332)
    * [Issue #1375](https://bitbucket.org/osrf/gazebo/issue/1375)

1. Fixed `math::Box::GetCenter` functionality.
    * [Pull request #1278](https://bitbucket.org/osrf/gazebo/pull-request/1278)
    * [Issue #1327](https://bitbucket.org/osrf/gazebo/issue/1327)

1. Added a GUI timer plugin that facilitates the display and control a timer inside the Gazebo UI.
    * [Pull request #1270](https://bitbucket.org/osrf/gazebo/pull-request/1270)

1. Added ability to load plugins via SDF.
    * [Pull request #1261](https://bitbucket.org/osrf/gazebo/pull-request/1261)

1. Added GUIEvent to hide/show the left GUI pane.
    * [Pull request #1269](https://bitbucket.org/osrf/gazebo/pull-request/1269)

1. Modified KeyEventHandler and GLWidget so that hotkeys can be suppressed by custom KeyEvents set up by developers
    * [Pull request #1251](https://bitbucket.org/osrf/gazebo/pull-request/1251)

1. Added ability to read the directory where the log files are stored.
    * [Pull request #1277](https://bitbucket.org/osrf/gazebo/pull-request/1277)

1. Implemented a simulation cloner
    * [Pull request #1180](https://bitbucket.org/osrf/gazebo/pull-request/1180/clone-a-simulation)

1. Added GUI overlay plugins. Users can now write a Gazebo + QT plugin that displays widgets over the render window.
  * [Pull request #1181](https://bitbucket.org/osrf/gazebo/pull-request/1181)

1. Change behavior of Joint::SetVelocity, add Joint::SetVelocityLimit(unsigned int, double)
  * [Pull request #1218](https://bitbucket.org/osrf/gazebo/pull-request/1218)
  * [Issue #964](https://bitbucket.org/osrf/gazebo/issue/964)

1. Implement Coulomb joint friction for ODE
  * [Pull request #1221](https://bitbucket.org/osrf/gazebo/pull-request/1221)
  * [Issue #381](https://bitbucket.org/osrf/gazebo/issue/381)

1. Implement Coulomb joint friction for BulletHingeJoint
  * [Pull request #1317](https://bitbucket.org/osrf/gazebo/pull-request/1317)
  * [Issue #1348](https://bitbucket.org/osrf/gazebo/issue/1348)

1. Implemented camera lens distortion.
  * [Pull request #1213](https://bitbucket.org/osrf/gazebo/pull-request/1213)

1. Kill rogue gzservers left over from failed INTEGRATION_world_clone tests
   and improve robustness of `UNIT_gz_TEST`
  * [Pull request #1232](https://bitbucket.org/osrf/gazebo/pull-request/1232)
  * [Issue #1299](https://bitbucket.org/osrf/gazebo/issue/1299)

1. Added RenderWidget::ShowToolbar to toggle visibility of top toolbar.
  * [Pull request #1248](https://bitbucket.org/osrf/gazebo/pull-request/1248)

1. Fix joint axis visualization.
  * [Pull request #1258](https://bitbucket.org/osrf/gazebo/pull-request/1258)

1. Change UserCamera view control via joysticks. Clean up rate control vs. pose control.
   see UserCamera::OnJoyPose and UserCamera::OnJoyTwist. Added view twist control toggle
   with joystick button 1.
  * [Pull request #1249](https://bitbucket.org/osrf/gazebo/pull-request/1249)

1. Added RenderWidget::GetToolbar to get the top toolbar and change its actions on ModelEditor.
    * [Pull request #1263](https://bitbucket.org/osrf/gazebo/pull-request/1263)

1. Added accessor for MainWindow graphical widget to GuiIface.
    * [Pull request #1250](https://bitbucket.org/osrf/gazebo/pull-request/1250)

1. Added a ConfigWidget class that takes in a google protobuf message and generates widgets for configuring the fields in the message
    * [Pull request #1285](https://bitbucket.org/osrf/gazebo/pull-request/1285)

1. Added GLWidget::OnModelEditor when model editor is triggered, and MainWindow::OnEditorGroup to manually uncheck editor actions.
    * [Pull request #1283](https://bitbucket.org/osrf/gazebo/pull-request/1283)

1. Added Collision, Geometry, Inertial, Surface Msg-to-SDF conversion functions.
    * [Pull request #1315](https://bitbucket.org/osrf/gazebo/pull-request/1315)

1. Added "button modifier" fields (control, shift, and alt) to common::KeyEvent.
    * [Pull request #1325](https://bitbucket.org/osrf/gazebo/pull-request/1325)

1. Added inputs for environment variable GAZEBO_GUI_INI_FILE for reading a custom .ini file.
    * [Pull request #1252](https://bitbucket.org/osrf/gazebo/pull-request/1252)

1. Fixed crash on "permission denied" bug, added insert_model integration test.
    * [Pull request #1329](https://bitbucket.org/osrf/gazebo/pull-request/1329/)

1. Enable simbody joint tests, implement `SimbodyJoint::GetParam`, create
   `Joint::GetParam`, fix bug in `BulletHingeJoint::SetParam`.
    * [Pull request #1404](https://bitbucket.org/osrf/gazebo/pull-request/1404/)

1. Building editor updates
    1. Fixed inspector resizing.
        * [Pull request #1230](https://bitbucket.org/osrf/gazebo/pull-request/1230)
        * [Issue #395](https://bitbucket.org/osrf/gazebo/issue/395)

    1. Doors and windows move proportionally with wall.
        * [Pull request #1231](https://bitbucket.org/osrf/gazebo/pull-request/1231)
        * [Issue #368](https://bitbucket.org/osrf/gazebo/issue/368)

    1. Inspector dialogs stay on top.
        * [Pull request #1229](https://bitbucket.org/osrf/gazebo/pull-request/1229)
        * [Issue #417](https://bitbucket.org/osrf/gazebo/issue/417)

    1. Make model name editable on palette.
        * [Pull request #1239](https://bitbucket.org/osrf/gazebo/pull-request/1239)

    1. Import background image and improve add/delete levels.
        * [Pull request #1214](https://bitbucket.org/osrf/gazebo/pull-request/1214)
        * [Issue #422](https://bitbucket.org/osrf/gazebo/issue/422)
        * [Issue #361](https://bitbucket.org/osrf/gazebo/issue/361)

    1. Fix changing draw mode.
        * [Pull request #1233](https://bitbucket.org/osrf/gazebo/pull-request/1233)
        * [Issue #405](https://bitbucket.org/osrf/gazebo/issue/405)

    1. Tips on palette's top-right corner.
        * [Pull request #1241](https://bitbucket.org/osrf/gazebo/pull-request/1241)

    1. New buttons and layout for the palette.
        * [Pull request #1242](https://bitbucket.org/osrf/gazebo/pull-request/1242)

    1. Individual wall segments instead of polylines.
        * [Pull request #1246](https://bitbucket.org/osrf/gazebo/pull-request/1246)
        * [Issue #389](https://bitbucket.org/osrf/gazebo/issue/389)
        * [Issue #415](https://bitbucket.org/osrf/gazebo/issue/415)

    1. Fix exiting and saving, exiting when there's nothing drawn, fix text on popups.
        * [Pull request #1296](https://bitbucket.org/osrf/gazebo/pull-request/1296)

    1. Display measure for selected wall segment.
        * [Pull request #1291](https://bitbucket.org/osrf/gazebo/pull-request/1291)
        * [Issue #366](https://bitbucket.org/osrf/gazebo/issue/366)

    1. Highlight selected item's 3D visual.
        * [Pull request #1292](https://bitbucket.org/osrf/gazebo/pull-request/1292)

    1. Added color picker to inspector dialogs.
        * [Pull request #1298](https://bitbucket.org/osrf/gazebo/pull-request/1298)

    1. Snapping on by default, off holding Shift. Improved snapping.
        * [Pull request #1304](https://bitbucket.org/osrf/gazebo/pull-request/1304)

    1. Snap walls to length increments, moved scale to SegmentItem and added Get/SetScale, added SegmentItem::SnapAngle and SegmentItem::SnapLength.
        * [Pull request #1311](https://bitbucket.org/osrf/gazebo/pull-request/1311)

    1. Make buildings available in "Insert Models" tab, improve save flow.
        * [Pull request #1312](https://bitbucket.org/osrf/gazebo/pull-request/1312)

    1. Added EditorItem::SetHighlighted.
        * [Pull request #1308](https://bitbucket.org/osrf/gazebo/pull-request/1308)

    1. Current level is transparent, lower levels opaque, higher levels invisible.
        * [Pull request #1303](https://bitbucket.org/osrf/gazebo/pull-request/1303)

    1. Detach all child manips when item is deleted, added BuildingMaker::DetachAllChildren.
        * [Pull request #1316](https://bitbucket.org/osrf/gazebo/pull-request/1316)

    1. Added texture picker to inspector dialogs.
        * [Pull request #1306](https://bitbucket.org/osrf/gazebo/pull-request/1306)

    1. Measures for doors and windows. Added RectItem::angleOnWall and related Get/Set.
        * [Pull request #1322](https://bitbucket.org/osrf/gazebo/pull-request/1322)
        * [Issue #370](https://bitbucket.org/osrf/gazebo/issue/370)

    1. Added Gazebo/BuildingFrame material to display holes for doors and windows on walls.
        * [Pull request #1338](https://bitbucket.org/osrf/gazebo/pull-request/1338)

    1. Added Gazebo/Bricks material to be used as texture on the building editor.
        * [Pull request #1333](https://bitbucket.org/osrf/gazebo/pull-request/1333)

    1. Pick colors from the palette and assign on 3D view. Added mouse and key event handlers to BuildingMaker, and events to communicate from BuildingModelManip to EditorItem.
        * [Pull request #1336](https://bitbucket.org/osrf/gazebo/pull-request/1336)

    1. Pick textures from the palette and assign in 3D view.
        * [Pull request #1368](https://bitbucket.org/osrf/gazebo/pull-request/1368)

1. Model editor updates
    1. Fix adding/removing event filters .
        * [Pull request #1279](https://bitbucket.org/osrf/gazebo/pull-request/1279)

    1. Enabled multi-selection and align tool inside model editor.
        * [Pull request #1302](https://bitbucket.org/osrf/gazebo/pull-request/1302)
        * [Issue #1323](https://bitbucket.org/osrf/gazebo/issue/1323)

    1. Enabled snap mode inside model editor.
        * [Pull request #1331](https://bitbucket.org/osrf/gazebo/pull-request/1331)
        * [Issue #1318](https://bitbucket.org/osrf/gazebo/issue/1318)

    1. Implemented copy/pasting of links.
        * [Pull request #1330](https://bitbucket.org/osrf/gazebo/pull-request/1330)

1. GUI publishes model selection information on ~/selection topic.
    * [Pull request #1318](https://bitbucket.org/osrf/gazebo/pull-request/1318)

## Gazebo 4.0

### Gazebo 4.x.x (2015-xx-xx)

1. Fix build for Bullet 2.83, enable angle wrapping for BulletHingeJoint
    * [Pull request #1664](https://bitbucket.org/osrf/gazebo/pull-request/1664)

### Gazebo 4.1.3 (2015-05-07)

1. Fix saving visual geom SDF values
    * [Pull request #1597](https://bitbucket.org/osrf/gazebo/pull-request/1597)
1. Fix heightmap model texture loading.
    * [Pull request #1595](https://bitbucket.org/osrf/gazebo/pull-request/1595)
1. Fix visual collision scale on separate client
    * [Pull request #1585](https://bitbucket.org/osrf/gazebo/pull-request/1585)
1. Fix several clang compiler warnings
    * [Pull request #1594](https://bitbucket.org/osrf/gazebo/pull-request/1594)
1. Fix blank save / browse dialogs
    * [Pull request #1544](https://bitbucket.org/osrf/gazebo/pull-request/1544)

### Gazebo 4.1.2 (2015-03-20)

1. Fix quaternion documentation: target Gazebo_4.1
    * [Pull request #1525](https://bitbucket.org/osrf/gazebo/pull-request/1525)
1. Speed up World::Step in loops
    * [Pull request #1492](https://bitbucket.org/osrf/gazebo/pull-request/1492)
1. Reduce selection buffer updates -> 4.1
    * [Pull request #1494](https://bitbucket.org/osrf/gazebo/pull-request/1494)
1. Fix loading of SimbodyPhysics parameters
    * [Pull request #1474](https://bitbucket.org/osrf/gazebo/pull-request/1474)
1. Fix heightmap on OSX -> 4.1
    * [Pull request #1455](https://bitbucket.org/osrf/gazebo/pull-request/1455)
1. Remove extra pose tag in a world file that should not be there
    * [Pull request #1458](https://bitbucket.org/osrf/gazebo/pull-request/1458)
1. Better fix for #236 for IMU that doesn't require ABI changes
    * [Pull request #1448](https://bitbucket.org/osrf/gazebo/pull-request/1448)
1. Fix regression of #236 for ImuSensor in 4.1
    * [Pull request #1446](https://bitbucket.org/osrf/gazebo/pull-request/1446)
1. Preserve previous GAZEBO_MODEL_PATH values when sourcing setup.sh
    * [Pull request #1430](https://bitbucket.org/osrf/gazebo/pull-request/1430)
1. issue #857: fix segfault for simbody screw joint when setting limits due to uninitialized limitForce.
    * [Pull request #1423](https://bitbucket.org/osrf/gazebo/pull-request/1423)
1. Allow multiple contact sensors per link (#960)
    * [Pull request #1413](https://bitbucket.org/osrf/gazebo/pull-request/1413)
1. Fix for issue #351, ODE World Step
    * [Pull request #1406](https://bitbucket.org/osrf/gazebo/pull-request/1406)
1. Disable failing InelasticCollision/0 test (#1394)
    * [Pull request #1405](https://bitbucket.org/osrf/gazebo/pull-request/1405)
1. Prevent out of bounds array access in SkidSteerDrivePlugin (found by cppcheck 1.68)
    * [Pull request #1379](https://bitbucket.org/osrf/gazebo/pull-request/1379)

### Gazebo 4.1.1 (2015-01-15)

1. Fix BulletPlaneShape bounding box (#1265)
    * [Pull request #1367](https://bitbucket.org/osrf/gazebo/pull-request/1367)
1. Fix dart linking errors on osx
    * [Pull request #1372](https://bitbucket.org/osrf/gazebo/pull-request/1372)
1. Update to player interfaces
    * [Pull request #1324](https://bitbucket.org/osrf/gazebo/pull-request/1324)
1. Handle GpuLaser name collisions (#1403)
    * [Pull request #1360](https://bitbucket.org/osrf/gazebo/pull-request/1360)
1. Add checks for handling array's with counts of zero, and read specular values
    * [Pull request #1339](https://bitbucket.org/osrf/gazebo/pull-request/1339)
1. Fix model list widget test
    * [Pull request #1327](https://bitbucket.org/osrf/gazebo/pull-request/1327)
1. Fix ogre includes
    * [Pull request #1323](https://bitbucket.org/osrf/gazebo/pull-request/1323)

### Gazebo 4.1.0 (2014-11-20)

1. Modified GUI rendering to improve the rendering update rate.
    * [Pull request #1487](https://bitbucket.org/osrf/gazebo/pull-request/1487)
1. Add ArrangePlugin for arranging groups of models.
   Also add Model::ResetPhysicsStates to call Link::ResetPhysicsStates
   recursively on all links in model.
    * [Pull request #1208](https://bitbucket.org/osrf/gazebo/pull-request/1208)
1. The `gz model` command line tool will output model info using either `-i` for complete info, or `-p` for just the model pose.
    * [Pull request #1212](https://bitbucket.org/osrf/gazebo/pull-request/1212)
    * [DRCSim Issue #389](https://bitbucket.org/osrf/drcsim/issue/389)
1. Added SignalStats class for computing incremental signal statistics.
    * [Pull request #1198](https://bitbucket.org/osrf/gazebo/pull-request/1198)
1. Add InitialVelocityPlugin to setting the initial state of links
    * [Pull request #1237](https://bitbucket.org/osrf/gazebo/pull-request/1237)
1. Added Quaternion::Integrate function.
    * [Pull request #1255](https://bitbucket.org/osrf/gazebo/pull-request/1255)
1. Added ConvertJointType functions, display more joint info on model list.
    * [Pull request #1259](https://bitbucket.org/osrf/gazebo/pull-request/1259)
1. Added ModelListWidget::AddProperty, removed unnecessary checks on ModelListWidget.
    * [Pull request #1271](https://bitbucket.org/osrf/gazebo/pull-request/1271)
1. Fix loading collada meshes with unsupported input semantics.
    * [Pull request #1319](https://bitbucket.org/osrf/gazebo/pull-request/1319)

### Gazebo 4.0.2 (2014-09-23)

1. Fix and improve mechanism to generate pkgconfig libs
    * [Pull request #1207](https://bitbucket.org/osrf/gazebo/pull-request/1207)
    * [Issue #1284](https://bitbucket.org/osrf/gazebo/issue/1284)
1. Added arat.world
    * [Pull request #1205](https://bitbucket.org/osrf/gazebo/pull-request/1205)
1. Update gzprop to output zip files.
    * [Pull request #1197](https://bitbucket.org/osrf/gazebo/pull-request/1197)
1. Make Collision::GetShape a const function
    * [Pull requset #1189](https://bitbucket.org/osrf/gazebo/pull-request/1189)
1. Install missing physics headers
    * [Pull requset #1183](https://bitbucket.org/osrf/gazebo/pull-request/1183)
1. Remove SimbodyLink::AddTorque console message
    * [Pull requset #1185](https://bitbucket.org/osrf/gazebo/pull-request/1185)
1. Fix log xml
    * [Pull requset #1188](https://bitbucket.org/osrf/gazebo/pull-request/1188)

### Gazebo 4.0.0 (2014-08-08)

1. Added lcov support to cmake
    * [Pull request #1047](https://bitbucket.org/osrf/gazebo/pull-request/1047)
1. Fixed memory leak in image conversion
    * [Pull request #1057](https://bitbucket.org/osrf/gazebo/pull-request/1057)
1. Removed deprecated function
    * [Pull request #1067](https://bitbucket.org/osrf/gazebo/pull-request/1067)
1. Improved collada loading performance
    * [Pull request #1066](https://bitbucket.org/osrf/gazebo/pull-request/1066)
    * [Pull request #1082](https://bitbucket.org/osrf/gazebo/pull-request/1082)
    * [Issue #1134](https://bitbucket.org/osrf/gazebo/issue/1134)
1. Implemented a collada exporter
    * [Pull request #1064](https://bitbucket.org/osrf/gazebo/pull-request/1064)
1. Force torque sensor now makes use of sensor's pose.
    * [Pull request #1076](https://bitbucket.org/osrf/gazebo/pull-request/1076)
    * [Issue #940](https://bitbucket.org/osrf/gazebo/issue/940)
1. Fix Model::GetLinks segfault
    * [Pull request #1093](https://bitbucket.org/osrf/gazebo/pull-request/1093)
1. Fix deleting and saving lights in gzserver
    * [Pull request #1094](https://bitbucket.org/osrf/gazebo/pull-request/1094)
    * [Issue #1182](https://bitbucket.org/osrf/gazebo/issue/1182)
    * [Issue #346](https://bitbucket.org/osrf/gazebo/issue/346)
1. Fix Collision::GetWorldPose. The pose of a collision would not update properly.
    * [Pull request #1049](https://bitbucket.org/osrf/gazebo/pull-request/1049)
    * [Issue #1124](https://bitbucket.org/osrf/gazebo/issue/1124)
1. Fixed the animate_box and animate_joints examples
    * [Pull request #1086](https://bitbucket.org/osrf/gazebo/pull-request/1086)
1. Integrated Oculus Rift functionality
    * [Pull request #1074](https://bitbucket.org/osrf/gazebo/pull-request/1074)
    * [Pull request #1136](https://bitbucket.org/osrf/gazebo/pull-request/1136)
    * [Pull request #1139](https://bitbucket.org/osrf/gazebo/pull-request/1139)
1. Updated Base::GetScopedName
    * [Pull request #1104](https://bitbucket.org/osrf/gazebo/pull-request/1104)
1. Fix collada loader from adding duplicate materials into a Mesh
    * [Pull request #1105](https://bitbucket.org/osrf/gazebo/pull-request/1105)
    * [Issue #1180](https://bitbucket.org/osrf/gazebo/issue/1180)
1. Integrated Razer Hydra functionality
    * [Pull request #1083](https://bitbucket.org/osrf/gazebo/pull-request/1083)
    * [Pull request #1109](https://bitbucket.org/osrf/gazebo/pull-request/1109)
1. Added ability to copy and paste models in the GUI
    * [Pull request #1103](https://bitbucket.org/osrf/gazebo/pull-request/1103)
1. Removed unnecessary inclusion of gazebo.hh and common.hh in plugins
    * [Pull request #1111](https://bitbucket.org/osrf/gazebo/pull-request/1111)
1. Added ability to specify custom road textures
    * [Pull request #1027](https://bitbucket.org/osrf/gazebo/pull-request/1027)
1. Added support for DART 4.1
    * [Pull request #1113](https://bitbucket.org/osrf/gazebo/pull-request/1113)
    * [Pull request #1132](https://bitbucket.org/osrf/gazebo/pull-request/1132)
    * [Pull request #1134](https://bitbucket.org/osrf/gazebo/pull-request/1134)
    * [Pull request #1154](https://bitbucket.org/osrf/gazebo/pull-request/1154)
1. Allow position of joints to be directly set.
    * [Pull request #1097](https://bitbucket.org/osrf/gazebo/pull-request/1097)
    * [Issue #1138](https://bitbucket.org/osrf/gazebo/issue/1138)
1. Added extruded polyline geometry
    * [Pull request #1026](https://bitbucket.org/osrf/gazebo/pull-request/1026)
1. Fixed actor animation
    * [Pull request #1133](https://bitbucket.org/osrf/gazebo/pull-request/1133)
    * [Pull request #1141](https://bitbucket.org/osrf/gazebo/pull-request/1141)
1. Generate a versioned cmake config file
    * [Pull request #1153](https://bitbucket.org/osrf/gazebo/pull-request/1153)
    * [Issue #1226](https://bitbucket.org/osrf/gazebo/issue/1226)
1. Added KMeans class
    * [Pull request #1147](https://bitbucket.org/osrf/gazebo/pull-request/1147)
1. Added --summary-range feature to bitbucket pullrequest tool
    * [Pull request #1156](https://bitbucket.org/osrf/gazebo/pull-request/1156)
1. Updated web links
    * [Pull request #1159](https://bitbucket.org/osrf/gazebo/pull-request/1159)
1. Update tests
    * [Pull request #1155](https://bitbucket.org/osrf/gazebo/pull-request/1155)
    * [Pull request #1143](https://bitbucket.org/osrf/gazebo/pull-request/1143)
    * [Pull request #1138](https://bitbucket.org/osrf/gazebo/pull-request/1138)
    * [Pull request #1140](https://bitbucket.org/osrf/gazebo/pull-request/1140)
    * [Pull request #1127](https://bitbucket.org/osrf/gazebo/pull-request/1127)
    * [Pull request #1115](https://bitbucket.org/osrf/gazebo/pull-request/1115)
    * [Pull request #1102](https://bitbucket.org/osrf/gazebo/pull-request/1102)
    * [Pull request #1087](https://bitbucket.org/osrf/gazebo/pull-request/1087)
    * [Pull request #1084](https://bitbucket.org/osrf/gazebo/pull-request/1084)

## Gazebo 3.0

### Gazebo 3.x.x (yyyy-mm-dd)

1. Fixed sonar and wireless sensor visualization
    * [Pull request #1254](https://bitbucket.org/osrf/gazebo/pull-request/1254)
1. Update visual bounding box when model is selected
    * [Pull request #1280](https://bitbucket.org/osrf/gazebo/pull-request/1280)

### Gazebo 3.1.0 (2014-08-08)

1. Implemented Simbody::Link::Set*Vel
    * [Pull request #1160](https://bitbucket.org/osrf/gazebo/pull-request/1160)
    * [Issue #1012](https://bitbucket.org/osrf/gazebo/issue/1012)
1. Added World::RemoveModel function
    * [Pull request #1106](https://bitbucket.org/osrf/gazebo/pull-request/1106)
    * [Issue #1177](https://bitbucket.org/osrf/gazebo/issue/1177)
1. Fix exit from camera follow mode using the escape key
    * [Pull request #1137](https://bitbucket.org/osrf/gazebo/pull-request/1137)
    * [Issue #1220](https://bitbucket.org/osrf/gazebo/issue/1220)
1. Added support for SDF joint spring stiffness and reference positions
    * [Pull request #1117](https://bitbucket.org/osrf/gazebo/pull-request/1117)
1. Removed the gzmodel_create script
    * [Pull request #1130](https://bitbucket.org/osrf/gazebo/pull-request/1130)
1. Added Vector2 dot product
    * [Pull request #1101](https://bitbucket.org/osrf/gazebo/pull-request/1101)
1. Added SetPositionPID and SetVelocityPID to JointController
    * [Pull request #1091](https://bitbucket.org/osrf/gazebo/pull-request/1091)
1. Fix gzclient startup crash with ogre 1.9
    * [Pull request #1098](https://bitbucket.org/osrf/gazebo/pull-request/1098)
    * [Issue #996](https://bitbucket.org/osrf/gazebo/issue/996)
1. Update the bitbucket_pullrequests tool
    * [Pull request #1108](https://bitbucket.org/osrf/gazebo/pull-request/1108)
1. Light properties now remain in place after move by the user via the GUI.
    * [Pull request #1110](https://bitbucket.org/osrf/gazebo/pull-request/1110)
    * [Issue #1211](https://bitbucket.org/osrf/gazebo/issue/1211)
1. Allow position of joints to be directly set.
    * [Pull request #1096](https://bitbucket.org/osrf/gazebo/pull-request/1096)
    * [Issue #1138](https://bitbucket.org/osrf/gazebo/issue/1138)

### Gazebo 3.0.0 (2014-04-11)

1. Fix bug when deleting the sun light
    * [Pull request #1088](https://bitbucket.org/osrf/gazebo/pull-request/1088)
    * [Issue #1133](https://bitbucket.org/osrf/gazebo/issue/1133)
1. Fix ODE screw joint
    * [Pull request #1078](https://bitbucket.org/osrf/gazebo/pull-request/1078)
    * [Issue #1167](https://bitbucket.org/osrf/gazebo/issue/1167)
1. Update joint integration tests
    * [Pull request #1081](https://bitbucket.org/osrf/gazebo/pull-request/1081)
1. Fixed false positives in cppcheck.
    * [Pull request #1061](https://bitbucket.org/osrf/gazebo/pull-request/1061)
1. Made joint axis reference frame relative to child, and updated simbody and dart accordingly.
    * [Pull request #1069](https://bitbucket.org/osrf/gazebo/pull-request/1069)
    * [Issue #494](https://bitbucket.org/osrf/gazebo/issue/494)
    * [Issue #1143](https://bitbucket.org/osrf/gazebo/issue/1143)
1. Added ability to pass vector of strings to SetupClient and SetupServer
    * [Pull request #1068](https://bitbucket.org/osrf/gazebo/pull-request/1068)
    * [Issue #1132](https://bitbucket.org/osrf/gazebo/issue/1132)
1. Fix error correction in screw constraints for ODE
    * [Pull request #1070](https://bitbucket.org/osrf/gazebo/pull-request/1070)
    * [Issue #1159](https://bitbucket.org/osrf/gazebo/issue/1159)
1. Improved pkgconfig with SDF
    * [Pull request #1062](https://bitbucket.org/osrf/gazebo/pull-request/1062)
1. Added a plugin to simulate aero dynamics
    * [Pull request #905](https://bitbucket.org/osrf/gazebo/pull-request/905)
1. Updated bullet support
    * [Issue #1069](https://bitbucket.org/osrf/gazebo/issue/1069)
    * [Pull request #1011](https://bitbucket.org/osrf/gazebo/pull-request/1011)
    * [Pull request #996](https://bitbucket.org/osrf/gazebo/pull-request/966)
    * [Pull request #1024](https://bitbucket.org/osrf/gazebo/pull-request/1024)
1. Updated simbody support
    * [Pull request #995](https://bitbucket.org/osrf/gazebo/pull-request/995)
1. Updated worlds to SDF 1.5
    * [Pull request #1021](https://bitbucket.org/osrf/gazebo/pull-request/1021)
1. Improvements to ODE
    * [Pull request #1001](https://bitbucket.org/osrf/gazebo/pull-request/1001)
    * [Pull request #1014](https://bitbucket.org/osrf/gazebo/pull-request/1014)
    * [Pull request #1015](https://bitbucket.org/osrf/gazebo/pull-request/1015)
    * [Pull request #1016](https://bitbucket.org/osrf/gazebo/pull-request/1016)
1. New command line tool
    * [Pull request #972](https://bitbucket.org/osrf/gazebo/pull-request/972)
1. Graphical user interface improvements
    * [Pull request #971](https://bitbucket.org/osrf/gazebo/pull-request/971)
    * [Pull request #1013](https://bitbucket.org/osrf/gazebo/pull-request/1013)
    * [Pull request #989](https://bitbucket.org/osrf/gazebo/pull-request/989)
1. Created a friction pyramid class
    * [Pull request #935](https://bitbucket.org/osrf/gazebo/pull-request/935)
1. Added GetWorldEnergy functions to Model, Joint, and Link
    * [Pull request #1017](https://bitbucket.org/osrf/gazebo/pull-request/1017)
1. Preparing Gazebo for admission into Ubuntu
    * [Pull request #969](https://bitbucket.org/osrf/gazebo/pull-request/969)
    * [Pull request #998](https://bitbucket.org/osrf/gazebo/pull-request/998)
    * [Pull request #1002](https://bitbucket.org/osrf/gazebo/pull-request/1002)
1. Add method for querying if useImplicitStiffnessDamping flag is set for a given joint
    * [Issue #629](https://bitbucket.org/osrf/gazebo/issue/629)
    * [Pull request #1006](https://bitbucket.org/osrf/gazebo/pull-request/1006)
1. Fix joint axis frames
    * [Issue #494](https://bitbucket.org/osrf/gazebo/issue/494)
    * [Pull request #963](https://bitbucket.org/osrf/gazebo/pull-request/963)
1. Compute joint anchor pose relative to parent
    * [Issue #1029](https://bitbucket.org/osrf/gazebo/issue/1029)
    * [Pull request #982](https://bitbucket.org/osrf/gazebo/pull-request/982)
1. Cleanup the installed worlds
    * [Issue #1036](https://bitbucket.org/osrf/gazebo/issue/1036)
    * [Pull request #984](https://bitbucket.org/osrf/gazebo/pull-request/984)
1. Update to the GPS sensor
    * [Issue #1059](https://bitbucket.org/osrf/gazebo/issue/1059)
    * [Pull request #978](https://bitbucket.org/osrf/gazebo/pull-request/978)
1. Removed libtool from plugin loading
    * [Pull request #981](https://bitbucket.org/osrf/gazebo/pull-request/981)
1. Added functions to get inertial information for a link in the world frame.
    * [Pull request #1005](https://bitbucket.org/osrf/gazebo/pull-request/1005)

## Gazebo 2.0

### Gazebo 2.2.6 (2015-09-28)

1. Backport fixes to setup.sh from pull request #1430 to 2.2 branch
    * [Pull request 1889](https://bitbucket.org/osrf/gazebo/pull-request/1889)
1. Fix heightmap texture loading (2.2)
    * [Pull request 1596](https://bitbucket.org/osrf/gazebo/pull-request/1596)
1. Prevent out of bounds array access in SkidSteerDrivePlugin (found by cppcheck 1.68)
    * [Pull request 1379](https://bitbucket.org/osrf/gazebo/pull-request/1379)
1. Fix build with boost 1.57 for 2.2 branch (#1399)
    * [Pull request 1358](https://bitbucket.org/osrf/gazebo/pull-request/1358)
1. Fix manpage test failures by incrementing year to 2015
    * [Pull request 1361](https://bitbucket.org/osrf/gazebo/pull-request/1361)
1. Fix build for OS X 10.10 (#1304, #1289)
    * [Pull request 1346](https://bitbucket.org/osrf/gazebo/pull-request/1346)
1. Restore ODELink ABI, use Link variables instead (#1354)
    * [Pull request 1347](https://bitbucket.org/osrf/gazebo/pull-request/1347)
1. Fix inertia_ratio test
    * [Pull request 1344](https://bitbucket.org/osrf/gazebo/pull-request/1344)
1. backport collision visual fix -> 2.2
    * [Pull request 1343](https://bitbucket.org/osrf/gazebo/pull-request/1343)
1. Fix two code_check errors on 2.2
    * [Pull request 1314](https://bitbucket.org/osrf/gazebo/pull-request/1314)
1. issue #243 fix Link::GetWorldLinearAccel and Link::GetWorldAngularAccel for ODE
    * [Pull request 1284](https://bitbucket.org/osrf/gazebo/pull-request/1284)

### Gazebo 2.2.3 (2014-04-29)

1. Removed redundant call to World::Init
    * [Pull request #1107](https://bitbucket.org/osrf/gazebo/pull-request/1107)
    * [Issue #1208](https://bitbucket.org/osrf/gazebo/issue/1208)
1. Return proper error codes when gazebo exits
    * [Pull request #1085](https://bitbucket.org/osrf/gazebo/pull-request/1085)
    * [Issue #1178](https://bitbucket.org/osrf/gazebo/issue/1178)
1. Fixed Camera::GetWorldRotation().
    * [Pull request #1071](https://bitbucket.org/osrf/gazebo/pull-request/1071)
    * [Issue #1087](https://bitbucket.org/osrf/gazebo/issue/1087)
1. Fixed memory leak in image conversion
    * [Pull request #1073](https://bitbucket.org/osrf/gazebo/pull-request/1073)

### Gazebo 2.2.1 (xxxx-xx-xx)

1. Fix heightmap model texture loading.
    * [Pull request #1596](https://bitbucket.org/osrf/gazebo/pull-request/1596)

### Gazebo 2.2.0 (2014-01-10)

1. Fix compilation when using OGRE-1.9 (full support is being worked on)
    * [Issue #994](https://bitbucket.org/osrf/gazebo/issue/994)
    * [Issue #995](https://bitbucket.org/osrf/gazebo/issue/995)
    * [Issue #996](https://bitbucket.org/osrf/gazebo/issue/996)
    * [Pull request #883](https://bitbucket.org/osrf/gazebo/pull-request/883)
1. Added unit test for issue 624.
    * [Issue #624](https://bitbucket.org/osrf/gazebo/issue/624).
    * [Pull request #889](https://bitbucket.org/osrf/gazebo/pull-request/889)
1. Use 3x3 PCF shadows for smoother shadows.
    * [Pull request #887](https://bitbucket.org/osrf/gazebo/pull-request/887)
1. Update manpage copyright to 2014.
    * [Pull request #893](https://bitbucket.org/osrf/gazebo/pull-request/893)
1. Added friction integration test .
    * [Pull request #885](https://bitbucket.org/osrf/gazebo/pull-request/885)
1. Fix joint anchor when link pose is not specified.
    * [Issue #978](https://bitbucket.org/osrf/gazebo/issue/978)
    * [Pull request #862](https://bitbucket.org/osrf/gazebo/pull-request/862)
1. Added (ESC) tooltip for GUI Selection Mode icon.
    * [Issue #993](https://bitbucket.org/osrf/gazebo/issue/993)
    * [Pull request #888](https://bitbucket.org/osrf/gazebo/pull-request/888)
1. Removed old comment about resolved issue.
    * [Issue #837](https://bitbucket.org/osrf/gazebo/issue/837)
    * [Pull request #880](https://bitbucket.org/osrf/gazebo/pull-request/880)
1. Made SimbodyLink::Get* function thread-safe
    * [Issue #918](https://bitbucket.org/osrf/gazebo/issue/918)
    * [Pull request #872](https://bitbucket.org/osrf/gazebo/pull-request/872)
1. Suppressed spurious gzlog messages in ODE::Body
    * [Issue #983](https://bitbucket.org/osrf/gazebo/issue/983)
    * [Pull request #875](https://bitbucket.org/osrf/gazebo/pull-request/875)
1. Fixed Force Torque Sensor Test by properly initializing some values.
    * [Issue #982](https://bitbucket.org/osrf/gazebo/issue/982)
    * [Pull request #869](https://bitbucket.org/osrf/gazebo/pull-request/869)
1. Added breakable joint plugin to support breakable walls.
    * [Pull request #865](https://bitbucket.org/osrf/gazebo/pull-request/865)
1. Used different tuple syntax to fix compilation on OSX mavericks.
    * [Issue #947](https://bitbucket.org/osrf/gazebo/issue/947)
    * [Pull request #858](https://bitbucket.org/osrf/gazebo/pull-request/858)
1. Fixed sonar test and deprecation warning.
    * [Pull request #856](https://bitbucket.org/osrf/gazebo/pull-request/856)
1. Speed up test compilation.
    * Part of [Issue #955](https://bitbucket.org/osrf/gazebo/issue/955)
    * [Pull request #846](https://bitbucket.org/osrf/gazebo/pull-request/846)
1. Added Joint::SetEffortLimit API
    * [Issue #923](https://bitbucket.org/osrf/gazebo/issue/923)
    * [Pull request #808](https://bitbucket.org/osrf/gazebo/pull-request/808)
1. Made bullet output less verbose.
    * [Pull request #839](https://bitbucket.org/osrf/gazebo/pull-request/839)
1. Convergence acceleration and stability tweak to make atlas_v3 stable
    * [Issue #895](https://bitbucket.org/osrf/gazebo/issue/895)
    * [Pull request #772](https://bitbucket.org/osrf/gazebo/pull-request/772)
1. Added colors, textures and world files for the SPL RoboCup environment
    * [Pull request #838](https://bitbucket.org/osrf/gazebo/pull-request/838)
1. Fixed bitbucket_pullrequests tool to work with latest BitBucket API.
    * [Issue #933](https://bitbucket.org/osrf/gazebo/issue/933)
    * [Pull request #841](https://bitbucket.org/osrf/gazebo/pull-request/841)
1. Fixed cppcheck warnings.
    * [Pull request #842](https://bitbucket.org/osrf/gazebo/pull-request/842)

### Gazebo 2.1.0 (2013-11-08)
1. Fix mainwindow unit test
    * [Pull request #752](https://bitbucket.org/osrf/gazebo/pull-request/752)
1. Visualize moment of inertia
    * Pull request [#745](https://bitbucket.org/osrf/gazebo/pull-request/745), [#769](https://bitbucket.org/osrf/gazebo/pull-request/769), [#787](https://bitbucket.org/osrf/gazebo/pull-request/787)
    * [Issue #203](https://bitbucket.org/osrf/gazebo/issue/203)
1. Update tool to count lines of code
    * [Pull request #758](https://bitbucket.org/osrf/gazebo/pull-request/758)
1. Implement World::Clear
    * Pull request [#785](https://bitbucket.org/osrf/gazebo/pull-request/785), [#804](https://bitbucket.org/osrf/gazebo/pull-request/804)
1. Improve Bullet support
    * [Pull request #805](https://bitbucket.org/osrf/gazebo/pull-request/805)
1. Fix doxygen spacing
    * [Pull request #740](https://bitbucket.org/osrf/gazebo/pull-request/740)
1. Add tool to generate model images for thepropshop.org
    * [Pull request #734](https://bitbucket.org/osrf/gazebo/pull-request/734)
1. Added paging support for terrains
    * [Pull request #707](https://bitbucket.org/osrf/gazebo/pull-request/707)
1. Added plugin path to LID_LIBRARY_PATH in setup.sh
    * [Pull request #750](https://bitbucket.org/osrf/gazebo/pull-request/750)
1. Fix for OSX
    * [Pull request #766](https://bitbucket.org/osrf/gazebo/pull-request/766)
    * [Pull request #786](https://bitbucket.org/osrf/gazebo/pull-request/786)
    * [Issue #906](https://bitbucket.org/osrf/gazebo/issue/906)
1. Update copyright information
    * [Pull request #771](https://bitbucket.org/osrf/gazebo/pull-request/771)
1. Enable screen dependent tests
    * [Pull request #764](https://bitbucket.org/osrf/gazebo/pull-request/764)
    * [Issue #811](https://bitbucket.org/osrf/gazebo/issue/811)
1. Fix gazebo command line help message
    * [Pull request #775](https://bitbucket.org/osrf/gazebo/pull-request/775)
    * [Issue #898](https://bitbucket.org/osrf/gazebo/issue/898)
1. Fix man page test
    * [Pull request #774](https://bitbucket.org/osrf/gazebo/pull-request/774)
1. Improve load time by reducing calls to RTShader::Update
    * [Pull request #773](https://bitbucket.org/osrf/gazebo/pull-request/773)
    * [Issue #877](https://bitbucket.org/osrf/gazebo/issue/877)
1. Fix joint visualization
    * [Pull request #776](https://bitbucket.org/osrf/gazebo/pull-request/776)
    * [Pull request #802](https://bitbucket.org/osrf/gazebo/pull-request/802)
    * [Issue #464](https://bitbucket.org/osrf/gazebo/issue/464)
1. Add helpers to fix NaN
    * [Pull request #742](https://bitbucket.org/osrf/gazebo/pull-request/742)
1. Fix model resizing via the GUI
    * [Pull request #763](https://bitbucket.org/osrf/gazebo/pull-request/763)
    * [Issue #885](https://bitbucket.org/osrf/gazebo/issue/885)
1. Simplify gzlog test by using sha1
    * [Pull request #781](https://bitbucket.org/osrf/gazebo/pull-request/781)
    * [Issue #837](https://bitbucket.org/osrf/gazebo/issue/837)
1. Enable cppcheck for header files
    * [Pull request #782](https://bitbucket.org/osrf/gazebo/pull-request/782)
    * [Issue #907](https://bitbucket.org/osrf/gazebo/issue/907)
1. Fix broken regression test
    * [Pull request #784](https://bitbucket.org/osrf/gazebo/pull-request/784)
    * [Issue #884](https://bitbucket.org/osrf/gazebo/issue/884)
1. All simbody and dart to pass tests
    * [Pull request #790](https://bitbucket.org/osrf/gazebo/pull-request/790)
    * [Issue #873](https://bitbucket.org/osrf/gazebo/issue/873)
1. Fix camera rotation from SDF
    * [Pull request #789](https://bitbucket.org/osrf/gazebo/pull-request/789)
    * [Issue #920](https://bitbucket.org/osrf/gazebo/issue/920)
1. Fix bitbucket pullrequest command line tool to match new API
    * [Pull request #803](https://bitbucket.org/osrf/gazebo/pull-request/803)
1. Fix transceiver spawn errors in tests
    * [Pull request #811](https://bitbucket.org/osrf/gazebo/pull-request/811)
    * [Pull request #814](https://bitbucket.org/osrf/gazebo/pull-request/814)

### Gazebo 2.0.0 (2013-10-08)
1. Refactor code check tool.
    * [Pull Request #669](https://bitbucket.org/osrf/gazebo/pull-request/669)
1. Added pull request tool for Bitbucket.
    * [Pull Request #670](https://bitbucket.org/osrf/gazebo/pull-request/670)
    * [Pull Request #691](https://bitbucket.org/osrf/gazebo/pull-request/671)
1. New wireless receiver and transmitter sensor models.
    * [Pull Request #644](https://bitbucket.org/osrf/gazebo/pull-request/644)
    * [Pull Request #675](https://bitbucket.org/osrf/gazebo/pull-request/675)
    * [Pull Request #727](https://bitbucket.org/osrf/gazebo/pull-request/727)
1. Audio support using OpenAL.
    * [Pull Request #648](https://bitbucket.org/osrf/gazebo/pull-request/648)
    * [Pull Request #704](https://bitbucket.org/osrf/gazebo/pull-request/704)
1. Simplify command-line parsing of gztopic echo output.
    * [Pull Request #674](https://bitbucket.org/osrf/gazebo/pull-request/674)
    * Resolves: [Issue #795](https://bitbucket.org/osrf/gazebo/issue/795)
1. Use UNIX directories through the user of GNUInstallDirs cmake module.
    * [Pull Request #676](https://bitbucket.org/osrf/gazebo/pull-request/676)
    * [Pull Request #681](https://bitbucket.org/osrf/gazebo/pull-request/681)
1. New GUI interactions for object manipulation.
    * [Pull Request #634](https://bitbucket.org/osrf/gazebo/pull-request/634)
1. Fix for OSX menubar.
    * [Pull Request #677](https://bitbucket.org/osrf/gazebo/pull-request/677)
1. Remove internal SDF directories and dependencies.
    * [Pull Request #680](https://bitbucket.org/osrf/gazebo/pull-request/680)
1. Add minimum version for sdformat.
    * [Pull Request #682](https://bitbucket.org/osrf/gazebo/pull-request/682)
    * Resolves: [Issue #818](https://bitbucket.org/osrf/gazebo/issue/818)
1. Allow different gtest parameter types with ServerFixture
    * [Pull Request #686](https://bitbucket.org/osrf/gazebo/pull-request/686)
    * Resolves: [Issue #820](https://bitbucket.org/osrf/gazebo/issue/820)
1. GUI model scaling when using Bullet.
    * [Pull Request #683](https://bitbucket.org/osrf/gazebo/pull-request/683)
1. Fix typo in cmake config.
    * [Pull Request #694](https://bitbucket.org/osrf/gazebo/pull-request/694)
    * Resolves: [Issue #824](https://bitbucket.org/osrf/gazebo/issue/824)
1. Remove gazebo include subdir from pkgconfig and cmake config.
    * [Pull Request #691](https://bitbucket.org/osrf/gazebo/pull-request/691)
1. Torsional spring demo
    * [Pull Request #693](https://bitbucket.org/osrf/gazebo/pull-request/693)
1. Remove repeated call to SetAxis in Joint.cc
    * [Pull Request #695](https://bitbucket.org/osrf/gazebo/pull-request/695)
    * Resolves: [Issue #823](https://bitbucket.org/osrf/gazebo/issue/823)
1. Add test for rotational joints.
    * [Pull Request #697](https://bitbucket.org/osrf/gazebo/pull-request/697)
    * Resolves: [Issue #820](https://bitbucket.org/osrf/gazebo/issue/820)
1. Fix compilation of tests using Joint base class
    * [Pull Request #701](https://bitbucket.org/osrf/gazebo/pull-request/701)
1. Terrain paging implemented.
    * [Pull Request #687](https://bitbucket.org/osrf/gazebo/pull-request/687)
1. Improve timeout error reporting in ServerFixture
    * [Pull Request #705](https://bitbucket.org/osrf/gazebo/pull-request/705)
1. Fix mouse picking for cases where visuals overlap with the laser
    * [Pull Request #709](https://bitbucket.org/osrf/gazebo/pull-request/709)
1. Fix string literals for OSX
    * [Pull Request #712](https://bitbucket.org/osrf/gazebo/pull-request/712)
    * Resolves: [Issue #803](https://bitbucket.org/osrf/gazebo/issue/803)
1. Support for ENABLE_TESTS_COMPILATION cmake parameter
    * [Pull Request #708](https://bitbucket.org/osrf/gazebo/pull-request/708)
1. Updated system gui plugin
    * [Pull Request #702](https://bitbucket.org/osrf/gazebo/pull-request/702)
1. Fix force torque unit test issue
    * [Pull Request #673](https://bitbucket.org/osrf/gazebo/pull-request/673)
    * Resolves: [Issue #813](https://bitbucket.org/osrf/gazebo/issue/813)
1. Use variables to control auto generation of CFlags
    * [Pull Request #699](https://bitbucket.org/osrf/gazebo/pull-request/699)
1. Remove deprecated functions.
    * [Pull Request #715](https://bitbucket.org/osrf/gazebo/pull-request/715)
1. Fix typo in `Camera.cc`
    * [Pull Request #719](https://bitbucket.org/osrf/gazebo/pull-request/719)
    * Resolves: [Issue #846](https://bitbucket.org/osrf/gazebo/issue/846)
1. Performance improvements
    * [Pull Request #561](https://bitbucket.org/osrf/gazebo/pull-request/561)
1. Fix gripper model.
    * [Pull Request #713](https://bitbucket.org/osrf/gazebo/pull-request/713)
    * Resolves: [Issue #314](https://bitbucket.org/osrf/gazebo/issue/314)
1. First part of Simbody integration
    * [Pull Request #716](https://bitbucket.org/osrf/gazebo/pull-request/716)

## Gazebo 1.9

### Gazebo 1.9.6 (2014-04-29)

1. Refactored inertia ratio reduction for ODE
    * [Pull request #1114](https://bitbucket.org/osrf/gazebo/pull-request/1114)
1. Improved collada loading performance
    * [Pull request #1075](https://bitbucket.org/osrf/gazebo/pull-request/1075)

### Gazebo 1.9.3 (2014-01-10)

1. Add thickness to plane to remove shadow flickering.
    * [Pull request #886](https://bitbucket.org/osrf/gazebo/pull-request/886)
1. Temporary GUI shadow toggle fix.
    * [Issue #925](https://bitbucket.org/osrf/gazebo/issue/925)
    * [Pull request #868](https://bitbucket.org/osrf/gazebo/pull-request/868)
1. Fix memory access bugs with libc++ on mavericks.
    * [Issue #965](https://bitbucket.org/osrf/gazebo/issue/965)
    * [Pull request #857](https://bitbucket.org/osrf/gazebo/pull-request/857)
    * [Pull request #881](https://bitbucket.org/osrf/gazebo/pull-request/881)
1. Replaced printf with cout in gztopic hz.
    * [Issue #969](https://bitbucket.org/osrf/gazebo/issue/969)
    * [Pull request #854](https://bitbucket.org/osrf/gazebo/pull-request/854)
1. Add Dark grey material and fix indentation.
    * [Pull request #851](https://bitbucket.org/osrf/gazebo/pull-request/851)
1. Fixed sonar sensor unit test.
    * [Pull request #848](https://bitbucket.org/osrf/gazebo/pull-request/848)
1. Convergence acceleration and stability tweak to make atlas_v3 stable.
    * [Pull request #845](https://bitbucket.org/osrf/gazebo/pull-request/845)
1. Update gtest to 1.7.0 to resolve problems with libc++.
    * [Issue #947](https://bitbucket.org/osrf/gazebo/issue/947)
    * [Pull request #827](https://bitbucket.org/osrf/gazebo/pull-request/827)
1. Fixed LD_LIBRARY_PATH for plugins.
    * [Issue #957](https://bitbucket.org/osrf/gazebo/issue/957)
    * [Pull request #844](https://bitbucket.org/osrf/gazebo/pull-request/844)
1. Fix transceiver sporadic errors.
    * Backport of [pull request #811](https://bitbucket.org/osrf/gazebo/pull-request/811)
    * [Pull request #836](https://bitbucket.org/osrf/gazebo/pull-request/836)
1. Modified the MsgTest to be deterministic with time checks.
    * [Pull request #843](https://bitbucket.org/osrf/gazebo/pull-request/843)
1. Fixed seg fault in LaserVisual.
    * [Issue #950](https://bitbucket.org/osrf/gazebo/issue/950)
    * [Pull request #832](https://bitbucket.org/osrf/gazebo/pull-request/832)
1. Implemented the option to disable tests that need a working screen to run properly.
    * Backport of [Pull request #764](https://bitbucket.org/osrf/gazebo/pull-request/764)
    * [Pull request #837](https://bitbucket.org/osrf/gazebo/pull-request/837)
1. Cleaned up gazebo shutdown.
    * [Pull request #829](https://bitbucket.org/osrf/gazebo/pull-request/829)
1. Fixed bug associated with loading joint child links.
    * [Issue #943](https://bitbucket.org/osrf/gazebo/issue/943)
    * [Pull request #820](https://bitbucket.org/osrf/gazebo/pull-request/820)

### Gazebo 1.9.2 (2013-11-08)
1. Fix enable/disable sky and clouds from SDF
    * [Pull request #809](https://bitbucket.org/osrf/gazebo/pull-request/809])
1. Fix occasional blank GUI screen on startup
    * [Pull request #815](https://bitbucket.org/osrf/gazebo/pull-request/815])
1. Fix GPU laser when interacting with heightmaps
    * [Pull request #796](https://bitbucket.org/osrf/gazebo/pull-request/796])
1. Added API/ABI checker command line tool
    * [Pull request #765](https://bitbucket.org/osrf/gazebo/pull-request/765])
1. Added gtest version information
    * [Pull request #801](https://bitbucket.org/osrf/gazebo/pull-request/801])
1. Fix GUI world saving
    * [Pull request #806](https://bitbucket.org/osrf/gazebo/pull-request/806])
1. Enable anti-aliasing for camera sensor
    * [Pull request #800](https://bitbucket.org/osrf/gazebo/pull-request/800])
1. Make sensor noise deterministic
    * [Pull request #788](https://bitbucket.org/osrf/gazebo/pull-request/788])
1. Fix build problem
    * [Issue #901](https://bitbucket.org/osrf/gazebo/issue/901)
    * [Pull request #778](https://bitbucket.org/osrf/gazebo/pull-request/778])
1. Fix a typo in Camera.cc
    * [Pull request #720](https://bitbucket.org/osrf/gazebo/pull-request/720])
    * [Issue #846](https://bitbucket.org/osrf/gazebo/issue/846)
1. Fix OSX menu bar
    * [Pull request #688](https://bitbucket.org/osrf/gazebo/pull-request/688])
1. Fix gazebo::init by calling sdf::setFindCallback() before loading the sdf in gzfactory.
    * [Pull request #678](https://bitbucket.org/osrf/gazebo/pull-request/678])
    * [Issue #817](https://bitbucket.org/osrf/gazebo/issue/817)

### Gazebo 1.9.1 (2013-08-20)
* Deprecate header files that require case-sensitive filesystem (e.g. Common.hh, Physics.hh) [https://bitbucket.org/osrf/gazebo/pull-request/638/fix-for-775-deprecate-headers-that-require]
* Initial support for building on Mac OS X [https://bitbucket.org/osrf/gazebo/pull-request/660/osx-support-for-gazebo-19] [https://bitbucket.org/osrf/gazebo/pull-request/657/cmake-fixes-for-osx]
* Fixes for various issues [https://bitbucket.org/osrf/gazebo/pull-request/635/fix-for-issue-792/diff] [https://bitbucket.org/osrf/gazebo/pull-request/628/allow-scoped-and-non-scoped-joint-names-to/diff] [https://bitbucket.org/osrf/gazebo/pull-request/636/fix-build-dependency-in-message-generation/diff] [https://bitbucket.org/osrf/gazebo/pull-request/639/make-the-unversioned-setupsh-a-copy-of-the/diff] [https://bitbucket.org/osrf/gazebo/pull-request/650/added-missing-lib-to-player-client-library/diff] [https://bitbucket.org/osrf/gazebo/pull-request/656/install-gzmode_create-without-sh-suffix/diff]

### Gazebo 1.9.0 (2013-07-23)
* Use external package [sdformat](https://bitbucket.org/osrf/sdformat) for sdf parsing, refactor the `Element::GetValue*` function calls, and deprecate Gazebo's internal sdf parser [https://bitbucket.org/osrf/gazebo/pull-request/627]
* Improved ROS support ([[Tutorials#ROS_Integration |documentation here]]) [https://bitbucket.org/osrf/gazebo/pull-request/559]
* Added Sonar, Force-Torque, and Tactile Pressure sensors [https://bitbucket.org/osrf/gazebo/pull-request/557], [https://bitbucket.org/osrf/gazebo/pull-request/567]
* Add compile-time defaults for environment variables so that sourcing setup.sh is unnecessary in most cases [https://bitbucket.org/osrf/gazebo/pull-request/620]
* Enable user camera to follow objects in client window [https://bitbucket.org/osrf/gazebo/pull-request/603]
* Install protobuf message files for use in custom messages [https://bitbucket.org/osrf/gazebo/pull-request/614]
* Change default compilation flags to improve debugging [https://bitbucket.org/osrf/gazebo/pull-request/617]
* Change to supported relative include paths [https://bitbucket.org/osrf/gazebo/pull-request/594]
* Fix display of laser scans when sensor is rotated [https://bitbucket.org/osrf/gazebo/pull-request/599]

## Gazebo 1.8

### Gazebo 1.8.7 (2013-07-16)
* Fix bug in URDF parsing of Vector3 elements [https://bitbucket.org/osrf/gazebo/pull-request/613]
* Fix compilation errors with newest libraries [https://bitbucket.org/osrf/gazebo/pull-request/615]

### Gazebo 1.8.6 (2013-06-07)
* Fix inertia lumping in the URDF parser[https://bitbucket.org/osrf/gazebo/pull-request/554]
* Fix for ODEJoint CFM damping sign error [https://bitbucket.org/osrf/gazebo/pull-request/586]
* Fix transport memory growth[https://bitbucket.org/osrf/gazebo/pull-request/584]
* Reduce log file data in order to reduce buffer growth that results in out of memory kernel errors[https://bitbucket.org/osrf/gazebo/pull-request/587]

### Gazebo 1.8.5 (2013-06-04)
* Fix Gazebo build for machines without a valid display.[https://bitbucket.org/osrf/gazebo/commits/37f00422eea03365b839a632c1850431ee6a1d67]

### Gazebo 1.8.4 (2013-06-03)
* Fix UDRF to SDF converter so that URDF gazebo extensions are applied to all collisions in a link.[https://bitbucket.org/osrf/gazebo/pull-request/579]
* Prevent transport layer from locking when a gzclient connects to a gzserver over a connection with high latency.[https://bitbucket.org/osrf/gazebo/pull-request/572]
* Improve performance and fix uninitialized conditional jumps.[https://bitbucket.org/osrf/gazebo/pull-request/571]

### Gazebo 1.8.3 (2013-06-03)
* Fix for gzlog hanging when gzserver is not present or not responsive[https://bitbucket.org/osrf/gazebo/pull-request/577]
* Fix occasional segfault when generating log files[https://bitbucket.org/osrf/gazebo/pull-request/575]
* Performance improvement to ODE[https://bitbucket.org/osrf/gazebo/pull-request/556]
* Fix node initialization[https://bitbucket.org/osrf/gazebo/pull-request/570]
* Fix GPU laser Hz rate reduction when sensor moved away from world origin[https://bitbucket.org/osrf/gazebo/pull-request/566]
* Fix incorrect lighting in camera sensors when GPU laser is subscribe to[https://bitbucket.org/osrf/gazebo/pull-request/563]

### Gazebo 1.8.2 (2013-05-28)
* ODE performance improvements[https://bitbucket.org/osrf/gazebo/pull-request/535][https://bitbucket.org/osrf/gazebo/pull-request/537]
* Fixed tests[https://bitbucket.org/osrf/gazebo/pull-request/538][https://bitbucket.org/osrf/gazebo/pull-request/541][https://bitbucket.org/osrf/gazebo/pull-request/542]
* Fixed sinking vehicle bug[https://bitbucket.org/osrf/drcsim/issue/300] in pull-request[https://bitbucket.org/osrf/gazebo/pull-request/538]
* Fix GPU sensor throttling[https://bitbucket.org/osrf/gazebo/pull-request/536]
* Reduce string comparisons for better performance[https://bitbucket.org/osrf/gazebo/pull-request/546]
* Contact manager performance improvements[https://bitbucket.org/osrf/gazebo/pull-request/543]
* Transport performance improvements[https://bitbucket.org/osrf/gazebo/pull-request/548]
* Reduce friction noise[https://bitbucket.org/osrf/gazebo/pull-request/545]

### Gazebo 1.8.1 (2013-05-22)
* Please note that 1.8.1 contains a bug[https://bitbucket.org/osrf/drcsim/issue/300] that causes interpenetration between objects in resting contact to grow slowly.  Please update to 1.8.2 for the patch.
* Added warm starting[https://bitbucket.org/osrf/gazebo/pull-request/529]
* Reduced console output[https://bitbucket.org/osrf/gazebo/pull-request/533]
* Improved off screen rendering performance[https://bitbucket.org/osrf/gazebo/pull-request/530]
* Performance improvements [https://bitbucket.org/osrf/gazebo/pull-request/535] [https://bitbucket.org/osrf/gazebo/pull-request/537]

### Gazebo 1.8.0 (2013-05-17)
* Fixed slider axis [https://bitbucket.org/osrf/gazebo/pull-request/527]
* Fixed heightmap shadows [https://bitbucket.org/osrf/gazebo/pull-request/525]
* Fixed model and canonical link pose [https://bitbucket.org/osrf/gazebo/pull-request/519]
* Fixed OSX message header[https://bitbucket.org/osrf/gazebo/pull-request/524]
* Added zlib compression for logging [https://bitbucket.org/osrf/gazebo/pull-request/515]
* Allow clouds to be disabled in cameras [https://bitbucket.org/osrf/gazebo/pull-request/507]
* Camera rendering performance [https://bitbucket.org/osrf/gazebo/pull-request/528]


## Gazebo 1.7

### Gazebo 1.7.3 (2013-05-08)
* Fixed log cleanup (again) [https://bitbucket.org/osrf/gazebo/pull-request/511/fix-log-cleanup-logic]

### Gazebo 1.7.2 (2013-05-07)
* Fixed log cleanup [https://bitbucket.org/osrf/gazebo/pull-request/506/fix-gzlog-stop-command-line]
* Minor documentation fix [https://bitbucket.org/osrf/gazebo/pull-request/488/minor-documentation-fix]

### Gazebo 1.7.1 (2013-04-19)
* Fixed tests
* IMU sensor receives time stamped data from links
* Fix saving image frames [https://bitbucket.org/osrf/gazebo/pull-request/466/fix-saving-frames/diff]
* Wireframe rendering in GUI [https://bitbucket.org/osrf/gazebo/pull-request/414/allow-rendering-of-models-in-wireframe]
* Improved logging performance [https://bitbucket.org/osrf/gazebo/pull-request/457/improvements-to-gzlog-filter-and-logging]
* Viscous mud model [https://bitbucket.org/osrf/gazebo/pull-request/448/mud-plugin/diff]

## Gazebo 1.6

### Gazebo 1.6.3 (2013-04-15)
* Fixed a [critical SDF bug](https://bitbucket.org/osrf/gazebo/pull-request/451)
* Fixed a [laser offset bug](https://bitbucket.org/osrf/gazebo/pull-request/449)

### Gazebo 1.6.2 (2013-04-14)
* Fix for fdir1 physics property [https://bitbucket.org/osrf/gazebo/pull-request/429/fixes-to-treat-fdir1-better-1-rotate-into/diff]
* Fix for force torque sensor [https://bitbucket.org/osrf/gazebo/pull-request/447]
* SDF documentation fix [https://bitbucket.org/osrf/gazebo/issue/494/joint-axis-reference-frame-doesnt-match]

### Gazebo 1.6.1 (2013-04-05)
* Switch default build type to Release.

### Gazebo 1.6.0 (2013-04-05)
* Improvements to inertia in rubble pile
* Various Bullet integration advances.
* Noise models for ray, camera, and imu sensors.
* SDF 1.4, which accommodates more physics engine parameters and also some sensor noise models.
* Initial support for making movies from within Gazebo.
* Many performance improvements.
* Many bug fixes.
* Progress toward to building on OS X.

## Gazebo 1.5

### Gazebo 1.5.0 (2013-03-11)
* Partial integration of Bullet
  * Includes: cubes, spheres, cylinders, planes, meshes, revolute joints, ray sensors
* GUI Interface for log writing.
* Threaded sensors.
* Multi-camera sensor.

* Fixed the following issues:
 * [https://bitbucket.org/osrf/gazebo/issue/236 Issue #236]
 * [https://bitbucket.org/osrf/gazebo/issue/507 Issue #507]
 * [https://bitbucket.org/osrf/gazebo/issue/530 Issue #530]
 * [https://bitbucket.org/osrf/gazebo/issue/279 Issue #279]
 * [https://bitbucket.org/osrf/gazebo/issue/529 Issue #529]
 * [https://bitbucket.org/osrf/gazebo/issue/239 Issue #239]
 * [https://bitbucket.org/osrf/gazebo/issue/5 Issue #5]

## Gazebo 1.4

### Gazebo 1.4.0 (2013-02-01)
* New Features:
 * GUI elements to display messages from the server.
 * Multi-floor building editor and creator.
 * Improved sensor visualizations.
 * Improved mouse interactions

* Fixed the following issues:
 * [https://bitbucket.org/osrf/gazebo/issue/16 Issue #16]
 * [https://bitbucket.org/osrf/gazebo/issue/142 Issue #142]
 * [https://bitbucket.org/osrf/gazebo/issue/229 Issue #229]
 * [https://bitbucket.org/osrf/gazebo/issue/277 Issue #277]
 * [https://bitbucket.org/osrf/gazebo/issue/291 Issue #291]
 * [https://bitbucket.org/osrf/gazebo/issue/310 Issue #310]
 * [https://bitbucket.org/osrf/gazebo/issue/320 Issue #320]
 * [https://bitbucket.org/osrf/gazebo/issue/329 Issue #329]
 * [https://bitbucket.org/osrf/gazebo/issue/333 Issue #333]
 * [https://bitbucket.org/osrf/gazebo/issue/334 Issue #334]
 * [https://bitbucket.org/osrf/gazebo/issue/335 Issue #335]
 * [https://bitbucket.org/osrf/gazebo/issue/341 Issue #341]
 * [https://bitbucket.org/osrf/gazebo/issue/350 Issue #350]
 * [https://bitbucket.org/osrf/gazebo/issue/384 Issue #384]
 * [https://bitbucket.org/osrf/gazebo/issue/431 Issue #431]
 * [https://bitbucket.org/osrf/gazebo/issue/433 Issue #433]
 * [https://bitbucket.org/osrf/gazebo/issue/453 Issue #453]
 * [https://bitbucket.org/osrf/gazebo/issue/456 Issue #456]
 * [https://bitbucket.org/osrf/gazebo/issue/457 Issue #457]
 * [https://bitbucket.org/osrf/gazebo/issue/459 Issue #459]

## Gazebo 1.3

### Gazebo 1.3.1 (2012-12-14)
* Fixed the following issues:
 * [https://bitbucket.org/osrf/gazebo/issue/297 Issue #297]
* Other bugs fixed:
 * [https://bitbucket.org/osrf/gazebo/pull-request/164/ Fix light bounding box to disable properly when deselected]
 * [https://bitbucket.org/osrf/gazebo/pull-request/169/ Determine correct local IP address, to make remote clients work properly]
 * Various test fixes

### Gazebo 1.3.0 (2012-12-03)
* Fixed the following issues:
 * [https://bitbucket.org/osrf/gazebo/issue/233 Issue #233]
 * [https://bitbucket.org/osrf/gazebo/issue/238 Issue #238]
 * [https://bitbucket.org/osrf/gazebo/issue/2 Issue #2]
 * [https://bitbucket.org/osrf/gazebo/issue/95 Issue #95]
 * [https://bitbucket.org/osrf/gazebo/issue/97 Issue #97]
 * [https://bitbucket.org/osrf/gazebo/issue/90 Issue #90]
 * [https://bitbucket.org/osrf/gazebo/issue/253 Issue #253]
 * [https://bitbucket.org/osrf/gazebo/issue/163 Issue #163]
 * [https://bitbucket.org/osrf/gazebo/issue/91 Issue #91]
 * [https://bitbucket.org/osrf/gazebo/issue/245 Issue #245]
 * [https://bitbucket.org/osrf/gazebo/issue/242 Issue #242]
 * [https://bitbucket.org/osrf/gazebo/issue/156 Issue #156]
 * [https://bitbucket.org/osrf/gazebo/issue/78 Issue #78]
 * [https://bitbucket.org/osrf/gazebo/issue/36 Issue #36]
 * [https://bitbucket.org/osrf/gazebo/issue/104 Issue #104]
 * [https://bitbucket.org/osrf/gazebo/issue/249 Issue #249]
 * [https://bitbucket.org/osrf/gazebo/issue/244 Issue #244]

* New features:
 * Default camera view changed to look down at the origin from a height of 2 meters at location (5, -5, 2).
 * Record state data using the '-r' command line option, playback recorded state data using the '-p' command line option
 * Adjust placement of lights using the mouse.
 * Reduced the startup time.
 * Added visual reference for GUI mouse movements.
 * SDF version 1.3 released (changes from 1.2 listed below):
     - added `name` to `<camera name="cam_name"/>`
     - added `pose` to `<camera><pose>...</pose></camera>`
     - removed `filename` from `<mesh><filename>...</filename><mesh>`, use uri only.
     - recovered `provide_feedback` under `<joint>`, allowing calling `physics::Joint::GetForceTorque` in plugins.
     - added `imu` under `<sensor>`.

## Gazebo 1.2

### Gazebo 1.2.6 (2012-11-08)
* Fixed a transport issue with the GUI. Fixed saving the world via the GUI. Added more documentation. ([https://bitbucket.org/osrf/gazebo/pull-request/43/fixed-a-transport-issue-with-the-gui-fixed/diff pull request #43])
* Clean up mutex usage. ([https://bitbucket.org/osrf/gazebo/pull-request/54/fix-mutex-in-modellistwidget-using-boost/diff pull request #54])
* Fix OGRE path determination ([https://bitbucket.org/osrf/gazebo/pull-request/58/fix-ogre-paths-so-this-also-works-with/diff pull request #58], [https://bitbucket.org/osrf/gazebo/pull-request/68/fix-ogre-plugindir-determination/diff pull request #68])
* Fixed a couple of crashes and model selection/dragging problems ([https://bitbucket.org/osrf/gazebo/pull-request/59/fixed-a-couple-of-crashes-and-model/diff pull request #59])

### Gazebo 1.2.5 (2012-10-22)
* Step increment update while paused fixed ([https://bitbucket.org/osrf/gazebo/pull-request/45/fix-proper-world-stepinc-count-we-were/diff pull request #45])
* Actually call plugin destructors on shutdown ([https://bitbucket.org/osrf/gazebo/pull-request/51/fixed-a-bug-which-prevent-a-plugin/diff pull request #51])
* Don't crash on bad SDF input ([https://bitbucket.org/osrf/gazebo/pull-request/52/fixed-loading-of-bad-sdf-files/diff pull request #52])
* Fix cleanup of ray sensors on model deletion ([https://bitbucket.org/osrf/gazebo/pull-request/53/deleting-a-model-with-a-ray-sensor-did/diff pull request #53])
* Fix loading / deletion of improperly specified models ([https://bitbucket.org/osrf/gazebo/pull-request/56/catch-when-loading-bad-models-joint/diff pull request #56])

### Gazebo 1.2.4 (10-19-2012:08:00:52)
*  Style fixes ([https://bitbucket.org/osrf/gazebo/pull-request/30/style-fixes/diff pull request #30]).
*  Fix joint position control ([https://bitbucket.org/osrf/gazebo/pull-request/49/fixed-position-joint-control/diff pull request #49])

### Gazebo 1.2.3 (10-16-2012:18:39:54)
*  Disabled selection highlighting due to bug ([https://bitbucket.org/osrf/gazebo/pull-request/44/disabled-selection-highlighting-fixed/diff pull request #44]).
*  Fixed saving a world via the GUI.

### Gazebo 1.2.2 (10-16-2012:15:12:22)
*  Skip search for system install of libccd, use version inside gazebo ([https://bitbucket.org/osrf/gazebo/pull-request/39/skip-search-for-system-install-of-libccd/diff pull request #39]).
*  Fixed sensor initialization race condition ([https://bitbucket.org/osrf/gazebo/pull-request/42/fix-sensor-initializaiton-race-condition pull request #42]).

### Gazebo 1.2.1 (10-15-2012:21:32:55)
*  Properly removed projectors attached to deleted models ([https://bitbucket.org/osrf/gazebo/pull-request/37/remove-projectors-that-are-attached-to/diff pull request #37]).
*  Fix model plugin loading bug ([https://bitbucket.org/osrf/gazebo/pull-request/31/moving-bool-first-in-model-and-world pull request #31]).
*  Fix light insertion and visualization of models prior to insertion ([https://bitbucket.org/osrf/gazebo/pull-request/35/fixed-light-insertion-and-visualization-of/diff pull request #35]).
*  Fixed GUI manipulation of static objects ([https://bitbucket.org/osrf/gazebo/issue/63/moving-static-objects-does-not-move-the issue #63] [https://bitbucket.org/osrf/gazebo/pull-request/38/issue-63-bug-patch-moving-static-objects/diff pull request #38]).
*  Fixed GUI selection bug ([https://bitbucket.org/osrf/gazebo/pull-request/40/fixed-selection-of-multiple-objects-at/diff pull request #40])

### Gazebo 1.2.0 (10-04-2012:20:01:20)
*  Updated GUI: new style, improved mouse controls, and removal of non-functional items.
*  Model database: An online repository of models.
*  Numerous bug fixes
*  APT repository hosted at [http://osrfoundation.org OSRF]
*  Improved process control prevents zombie processes<|MERGE_RESOLUTION|>--- conflicted
+++ resolved
@@ -7,14 +7,12 @@
 1. Changed the type of `FrictionPyramid::direction1` from `gazebo::math::Vector3` to `ignition::math::Vector3d`.
     * [Pull request #2548](https://bitbucket.org/osrf/gazebo/pull-request/2548)
 
-<<<<<<< HEAD
 1. Added igntition::transport interfaces to header files
     * [Pull request #2550](https://bitbucket.org/osrf/gazebo/pull-request/2550)
-=======
+
 1. Added ignition transport dependency, and output camera sensor images on
    an ignition transport topic.
     * [Pull request #2544](https://bitbucket.org/osrf/gazebo/pull-request/2544)
->>>>>>> 83af7d17
 
 1. Fix restoring submesh material transparency
     * [Pull request #2536](https://bitbucket.org/osrf/gazebo/pull-request/2536)
