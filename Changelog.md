## Gazebo 6.0
1. Added multiple LiftDrag plugins to the cessna_demo.world to allow the Cessna
C-172 model to fly.
    * [Pull request #1715](https://bitbucket.org/osrf/gazebo/pull-request/1715)

1. Added a plugin to control a Cessna C-172 via messages (CessnaPlugin), and a
GUI plugin to test this functionality with the keyboard (CessnaGUIPlugin). Added
world with the Cessna model and the two previous plugins loaded
(cessna_demo.world).
    * [Pull request #1712](https://bitbucket.org/osrf/gazebo/pull-request/1712)

1. Added world with OSRF building and an elevator
    * [Pull request #1697](https://bitbucket.org/osrf/gazebo/pull-request/1697)

1. Fixed collide bitmask by changing default value from 0x1 to 0xffff.
    * [Pull request #1696](https://bitbucket.org/osrf/gazebo/pull-request/1696)

1. Added a plugin to control an elevator (ElevatorPlugin), and an OccupiedEvent plugin that sends a message when a model is within a specified region.
    * [Pull request #1694](https://bitbucket.org/osrf/gazebo/pull-request/1694)

1. Added BuoyancyPlugin for simulating the buoyancy of an object in a column of fluid.
    * [Pull request #1622](https://bitbucket.org/osrf/gazebo/pull-request/1622)

1. Added ComputeVolume function for simple shape subclasses of Shape.hh.
    * [Pull request #1605](https://bitbucket.org/osrf/gazebo/pull-request/1605)

1. Add option to parallelize the ODE quickstep constraint solver,
which solves an LCP twice with different parameters in order
to corrected for position projection errors.
    * [Pull request #1561](https://bitbucket.org/osrf/gazebo/pull-request/1561)

1. Get/Set user camera pose in GUI.
    * [Pull request #1649](https://bitbucket.org/osrf/gazebo/pull-request/1649)
    * [Issue #1595](https://bitbucket.org/osrf/gazebo/issue/1595)

1. Windows support. This consists mostly of numerous small changes to support
compilation on Windows.
    * [Pull request #1616](https://bitbucket.org/osrf/gazebo/pull-request/1616)
    * [Pull request #1618](https://bitbucket.org/osrf/gazebo/pull-request/1618)
    * [Pull request #1620](https://bitbucket.org/osrf/gazebo/pull-request/1620)
    * [Pull request #1625](https://bitbucket.org/osrf/gazebo/pull-request/1625)
    * [Pull request #1626](https://bitbucket.org/osrf/gazebo/pull-request/1626)
    * [Pull request #1627](https://bitbucket.org/osrf/gazebo/pull-request/1627)
    * [Pull request #1628](https://bitbucket.org/osrf/gazebo/pull-request/1628)
    * [Pull request #1629](https://bitbucket.org/osrf/gazebo/pull-request/1629)
    * [Pull request #1630](https://bitbucket.org/osrf/gazebo/pull-request/1630)
    * [Pull request #1631](https://bitbucket.org/osrf/gazebo/pull-request/1631)
    * [Pull request #1632](https://bitbucket.org/osrf/gazebo/pull-request/1632)
    * [Pull request #1633](https://bitbucket.org/osrf/gazebo/pull-request/1633)
    * [Pull request #1635](https://bitbucket.org/osrf/gazebo/pull-request/1635)
    * [Pull request #1637](https://bitbucket.org/osrf/gazebo/pull-request/1637)
    * [Pull request #1639](https://bitbucket.org/osrf/gazebo/pull-request/1639)
    * [Pull request #1647](https://bitbucket.org/osrf/gazebo/pull-request/1647)
    * [Pull request #1650](https://bitbucket.org/osrf/gazebo/pull-request/1650)
    * [Pull request #1651](https://bitbucket.org/osrf/gazebo/pull-request/1651)
    * [Pull request #1653](https://bitbucket.org/osrf/gazebo/pull-request/1653)
    * [Pull request #1654](https://bitbucket.org/osrf/gazebo/pull-request/1654)
    * [Pull request #1657](https://bitbucket.org/osrf/gazebo/pull-request/1657)
    * [Pull request #1658](https://bitbucket.org/osrf/gazebo/pull-request/1658)
    * [Pull request #1659](https://bitbucket.org/osrf/gazebo/pull-request/1659)
    * [Pull request #1660](https://bitbucket.org/osrf/gazebo/pull-request/1660)
    * [Pull request #1661](https://bitbucket.org/osrf/gazebo/pull-request/1661)
    * [Pull request #1669](https://bitbucket.org/osrf/gazebo/pull-request/1669)
    * [Pull request #1670](https://bitbucket.org/osrf/gazebo/pull-request/1670)
    * [Pull request #1672](https://bitbucket.org/osrf/gazebo/pull-request/1672)
    * [Pull request #1682](https://bitbucket.org/osrf/gazebo/pull-request/1682)
    * [Pull request #1683](https://bitbucket.org/osrf/gazebo/pull-request/1683)

1. Install `libgazebo_server_fixture`. This will facilitate tests external to the main gazebo repository. See `examples/stand_alone/test_fixture`.
    * [Pull request #1606](https://bitbucket.org/osrf/gazebo/pull-request/1606)

1. Laser visualization renders light blue for rays that do not hit obstacles, and dark blue for other rays.
    * [Pull request #1607](https://bitbucket.org/osrf/gazebo/pull-request/1607)
    * [Issue #1576](https://bitbucket.org/osrf/gazebo/issue/1576)

<<<<<<< HEAD
1. Add VisualType enum to Visual and clean up visuals when entity is deleted.
    * [Pull request #1614](https://bitbucket.org/osrf/gazebo/pull-request/1614)
=======
1. ignition-math is now a dependency. 
    + [http://ignitionrobotics.org/libraries/math](http://ignitionrobotics.org/libraries/math)
    + [Gazebo::math migration](https://bitbucket.org/osrf/gazebo/src/583edbeb90759d43d994cc57c0797119dd6d2794/ign-math-migration.md)
>>>>>>> fd163668

1. New accessors in LogPlay class.
    * [Pull request #1577](https://bitbucket.org/osrf/gazebo/pull-request/1577)

1. Added a plugin to send messages to an existing website.
   Added gui::MainWindow::AddMenu and msgs/rest_error, msgs/rest_login, msgs rest/post
    * [Pull request #1524](https://bitbucket.org/osrf/gazebo/pull-request/1524)

1. Fix deprecation warnings when using SDFormat 3.0.2, 3.0.3 prereleases
    * [Pull request #1568](https://bitbucket.org/osrf/gazebo/pull-request/1568)

1. Use GAZEBO_CFLAGS or GAZEBO_CXX_FLAGS in CMakeLists.txt for example plugins
    * [Pull request #1573](https://bitbucket.org/osrf/gazebo/pull-request/1573)

1. Added Link::OnWrenchMsg subscriber with test
    * [Pull request #1582](https://bitbucket.org/osrf/gazebo/pull-request/1582)

1. Show/hide GUI overlays using the menu bar.
    * [Pull request #1555](https://bitbucket.org/osrf/gazebo/pull-request/1555)

1. Added world origin indicator rendering::OriginVisual.
    * [Pull request #1700](https://bitbucket.org/osrf/gazebo/pull-request/1700)

1. Show/hide toolbars using the menu bars and shortcut.
   Added MainWindow::CloneAction.
   Added Window menu to Model Editor.
    * [Pull request #1584](https://bitbucket.org/osrf/gazebo/pull-request/1584)

1. Added event to show/hide toolbars.
    * [Pull request #1707](https://bitbucket.org/osrf/gazebo/pull-request/1707)

1. Added optional start/stop/reset buttons to timer GUI plugin.
    * [Pull request #1576](https://bitbucket.org/osrf/gazebo/pull-request/1576)

1. Timer GUI Plugin: Treat negative positions as positions from the ends
    * [Pull request #1703](https://bitbucket.org/osrf/gazebo/pull-request/1703)

1. Added Visual::GetDepth() and Visual::GetNthAncestor()
    * [Pull request #1613](https://bitbucket.org/osrf/gazebo/pull-request/1613)

1. Added a context menu for links
    * [Pull request #1589](https://bitbucket.org/osrf/gazebo/pull-request/1589)

1. Separate TimePanel's display into TimeWidget and LogPlayWidget.
    * [Pull request #1564](https://bitbucket.org/osrf/gazebo/pull-request/1564)

1. Display confirmation message after log is saved
    * [Pull request #1646](https://bitbucket.org/osrf/gazebo/pull-request/1646)

1. Added Time::FormattedString and removed all other FormatTime functions.
    * [Pull request #1710](https://bitbucket.org/osrf/gazebo/pull-request/1710)

1. Added support for Oculus DK2
    * [Pull request #1526](https://bitbucket.org/osrf/gazebo/pull-request/1526)

1. Use collide_bitmask from SDF to perform collision filtering
    * [Pull request #1470](https://bitbucket.org/osrf/gazebo/pull-request/1470)

1. Pass Coulomb surface friction parameters to DART.
    * [Pull request #1420](https://bitbucket.org/osrf/gazebo/pull-request/1420)

1. Added ModelAlign::SetHighlighted
    * [Pull request #1598](https://bitbucket.org/osrf/gazebo/pull-request/1598)

1. Added various Get functions to Visual. Also added a ConvertGeometryType function to msgs.
    * [Pull request #1402](https://bitbucket.org/osrf/gazebo/pull-request/1402)

1. Get and Set visibility of SelectionObj's handles, with unit test.
    * [Pull request #1417](https://bitbucket.org/osrf/gazebo/pull-request/1417)

1. Set material of SelectionObj's handles.
    * [Pull request #1472](https://bitbucket.org/osrf/gazebo/pull-request/1472)

1. Add SelectionObj::Fini with tests and make Visual::Fini virtual
    * [Pull request #1685](https://bitbucket.org/osrf/gazebo/pull-request/1685)

1. Allow link selection with the mouse if parent model already selected.
    * [Pull request #1409](https://bitbucket.org/osrf/gazebo/pull-request/1409)

1. Added ModelRightMenu::EntityTypes.
    * [Pull request #1414](https://bitbucket.org/osrf/gazebo/pull-request/1414)

1. Scale joint visuals according to link size.
    * [Pull request #1591](https://bitbucket.org/osrf/gazebo/pull-request/1591)
    * [Issue #1563](https://bitbucket.org/osrf/gazebo/issue/1563)

1. Added Gazebo/CoM material.
    * [Pull request #1439](https://bitbucket.org/osrf/gazebo/pull-request/1439)

1. Added arc parameter to MeshManager::CreateTube
    * [Pull request #1436](https://bitbucket.org/osrf/gazebo/pull-request/1436)

1. Added View Inertia and InertiaVisual, changed COMVisual to sphere proportional to mass.
    * [Pull request #1445](https://bitbucket.org/osrf/gazebo/pull-request/1445)

1. Changed the position of Save and Cancel buttons on editor dialogs
    * [Pull request #1442](https://bitbucket.org/osrf/gazebo/pull-request/1442)
    * [Issue #1377](https://bitbucket.org/osrf/gazebo/issue/1377)

1. Fixed Visual material updates
    * [Pull request #1454](https://bitbucket.org/osrf/gazebo/pull-request/1454)
    * [Issue #1455](https://bitbucket.org/osrf/gazebo/issue/1455)

1. Added Matrix3::Inverse() and tests
    * [Pull request #1481](https://bitbucket.org/osrf/gazebo/pull-request/1481)

1. Implemented AddLinkForce for ODE.
    * [Pull request #1456](https://bitbucket.org/osrf/gazebo/pull-request/1456)

1. Updated ConfigWidget class to parse enum values.
    * [Pull request #1518](https://bitbucket.org/osrf/gazebo/pull-request/1518)

1. Added PresetManager to physics libraries and corresponding integration test.
    * [Pull request #1471](https://bitbucket.org/osrf/gazebo/pull-request/1471)

1. Sync name and location on SaveDialog.
    * [Pull request #1563](https://bitbucket.org/osrf/gazebo/pull-request/1563)

1. Added Apply Force/Torque dialog
    * [Pull request #1600](https://bitbucket.org/osrf/gazebo/pull-request/1600)

1. Added Apply Force/Torque visuals
    * [Pull request #1619](https://bitbucket.org/osrf/gazebo/pull-request/1619)

1. Added Apply Force/Torque OnMouseRelease and ActivateWindow
    * [Pull request #1699](https://bitbucket.org/osrf/gazebo/pull-request/1699)

1. Added inertia pose getter for COMVisual and COMVisual_TEST
    * [Pull request #1581](https://bitbucket.org/osrf/gazebo/pull-request/1581)

1. Model editor updates
    1. Joint preview using JointVisuals.
        * [Pull request #1369](https://bitbucket.org/osrf/gazebo/pull-request/1369)

    1. Added inspector for configuring link, visual, and collision properties.
        * [Pull request #1408](https://bitbucket.org/osrf/gazebo/pull-request/1408)

    1. Saving, exiting, generalizing SaveDialog.
        * [Pull request #1401](https://bitbucket.org/osrf/gazebo/pull-request/1401)

    1. Inspectors redesign
        * [Pull request #1586](https://bitbucket.org/osrf/gazebo/pull-request/1586)

    1. Edit existing model.
        * [Pull request #1425](https://bitbucket.org/osrf/gazebo/pull-request/1425)

    1. Add joint inspector to link's context menu.
        * [Pull request #1449](https://bitbucket.org/osrf/gazebo/pull-request/1449)
        * [Issue #1443](https://bitbucket.org/osrf/gazebo/issue/1443)

    1. Added button to select mesh file on inspector.
        * [Pull request #1460](https://bitbucket.org/osrf/gazebo/pull-request/1460)
        * [Issue #1450](https://bitbucket.org/osrf/gazebo/issue/1450)

    1. Renamed Part to Link.
        * [Pull request #1478](https://bitbucket.org/osrf/gazebo/pull-request/1478)

    1. Fix snapping inside editor.
        * [Pull request #1489](https://bitbucket.org/osrf/gazebo/pull-request/1489)
        * [Issue #1457](https://bitbucket.org/osrf/gazebo/issue/1457)

    1. Keep loaded model's name.
        * [Pull request #1516](https://bitbucket.org/osrf/gazebo/pull-request/1516)
        * [Issue #1504](https://bitbucket.org/osrf/gazebo/issue/1504)

    1. Added ExtrudeDialog.
        * [Pull request #1483](https://bitbucket.org/osrf/gazebo/pull-request/1483)

    1. Hide time panel inside editor and keep main window's paused state.
        * [Pull request #1500](https://bitbucket.org/osrf/gazebo/pull-request/1500)

    1. Fixed pose issues and added ModelCreator_TEST.
        * [Pull request #1509](https://bitbucket.org/osrf/gazebo/pull-request/1509)
        * [Issue #1497](https://bitbucket.org/osrf/gazebo/issue/1497)
        * [Issue #1509](https://bitbucket.org/osrf/gazebo/issue/1509)

    1. Added list of links and joints.
        * [Pull request #1515](https://bitbucket.org/osrf/gazebo/pull-request/1515)
        * [Issue #1418](https://bitbucket.org/osrf/gazebo/issue/1418)

    1. Expose API to support adding items to the palette.
        * [Pull request #1565](https://bitbucket.org/osrf/gazebo/pull-request/1565)

    1. Added menu for toggling joint visualization
        * [Pull request #1551](https://bitbucket.org/osrf/gazebo/pull-request/1551)
        * [Issue #1483](https://bitbucket.org/osrf/gazebo/issue/1483)

    1. Add schematic view to model editor
        * [Pull request #1562](https://bitbucket.org/osrf/gazebo/pull-request/1562)

1. Building editor updates
    1. Make palette tips tooltip clickable to open.
        * [Pull request #1519](https://bitbucket.org/osrf/gazebo/pull-request/1519)
        * [Issue #1370](https://bitbucket.org/osrf/gazebo/issue/1370)

## Gazebo 5.0

### Gazebo 5.x.x

1. Fix heightmap model texture loading.
    * [Pull request #1592](https://bitbucket.org/osrf/gazebo/pull-request/1592)

1. Disable failing pr2 test for dart
    * [Pull request #1540](https://bitbucket.org/osrf/gazebo/pull-request/1540)
    * [Issue #1435](https://bitbucket.org/osrf/gazebo/issue/1435)

### Gazebo 5.1.0 (2015-03-20)
1. Backport pull request #1527 (FindOGRE.cmake for non-Debian systems)
  * [Pull request #1532](https://bitbucket.org/osrf/gazebo/pull-request/1532)

1. Respect system cflags when not using USE_UPSTREAM_CFLAGS
  * [Pull request #1531](https://bitbucket.org/osrf/gazebo/pull-request/1531)

1. Allow light manipulation
  * [Pull request #1529](https://bitbucket.org/osrf/gazebo/pull-request/1529)

1. Allow sdformat 2.3.1+ or 3+ and fix tests
  * [Pull request #1484](https://bitbucket.org/osrf/gazebo/pull-request/1484)

1. Add Link::GetWorldAngularMomentum function and test.
  * [Pull request #1482](https://bitbucket.org/osrf/gazebo/pull-request/1482)

1. Preserve previous GAZEBO_MODEL_PATH values when sourcing setup.sh
  * [Pull request #1430](https://bitbucket.org/osrf/gazebo/pull-request/1430)

1. Implement Coulomb joint friction for DART
  * [Pull request #1427](https://bitbucket.org/osrf/gazebo/pull-request/1427)
  * [Issue #1281](https://bitbucket.org/osrf/gazebo/issue/1281)

1. Fix simple shape normals.
    * [Pull request #1477](https://bitbucket.org/osrf/gazebo/pull-request/1477)
    * [Issue #1369](https://bitbucket.org/osrf/gazebo/issue/1369)

1. Use Msg-to-SDF conversion functions in tests, add ServerFixture::SpawnModel(msgs::Model).
    * [Pull request #1466](https://bitbucket.org/osrf/gazebo/pull-request/1466)

1. Added Model Msg-to-SDF conversion functions and test.
    * [Pull request #1429](https://bitbucket.org/osrf/gazebo/pull-request/1429)

1. Added Joint Msg-to-SDF conversion functions and test.
    * [Pull request #1419](https://bitbucket.org/osrf/gazebo/pull-request/1419)

1. Added Visual, Material Msg-to-SDF conversion functions and ShaderType to string conversion functions.
    * [Pull request #1415](https://bitbucket.org/osrf/gazebo/pull-request/1415)

1. Implement Coulomb joint friction for BulletSliderJoint
  * [Pull request #1452](https://bitbucket.org/osrf/gazebo/pull-request/1452)
  * [Issue #1348](https://bitbucket.org/osrf/gazebo/issue/1348)

### Gazebo 5.0.0 (2015-01-27)
1. Support for using [digital elevation maps](http://gazebosim.org/tutorials?tut=dem) has been added to debian packages.

1. C++11 support (C++11 compatible compiler is now required)
    * [Pull request #1340](https://bitbucket.org/osrf/gazebo/pull-request/1340)

1. Implemented private data pointer for the World class.
    * [Pull request #1383](https://bitbucket.org/osrf/gazebo/pull-request/1383)

1. Implemented private data pointer for the Scene class.
    * [Pull request #1385](https://bitbucket.org/osrf/gazebo/pull-request/1385)

1. Added a events::Event::resetWorld event that is triggered when World::Reset is called.
    * [Pull request #1332](https://bitbucket.org/osrf/gazebo/pull-request/1332)
    * [Issue #1375](https://bitbucket.org/osrf/gazebo/issue/1375)

1. Fixed `math::Box::GetCenter` functionality.
    * [Pull request #1278](https://bitbucket.org/osrf/gazebo/pull-request/1278)
    * [Issue #1327](https://bitbucket.org/osrf/gazebo/issue/1327)

1. Added a GUI timer plugin that facilitates the display and control a timer inside the Gazebo UI.
    * [Pull request #1270](https://bitbucket.org/osrf/gazebo/pull-request/1270)

1. Added ability to load plugins via SDF.
    * [Pull request #1261](https://bitbucket.org/osrf/gazebo/pull-request/1261)

1. Added GUIEvent to hide/show the left GUI pane.
    * [Pull request #1269](https://bitbucket.org/osrf/gazebo/pull-request/1269)

1. Modified KeyEventHandler and GLWidget so that hotkeys can be suppressed by custom KeyEvents set up by developers
    * [Pull request #1251](https://bitbucket.org/osrf/gazebo/pull-request/1251)

1. Added ability to read the directory where the log files are stored.
    * [Pull request #1277](https://bitbucket.org/osrf/gazebo/pull-request/1277)

1. Implemented a simulation cloner
    * [Pull request #1180](https://bitbucket.org/osrf/gazebo/pull-request/1180/clone-a-simulation)

1. Added GUI overlay plugins. Users can now write a Gazebo + QT plugin that displays widgets over the render window.
  * [Pull request #1181](https://bitbucket.org/osrf/gazebo/pull-request/1181)

1. Change behavior of Joint::SetVelocity, add Joint::SetVelocityLimit(unsigned int, double)
  * [Pull request #1218](https://bitbucket.org/osrf/gazebo/pull-request/1218)
  * [Issue #964](https://bitbucket.org/osrf/gazebo/issue/964)

1. Implement Coulomb joint friction for ODE
  * [Pull request #1221](https://bitbucket.org/osrf/gazebo/pull-request/1221)
  * [Issue #381](https://bitbucket.org/osrf/gazebo/issue/381)

1. Implement Coulomb joint friction for BulletHingeJoint
  * [Pull request #1317](https://bitbucket.org/osrf/gazebo/pull-request/1317)
  * [Issue #1348](https://bitbucket.org/osrf/gazebo/issue/1348)

1. Implemented camera lens distortion.
  * [Pull request #1213](https://bitbucket.org/osrf/gazebo/pull-request/1213)

1. Kill rogue gzservers left over from failed INTEGRATION_world_clone tests
   and improve robustness of `UNIT_gz_TEST`
  * [Pull request #1232](https://bitbucket.org/osrf/gazebo/pull-request/1232)
  * [Issue #1299](https://bitbucket.org/osrf/gazebo/issue/1299)

1. Added RenderWidget::ShowToolbar to toggle visibility of top toolbar.
  * [Pull request #1248](https://bitbucket.org/osrf/gazebo/pull-request/1248)

1. Fix joint axis visualization.
  * [Pull request #1258](https://bitbucket.org/osrf/gazebo/pull-request/1258)

1. Change UserCamera view control via joysticks. Clean up rate control vs. pose control.
   see UserCamera::OnJoyPose and UserCamera::OnJoyTwist. Added view twist control toggle
   with joystick button 1.
  * [Pull request #1249](https://bitbucket.org/osrf/gazebo/pull-request/1249)

1. Added RenderWidget::GetToolbar to get the top toolbar and change its actions on ModelEditor.
    * [Pull request #1263](https://bitbucket.org/osrf/gazebo/pull-request/1263)

1. Added accessor for MainWindow graphical widget to GuiIface.
    * [Pull request #1250](https://bitbucket.org/osrf/gazebo/pull-request/1250)

1. Added a ConfigWidget class that takes in a google protobuf message and generates widgets for configuring the fields in the message
    * [Pull request #1285](https://bitbucket.org/osrf/gazebo/pull-request/1285)

1. Added GLWidget::OnModelEditor when model editor is triggered, and MainWindow::OnEditorGroup to manually uncheck editor actions.
    * [Pull request #1283](https://bitbucket.org/osrf/gazebo/pull-request/1283)

1. Added Collision, Geometry, Inertial, Surface Msg-to-SDF conversion functions.
    * [Pull request #1315](https://bitbucket.org/osrf/gazebo/pull-request/1315)

1. Added "button modifier" fields (control, shift, and alt) to common::KeyEvent.
    * [Pull request #1325](https://bitbucket.org/osrf/gazebo/pull-request/1325)

1. Added inputs for environment variable GAZEBO_GUI_INI_FILE for reading a custom .ini file.
    * [Pull request #1252](https://bitbucket.org/osrf/gazebo/pull-request/1252)

1. Fixed crash on "permission denied" bug, added insert_model integration test.
    * [Pull request #1329](https://bitbucket.org/osrf/gazebo/pull-request/1329/)

1. Enable simbody joint tests, implement `SimbodyJoint::GetParam`, create
   `Joint::GetParam`, fix bug in `BulletHingeJoint::SetParam`.
    * [Pull request #1404](https://bitbucket.org/osrf/gazebo/pull-request/1404/)

1. Building editor updates
    1. Fixed inspector resizing.
        * [Pull request #1230](https://bitbucket.org/osrf/gazebo/pull-request/1230)
        * [Issue #395](https://bitbucket.org/osrf/gazebo/issue/395)

    1. Doors and windows move proportionally with wall.
        * [Pull request #1231](https://bitbucket.org/osrf/gazebo/pull-request/1231)
        * [Issue #368](https://bitbucket.org/osrf/gazebo/issue/368)

    1. Inspector dialogs stay on top.
        * [Pull request #1229](https://bitbucket.org/osrf/gazebo/pull-request/1229)
        * [Issue #417](https://bitbucket.org/osrf/gazebo/issue/417)

    1. Make model name editable on palette.
        * [Pull request #1239](https://bitbucket.org/osrf/gazebo/pull-request/1239)

    1. Import background image and improve add/delete levels.
        * [Pull request #1214](https://bitbucket.org/osrf/gazebo/pull-request/1214)
        * [Issue #422](https://bitbucket.org/osrf/gazebo/issue/422)
        * [Issue #361](https://bitbucket.org/osrf/gazebo/issue/361)

    1. Fix changing draw mode.
        * [Pull request #1233](https://bitbucket.org/osrf/gazebo/pull-request/1233)
        * [Issue #405](https://bitbucket.org/osrf/gazebo/issue/405)

    1. Tips on palette's top-right corner.
        * [Pull request #1241](https://bitbucket.org/osrf/gazebo/pull-request/1241)

    1. New buttons and layout for the palette.
        * [Pull request #1242](https://bitbucket.org/osrf/gazebo/pull-request/1242)

    1. Individual wall segments instead of polylines.
        * [Pull request #1246](https://bitbucket.org/osrf/gazebo/pull-request/1246)
        * [Issue #389](https://bitbucket.org/osrf/gazebo/issue/389)
        * [Issue #415](https://bitbucket.org/osrf/gazebo/issue/415)

    1. Fix exiting and saving, exiting when there's nothing drawn, fix text on popups.
        * [Pull request #1296](https://bitbucket.org/osrf/gazebo/pull-request/1296)

    1. Display measure for selected wall segment.
        * [Pull request #1291](https://bitbucket.org/osrf/gazebo/pull-request/1291)
        * [Issue #366](https://bitbucket.org/osrf/gazebo/issue/366)

    1. Highlight selected item's 3D visual.
        * [Pull request #1292](https://bitbucket.org/osrf/gazebo/pull-request/1292)

    1. Added color picker to inspector dialogs.
        * [Pull request #1298](https://bitbucket.org/osrf/gazebo/pull-request/1298)

    1. Snapping on by default, off holding Shift. Improved snapping.
        * [Pull request #1304](https://bitbucket.org/osrf/gazebo/pull-request/1304)

    1. Snap walls to length increments, moved scale to SegmentItem and added Get/SetScale, added SegmentItem::SnapAngle and SegmentItem::SnapLength.
        * [Pull request #1311](https://bitbucket.org/osrf/gazebo/pull-request/1311)

    1. Make buildings available in "Insert Models" tab, improve save flow.
        * [Pull request #1312](https://bitbucket.org/osrf/gazebo/pull-request/1312)

    1. Added EditorItem::SetHighlighted.
        * [Pull request #1308](https://bitbucket.org/osrf/gazebo/pull-request/1308)

    1. Current level is transparent, lower levels opaque, higher levels invisible.
        * [Pull request #1303](https://bitbucket.org/osrf/gazebo/pull-request/1303)

    1. Detach all child manips when item is deleted, added BuildingMaker::DetachAllChildren.
        * [Pull request #1316](https://bitbucket.org/osrf/gazebo/pull-request/1316)

    1. Added texture picker to inspector dialogs.
        * [Pull request #1306](https://bitbucket.org/osrf/gazebo/pull-request/1306)

    1. Measures for doors and windows. Added RectItem::angleOnWall and related Get/Set.
        * [Pull request #1322](https://bitbucket.org/osrf/gazebo/pull-request/1322)
        * [Issue #370](https://bitbucket.org/osrf/gazebo/issue/370)

    1. Added Gazebo/BuildingFrame material to display holes for doors and windows on walls.
        * [Pull request #1338](https://bitbucket.org/osrf/gazebo/pull-request/1338)

    1. Added Gazebo/Bricks material to be used as texture on the building editor.
        * [Pull request #1333](https://bitbucket.org/osrf/gazebo/pull-request/1333)

    1. Pick colors from the palette and assign on 3D view. Added mouse and key event handlers to BuildingMaker, and events to communicate from BuildingModelManip to EditorItem.
        * [Pull request #1336](https://bitbucket.org/osrf/gazebo/pull-request/1336)

    1. Pick textures from the palette and assign in 3D view.
        * [Pull request #1368](https://bitbucket.org/osrf/gazebo/pull-request/1368)

1. Model editor updates
    1. Fix adding/removing event filters .
        * [Pull request #1279](https://bitbucket.org/osrf/gazebo/pull-request/1279)

    1. Enabled multi-selection and align tool inside model editor.
        * [Pull request #1302](https://bitbucket.org/osrf/gazebo/pull-request/1302)
        * [Issue #1323](https://bitbucket.org/osrf/gazebo/issue/1323)

    1. Enabled snap mode inside model editor.
        * [Pull request #1331](https://bitbucket.org/osrf/gazebo/pull-request/1331)
        * [Issue #1318](https://bitbucket.org/osrf/gazebo/issue/1318)

    1. Implemented copy/pasting of links.
        * [Pull request #1330](https://bitbucket.org/osrf/gazebo/pull-request/1330)

1. GUI publishes model selection information on ~/selection topic.
    * [Pull request #1318](https://bitbucket.org/osrf/gazebo/pull-request/1318)

## Gazebo 4.0

### Gazebo 4.x.x (2015-xx-xx)

1. Fix build for Bullet 2.83, enable angle wrapping for BulletHingeJoint
    * [Pull request #1664](https://bitbucket.org/osrf/gazebo/pull-request/1664)

### Gazebo 4.1.3 (2015-05-07)

1. Fix saving visual geom SDF values
    * [Pull request #1597](https://bitbucket.org/osrf/gazebo/pull-request/1597)
1. Fix heightmap model texture loading.
    * [Pull request #1595](https://bitbucket.org/osrf/gazebo/pull-request/1595)
1. Fix visual collision scale on separate client
    * [Pull request #1585](https://bitbucket.org/osrf/gazebo/pull-request/1585)
1. Fix several clang compiler warnings
    * [Pull request #1594](https://bitbucket.org/osrf/gazebo/pull-request/1594)
1. Fix blank save / browse dialogs
    * [Pull request #1544](https://bitbucket.org/osrf/gazebo/pull-request/1544)

### Gazebo 4.1.2 (2015-03-20)

1. Fix quaternion documentation: target Gazebo_4.1
    * [Pull request #1525](https://bitbucket.org/osrf/gazebo/pull-request/1525)
1. Speed up World::Step in loops
    * [Pull request #1492](https://bitbucket.org/osrf/gazebo/pull-request/1492)
1. Reduce selection buffer updates -> 4.1
    * [Pull request #1494](https://bitbucket.org/osrf/gazebo/pull-request/1494)
1. Fix QT rendering, and rendering update rate
    * [Pull request #1487](https://bitbucket.org/osrf/gazebo/pull-request/1487)
1. Fix loading of SimbodyPhysics parameters
    * [Pull request #1474](https://bitbucket.org/osrf/gazebo/pull-request/1474)
1. Fix heightmap on OSX -> 4.1
    * [Pull request #1455](https://bitbucket.org/osrf/gazebo/pull-request/1455)
1. Remove extra pose tag in a world file that should not be there
    * [Pull request #1458](https://bitbucket.org/osrf/gazebo/pull-request/1458)
1. Better fix for #236 for IMU that doesn't require ABI changes
    * [Pull request #1448](https://bitbucket.org/osrf/gazebo/pull-request/1448)
1. Fix regression of #236 for ImuSensor in 4.1
    * [Pull request #1446](https://bitbucket.org/osrf/gazebo/pull-request/1446)
1. Preserve previous GAZEBO_MODEL_PATH values when sourcing setup.sh
    * [Pull request #1430](https://bitbucket.org/osrf/gazebo/pull-request/1430)
1. issue #857: fix segfault for simbody screw joint when setting limits due to uninitialized limitForce.
    * [Pull request #1423](https://bitbucket.org/osrf/gazebo/pull-request/1423)
1. Allow multiple contact sensors per link (#960)
    * [Pull request #1413](https://bitbucket.org/osrf/gazebo/pull-request/1413)
1. Fix for issue #351, ODE World Step
    * [Pull request #1406](https://bitbucket.org/osrf/gazebo/pull-request/1406)
1. Disable failing InelasticCollision/0 test (#1394)
    * [Pull request #1405](https://bitbucket.org/osrf/gazebo/pull-request/1405)
1. Prevent out of bounds array access in SkidSteerDrivePlugin (found by cppcheck 1.68)
    * [Pull request #1379](https://bitbucket.org/osrf/gazebo/pull-request/1379)

### Gazebo 4.1.1 (2015-01-15)

1. Fix BulletPlaneShape bounding box (#1265)
    * [Pull request #1367](https://bitbucket.org/osrf/gazebo/pull-request/1367)
1. Fix dart linking errors on osx
    * [Pull request #1372](https://bitbucket.org/osrf/gazebo/pull-request/1372)
1. Update to player interfaces
    * [Pull request #1324](https://bitbucket.org/osrf/gazebo/pull-request/1324)
1. Handle GpuLaser name collisions (#1403)
    * [Pull request #1360](https://bitbucket.org/osrf/gazebo/pull-request/1360)
1. Add checks for handling array's with counts of zero, and read specular values
    * [Pull request #1339](https://bitbucket.org/osrf/gazebo/pull-request/1339)
1. Fix model list widget test
    * [Pull request #1327](https://bitbucket.org/osrf/gazebo/pull-request/1327)
1. Fix ogre includes
    * [Pull request #1323](https://bitbucket.org/osrf/gazebo/pull-request/1323)

### Gazebo 4.1.0 (2014-11-20)

1. Modified GUI rendering to improve the rendering update rate.
    * [Pull request #1487](https://bitbucket.org/osrf/gazebo/pull-request/1487)

### Gazebo 4.1.0 (2014-11-20)

1. Add ArrangePlugin for arranging groups of models.
   Also add Model::ResetPhysicsStates to call Link::ResetPhysicsStates
   recursively on all links in model.
    * [Pull request #1208](https://bitbucket.org/osrf/gazebo/pull-request/1208)
1. The `gz model` command line tool will output model info using either `-i` for complete info, or `-p` for just the model pose.
    * [Pull request #1212](https://bitbucket.org/osrf/gazebo/pull-request/1212)
    * [DRCSim Issue #389](https://bitbucket.org/osrf/drcsim/issue/389)
1. Added SignalStats class for computing incremental signal statistics.
    * [Pull request #1198](https://bitbucket.org/osrf/gazebo/pull-request/1198)
1. Add InitialVelocityPlugin to setting the initial state of links
    * [Pull request #1237](https://bitbucket.org/osrf/gazebo/pull-request/1237)
1. Added Quaternion::Integrate function.
    * [Pull request #1255](https://bitbucket.org/osrf/gazebo/pull-request/1255)
1. Added ConvertJointType functions, display more joint info on model list.
    * [Pull request #1259](https://bitbucket.org/osrf/gazebo/pull-request/1259)
1. Added ModelListWidget::AddProperty, removed unnecessary checks on ModelListWidget.
    * [Pull request #1271](https://bitbucket.org/osrf/gazebo/pull-request/1271)
1. Fix loading collada meshes with unsupported input semantics.
    * [Pull request #1319](https://bitbucket.org/osrf/gazebo/pull-request/1319)

### Gazebo 4.0.2 (2014-09-23)

1. Fix and improve mechanism to generate pkgconfig libs
    * [Pull request #1027](https://bitbucket.org/osrf/gazebo/pull-request/1027)
    * [Issue #1284](https://bitbucket.org/osrf/gazebo/issue/1284)
1. Added arat.world
    * [Pull request #1205](https://bitbucket.org/osrf/gazebo/pull-request/1205)
1. Update gzprop to output zip files.
    * [Pull request #1197](https://bitbucket.org/osrf/gazebo/pull-request/1197)
1. Make Collision::GetShape a const function
    * [Pull requset #1189](https://bitbucket.org/osrf/gazebo/pull-request/1189)
1. Install missing physics headers
    * [Pull requset #1183](https://bitbucket.org/osrf/gazebo/pull-request/1183)
1. Remove SimbodyLink::AddTorque console message
    * [Pull requset #1185](https://bitbucket.org/osrf/gazebo/pull-request/1185)
1. Fix log xml
    * [Pull requset #1188](https://bitbucket.org/osrf/gazebo/pull-request/1188)

### Gazebo 4.0.0 (2014-08-08)

1. Added lcov support to cmake
    * [Pull request #1047](https://bitbucket.org/osrf/gazebo/pull-request/1047)
1. Fixed memory leak in image conversion
    * [Pull request #1057](https://bitbucket.org/osrf/gazebo/pull-request/1057)
1. Removed deprecated function
    * [Pull request #1067](https://bitbucket.org/osrf/gazebo/pull-request/1067)
1. Improved collada loading performance
    * [Pull request #1066](https://bitbucket.org/osrf/gazebo/pull-request/1066)
    * [Pull request #1082](https://bitbucket.org/osrf/gazebo/pull-request/1082)
    * [Issue #1134](https://bitbucket.org/osrf/gazebo/issue/1134)
1. Implemented a collada exporter
    * [Pull request #1064](https://bitbucket.org/osrf/gazebo/pull-request/1064)
1. Force torque sensor now makes use of sensor's pose.
    * [Pull request #1076](https://bitbucket.org/osrf/gazebo/pull-request/1076)
    * [Issue #940](https://bitbucket.org/osrf/gazebo/issue/940)
1. Fix Model::GetLinks segfault
    * [Pull request #1093](https://bitbucket.org/osrf/gazebo/pull-request/1093)
1. Fix deleting and saving lights in gzserver
    * [Pull request #1094](https://bitbucket.org/osrf/gazebo/pull-request/1094)
    * [Issue #1182](https://bitbucket.org/osrf/gazebo/issue/1182)
    * [Issue #346](https://bitbucket.org/osrf/gazebo/issue/346)
1. Fix Collision::GetWorldPose. The pose of a collision would not update properly.
    * [Pull request #1049](https://bitbucket.org/osrf/gazebo/pull-request/1049)
    * [Issue #1124](https://bitbucket.org/osrf/gazebo/issue/1124)
1. Fixed the animate_box and animate_joints examples
    * [Pull request #1086](https://bitbucket.org/osrf/gazebo/pull-request/1086)
1. Integrated Oculus Rift functionality
    * [Pull request #1074](https://bitbucket.org/osrf/gazebo/pull-request/1074)
    * [Pull request #1136](https://bitbucket.org/osrf/gazebo/pull-request/1136)
    * [Pull request #1139](https://bitbucket.org/osrf/gazebo/pull-request/1139)
1. Updated Base::GetScopedName
    * [Pull request #1104](https://bitbucket.org/osrf/gazebo/pull-request/1104)
1. Fix collada loader from adding duplicate materials into a Mesh
    * [Pull request #1105](https://bitbucket.org/osrf/gazebo/pull-request/1105)
    * [Issue #1180](https://bitbucket.org/osrf/gazebo/issue/1180)
1. Integrated Razer Hydra functionality
    * [Pull request #1083](https://bitbucket.org/osrf/gazebo/pull-request/1083)
    * [Pull request #1109](https://bitbucket.org/osrf/gazebo/pull-request/1109)
1. Added ability to copy and paste models in the GUI
    * [Pull request #1103](https://bitbucket.org/osrf/gazebo/pull-request/1103)
1. Removed unnecessary inclusion of gazebo.hh and common.hh in plugins
    * [Pull request #1111](https://bitbucket.org/osrf/gazebo/pull-request/1111)
1. Added ability to specify custom road textures
    * [Pull request #1027](https://bitbucket.org/osrf/gazebo/pull-request/1027)
1. Added support for DART 4.1
    * [Pull request #1113](https://bitbucket.org/osrf/gazebo/pull-request/1113)
    * [Pull request #1132](https://bitbucket.org/osrf/gazebo/pull-request/1132)
    * [Pull request #1134](https://bitbucket.org/osrf/gazebo/pull-request/1134)
    * [Pull request #1154](https://bitbucket.org/osrf/gazebo/pull-request/1154)
1. Allow position of joints to be directly set.
    * [Pull request #1097](https://bitbucket.org/osrf/gazebo/pull-request/1097)
    * [Issue #1138](https://bitbucket.org/osrf/gazebo/issue/1138)
1. Added extruded polyline geometry
    * [Pull request #1026](https://bitbucket.org/osrf/gazebo/pull-request/1026)
1. Fixed actor animation
    * [Pull request #1133](https://bitbucket.org/osrf/gazebo/pull-request/1133)
    * [Pull request #1141](https://bitbucket.org/osrf/gazebo/pull-request/1141)
1. Generate a versioned cmake config file
    * [Pull request #1153](https://bitbucket.org/osrf/gazebo/pull-request/1153)
    * [Issue #1226](https://bitbucket.org/osrf/gazebo/issue/1226)
1. Added KMeans class
    * [Pull request #1147](https://bitbucket.org/osrf/gazebo/pull-request/1147)
1. Added --summary-range feature to bitbucket pullrequest tool
    * [Pull request #1156](https://bitbucket.org/osrf/gazebo/pull-request/1156)
1. Updated web links
    * [Pull request #1159](https://bitbucket.org/osrf/gazebo/pull-request/1159)
1. Update tests
    * [Pull request #1155](https://bitbucket.org/osrf/gazebo/pull-request/1155)
    * [Pull request #1143](https://bitbucket.org/osrf/gazebo/pull-request/1143)
    * [Pull request #1138](https://bitbucket.org/osrf/gazebo/pull-request/1138)
    * [Pull request #1140](https://bitbucket.org/osrf/gazebo/pull-request/1140)
    * [Pull request #1127](https://bitbucket.org/osrf/gazebo/pull-request/1127)
    * [Pull request #1115](https://bitbucket.org/osrf/gazebo/pull-request/1115)
    * [Pull request #1102](https://bitbucket.org/osrf/gazebo/pull-request/1102)
    * [Pull request #1087](https://bitbucket.org/osrf/gazebo/pull-request/1087)
    * [Pull request #1084](https://bitbucket.org/osrf/gazebo/pull-request/1084)

## Gazebo 3.0

### Gazebo 3.x.x (yyyy-mm-dd)

1. Fixed sonar and wireless sensor visualization
    * [Pull request #1254](https://bitbucket.org/osrf/gazebo/pull-request/1254)
1. Update visual bounding box when model is selected
    * [Pull request #1280](https://bitbucket.org/osrf/gazebo/pull-request/1280)

### Gazebo 3.1.0 (2014-08-08)

1. Implemented Simbody::Link::Set*Vel
    * [Pull request #1160](https://bitbucket.org/osrf/gazebo/pull-request/1160)
    * [Issue #1012](https://bitbucket.org/osrf/gazebo/issue/1012)
1. Added World::RemoveModel function
    * [Pull request #1106](https://bitbucket.org/osrf/gazebo/pull-request/1106)
    * [Issue #1177](https://bitbucket.org/osrf/gazebo/issue/1177)
1. Fix exit from camera follow mode using the escape key
    * [Pull request #1137](https://bitbucket.org/osrf/gazebo/pull-request/1137)
    * [Issue #1220](https://bitbucket.org/osrf/gazebo/issue/1220)
1. Added support for SDF joint spring stiffness and reference positions
    * [Pull request #1117](https://bitbucket.org/osrf/gazebo/pull-request/1117)
1. Removed the gzmodel_create script
    * [Pull request #1130](https://bitbucket.org/osrf/gazebo/pull-request/1130)
1. Added Vector2 dot product
    * [Pull request #1101](https://bitbucket.org/osrf/gazebo/pull-request/1101)
1. Added SetPositionPID and SetVelocityPID to JointController
    * [Pull request #1091](https://bitbucket.org/osrf/gazebo/pull-request/1091)
1. Fix gzclient startup crash with ogre 1.9
    * [Pull request #1098](https://bitbucket.org/osrf/gazebo/pull-request/1098)
    * [Issue #996](https://bitbucket.org/osrf/gazebo/issue/996)
1. Update the bitbucket_pullrequests tool
    * [Pull request #1108](https://bitbucket.org/osrf/gazebo/pull-request/1108)
1. Light properties now remain in place after move by the user via the GUI.
    * [Pull request #1110](https://bitbucket.org/osrf/gazebo/pull-request/1110)
    * [Issue #1211](https://bitbucket.org/osrf/gazebo/issue/1211)
1. Allow position of joints to be directly set.
    * [Pull request #1096](https://bitbucket.org/osrf/gazebo/pull-request/1096)
    * [Issue #1138](https://bitbucket.org/osrf/gazebo/issue/1138)

### Gazebo 3.0.0 (2014-04-11)

1. Fix bug when deleting the sun light
    * [Pull request #1088](https://bitbucket.org/osrf/gazebo/pull-request/1088)
    * [Issue #1133](https://bitbucket.org/osrf/gazebo/issue/1133)
1. Fix ODE screw joint
    * [Pull request #1078](https://bitbucket.org/osrf/gazebo/pull-request/1078)
    * [Issue #1167](https://bitbucket.org/osrf/gazebo/issue/1167)
1. Update joint integration tests
    * [Pull request #1081](https://bitbucket.org/osrf/gazebo/pull-request/1081)
1. Fixed false positives in cppcheck.
    * [Pull request #1061](https://bitbucket.org/osrf/gazebo/pull-request/1061)
1. Made joint axis reference frame relative to child, and updated simbody and dart accordingly.
    * [Pull request #1069](https://bitbucket.org/osrf/gazebo/pull-request/1069)
    * [Issue #494](https://bitbucket.org/osrf/gazebo/issue/494)
    * [Issue #1143](https://bitbucket.org/osrf/gazebo/issue/1143)
1. Added ability to pass vector of strings to SetupClient and SetupServer
    * [Pull request #1068](https://bitbucket.org/osrf/gazebo/pull-request/1068)
    * [Issue #1132](https://bitbucket.org/osrf/gazebo/issue/1132)
1. Fix error correction in screw constraints for ODE
    * [Pull request #1159](https://bitbucket.org/osrf/gazebo/pull-request/1159)
    * [Issue #1159](https://bitbucket.org/osrf/gazebo/issue/1159)
1. Improved pkgconfig with SDF
    * [Pull request #1062](https://bitbucket.org/osrf/gazebo/pull-request/1062)
1. Added a plugin to simulate aero dynamics
    * [Pull request #905](https://bitbucket.org/osrf/gazebo/pull-request/905)
1. Updated bullet support
    * [Issue #1069](https://bitbucket.org/osrf/gazebo/issue/1069)
    * [Pull request #1011](https://bitbucket.org/osrf/gazebo/pull-request/1011)
    * [Pull request #996](https://bitbucket.org/osrf/gazebo/pull-request/966)
    * [Pull request #1024](https://bitbucket.org/osrf/gazebo/pull-request/1024)
1. Updated simbody support
    * [Pull request #995](https://bitbucket.org/osrf/gazebo/pull-request/995)
1. Updated worlds to SDF 1.5
    * [Pull request #1021](https://bitbucket.org/osrf/gazebo/pull-request/1021)
1. Improvements to ODE
    * [Pull request #1001](https://bitbucket.org/osrf/gazebo/pull-request/1001)
    * [Pull request #1014](https://bitbucket.org/osrf/gazebo/pull-request/1014)
    * [Pull request #1015](https://bitbucket.org/osrf/gazebo/pull-request/1015)
    * [Pull request #1016](https://bitbucket.org/osrf/gazebo/pull-request/1016)
1. New command line tool
    * [Pull request #972](https://bitbucket.org/osrf/gazebo/pull-request/972)
1. Graphical user interface improvements
    * [Pull request #971](https://bitbucket.org/osrf/gazebo/pull-request/971)
    * [Pull request #1013](https://bitbucket.org/osrf/gazebo/pull-request/1013)
    * [Pull request #989](https://bitbucket.org/osrf/gazebo/pull-request/989)
1. Created a friction pyramid class
    * [Pull request #935](https://bitbucket.org/osrf/gazebo/pull-request/935)
1. Added GetWorldEnergy functions to Model, Joint, and Link
    * [Pull request #1017](https://bitbucket.org/osrf/gazebo/pull-request/1017)
1. Preparing Gazebo for admission into Ubuntu
    * [Pull request #969](https://bitbucket.org/osrf/gazebo/pull-request/969)
    * [Pull request #998](https://bitbucket.org/osrf/gazebo/pull-request/998)
    * [Pull request #1002](https://bitbucket.org/osrf/gazebo/pull-request/1002)
1. Add method for querying if useImplicitStiffnessDamping flag is set for a given joint
    * [Issue #629](https://bitbucket.org/osrf/gazebo/issue/629)
    * [Pull request #1006](https://bitbucket.org/osrf/gazebo/pull-request/1006)
1. Fix joint axis frames
    * [Issue #494](https://bitbucket.org/osrf/gazebo/issue/494)
    * [Pull request #963](https://bitbucket.org/osrf/gazebo/pull-request/963)
1. Compute joint anchor pose relative to parent
    * [Issue #1029](https://bitbucket.org/osrf/gazebo/issue/1029)
    * [Pull request #982](https://bitbucket.org/osrf/gazebo/pull-request/982)
1. Cleanup the installed worlds
    * [Issue #1036](https://bitbucket.org/osrf/gazebo/issue/1036)
    * [Pull request #984](https://bitbucket.org/osrf/gazebo/pull-request/984)
1. Update to the GPS sensor
    * [Issue #1059](https://bitbucket.org/osrf/gazebo/issue/1059)
    * [Pull request #984](https://bitbucket.org/osrf/gazebo/pull-request/984)
1. Removed libtool from plugin loading
    * [Pull request #981](https://bitbucket.org/osrf/gazebo/pull-request/981)
1. Added functions to get inertial information for a link in the world frame.
    * [Pull request #1005](https://bitbucket.org/osrf/gazebo/pull-request/1005)

## Gazebo 2.0

### Gazebo 2.2.3 (2014-04-29)

1. Removed redundant call to World::Init
    * [Pull request #1107](https://bitbucket.org/osrf/gazebo/pull-request/1107)
    * [Issue #1208](https://bitbucket.org/osrf/gazebo/issue/1208)
1. Return proper error codes when gazebo exits
    * [Pull request #1085](https://bitbucket.org/osrf/gazebo/pull-request/1085)
    * [Issue #1178](https://bitbucket.org/osrf/gazebo/issue/1178)
1. Fixed Camera::GetWorldRotation().
    * [Pull request #1071](https://bitbucket.org/osrf/gazebo/pull-request/1071)
    * [Issue #1087](https://bitbucket.org/osrf/gazebo/issue/1087)
1. Fixed memory leak in image conversion
    * [Pull request #1073](https://bitbucket.org/osrf/gazebo/pull-request/1073)

### Gazebo 2.2.0 (2014-01-10)

1. Fix compilation when using OGRE-1.9 (full support is being worked on)
    * [Issue #994](https://bitbucket.org/osrf/gazebo/issue/994)
    * [Issue #995](https://bitbucket.org/osrf/gazebo/issue/995)
    * [Issue #996](https://bitbucket.org/osrf/gazebo/issue/996)
    * [Pull request #883](https://bitbucket.org/osrf/gazebo/pull-request/883)
1. Added unit test for issue 624.
    * [Issue #624](https://bitbucket.org/osrf/gazebo/issue/624).
    * [Pull request #889](https://bitbucket.org/osrf/gazebo/pull-request/889)
1. Use 3x3 PCF shadows for smoother shadows.
    * [Pull request #887](https://bitbucket.org/osrf/gazebo/pull-request/887)
1. Update manpage copyright to 2014.
    * [Pull request #893](https://bitbucket.org/osrf/gazebo/pull-request/893)
1. Added friction integration test .
    * [Pull request #885](https://bitbucket.org/osrf/gazebo/pull-request/885)
1. Fix joint anchor when link pose is not specified.
    * [Issue #978](https://bitbucket.org/osrf/gazebo/issue/978)
    * [Pull request #862](https://bitbucket.org/osrf/gazebo/pull-request/862)
1. Added (ESC) tooltip for GUI Selection Mode icon.
    * [Issue #993](https://bitbucket.org/osrf/gazebo/issue/993)
    * [Pull request #888](https://bitbucket.org/osrf/gazebo/pull-request/888)
1. Removed old comment about resolved issue.
    * [Issue #837](https://bitbucket.org/osrf/gazebo/issue/837)
    * [Pull request #880](https://bitbucket.org/osrf/gazebo/pull-request/880)
1. Made SimbodyLink::Get* function thread-safe
    * [Issue #918](https://bitbucket.org/osrf/gazebo/issue/918)
    * [Pull request #872](https://bitbucket.org/osrf/gazebo/pull-request/872)
1. Suppressed spurious gzlog messages in ODE::Body
    * [Issue #983](https://bitbucket.org/osrf/gazebo/issue/983)
    * [Pull request #875](https://bitbucket.org/osrf/gazebo/pull-request/875)
1. Fixed Force Torque Sensor Test by properly initializing some values.
    * [Issue #982](https://bitbucket.org/osrf/gazebo/issue/982)
    * [Pull request #869](https://bitbucket.org/osrf/gazebo/pull-request/869)
1. Added breakable joint plugin to support breakable walls.
    * [Pull request #865](https://bitbucket.org/osrf/gazebo/pull-request/865)
1. Used different tuple syntax to fix compilation on OSX mavericks.
    * [Issue #947](https://bitbucket.org/osrf/gazebo/issue/947)
    * [Pull request #858](https://bitbucket.org/osrf/gazebo/pull-request/858)
1. Fixed sonar test and deprecation warning.
    * [Pull request #856](https://bitbucket.org/osrf/gazebo/pull-request/856)
1. Speed up test compilation.
    * Part of [Issue #955](https://bitbucket.org/osrf/gazebo/issue/955)
    * [Pull request #846](https://bitbucket.org/osrf/gazebo/pull-request/846)
1. Added Joint::SetEffortLimit API
    * [Issue #923](https://bitbucket.org/osrf/gazebo/issue/923)
    * [Pull request #808](https://bitbucket.org/osrf/gazebo/pull-request/808)
1. Made bullet output less verbose.
    * [Pull request #839](https://bitbucket.org/osrf/gazebo/pull-request/839)
1. Convergence acceleration and stability tweak to make atlas_v3 stable
    * [Issue #895](https://bitbucket.org/osrf/gazebo/issue/895)
    * [Pull request #772](https://bitbucket.org/osrf/gazebo/pull-request/772)
1. Added colors, textures and world files for the SPL RoboCup environment
    * [Pull request #838](https://bitbucket.org/osrf/gazebo/pull-request/838)
1. Fixed bitbucket_pullrequests tool to work with latest BitBucket API.
    * [Issue #933](https://bitbucket.org/osrf/gazebo/issue/933)
    * [Pull request #841](https://bitbucket.org/osrf/gazebo/pull-request/841)
1. Fixed cppcheck warnings.
    * [Pull request #842](https://bitbucket.org/osrf/gazebo/pull-request/842)

### Gazebo 2.1.0 (2013-11-08)
1. Fix mainwindow unit test
    * [Pull request #752](https://bitbucket.org/osrf/gazebo/pull-request/752)
1. Visualize moment of inertia
    * Pull request [#745](https://bitbucket.org/osrf/gazebo/pull-request/745), [#769](https://bitbucket.org/osrf/gazebo/pull-request/769), [#787](https://bitbucket.org/osrf/gazebo/pull-request/787)
    * [Issue #203](https://bitbucket.org/osrf/gazebo/issue/203)
1. Update tool to count lines of code
    * [Pull request #758](https://bitbucket.org/osrf/gazebo/pull-request/758)
1. Implement World::Clear
    * Pull request [#785](https://bitbucket.org/osrf/gazebo/pull-request/785), [#804](https://bitbucket.org/osrf/gazebo/pull-request/804)
1. Improve Bullet support
    * [Pull request #805](https://bitbucket.org/osrf/gazebo/pull-request/805)
1. Fix doxygen spacing
    * [Pull request #740](https://bitbucket.org/osrf/gazebo/pull-request/740)
1. Add tool to generate model images for thepropshop.org
    * [Pull request #734](https://bitbucket.org/osrf/gazebo/pull-request/734)
1. Added paging support for terrains
    * [Pull request #707](https://bitbucket.org/osrf/gazebo/pull-request/707)
1. Added plugin path to LID_LIBRARY_PATH in setup.sh
    * [Pull request #750](https://bitbucket.org/osrf/gazebo/pull-request/750)
1. Fix for OSX
    * [Pull request #766](https://bitbucket.org/osrf/gazebo/pull-request/766)
    * [Pull request #786](https://bitbucket.org/osrf/gazebo/pull-request/786)
    * [Issue #906](https://bitbucket.org/osrf/gazebo/issue/906)
1. Update copyright information
    * [Pull request #771](https://bitbucket.org/osrf/gazebo/pull-request/771)
1. Enable screen dependent tests
    * [Pull request #764](https://bitbucket.org/osrf/gazebo/pull-request/764)
    * [Issue #811](https://bitbucket.org/osrf/gazebo/issue/811)
1. Fix gazebo command line help message
    * [Pull request #775](https://bitbucket.org/osrf/gazebo/pull-request/775)
    * [Issue #898](https://bitbucket.org/osrf/gazebo/issue/898)
1. Fix man page test
    * [Pull request #774](https://bitbucket.org/osrf/gazebo/pull-request/774)
1. Improve load time by reducing calls to RTShader::Update
    * [Pull request #773](https://bitbucket.org/osrf/gazebo/pull-request/773)
    * [Issue #877](https://bitbucket.org/osrf/gazebo/issue/877)
1. Fix joint visualization
    * [Pull request #776](https://bitbucket.org/osrf/gazebo/pull-request/776)
    * [Pull request #802](https://bitbucket.org/osrf/gazebo/pull-request/802)
    * [Issue #464](https://bitbucket.org/osrf/gazebo/issue/464)
1. Add helpers to fix NaN
    * [Pull request #742](https://bitbucket.org/osrf/gazebo/pull-request/742)
1. Fix model resizing via the GUI
    * [Pull request #763](https://bitbucket.org/osrf/gazebo/pull-request/763)
    * [Issue #885](https://bitbucket.org/osrf/gazebo/issue/885)
1. Simplify gzlog test by using sha1
    * [Pull request #781](https://bitbucket.org/osrf/gazebo/pull-request/781)
    * [Issue #837](https://bitbucket.org/osrf/gazebo/issue/837)
1. Enable cppcheck for header files
    * [Pull request #782](https://bitbucket.org/osrf/gazebo/pull-request/782)
    * [Issue #907](https://bitbucket.org/osrf/gazebo/issue/907)
1. Fix broken regression test
    * [Pull request #784](https://bitbucket.org/osrf/gazebo/pull-request/784)
    * [Issue #884](https://bitbucket.org/osrf/gazebo/issue/884)
1. All simbody and dart to pass tests
    * [Pull request #790](https://bitbucket.org/osrf/gazebo/pull-request/790)
    * [Issue #873](https://bitbucket.org/osrf/gazebo/issue/873)
1. Fix camera rotation from SDF
    * [Pull request #789](https://bitbucket.org/osrf/gazebo/pull-request/789)
    * [Issue #920](https://bitbucket.org/osrf/gazebo/issue/920)
1. Fix bitbucket pullrequest command line tool to match new API
    * [Pull request #803](https://bitbucket.org/osrf/gazebo/pull-request/803)
1. Fix transceiver spawn errors in tests
    * [Pull request #811](https://bitbucket.org/osrf/gazebo/pull-request/811)
    * [Pull request #814](https://bitbucket.org/osrf/gazebo/pull-request/814)

### Gazebo 2.0.0 (2013-10-08)
1. Refactor code check tool.
    * [Pull Request #669](https://bitbucket.org/osrf/gazebo/pull-request/669)
1. Added pull request tool for Bitbucket.
    * [Pull Request #670](https://bitbucket.org/osrf/gazebo/pull-request/670)
    * [Pull Request #691](https://bitbucket.org/osrf/gazebo/pull-request/671)
1. New wireless receiver and transmitter sensor models.
    * [Pull Request #644](https://bitbucket.org/osrf/gazebo/pull-request/644)
    * [Pull Request #675](https://bitbucket.org/osrf/gazebo/pull-request/675)
    * [Pull Request #727](https://bitbucket.org/osrf/gazebo/pull-request/727)
1. Audio support using OpenAL.
    * [Pull Request #648](https://bitbucket.org/osrf/gazebo/pull-request/648)
    * [Pull Request #704](https://bitbucket.org/osrf/gazebo/pull-request/704)
1. Simplify command-line parsing of gztopic echo output.
    * [Pull Request #674](https://bitbucket.org/osrf/gazebo/pull-request/674)
    * Resolves: [Issue #795](https://bitbucket.org/osrf/gazebo/issue/795)
1. Use UNIX directories through the user of GNUInstallDirs cmake module.
    * [Pull Request #676](https://bitbucket.org/osrf/gazebo/pull-request/676)
    * [Pull Request #681](https://bitbucket.org/osrf/gazebo/pull-request/681)
1. New GUI interactions for object manipulation.
    * [Pull Request #634](https://bitbucket.org/osrf/gazebo/pull-request/634)
1. Fix for OSX menubar.
    * [Pull Request #677](https://bitbucket.org/osrf/gazebo/pull-request/677)
1. Remove internal SDF directories and dependencies.
    * [Pull Request #680](https://bitbucket.org/osrf/gazebo/pull-request/680)
1. Add minimum version for sdformat.
    * [Pull Request #682](https://bitbucket.org/osrf/gazebo/pull-request/682)
    * Resolves: [Issue #818](https://bitbucket.org/osrf/gazebo/issue/818)
1. Allow different gtest parameter types with ServerFixture
    * [Pull Request #686](https://bitbucket.org/osrf/gazebo/pull-request/686)
    * Resolves: [Issue #820](https://bitbucket.org/osrf/gazebo/issue/820)
1. GUI model scaling when using Bullet.
    * [Pull Request #683](https://bitbucket.org/osrf/gazebo/pull-request/683)
1. Fix typo in cmake config.
    * [Pull Request #694](https://bitbucket.org/osrf/gazebo/pull-request/694)
    * Resolves: [Issue #824](https://bitbucket.org/osrf/gazebo/issue/824)
1. Remove gazebo include subdir from pkgconfig and cmake config.
    * [Pull Request #691](https://bitbucket.org/osrf/gazebo/pull-request/691)
1. Torsional spring demo
    * [Pull Request #693](https://bitbucket.org/osrf/gazebo/pull-request/693)
1. Remove repeated call to SetAxis in Joint.cc
    * [Pull Request #695](https://bitbucket.org/osrf/gazebo/pull-request/695)
    * Resolves: [Issue #823](https://bitbucket.org/osrf/gazebo/issue/823)
1. Add test for rotational joints.
    * [Pull Request #697](https://bitbucket.org/osrf/gazebo/pull-request/697)
    * Resolves: [Issue #820](https://bitbucket.org/osrf/gazebo/issue/820)
1. Fix compilation of tests using Joint base class
    * [Pull Request #701](https://bitbucket.org/osrf/gazebo/pull-request/701)
1. Terrain paging implemented.
    * [Pull Request #687](https://bitbucket.org/osrf/gazebo/pull-request/687)
1. Improve timeout error reporting in ServerFixture
    * [Pull Request #705](https://bitbucket.org/osrf/gazebo/pull-request/705)
1. Fix mouse picking for cases where visuals overlap with the laser
    * [Pull Request #709](https://bitbucket.org/osrf/gazebo/pull-request/709)
1. Fix string literals for OSX
    * [Pull Request #712](https://bitbucket.org/osrf/gazebo/pull-request/712)
    * Resolves: [Issue #803](https://bitbucket.org/osrf/gazebo/issue/803)
1. Support for ENABLE_TESTS_COMPILATION cmake parameter
    * [Pull Request #708](https://bitbucket.org/osrf/gazebo/pull-request/708)
1. Updated system gui plugin
    * [Pull Request #702](https://bitbucket.org/osrf/gazebo/pull-request/702)
1. Fix force torque unit test issue
    * [Pull Request #673](https://bitbucket.org/osrf/gazebo/pull-request/673)
    * Resolves: [Issue #813](https://bitbucket.org/osrf/gazebo/issue/813)
1. Use variables to control auto generation of CFlags
    * [Pull Request #699](https://bitbucket.org/osrf/gazebo/pull-request/699)
1. Remove deprecated functions.
    * [Pull Request #715](https://bitbucket.org/osrf/gazebo/pull-request/715)
1. Fix typo in `Camera.cc`
    * [Pull Request #719](https://bitbucket.org/osrf/gazebo/pull-request/719)
    * Resolves: [Issue #846](https://bitbucket.org/osrf/gazebo/issue/846)
1. Performance improvements
    * [Pull Request #561](https://bitbucket.org/osrf/gazebo/pull-request/561)
1. Fix gripper model.
    * [Pull Request #713](https://bitbucket.org/osrf/gazebo/pull-request/713)
    * Resolves: [Issue #314](https://bitbucket.org/osrf/gazebo/issue/314)
1. First part of Simbody integration
    * [Pull Request #716](https://bitbucket.org/osrf/gazebo/pull-request/716)

## Gazebo 1.9

### Gazebo 1.9.6 (2014-04-29)

1. Refactored inertia ratio reduction for ODE
    * [Pull request #1114](https://bitbucket.org/osrf/gazebo/pull-request/1114)
1. Improved collada loading performance
    * [Pull request #1075](https://bitbucket.org/osrf/gazebo/pull-request/1075)

### Gazebo 1.9.3 (2014-01-10)

1. Add thickness to plane to remove shadow flickering.
    * [Pull request #886](https://bitbucket.org/osrf/gazebo/pull-request/886)
1. Temporary GUI shadow toggle fix.
    * [Issue #925](https://bitbucket.org/osrf/gazebo/issue/925)
    * [Pull request #868](https://bitbucket.org/osrf/gazebo/pull-request/868)
1. Fix memory access bugs with libc++ on mavericks.
    * [Issue #965](https://bitbucket.org/osrf/gazebo/issue/965)
    * [Pull request #857](https://bitbucket.org/osrf/gazebo/pull-request/857)
    * [Pull request #881](https://bitbucket.org/osrf/gazebo/pull-request/881)
1. Replaced printf with cout in gztopic hz.
    * [Issue #969](https://bitbucket.org/osrf/gazebo/issue/969)
    * [Pull request #854](https://bitbucket.org/osrf/gazebo/pull-request/854)
1. Add Dark grey material and fix indentation.
    * [Pull request #851](https://bitbucket.org/osrf/gazebo/pull-request/851)
1. Fixed sonar sensor unit test.
    * [Pull request #848](https://bitbucket.org/osrf/gazebo/pull-request/848)
1. Convergence acceleration and stability tweak to make atlas_v3 stable.
    * [Pull request #845](https://bitbucket.org/osrf/gazebo/pull-request/845)
1. Update gtest to 1.7.0 to resolve problems with libc++.
    * [Issue #947](https://bitbucket.org/osrf/gazebo/issue/947)
    * [Pull request #827](https://bitbucket.org/osrf/gazebo/pull-request/827)
1. Fixed LD_LIBRARY_PATH for plugins.
    * [Issue #957](https://bitbucket.org/osrf/gazebo/issue/957)
    * [Pull request #844](https://bitbucket.org/osrf/gazebo/pull-request/844)
1. Fix transceiver sporadic errors.
    * Backport of [pull request #811](https://bitbucket.org/osrf/gazebo/pull-request/811)
    * [Pull request #836](https://bitbucket.org/osrf/gazebo/pull-request/836)
1. Modified the MsgTest to be deterministic with time checks.
    * [Pull request #843](https://bitbucket.org/osrf/gazebo/pull-request/843)
1. Fixed seg fault in LaserVisual.
    * [Issue #950](https://bitbucket.org/osrf/gazebo/issue/950)
    * [Pull request #832](https://bitbucket.org/osrf/gazebo/pull-request/832)
1. Implemented the option to disable tests that need a working screen to run properly.
    * Backport of [Pull request #764](https://bitbucket.org/osrf/gazebo/pull-request/764)
    * [Pull request #837](https://bitbucket.org/osrf/gazebo/pull-request/837)
1. Cleaned up gazebo shutdown.
    * [Pull request #829](https://bitbucket.org/osrf/gazebo/pull-request/829)
1. Fixed bug associated with loading joint child links.
    * [Issue #943](https://bitbucket.org/osrf/gazebo/issue/943)
    * [Pull request #820](https://bitbucket.org/osrf/gazebo/pull-request/820)

### Gazebo 1.9.2 (2013-11-08)
1. Fix enable/disable sky and clouds from SDF
    * [Pull request #809](https://bitbucket.org/osrf/gazebo/pull-request/809])
1. Fix occasional blank GUI screen on startup
    * [Pull request #815](https://bitbucket.org/osrf/gazebo/pull-request/815])
1. Fix GPU laser when interacting with heightmaps
    * [Pull request #796](https://bitbucket.org/osrf/gazebo/pull-request/796])
1. Added API/ABI checker command line tool
    * [Pull request #765](https://bitbucket.org/osrf/gazebo/pull-request/765])
1. Added gtest version information
    * [Pull request #801](https://bitbucket.org/osrf/gazebo/pull-request/801])
1. Fix GUI world saving
    * [Pull request #806](https://bitbucket.org/osrf/gazebo/pull-request/806])
1. Enable anti-aliasing for camera sensor
    * [Pull request #800](https://bitbucket.org/osrf/gazebo/pull-request/800])
1. Make sensor noise deterministic
    * [Pull request #788](https://bitbucket.org/osrf/gazebo/pull-request/788])
1. Fix build problem
    * [Issue #901](https://bitbucket.org/osrf/gazebo/issue/901)
    * [Pull request #778](https://bitbucket.org/osrf/gazebo/pull-request/778])
1. Fix a typo in Camera.cc
    * [Pull request #720](https://bitbucket.org/osrf/gazebo/pull-request/720])
    * [Issue #846](https://bitbucket.org/osrf/gazebo/issue/846)
1. Fix OSX menu bar
    * [Pull request #688](https://bitbucket.org/osrf/gazebo/pull-request/688])
1. Fix gazebo::init by calling sdf::setFindCallback() before loading the sdf in gzfactory.
    * [Pull request #678](https://bitbucket.org/osrf/gazebo/pull-request/678])
    * [Issue #817](https://bitbucket.org/osrf/gazebo/issue/817)

### Gazebo 1.9.1 (2013-08-20)
* Deprecate header files that require case-sensitive filesystem (e.g. Common.hh, Physics.hh) [https://bitbucket.org/osrf/gazebo/pull-request/638/fix-for-775-deprecate-headers-that-require]
* Initial support for building on Mac OS X [https://bitbucket.org/osrf/gazebo/pull-request/660/osx-support-for-gazebo-19] [https://bitbucket.org/osrf/gazebo/pull-request/657/cmake-fixes-for-osx]
* Fixes for various issues [https://bitbucket.org/osrf/gazebo/pull-request/635/fix-for-issue-792/diff] [https://bitbucket.org/osrf/gazebo/pull-request/628/allow-scoped-and-non-scoped-joint-names-to/diff] [https://bitbucket.org/osrf/gazebo/pull-request/636/fix-build-dependency-in-message-generation/diff] [https://bitbucket.org/osrf/gazebo/pull-request/639/make-the-unversioned-setupsh-a-copy-of-the/diff] [https://bitbucket.org/osrf/gazebo/pull-request/650/added-missing-lib-to-player-client-library/diff] [https://bitbucket.org/osrf/gazebo/pull-request/656/install-gzmode_create-without-sh-suffix/diff]

### Gazebo 1.9.0 (2013-07-23)
* Use external package [sdformat](https://bitbucket.org/osrf/sdformat) for sdf parsing, refactor the `Element::GetValue*` function calls, and deprecate Gazebo's internal sdf parser [https://bitbucket.org/osrf/gazebo/pull-request/627]
* Improved ROS support ([[Tutorials#ROS_Integration |documentation here]]) [https://bitbucket.org/osrf/gazebo/pull-request/559]
* Added Sonar, Force-Torque, and Tactile Pressure sensors [https://bitbucket.org/osrf/gazebo/pull-request/557], [https://bitbucket.org/osrf/gazebo/pull-request/567]
* Add compile-time defaults for environment variables so that sourcing setup.sh is unnecessary in most cases [https://bitbucket.org/osrf/gazebo/pull-request/620]
* Enable user camera to follow objects in client window [https://bitbucket.org/osrf/gazebo/pull-request/603]
* Install protobuf message files for use in custom messages [https://bitbucket.org/osrf/gazebo/pull-request/614]
* Change default compilation flags to improve debugging [https://bitbucket.org/osrf/gazebo/pull-request/617]
* Change to supported relative include paths [https://bitbucket.org/osrf/gazebo/pull-request/594]
* Fix display of laser scans when sensor is rotated [https://bitbucket.org/osrf/gazebo/pull-request/599]

## Gazebo 1.8

### Gazebo 1.8.7 (2013-07-16)
* Fix bug in URDF parsing of Vector3 elements [https://bitbucket.org/osrf/gazebo/pull-request/613]
* Fix compilation errors with newest libraries [https://bitbucket.org/osrf/gazebo/pull-request/615]

### Gazebo 1.8.6 (2013-06-07)
* Fix inertia lumping in the URDF parser[https://bitbucket.org/osrf/gazebo/pull-request/554]
* Fix for ODEJoint CFM damping sign error [https://bitbucket.org/osrf/gazebo/pull-request/586]
* Fix transport memory growth[https://bitbucket.org/osrf/gazebo/pull-request/584]
* Reduce log file data in order to reduce buffer growth that results in out of memory kernel errors[https://bitbucket.org/osrf/gazebo/pull-request/587]

### Gazebo 1.8.5 (2013-06-04)
* Fix Gazebo build for machines without a valid display.[https://bitbucket.org/osrf/gazebo/commits/37f00422eea03365b839a632c1850431ee6a1d67]

### Gazebo 1.8.4 (2013-06-03)
* Fix UDRF to SDF converter so that URDF gazebo extensions are applied to all collisions in a link.[https://bitbucket.org/osrf/gazebo/pull-request/579]
* Prevent transport layer from locking when a gzclient connects to a gzserver over a connection with high latency.[https://bitbucket.org/osrf/gazebo/pull-request/572]
* Improve performance and fix uninitialized conditional jumps.[https://bitbucket.org/osrf/gazebo/pull-request/571]

### Gazebo 1.8.3 (2013-06-03)
* Fix for gzlog hanging when gzserver is not present or not responsive[https://bitbucket.org/osrf/gazebo/pull-request/577]
* Fix occasional segfault when generating log files[https://bitbucket.org/osrf/gazebo/pull-request/575]
* Performance improvement to ODE[https://bitbucket.org/osrf/gazebo/pull-request/556]
* Fix node initialization[https://bitbucket.org/osrf/gazebo/pull-request/570]
* Fix GPU laser Hz rate reduction when sensor moved away from world origin[https://bitbucket.org/osrf/gazebo/pull-request/566]
* Fix incorrect lighting in camera sensors when GPU laser is subscribe to[https://bitbucket.org/osrf/gazebo/pull-request/563]

### Gazebo 1.8.2 (2013-05-28)
* ODE performance improvements[https://bitbucket.org/osrf/gazebo/pull-request/535][https://bitbucket.org/osrf/gazebo/pull-request/537]
* Fixed tests[https://bitbucket.org/osrf/gazebo/pull-request/538][https://bitbucket.org/osrf/gazebo/pull-request/541][https://bitbucket.org/osrf/gazebo/pull-request/542]
* Fixed sinking vehicle bug[https://bitbucket.org/osrf/drcsim/issue/300] in pull-request[https://bitbucket.org/osrf/gazebo/pull-request/538]
* Fix GPU sensor throttling[https://bitbucket.org/osrf/gazebo/pull-request/536]
* Reduce string comparisons for better performance[https://bitbucket.org/osrf/gazebo/pull-request/546]
* Contact manager performance improvements[https://bitbucket.org/osrf/gazebo/pull-request/543]
* Transport performance improvements[https://bitbucket.org/osrf/gazebo/pull-request/548]
* Reduce friction noise[https://bitbucket.org/osrf/gazebo/pull-request/545]

### Gazebo 1.8.1 (2013-05-22)
* Please note that 1.8.1 contains a bug[https://bitbucket.org/osrf/drcsim/issue/300] that causes interpenetration between objects in resting contact to grow slowly.  Please update to 1.8.2 for the patch.
* Added warm starting[https://bitbucket.org/osrf/gazebo/pull-request/529]
* Reduced console output[https://bitbucket.org/osrf/gazebo/pull-request/533]
* Improved off screen rendering performance[https://bitbucket.org/osrf/gazebo/pull-request/530]
* Performance improvements [https://bitbucket.org/osrf/gazebo/pull-request/535] [https://bitbucket.org/osrf/gazebo/pull-request/537]

### Gazebo 1.8.0 (2013-05-17)
* Fixed slider axis [https://bitbucket.org/osrf/gazebo/pull-request/527]
* Fixed heightmap shadows [https://bitbucket.org/osrf/gazebo/pull-request/525]
* Fixed model and canonical link pose [https://bitbucket.org/osrf/gazebo/pull-request/519]
* Fixed OSX message header[https://bitbucket.org/osrf/gazebo/pull-request/524]
* Added zlib compression for logging [https://bitbucket.org/osrf/gazebo/pull-request/515]
* Allow clouds to be disabled in cameras [https://bitbucket.org/osrf/gazebo/pull-request/507]
* Camera rendering performance [https://bitbucket.org/osrf/gazebo/pull-request/528]


## Gazebo 1.7

### Gazebo 1.7.3 (2013-05-08)
* Fixed log cleanup (again) [https://bitbucket.org/osrf/gazebo/pull-request/511/fix-log-cleanup-logic]

### Gazebo 1.7.2 (2013-05-07)
* Fixed log cleanup [https://bitbucket.org/osrf/gazebo/pull-request/506/fix-gzlog-stop-command-line]
* Minor documentation fix [https://bitbucket.org/osrf/gazebo/pull-request/488/minor-documentation-fix]

### Gazebo 1.7.1 (2013-04-19)
* Fixed tests
* IMU sensor receives time stamped data from links
* Fix saving image frames [https://bitbucket.org/osrf/gazebo/pull-request/466/fix-saving-frames/diff]
* Wireframe rendering in GUI [https://bitbucket.org/osrf/gazebo/pull-request/414/allow-rendering-of-models-in-wireframe]
* Improved logging performance [https://bitbucket.org/osrf/gazebo/pull-request/457/improvements-to-gzlog-filter-and-logging]
* Viscous mud model [https://bitbucket.org/osrf/gazebo/pull-request/448/mud-plugin/diff]

## Gazebo 1.6

### Gazebo 1.6.3 (2013-04-15)
* Fixed a [critical SDF bug](https://bitbucket.org/osrf/gazebo/pull-request/451)
* Fixed a [laser offset bug](https://bitbucket.org/osrf/gazebo/pull-request/449)

### Gazebo 1.6.2 (2013-04-14)
* Fix for fdir1 physics property [https://bitbucket.org/osrf/gazebo/pull-request/429/fixes-to-treat-fdir1-better-1-rotate-into/diff]
* Fix for force torque sensor [https://bitbucket.org/osrf/gazebo/pull-request/447]
* SDF documentation fix [https://bitbucket.org/osrf/gazebo/issue/494/joint-axis-reference-frame-doesnt-match]

### Gazebo 1.6.1 (2013-04-05)
* Switch default build type to Release.

### Gazebo 1.6.0 (2013-04-05)
* Improvements to inertia in rubble pile
* Various Bullet integration advances.
* Noise models for ray, camera, and imu sensors.
* SDF 1.4, which accommodates more physics engine parameters and also some sensor noise models.
* Initial support for making movies from within Gazebo.
* Many performance improvements.
* Many bug fixes.
* Progress toward to building on OS X.

## Gazebo 1.5

### Gazebo 1.5.0 (2013-03-11)
* Partial integration of Bullet
  * Includes: cubes, spheres, cylinders, planes, meshes, revolute joints, ray sensors
* GUI Interface for log writing.
* Threaded sensors.
* Multi-camera sensor.

* Fixed the following issues:
 * [https://bitbucket.org/osrf/gazebo/issue/236 Issue #236]
 * [https://bitbucket.org/osrf/gazebo/issue/507 Issue #507]
 * [https://bitbucket.org/osrf/gazebo/issue/530 Issue #530]
 * [https://bitbucket.org/osrf/gazebo/issue/279 Issue #279]
 * [https://bitbucket.org/osrf/gazebo/issue/529 Issue #529]
 * [https://bitbucket.org/osrf/gazebo/issue/239 Issue #239]
 * [https://bitbucket.org/osrf/gazebo/issue/5 Issue #5]

## Gazebo 1.4

### Gazebo 1.4.0 (2013-02-01)
* New Features:
 * GUI elements to display messages from the server.
 * Multi-floor building editor and creator.
 * Improved sensor visualizations.
 * Improved mouse interactions

* Fixed the following issues:
 * [https://bitbucket.org/osrf/gazebo/issue/16 Issue #16]
 * [https://bitbucket.org/osrf/gazebo/issue/142 Issue #142]
 * [https://bitbucket.org/osrf/gazebo/issue/229 Issue #229]
 * [https://bitbucket.org/osrf/gazebo/issue/277 Issue #277]
 * [https://bitbucket.org/osrf/gazebo/issue/291 Issue #291]
 * [https://bitbucket.org/osrf/gazebo/issue/310 Issue #310]
 * [https://bitbucket.org/osrf/gazebo/issue/320 Issue #320]
 * [https://bitbucket.org/osrf/gazebo/issue/329 Issue #329]
 * [https://bitbucket.org/osrf/gazebo/issue/333 Issue #333]
 * [https://bitbucket.org/osrf/gazebo/issue/334 Issue #334]
 * [https://bitbucket.org/osrf/gazebo/issue/335 Issue #335]
 * [https://bitbucket.org/osrf/gazebo/issue/341 Issue #341]
 * [https://bitbucket.org/osrf/gazebo/issue/350 Issue #350]
 * [https://bitbucket.org/osrf/gazebo/issue/384 Issue #384]
 * [https://bitbucket.org/osrf/gazebo/issue/431 Issue #431]
 * [https://bitbucket.org/osrf/gazebo/issue/433 Issue #433]
 * [https://bitbucket.org/osrf/gazebo/issue/453 Issue #453]
 * [https://bitbucket.org/osrf/gazebo/issue/456 Issue #456]
 * [https://bitbucket.org/osrf/gazebo/issue/457 Issue #457]
 * [https://bitbucket.org/osrf/gazebo/issue/459 Issue #459]

## Gazebo 1.3

### Gazebo 1.3.1 (2012-12-14)
* Fixed the following issues:
 * [https://bitbucket.org/osrf/gazebo/issue/297 Issue #297]
* Other bugs fixed:
 * [https://bitbucket.org/osrf/gazebo/pull-request/164/ Fix light bounding box to disable properly when deselected]
 * [https://bitbucket.org/osrf/gazebo/pull-request/169/ Determine correct local IP address, to make remote clients work properly]
 * Various test fixes

### Gazebo 1.3.0 (2012-12-03)
* Fixed the following issues:
 * [https://bitbucket.org/osrf/gazebo/issue/233 Issue #233]
 * [https://bitbucket.org/osrf/gazebo/issue/238 Issue #238]
 * [https://bitbucket.org/osrf/gazebo/issue/2 Issue #2]
 * [https://bitbucket.org/osrf/gazebo/issue/95 Issue #95]
 * [https://bitbucket.org/osrf/gazebo/issue/97 Issue #97]
 * [https://bitbucket.org/osrf/gazebo/issue/90 Issue #90]
 * [https://bitbucket.org/osrf/gazebo/issue/253 Issue #253]
 * [https://bitbucket.org/osrf/gazebo/issue/163 Issue #163]
 * [https://bitbucket.org/osrf/gazebo/issue/91 Issue #91]
 * [https://bitbucket.org/osrf/gazebo/issue/245 Issue #245]
 * [https://bitbucket.org/osrf/gazebo/issue/242 Issue #242]
 * [https://bitbucket.org/osrf/gazebo/issue/156 Issue #156]
 * [https://bitbucket.org/osrf/gazebo/issue/78 Issue #78]
 * [https://bitbucket.org/osrf/gazebo/issue/36 Issue #36]
 * [https://bitbucket.org/osrf/gazebo/issue/104 Issue #104]
 * [https://bitbucket.org/osrf/gazebo/issue/249 Issue #249]
 * [https://bitbucket.org/osrf/gazebo/issue/244 Issue #244]
 * [https://bitbucket.org/osrf/gazebo/issue/36 Issue #36]

* New features:
 * Default camera view changed to look down at the origin from a height of 2 meters at location (5, -5, 2).
 * Record state data using the '-r' command line option, playback recorded state data using the '-p' command line option
 * Adjust placement of lights using the mouse.
 * Reduced the startup time.
 * Added visual reference for GUI mouse movements.
 * SDF version 1.3 released (changes from 1.2 listed below):
     - added `name` to `<camera name="cam_name"/>`
     - added `pose` to `<camera><pose>...</pose></camera>`
     - removed `filename` from `<mesh><filename>...</filename><mesh>`, use uri only.
     - recovered `provide_feedback` under `<joint>`, allowing calling `physics::Joint::GetForceTorque` in plugins.
     - added `imu` under `<sensor>`.

## Gazebo 1.2

### Gazebo 1.2.6 (2012-11-08)
* Fixed a transport issue with the GUI. Fixed saving the world via the GUI. Added more documentation. ([https://bitbucket.org/osrf/gazebo/pull-request/43/fixed-a-transport-issue-with-the-gui-fixed/diff pull request #43])
* Clean up mutex usage. ([https://bitbucket.org/osrf/gazebo/pull-request/54/fix-mutex-in-modellistwidget-using-boost/diff pull request #54])
* Fix OGRE path determination ([https://bitbucket.org/osrf/gazebo/pull-request/58/fix-ogre-paths-so-this-also-works-with/diff pull request #58], [https://bitbucket.org/osrf/gazebo/pull-request/68/fix-ogre-plugindir-determination/diff pull request #68])
* Fixed a couple of crashes and model selection/dragging problems ([https://bitbucket.org/osrf/gazebo/pull-request/59/fixed-a-couple-of-crashes-and-model/diff pull request #59])

### Gazebo 1.2.5 (2012-10-22)
* Step increment update while paused fixed ([https://bitbucket.org/osrf/gazebo/pull-request/45/fix-proper-world-stepinc-count-we-were/diff pull request #45])
* Actually call plugin destructors on shutdown ([https://bitbucket.org/osrf/gazebo/pull-request/51/fixed-a-bug-which-prevent-a-plugin/diff pull request #51])
* Don't crash on bad SDF input ([https://bitbucket.org/osrf/gazebo/pull-request/52/fixed-loading-of-bad-sdf-files/diff pull request #52])
* Fix cleanup of ray sensors on model deletion ([https://bitbucket.org/osrf/gazebo/pull-request/53/deleting-a-model-with-a-ray-sensor-did/diff pull request #53])
* Fix loading / deletion of improperly specified models ([https://bitbucket.org/osrf/gazebo/pull-request/56/catch-when-loading-bad-models-joint/diff pull request #56])

### Gazebo 1.2.4 (10-19-2012:08:00:52)
*  Style fixes ([https://bitbucket.org/osrf/gazebo/pull-request/30/style-fixes/diff pull request #30]).
*  Fix joint position control ([https://bitbucket.org/osrf/gazebo/pull-request/49/fixed-position-joint-control/diff pull request #49])

### Gazebo 1.2.3 (10-16-2012:18:39:54)
*  Disabled selection highlighting due to bug ([https://bitbucket.org/osrf/gazebo/pull-request/44/disabled-selection-highlighting-fixed/diff pull request #44]).
*  Fixed saving a world via the GUI.

### Gazebo 1.2.2 (10-16-2012:15:12:22)
*  Skip search for system install of libccd, use version inside gazebo ([https://bitbucket.org/osrf/gazebo/pull-request/39/skip-search-for-system-install-of-libccd/diff pull request #39]).
*  Fixed sensor initialization race condition ([https://bitbucket.org/osrf/gazebo/pull-request/42/fix-sensor-initializaiton-race-condition pull request #42]).

### Gazebo 1.2.1 (10-15-2012:21:32:55)
*  Properly removed projectors attached to deleted models ([https://bitbucket.org/osrf/gazebo/pull-request/37/remove-projectors-that-are-attached-to/diff pull request #37]).
*  Fix model plugin loading bug ([https://bitbucket.org/osrf/gazebo/pull-request/31/moving-bool-first-in-model-and-world pull request #31]).
*  Fix light insertion and visualization of models prior to insertion ([https://bitbucket.org/osrf/gazebo/pull-request/35/fixed-light-insertion-and-visualization-of/diff pull request #35]).
*  Fixed GUI manipulation of static objects ([https://bitbucket.org/osrf/gazebo/issue/63/moving-static-objects-does-not-move-the issue #63] [https://bitbucket.org/osrf/gazebo/pull-request/38/issue-63-bug-patch-moving-static-objects/diff pull request #38]).
*  Fixed GUI selection bug ([https://bitbucket.org/osrf/gazebo/pull-request/40/fixed-selection-of-multiple-objects-at/diff pull request #40])

### Gazebo 1.2.0 (10-04-2012:20:01:20)
*  Updated GUI: new style, improved mouse controls, and removal of non-functional items.
*  Model database: An online repository of models.
*  Numerous bug fixes
*  APT repository hosted at [http://osrfoundation.org OSRF]
*  Improved process control prevents zombie processes<|MERGE_RESOLUTION|>--- conflicted
+++ resolved
@@ -73,14 +73,12 @@
     * [Pull request #1607](https://bitbucket.org/osrf/gazebo/pull-request/1607)
     * [Issue #1576](https://bitbucket.org/osrf/gazebo/issue/1576)
 
-<<<<<<< HEAD
 1. Add VisualType enum to Visual and clean up visuals when entity is deleted.
     * [Pull request #1614](https://bitbucket.org/osrf/gazebo/pull-request/1614)
-=======
+
 1. ignition-math is now a dependency. 
     + [http://ignitionrobotics.org/libraries/math](http://ignitionrobotics.org/libraries/math)
     + [Gazebo::math migration](https://bitbucket.org/osrf/gazebo/src/583edbeb90759d43d994cc57c0797119dd6d2794/ign-math-migration.md)
->>>>>>> fd163668
 
 1. New accessors in LogPlay class.
     * [Pull request #1577](https://bitbucket.org/osrf/gazebo/pull-request/1577)
