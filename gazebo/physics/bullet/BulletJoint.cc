/*
 * Copyright (C) 2012-2016 Open Source Robotics Foundation
 *
 * Licensed under the Apache License, Version 2.0 (the "License");
 * you may not use this file except in compliance with the License.
 * You may obtain a copy of the License at
 *
 *     http://www.apache.org/licenses/LICENSE-2.0
 *
 * Unless required by applicable law or agreed to in writing, software
 * distributed under the License is distributed on an "AS IS" BASIS,
 * WITHOUT WARRANTIES OR CONDITIONS OF ANY KIND, either express or implied.
 * See the License for the specific language governing permissions and
 * limitations under the License.
 *
*/
/* Desc: The base Bullet joint class
 * Author: Nate Koenig, Andrew Howard
 * Date: 15 May 2009
 */

#include <boost/bind.hpp>
#include <string>

#include "gazebo/common/Assert.hh"
#include "gazebo/common/Exception.hh"
#include "gazebo/common/Console.hh"

#include "gazebo/physics/World.hh"
#include "gazebo/physics/bullet/bullet_inc.h"
#include "gazebo/physics/bullet/BulletLink.hh"
#include "gazebo/physics/bullet/BulletJoint.hh"

using namespace gazebo;
using namespace physics;

//////////////////////////////////////////////////
BulletJoint::BulletJoint(BasePtr _parent)
  : Joint(_parent)
{
  this->constraint = nullptr;
  this->bulletWorld = nullptr;
  this->feedback = nullptr;
  this->stiffnessDampingInitialized = false;
  this->forceApplied[0] = 0;
  this->forceApplied[1] = 0;
}

//////////////////////////////////////////////////
BulletJoint::~BulletJoint()
{
  this->Fini();
}

//////////////////////////////////////////////////
void BulletJoint::Fini()
{
  if (this->constraint && this->bulletWorld)
  {
    this->bulletWorld->removeConstraint(this->constraint);
    delete this->constraint;
  }
  this->constraint = nullptr;
  this->bulletWorld = nullptr;

  if (this->feedback)
    delete this->feedback;
  this->feedback = nullptr;

  Joint::Fini();
}

//////////////////////////////////////////////////
void BulletJoint::Load(sdf::ElementPtr _sdf)
{
  Joint::Load(_sdf);

  if (this->sdf->HasElement("axis"))
  {
    sdf::ElementPtr axisElem = this->sdf->GetElement("axis");
    if (axisElem->HasElement("dynamics"))
    {
      sdf::ElementPtr dynamicsElem = axisElem->GetElement("dynamics");

      if (dynamicsElem->HasElement("friction"))
      {
        sdf::ElementPtr frictionElem = dynamicsElem->GetElement("friction");
        gzlog << "joint friction not implemented\n";
      }
    }
  }

  if (this->sdf->HasElement("axis2"))
  {
    sdf::ElementPtr axisElem = this->sdf->GetElement("axis");
    if (axisElem->HasElement("dynamics"))
    {
      sdf::ElementPtr dynamicsElem = axisElem->GetElement("dynamics");

      if (dynamicsElem->HasElement("friction"))
      {
        sdf::ElementPtr frictionElem = dynamicsElem->GetElement("friction");
        gzlog << "joint friction not implemented\n";
      }
    }
  }
}

//////////////////////////////////////////////////
void BulletJoint::Init()
{
  Joint::Init();
}

//////////////////////////////////////////////////
void BulletJoint::Reset()
{
  Joint::Reset();
}

//////////////////////////////////////////////////
LinkPtr BulletJoint::GetJointLink(unsigned int _index) const
{
  LinkPtr result;

  if (this->constraint == nullptr)
    gzthrow("Attach bodies to the joint first");

  if (_index == 0 || _index == 1)
  {
    BulletLinkPtr bulletLink1 =
      boost::static_pointer_cast<BulletLink>(this->childLink);

    BulletLinkPtr bulletLink2 =
      boost::static_pointer_cast<BulletLink>(this->parentLink);

    btRigidBody rigidLink = this->constraint->getRigidBodyA();

    if (bulletLink1 && rigidLink.getUserPointer() == bulletLink1.get())
      result = this->childLink;
    else if (bulletLink2)
      result = this->parentLink;
  }

  return result;
}

//////////////////////////////////////////////////
bool BulletJoint::AreConnected(LinkPtr _one, LinkPtr _two) const
{
  return this->constraint && ((this->childLink.get() == _one.get() &&
                               this->parentLink.get() == _two.get()) ||
                              (this->childLink.get() == _two.get() &&
                               this->parentLink.get() == _one.get()));
}

//////////////////////////////////////////////////
void BulletJoint::Detach()
{
  this->applyDamping.reset();

  this->childLink.reset();
  this->parentLink.reset();
  if (this->constraint && this->bulletWorld)
    this->bulletWorld->removeConstraint(this->constraint);
  delete this->constraint;
  this->constraint = nullptr;
}

//////////////////////////////////////////////////
void BulletJoint::SetProvideFeedback(bool _enable)
{
  Joint::SetProvideFeedback(_enable);

  this->SetupJointFeedback();
}

//////////////////////////////////////////////////
void BulletJoint::CacheForceTorque()
{
  if (!this->provideFeedback)
    return;

  // caching force torque for the joint
  // if cached, GetForceTorque should use this value
  // this->wrench
  this->wrench.body2Force = BulletTypes::ConvertVector3(
                      this->feedback->m_appliedForceBodyA).Ign();
  this->wrench.body2Torque = BulletTypes::ConvertVector3(
                      this->feedback->m_appliedTorqueBodyA).Ign();
  this->wrench.body1Force = BulletTypes::ConvertVector3(
                      this->feedback->m_appliedForceBodyB).Ign();
  this->wrench.body1Torque = BulletTypes::ConvertVector3(
                      this->feedback->m_appliedTorqueBodyB).Ign();
  // gzerr << "   " << this->GetName()
  //       << " : " << this->wrench.body1Force
  //       << " : " << this->wrench.body1Torque
  //       << " : " << this->wrench.body2Force
  //       << " : " << this->wrench.body2Torque
  //       << "\n";

  // get force applied through SetForce
  physics::JointWrench wrenchAppliedWorld;
  if (this->HasType(physics::Base::HINGE_JOINT))
  {
    // rotate force into child link frame
    // LocalAxis is the axis specified in parent link frame!!!
    wrenchAppliedWorld.body2Torque =
      this->GetForce(0u) * this->LocalAxis(0u);

    // gzerr << "body2Torque [" << wrenchAppliedWorld.body2Torque
    //       << "] axis [" << this->LocalAxis(0u)
    //       << "]\n";

    wrenchAppliedWorld.body1Torque = -wrenchAppliedWorld.body2Torque;
  }
  else if (this->HasType(physics::Base::SLIDER_JOINT))
  {
    // rotate force into child link frame
    wrenchAppliedWorld.body2Force =
      this->GetForce(0u) * this->LocalAxis(0u);
    wrenchAppliedWorld.body1Force = -wrenchAppliedWorld.body2Force;
  }
  else
  {
    /// \TODO: implement for other joint types
    // note that for fixed joint no further modification is needed
    // gzerr << "force torque for joint type [" << this->GetType()
    //       << "] not implemented, returns false results!!\n";
  }

  // convert wrench from child cg location to child link frame
  if (this->childLink)
  {
    ignition::math::Pose3d childPose = this->childLink->WorldPose();

    // convert torque from about child CG to joint anchor location
    // cg position specified in child link frame
<<<<<<< HEAD
    math::Pose cgPose = this->childLink->GetInertial()->Pose();
=======
    ignition::math::Pose3d cgPose =
      this->childLink->GetInertial()->GetPose().Ign();
>>>>>>> 6f8ef68a

    // anchorPose location of joint in child frame
    // childMomentArm: from child CG to joint location in child link frame
    // moment arm rotated into world frame (given feedback is in world frame)
    ignition::math::Vector3d childMomentArm = childPose.Rot().RotateVector(
      (this->anchorPose -
       ignition::math::Pose3d(cgPose.Pos(),
         ignition::math::Quaterniond::Identity)).Pos());

    // gzerr << "anchor [" << anchorPose
    //       << "] iarm[" << this->childLink->GetInertial()->GetPose().Pos()
    //       << "] childMomentArm[" << childMomentArm
    //       << "] f1[" << this->wrench.body2Force
    //       << "] t1[" << this->wrench.body2Torque
    //       << "] fxp[" << this->wrench.body2Force.Cross(childMomentArm)
    //       << "]\n";

    this->wrench.body2Torque += this->wrench.body2Force.Cross(childMomentArm);

    // rotate resulting body2Force in world frame into link frame
    this->wrench.body2Force = childPose.Rot().RotateVectorReverse(
      -this->wrench.body2Force);

    // rotate resulting body2Torque in world frame into link frame
    this->wrench.body2Torque = childPose.Rot().RotateVectorReverse(
      -this->wrench.body2Torque);
  }

  // convert torque from about parent CG to joint anchor location
  if (this->parentLink)
  {
    // get child pose, or it's the inertial world if childLink is nullptr
    ignition::math::Pose3d childPose;
    if (this->childLink)
      childPose = this->childLink->WorldPose();

    ignition::math::Pose3d parentPose = this->parentLink->WorldPose();

    // if parent link exists, convert torque from about parent
    // CG to joint anchor location

    // parent cg specified in parent link frame
<<<<<<< HEAD
    math::Pose cgPose = this->parentLink->GetInertial()->Pose();
=======
    ignition::math::Pose3d cgPose =
      this->parentLink->GetInertial()->GetPose().Ign();
>>>>>>> 6f8ef68a

    // get parent CG pose in child link frame
    ignition::math::Pose3d parentCGInChildLink =
      ignition::math::Pose3d(cgPose.Pos(),
          ignition::math::Quaterniond::Identity) - (childPose - parentPose);

    // paretnCGFrame in world frame
    ignition::math::Pose3d parentCGInWorld = cgPose + parentPose;

    // rotate momeent arms into world frame
    ignition::math::Vector3d parentMomentArm =
      parentCGInWorld.Rot().RotateVector(
          (this->anchorPose - parentCGInChildLink).Pos());

    // gzerr << "anchor [" << this->anchorPose
    //       << "] pcginc[" << parentCGInChildLink
    //       << "] iarm[" << cgPose
    //       << "] anc2pcg[" << this->anchorPose - parentCGInChildLink
    //       << "] parentMomentArm[" << parentMomentArm
    //       << "] f1[" << this->wrench.body1Force
    //       << "] t1[" << this->wrench.body1Torque
    //       << "] fxp[" << this->wrench.body1Force.Cross(parentMomentArm)
    //       << "]\n";

    this->wrench.body1Torque += this->wrench.body1Force.Cross(
        parentMomentArm);

    // rotate resulting body1Force in world frame into link frame
    this->wrench.body1Force = parentPose.Rot().RotateVectorReverse(
      -this->wrench.body1Force);

    // rotate resulting body1Torque in world frame into link frame
    this->wrench.body1Torque = parentPose.Rot().RotateVectorReverse(
      -this->wrench.body1Torque);

    if (!this->childLink)
    {
      // if child link does not exist, use equal and opposite
      this->wrench.body2Force = -this->wrench.body1Force;
      this->wrench.body2Torque = -this->wrench.body1Torque;

      // force/torque are in parent link frame, transform them into
      // child link(world) frame.
      auto parentToWorldTransform = this->parentLink->WorldPose();
      this->wrench.body1Force =
        parentToWorldTransform.Rot().RotateVector(
        this->wrench.body1Force);
      this->wrench.body1Torque =
        parentToWorldTransform.Rot().RotateVector(
        this->wrench.body1Torque);
    }
  }
  else
  {
    if (!this->childLink)
    {
      gzerr << "Joint [" << this->GetScopedName()
            << "]: Both parent and child links are invalid, abort.\n";
      return;
    }
    else
    {
      // if parentLink does not exist, use equal opposite body1 wrench
      this->wrench.body1Force = -this->wrench.body2Force;
      this->wrench.body1Torque = -this->wrench.body2Torque;

      // force/torque are in child link frame, transform them into
      // parent link frame.  Here, parent link is world, so zero transform.
      auto childToWorldTransform = this->childLink->WorldPose();
      this->wrench.body1Force =
        childToWorldTransform.Rot().RotateVector(
        this->wrench.body1Force);
      this->wrench.body1Torque =
        childToWorldTransform.Rot().RotateVector(
        this->wrench.body1Torque);
    }
  }
  this->wrench = this->wrench - wrenchAppliedWorld;
}

//////////////////////////////////////////////////
JointWrench BulletJoint::GetForceTorque(unsigned int /*_index*/)
{
  GZ_ASSERT(this->constraint != nullptr, "constraint should be valid");
  return this->wrench;
}

//////////////////////////////////////////////////
void BulletJoint::SetupJointFeedback()
{
  if (this->provideFeedback)
  {
    if (this->feedback == nullptr)
    {
      this->feedback = new btJointFeedback;
      this->feedback->m_appliedForceBodyA = btVector3(0, 0, 0);
      this->feedback->m_appliedForceBodyB = btVector3(0, 0, 0);
      this->feedback->m_appliedTorqueBodyA = btVector3(0, 0, 0);
      this->feedback->m_appliedTorqueBodyB = btVector3(0, 0, 0);
    }

    if (this->constraint)
      this->constraint->setJointFeedback(this->feedback);
    else
      gzerr << "Bullet Joint [" << this->GetName() << "] ID is invalid\n";
  }
}

//////////////////////////////////////////////////
void BulletJoint::SetDamping(unsigned int _index, double _damping)
{
  if (_index < this->DOF())
  {
    this->SetStiffnessDamping(_index, this->stiffnessCoefficient[_index],
      _damping);
  }
  else
  {
     gzerr << "BulletJoint::SetDamping: index[" << _index
           << "] is out of bounds (DOF() = "
           << this->DOF() << ").\n";
     return;
  }
}

//////////////////////////////////////////////////
void BulletJoint::SetStiffness(unsigned int _index, const double _stiffness)
{
  if (_index < this->DOF())
  {
    this->SetStiffnessDamping(_index, _stiffness,
      this->dissipationCoefficient[_index]);
  }
  else
  {
     gzerr << "BulletJoint::SetStiffness: index[" << _index
           << "] is out of bounds (DOF() = "
           << this->DOF() << ").\n";
     return;
  }
}

//////////////////////////////////////////////////
void BulletJoint::SetStiffnessDamping(unsigned int _index,
  double _stiffness, double _damping, double _reference)
{
  if (_index < this->DOF())
  {
    this->stiffnessCoefficient[_index] = _stiffness;
    this->dissipationCoefficient[_index] = _damping;
    this->springReferencePosition[_index] = _reference;

    /// \TODO: this check might not be needed?  attaching an object to a static
    /// body should not affect damping application.
    bool parentStatic =
      this->GetParent() ? this->GetParent()->IsStatic() : false;
    bool childStatic =
      this->GetChild() ? this->GetChild()->IsStatic() : false;

    if (!this->stiffnessDampingInitialized)
    {
      if (!parentStatic && !childStatic)
      {
        this->applyDamping = physics::Joint::ConnectJointUpdate(
          boost::bind(&BulletJoint::ApplyStiffnessDamping, this));
        this->stiffnessDampingInitialized = true;
      }
      else
      {
        gzwarn << "Spring Damper for Joint[" << this->GetName()
               << "] is not initialized because either parent[" << parentStatic
               << "] or child[" << childStatic << "] is static.\n";
      }
    }
  }
  else
    gzerr << "SetStiffnessDamping _index too large.\n";
}

//////////////////////////////////////////////////
void BulletJoint::SetForce(unsigned int _index, double _force)
{
  double force = Joint::CheckAndTruncateForce(_index, _force);
  this->SaveForce(_index, force);
  this->SetForceImpl(_index, force);

  // for engines that supports auto-disable of links
  if (this->childLink) this->childLink->SetEnabled(true);
  if (this->parentLink) this->parentLink->SetEnabled(true);
}

//////////////////////////////////////////////////
void BulletJoint::SaveForce(unsigned int _index, double _force)
{
  // this bit of code actually doesn't do anything physical,
  // it simply records the forces commanded inside forceApplied.
  if (_index < this->DOF())
  {
    if (this->forceAppliedTime < this->GetWorld()->SimTime())
    {
      // reset forces if time step is new
      this->forceAppliedTime = this->GetWorld()->SimTime();
      this->forceApplied[0] = this->forceApplied[1] = 0;
    }

    this->forceApplied[_index] += _force;
  }
  else
    gzerr << "Something's wrong, joint [" << this->GetName()
          << "] index [" << _index
          << "] out of range.\n";
}

//////////////////////////////////////////////////
double BulletJoint::GetForce(unsigned int _index)
{
  if (_index < this->DOF())
  {
    return this->forceApplied[_index];
  }
  else
  {
    gzerr << "Invalid joint index [" << _index
          << "] when trying to get force\n";
    return 0;
  }
}

//////////////////////////////////////////////////
void BulletJoint::ApplyStiffnessDamping()
{
  for (unsigned int i = 0; i < this->DOF(); ++i)
  {
    // Take absolute value of dissipationCoefficient, since negative values of
    // dissipationCoefficient are used for adaptive damping to
    // enforce stability.
    double dampingForce = -fabs(this->dissipationCoefficient[i])
      * this->GetVelocity(i);

    double springForce = this->stiffnessCoefficient[i]
      * (this->springReferencePosition[i] - this->Position(i));

    // do not change forceApplied if setting internal damping forces
    this->SetForceImpl(i, dampingForce + springForce);

    // gzerr << this->GetVelocity(0) << " : " << dampingForce << "\n";
  }
}

//////////////////////////////////////////////////
void BulletJoint::SetAnchor(const unsigned int /*_index*/,
    const ignition::math::Vector3d & /*_anchor*/)
{
  // nothing to do here for bullet.
}

//////////////////////////////////////////////////
ignition::math::Vector3d BulletJoint::Anchor(
    const unsigned int /*_index*/) const
{
  gzerr << "Not implement in Bullet\n";
  return ignition::math::Vector3d::Zero;
}

//////////////////////////////////////////////////
ignition::math::Vector3d BulletJoint::LinkForce(
          const unsigned int /*_index*/) const
{
  gzerr << "Not implement in Bullet\n";
  return ignition::math::Vector3d::Zero;
}

//////////////////////////////////////////////////
ignition::math::Vector3d BulletJoint::LinkTorque(
          const unsigned int /*_index*/) const
{
  gzerr << "Not implement in Bullet\n";
  return ignition::math::Vector3d::Zero;
}

//////////////////////////////////////////////////
bool BulletJoint::SetParam(const std::string &/*_key*/,
    unsigned int /*_index*/,
    const boost::any &/*_value*/)
{
  gzdbg << "Not implement in Bullet\n";
  return false;
}

//////////////////////////////////////////////////
double BulletJoint::GetParam(const std::string &_key,
    unsigned int _index)
{
  return Joint::GetParam(_key, _index);
}

//////////////////////////////////////////////////
bool BulletJoint::SetPosition(unsigned int _index, double _position)
{
  return Joint::SetPositionMaximal(_index, _position);
}<|MERGE_RESOLUTION|>--- conflicted
+++ resolved
@@ -236,12 +236,8 @@
 
     // convert torque from about child CG to joint anchor location
     // cg position specified in child link frame
-<<<<<<< HEAD
-    math::Pose cgPose = this->childLink->GetInertial()->Pose();
-=======
     ignition::math::Pose3d cgPose =
-      this->childLink->GetInertial()->GetPose().Ign();
->>>>>>> 6f8ef68a
+      this->childLink->GetInertial()->Pose();
 
     // anchorPose location of joint in child frame
     // childMomentArm: from child CG to joint location in child link frame
@@ -284,12 +280,8 @@
     // CG to joint anchor location
 
     // parent cg specified in parent link frame
-<<<<<<< HEAD
-    math::Pose cgPose = this->parentLink->GetInertial()->Pose();
-=======
     ignition::math::Pose3d cgPose =
-      this->parentLink->GetInertial()->GetPose().Ign();
->>>>>>> 6f8ef68a
+      this->parentLink->GetInertial()->Pose();
 
     // get parent CG pose in child link frame
     ignition::math::Pose3d parentCGInChildLink =
