/*
 * Copyright (C) 2014-2016 Open Source Robotics Foundation
 *
 * Licensed under the Apache License, Version 2.0 (the "License");
 * you may not use this file except in compliance with the License.
 * You may obtain a copy of the License at
 *
 *     http://www.apache.org/licenses/LICENSE-2.0
 *
 * Unless required by applicable law or agreed to in writing, software
 * distributed under the License is distributed on an "AS IS" BASIS,
 * WITHOUT WARRANTIES OR CONDITIONS OF ANY KIND, either express or implied.
 * See the License for the specific language governing permissions and
 * limitations under the License.
 *
*/

#include "gazebo/common/Assert.hh"
#include "gazebo/common/Events.hh"
#include "gazebo/common/KeyEvent.hh"
<<<<<<< HEAD
=======
#include "gazebo/common/MouseEvent.hh"
>>>>>>> 68575730

#include "gazebo/gui/Actions.hh"
#include "gazebo/gui/GuiIface.hh"
#include "gazebo/gui/GuiEvents.hh"
#include "gazebo/gui/KeyEventHandler.hh"
#include "gazebo/gui/model/ExtrudeDialog.hh"
#include "gazebo/gui/model/ImportDialog.hh"
#include "gazebo/gui/model/ModelEditorPalette.hh"
#include "gazebo/gui/model/ModelEditorPalettePrivate.hh"

using namespace gazebo;
using namespace gui;

/////////////////////////////////////////////////
ModelEditorPalette::ModelEditorPalette(QWidget *_parent)
    : QWidget(_parent), dataPtr(new ModelEditorPalettePrivate)
{
  this->setObjectName("modelEditorPalette");

  QVBoxLayout *mainLayout = new QVBoxLayout;

  // Simple Shapes
  QLabel *shapesLabel = new QLabel(tr(
       "<font size=4 color='white'>Simple Shapes</font>"));

  QHBoxLayout *shapesLayout = new QHBoxLayout;

  QSize toolButtonSize(70, 70);
  QSize iconSize(40, 40);

  // Cylinder button
  QToolButton *cylinderButton = new QToolButton(this);
  cylinderButton->setFixedSize(toolButtonSize);
  cylinderButton->setToolTip(tr("Cylinder"));
  cylinderButton->setIcon(QPixmap(":/images/cylinder.png"));
  cylinderButton->setToolButtonStyle(Qt::ToolButtonIconOnly);
  cylinderButton->setIconSize(QSize(iconSize));
  cylinderButton->setCheckable(true);
  cylinderButton->setChecked(false);
  connect(cylinderButton, SIGNAL(clicked()), this, SLOT(OnCylinder()));
  shapesLayout->addWidget(cylinderButton);

  // Sphere button
  QToolButton *sphereButton = new QToolButton(this);
  sphereButton->setFixedSize(toolButtonSize);
  sphereButton->setToolTip(tr("Sphere"));
  sphereButton->setIcon(QPixmap(":/images/sphere.png"));
  sphereButton->setToolButtonStyle(Qt::ToolButtonIconOnly);
  sphereButton->setIconSize(QSize(iconSize));
  sphereButton->setCheckable(true);
  sphereButton->setChecked(false);
  connect(sphereButton, SIGNAL(clicked()), this, SLOT(OnSphere()));
  shapesLayout->addWidget(sphereButton);

  // Box button
  QToolButton *boxButton = new QToolButton(this);
  boxButton->setFixedSize(toolButtonSize);
  boxButton->setToolTip(tr("Box"));
  boxButton->setIcon(QPixmap(":/images/box.png"));
  boxButton->setToolButtonStyle(Qt::ToolButtonIconOnly);
  boxButton->setIconSize(QSize(iconSize));
  boxButton->setCheckable(true);
  boxButton->setChecked(false);
  connect(boxButton, SIGNAL(clicked()), this, SLOT(OnBox()));
  shapesLayout->addWidget(boxButton);

  // Custom Shapes
  QLabel *customShapesLabel = new QLabel(tr(
       "<font size=4 color='white'>Custom Shapes</font>"));

  QHBoxLayout *customLayout = new QHBoxLayout;
  customLayout->setAlignment(Qt::AlignLeft);
  customLayout->addItem(new QSpacerItem(30, 30, QSizePolicy::Minimum,
      QSizePolicy::Minimum));

  QPushButton *customButton = new QPushButton(tr("Add"), this);
  customButton->setMaximumWidth(60);
  customButton->setCheckable(true);
  customButton->setChecked(false);
  connect(customButton, SIGNAL(clicked()), this, SLOT(OnCustom()));
  customLayout->addWidget(customButton, 0, 0);

  // Button group
  this->dataPtr->linkButtonGroup = new QButtonGroup;
  this->dataPtr->linkButtonGroup->addButton(cylinderButton);
  this->dataPtr->linkButtonGroup->addButton(sphereButton);
  this->dataPtr->linkButtonGroup->addButton(boxButton);
  this->dataPtr->linkButtonGroup->addButton(customButton);

<<<<<<< HEAD
  this->dataPtr->modelCreator = new ModelCreator();
  connect(this->dataPtr->modelCreator, SIGNAL(LinkAdded()), this, SLOT(OnLinkAdded()));
=======
  this->modelCreator = new ModelCreator(this);
  connect(this->modelCreator, SIGNAL(LinkAdded()), this, SLOT(OnLinkAdded()));
>>>>>>> 68575730

  this->dataPtr->otherItemsLayout = new QVBoxLayout();
  this->dataPtr->otherItemsLayout->setContentsMargins(0, 0, 0, 0);

  // Palette layout
  QVBoxLayout *paletteLayout = new QVBoxLayout();
  paletteLayout->addWidget(shapesLabel);
  paletteLayout->addLayout(shapesLayout);
  paletteLayout->addWidget(customShapesLabel);
  paletteLayout->addLayout(customLayout);
  paletteLayout->addLayout(this->dataPtr->otherItemsLayout);
  paletteLayout->addItem(new QSpacerItem(30, 30, QSizePolicy::Minimum,
      QSizePolicy::Minimum));
  paletteLayout->setAlignment(Qt::AlignTop | Qt::AlignHCenter);
  QWidget *paletteWidget = new QWidget();
  paletteWidget->setLayout(paletteLayout);

  // Main layout
  QFrame *frame = new QFrame;
  QVBoxLayout *frameLayout = new QVBoxLayout;

  this->dataPtr->splitter = new QSplitter(Qt::Vertical, this);
  this->dataPtr->splitter->addWidget(paletteWidget);
  this->dataPtr->splitter->setCollapsible(0, false);

  frameLayout->addWidget(this->dataPtr->splitter);
  frameLayout->setContentsMargins(0, 0, 0, 0);
  frame->setLayout(frameLayout);

  mainLayout->addWidget(frame);

  this->setLayout(mainLayout);
  this->layout()->setContentsMargins(0, 0, 0, 0);

  KeyEventHandler::Instance()->AddPressFilter("model_editor",
    std::bind(&ModelEditorPalette::OnKeyPress, this, std::placeholders::_1));
}

/////////////////////////////////////////////////
ModelEditorPalette::~ModelEditorPalette()
{
<<<<<<< HEAD
  delete this->dataPtr->modelCreator;
  this->dataPtr->modelCreator = NULL;
=======
>>>>>>> 68575730
}

/////////////////////////////////////////////////
void ModelEditorPalette::OnCylinder()
{
  event::Events::setSelectedEntity("", "normal");
  g_arrowAct->trigger();

  this->dataPtr->modelCreator->AddLink(ModelCreator::ENTITY_CYLINDER);
}

/////////////////////////////////////////////////
void ModelEditorPalette::OnSphere()
{
  event::Events::setSelectedEntity("", "normal");
  g_arrowAct->trigger();

  this->dataPtr->modelCreator->AddLink(ModelCreator::ENTITY_SPHERE);
}

/////////////////////////////////////////////////
void ModelEditorPalette::OnBox()
{
  event::Events::setSelectedEntity("", "normal");
  g_arrowAct->trigger();

  this->dataPtr->modelCreator->AddLink(ModelCreator::ENTITY_BOX);
}

/////////////////////////////////////////////////
void ModelEditorPalette::OnCustom()
{
  ImportDialog importDialog(this);
  importDialog.deleteLater();
  if (importDialog.exec() == QDialog::Accepted)
  {
    QFileInfo info(QString::fromStdString(importDialog.GetImportPath()));
    if (info.isFile())
    {
      event::Events::setSelectedEntity("", "normal");
      g_arrowAct->trigger();
      if (info.completeSuffix().toLower() == "dae" ||
          info.completeSuffix().toLower() == "stl")
      {
<<<<<<< HEAD
        this->dataPtr->modelCreator->AddShape(ModelCreator::ENTITY_MESH,
=======
        this->modelCreator->AddShape(ModelCreator::ENTITY_MESH,
>>>>>>> 68575730
            ignition::math::Vector3d::One, ignition::math::Pose3d::Zero,
            importDialog.GetImportPath());
      }
      else if (info.completeSuffix().toLower() == "svg")
      {
        ExtrudeDialog extrudeDialog(importDialog.GetImportPath(), this);
        extrudeDialog.deleteLater();
        if (extrudeDialog.exec() == QDialog::Accepted)
        {
<<<<<<< HEAD
          this->dataPtr->modelCreator->AddShape(ModelCreator::ENTITY_POLYLINE,
=======
          this->modelCreator->AddShape(ModelCreator::ENTITY_POLYLINE,
>>>>>>> 68575730
              ignition::math::Vector3d(1.0/extrudeDialog.GetResolution(),
              1.0/extrudeDialog.GetResolution(),
              extrudeDialog.GetThickness()),
              ignition::math::Pose3d::Zero, importDialog.GetImportPath(),
              extrudeDialog.GetSamples());
        }
        else
        {
          this->OnCustom();
        }
      }
    }
  }
  else
  {
    // this unchecks the custom button
    this->OnLinkAdded();
  }
}

/////////////////////////////////////////////////
void ModelEditorPalette::AddItem(QWidget *_item,
    const std::string &_category)
{
  std::string category = _category;
  if (category.empty())
    category = "Other";

  auto iter = this->dataPtr->categories.find(category);
  QGridLayout *catLayout = NULL;
  if (iter == this->dataPtr->categories.end())
  {
    catLayout = new QGridLayout();
    this->dataPtr->categories[category] = catLayout;

    std::string catStr =
        "<font size=4 color='white'>" + category + "</font>";
    QLabel *catLabel = new QLabel(tr(catStr.c_str()));
    this->dataPtr->otherItemsLayout->addWidget(catLabel);
    this->dataPtr->otherItemsLayout->addLayout(catLayout);
  }
  else
    catLayout = iter->second;

  int rowWidth = 3;
  int row = catLayout->count() / rowWidth;
  int col = catLayout->count() % rowWidth;
  catLayout->addWidget(_item, row, col);
}

/////////////////////////////////////////////////
void ModelEditorPalette::InsertWidget(unsigned int _index, QWidget *_widget)
{
  if (static_cast<int>(_index) > this->dataPtr->splitter->count())
  {
    gzerr << "Unable to add widget, index out of range " << std::endl;
    return;
  }

  // set equal size for now. There should always be at least one widget
  // (render3DFrame) in the splitter.
<<<<<<< HEAD
  int childCount = this->dataPtr->splitter->count();
  GZ_ASSERT(childCount > 0,
=======
  GZ_ASSERT(this->splitter->count() > 0,
>>>>>>> 68575730
      "ModelEditorPalette splitter has no child widget");

  this->dataPtr->splitter->insertWidget(_index, _widget);
  this->dataPtr->splitter->setStretchFactor(_index, 1);
}

/////////////////////////////////////////////////
void ModelEditorPalette::RemoveWidget(QWidget *_widget)
{
  int idx = this->dataPtr->splitter->indexOf(_widget);
  if (idx > 0)
    this->dataPtr->splitter->widget(idx)->hide();
}

/////////////////////////////////////////////////
void ModelEditorPalette::CreateJoint(const std::string &_type)
{
  event::Events::setSelectedEntity("", "normal");
  this->dataPtr->modelCreator->AddJoint(_type);
}

/////////////////////////////////////////////////
void ModelEditorPalette::OnLinkAdded()
{
  this->dataPtr->linkButtonGroup->setExclusive(false);
  if (this->dataPtr->linkButtonGroup->checkedButton())
    this->dataPtr->linkButtonGroup->checkedButton()->setChecked(false);
  this->dataPtr->linkButtonGroup->setExclusive(true);
}

/////////////////////////////////////////////////
bool ModelEditorPalette::OnKeyPress(const common::KeyEvent &_event)
{
  if (_event.key == Qt::Key_Escape)
  {
    // call the slots to uncheck the buttons
    this->OnLinkAdded();
  }
  if (_event.key == Qt::Key_Delete)
  {
    event::Events::setSelectedEntity("", "normal");
    g_arrowAct->trigger();
  }
  return false;
}

/////////////////////////////////////////////////
ModelCreator *ModelEditorPalette::GetModelCreator()
{
  return this->dataPtr->modelCreator;
}<|MERGE_RESOLUTION|>--- conflicted
+++ resolved
@@ -18,10 +18,7 @@
 #include "gazebo/common/Assert.hh"
 #include "gazebo/common/Events.hh"
 #include "gazebo/common/KeyEvent.hh"
-<<<<<<< HEAD
-=======
 #include "gazebo/common/MouseEvent.hh"
->>>>>>> 68575730
 
 #include "gazebo/gui/Actions.hh"
 #include "gazebo/gui/GuiIface.hh"
@@ -111,13 +108,8 @@
   this->dataPtr->linkButtonGroup->addButton(boxButton);
   this->dataPtr->linkButtonGroup->addButton(customButton);
 
-<<<<<<< HEAD
-  this->dataPtr->modelCreator = new ModelCreator();
+  this->dataPtr->modelCreator = new ModelCreator(this);
   connect(this->dataPtr->modelCreator, SIGNAL(LinkAdded()), this, SLOT(OnLinkAdded()));
-=======
-  this->modelCreator = new ModelCreator(this);
-  connect(this->modelCreator, SIGNAL(LinkAdded()), this, SLOT(OnLinkAdded()));
->>>>>>> 68575730
 
   this->dataPtr->otherItemsLayout = new QVBoxLayout();
   this->dataPtr->otherItemsLayout->setContentsMargins(0, 0, 0, 0);
@@ -159,11 +151,8 @@
 /////////////////////////////////////////////////
 ModelEditorPalette::~ModelEditorPalette()
 {
-<<<<<<< HEAD
   delete this->dataPtr->modelCreator;
   this->dataPtr->modelCreator = NULL;
-=======
->>>>>>> 68575730
 }
 
 /////////////////////////////////////////////////
@@ -208,11 +197,7 @@
       if (info.completeSuffix().toLower() == "dae" ||
           info.completeSuffix().toLower() == "stl")
       {
-<<<<<<< HEAD
         this->dataPtr->modelCreator->AddShape(ModelCreator::ENTITY_MESH,
-=======
-        this->modelCreator->AddShape(ModelCreator::ENTITY_MESH,
->>>>>>> 68575730
             ignition::math::Vector3d::One, ignition::math::Pose3d::Zero,
             importDialog.GetImportPath());
       }
@@ -222,11 +207,7 @@
         extrudeDialog.deleteLater();
         if (extrudeDialog.exec() == QDialog::Accepted)
         {
-<<<<<<< HEAD
           this->dataPtr->modelCreator->AddShape(ModelCreator::ENTITY_POLYLINE,
-=======
-          this->modelCreator->AddShape(ModelCreator::ENTITY_POLYLINE,
->>>>>>> 68575730
               ignition::math::Vector3d(1.0/extrudeDialog.GetResolution(),
               1.0/extrudeDialog.GetResolution(),
               extrudeDialog.GetThickness()),
@@ -288,12 +269,7 @@
 
   // set equal size for now. There should always be at least one widget
   // (render3DFrame) in the splitter.
-<<<<<<< HEAD
-  int childCount = this->dataPtr->splitter->count();
-  GZ_ASSERT(childCount > 0,
-=======
-  GZ_ASSERT(this->splitter->count() > 0,
->>>>>>> 68575730
+  GZ_ASSERT(this->dataPtr->splitter->count() > 0,
       "ModelEditorPalette splitter has no child widget");
 
   this->dataPtr->splitter->insertWidget(_index, _widget);
