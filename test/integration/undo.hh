/*
 * Copyright (C) 2015 Open Source Robotics Foundation
 *
 * Licensed under the Apache License, Version 2.0 (the "License");
 * you may not use this file except in compliance with the License.
 * You may obtain a copy of the License at
 *
 *     http://www.apache.org/licenses/LICENSE-2.0
 *
 * Unless required by applicable law or agreed to in writing, software
 * distributed under the License is distributed on an "AS IS" BASIS,
 * WITHOUT WARRANTIES OR CONDITIONS OF ANY KIND, either express or implied.
 * See the License for the specific language governing permissions and
 * limitations under the License.
 *
*/

#ifndef _GAZEBO_UNDO_TEST_HH_
#define _GAZEBO_UNDO_TEST_HH_

#include <string>
#include "gazebo/gui/QTestFixture.hh"

class QtProperty;
class QtTreePropertyBrowser;

/// \brief Test undo / redo user commands.
class UndoTest : public QTestFixture
{
  Q_OBJECT

  /// \brief Default constructor
  public: UndoTest() = default;

  /// \brief Test message passing between gui::UserCmdHistory and
  /// physics::UserCmdManager.
  private slots: void MsgPassing();

<<<<<<< HEAD
  /// \brief Test message passing between gui::UserCmdHistory and
  /// physics::UserCmdManager.
  private slots: void Wrench();
=======
  /// \brief Test undoing reset time commands.
  private slots: void UndoResetTime();

  /// \brief Test undoing reset world commands.
  private slots: void UndoResetWorld();

  /// \brief Test undoing reset model poses commands.
  private slots: void UndoResetModelPoses();
>>>>>>> 36cf74ed

  /// \brief UndoRedo message received
  /// \param[in] _msg Message containing an undo/redo request.
  private: void OnUndoRedo(ConstUndoRedoPtr &_msg);

  /// \brief UserCmdStats message received
  /// \param[in] _msg Message containing statistics about user commands saved in
  /// the server.
  private: void OnUserCmdStats(ConstUserCmdStatsPtr &_msg);

  /// \brief Check that undo message has been received.
  private: bool g_undoMsgReceived = false;

  /// \brief Check that redo message has been received.
  private: bool g_redoMsgReceived = false;

  /// \brief Number of undo commands in the stats msg.
  private: int g_undoCmdCount = -1;

  /// \brief Number of redo commands in the stats msg.
  private: int g_redoCmdCount = -1;
};

#endif<|MERGE_RESOLUTION|>--- conflicted
+++ resolved
@@ -36,11 +36,6 @@
   /// physics::UserCmdManager.
   private slots: void MsgPassing();
 
-<<<<<<< HEAD
-  /// \brief Test message passing between gui::UserCmdHistory and
-  /// physics::UserCmdManager.
-  private slots: void Wrench();
-=======
   /// \brief Test undoing reset time commands.
   private slots: void UndoResetTime();
 
@@ -49,7 +44,10 @@
 
   /// \brief Test undoing reset model poses commands.
   private slots: void UndoResetModelPoses();
->>>>>>> 36cf74ed
+
+  /// \brief Test message passing between gui::UserCmdHistory and
+  /// physics::UserCmdManager.
+  private slots: void Wrench();
 
   /// \brief UndoRedo message received
   /// \param[in] _msg Message containing an undo/redo request.
