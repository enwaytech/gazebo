/*
 * Copyright (C) 2012-2015 Open Source Robotics Foundation
 *
 * Licensed under the Apache License, Version 2.0 (the "License");
 * you may not use this file except in compliance with the License.
 * You may obtain a copy of the License at
 *
 *     http://www.apache.org/licenses/LICENSE-2.0
 *
 * Unless required by applicable law or agreed to in writing, software
 * distributed under the License is distributed on an "AS IS" BASIS,
 * WITHOUT WARRANTIES OR CONDITIONS OF ANY KIND, either express or implied.
 * See the License for the specific language governing permissions and
 * limitations under the License.
 *
*/

#ifndef _GAZEBO_SURFACEPARAMS_HH_
#define _GAZEBO_SURFACEPARAMS_HH_

#include <sdf/sdf.hh>

#include "gazebo/msgs/msgs.hh"
#include "gazebo/physics/PhysicsTypes.hh"
#include "gazebo/util/system.hh"

namespace gazebo
{
  namespace physics
  {
    /// \addtogroup gazebo_physics
    /// \{

    /// \class FrictionPyramid SurfaceParams.hh physics/physics.hh
    /// \brief Parameters used for friction pyramid model.
    class GZ_PHYSICS_VISIBLE FrictionPyramid
    {
      /// \brief Constructor.
      public: FrictionPyramid();

      /// \brief Destructor.
      public: virtual ~FrictionPyramid();

      /// \brief Get the friction coefficient in the primary direction.
      /// \return Friction coefficient in primary direction.
      /// \deprecated See const function MuPrimary
      public: double GetMuPrimary() GAZEBO_DEPRECATED(7.0);

      /// \brief Get the friction coefficient in the secondary direction.
      /// \return Friction coefficient in secondary direction.
      /// \deprecated See const function MuSecondary
      public: double GetMuSecondary() GAZEBO_DEPRECATED(7.0);

      /// \brief Get the friction coefficient in the primary direction.
      /// \return Friction coefficient in primary direction.
      public: double MuPrimary() const;

      /// \brief Get the friction coefficient in the secondary direction.
      /// \return Friction coefficient in secondary direction.
      public: double MuSecondary() const;

      /// \brief Get the torsional friction coefficient.
      /// \return Torsional friction coefficient.
      public: double MuTorsion() const;

      /// \brief Get the torsional patch radius.
      /// \return Torsional patch radius.
      public: double PatchRadius() const;

      /// \brief Get the torsional surface radius.
      /// \return Torsional surface radius.
      public: double SurfaceRadius() const;

      /// \brief Get the torsional "use patch radius" flag.
      /// \return Torsional "use patch radius" flag.
      public: bool UsePatchRadius() const;

      /// \brief Get the torsional friction coefficient.
      /// \return Torsional friction coefficient.
      public: double GetMuTorsion();

      /// \brief Get the torsional patch radius.
      /// \return Torsional patch radius.
      public: double GetPatchRadius();

      /// \brief Get the torsional surface radius.
      /// \return Torsional surface radius.
      public: double GetSurfaceRadius();

      /// \brief Get the torsional "use patch radius" flag.
      /// \return Torsional "use patch radius" flag.
      public: bool GetUsePatchRadius();

      /// \brief Set the friction coefficient in the primary direction.
      /// \param[in] _mu Friction coefficient.
      public: void SetMuPrimary(double _mu);

      /// \brief Set the friction coefficient in the secondary direction.
      /// \param[in] _mu Friction coefficient.
      public: void SetMuSecondary(double _mu);

      /// \brief Set the torsional friction coefficient.
      /// \param[in] _mu Torsional friction coefficient.
<<<<<<< HEAD
      public: void SetMuTorsion(double _mu);

      /// \brief Set the torsional patch radius.
      /// \param[in] _radius Torsional patch radius.
      public: void SetPatchRadius(double _radius);

      /// \brief Set the torsional surface radius.
      /// \param[in] _radius Torsional surface radius.
      public: void SetSurfaceRadius(double _radius);

      /// \brief Set whether to use the surface radius.
      /// \param[in] _use True to use the surface radius.
      public: void SetUsePatchRadius(bool _use);
=======
      public: void SetMuTorsion(const double _mu);

      /// \brief Set the torsional patch radius.
      /// \param[in] _radius Torsional patch radius.
      public: void SetPatchRadius(const double _radius);

      /// \brief Set the torsional surface radius.
      /// \param[in] _radius Torsional surface radius.
      public: void SetSurfaceRadius(const double _radius);

      /// \brief Set whether to use the surface radius.
      /// \param[in] _use True to use the surface radius.
      public: void SetUsePatchRadius(const bool _use);

      /// \brief Get the friction coefficient in a single direction.
      /// \param[in] _index Index of friction direction, 0 for primary,
      /// 1 for secondary direction.
      /// \return Friction coefficient, or negative value if invalid
      /// _index is supplied.
      /// \deprecated See const function Mu
      private: double GetMu(unsigned int _index) GAZEBO_DEPRECATED(7.0);
>>>>>>> ccc1d325

      /// \brief Get the friction coefficient in a single direction.
      /// \param[in] _index Index of friction direction, 0 for primary,
      /// 1 for secondary direction.
      /// \return Friction coefficient, or negative value if invalid
      /// _index is supplied.
      private: double Mu(const unsigned int _index) const;

      /// \brief Set the friction coefficient in a single direction.
      /// If a negative value is supplied, use an astronomically high
      /// value instead.
      /// \param[in] _index Index of friction direction, 0 for primary,
      /// 1 for secondary direction.
      /// \param[in] _mu Friction coefficient.
      private: void SetMu(unsigned int _index, double _mu);

      /// \brief Vector for specifying the primary friction direction,
      /// relative to the parent collision frame. The component of this
      /// vector that is orthogonal to the surface normal will be set
      /// as the primary friction direction.
      /// If undefined, a vector consstrained to be perpendicular
      /// to the contact normal in the global y-z plane is used.
      /// \sa http://www.ode.org/ode-latest-userguide.html#sec_7_3_7
      public: math::Vector3 direction1;

      /// \brief Array of dry friction coefficients. mu[0] is in the
      /// primary direction as defined by the friction pyramid.
      /// mu[1] is in the second direction.
      /// mu[2] is in the torsional direction.
      private: double mu[3];

      /// \brief Radius of the contact patch used to calculate torsional
      /// friction. The same patch is used by all contact points in this
      /// surface.
      /// The patch is equal to the square root of the surface radius times the
      /// contact depth: a = srqt(R * d).
      private: double patchRadius;

      /// \brief Radius of the surface to be used to calculate torsional
      /// friction. The same radius is used for all contacts points in this
      /// surface.
      private: double surfaceRadius;

      /// \brief Flag for choosing the method for computing the contact
      /// patch radius in torsional friction.
      /// True to use the constant patch radius parameter. False to use the
      /// surface radius together with contact depth.
      private: bool usePatchRadius;
    };

    /// \class SurfaceParams SurfaceParams.hh physics/physics.hh
    /// \brief SurfaceParams defines various Surface contact parameters.
    /// These parameters defines the properties of a
    /// physics::Contact constraint.
    class GZ_PHYSICS_VISIBLE SurfaceParams
    {
      /// \brief Constructor.
      public: SurfaceParams();

      /// \brief Destructor.
      public: virtual ~SurfaceParams();

      /// \brief Load the contact params.
      /// \param[in] _sdf SDF values to load from.
      public: virtual void Load(sdf::ElementPtr _sdf);

      /// \brief Fill in a surface message.
      /// \param[in] _msg Message to fill with this object's values.
      public: virtual void FillMsg(msgs::Surface &_msg);

      /// \brief Process a surface message.
      /// \param[in] _msg Message to read values from.
      public: virtual void ProcessMsg(const msgs::Surface &_msg);

      /// \brief Get access to FrictionPyramid data, if available.
      /// \return Pointer to FrictionPyramid data or NULL if class does
      /// not use FrictionPyramid data.
      /// \deprecated See function FrictionPyramid
      public: virtual FrictionPyramidPtr GetFrictionPyramid() const
          GAZEBO_DEPRECATED(7.0);

      /// \brief Get access to FrictionPyramid data, if available.
      /// \return Pointer to FrictionPyramid data or NULL if class does
      /// not use FrictionPyramid data.
      public: virtual FrictionPyramidPtr FrictionPyramid() const;

      /// \brief Allow collision checking without generating a contact joint.
      public: bool collideWithoutContact;

      /// \brief Custom collision filtering used when collideWithoutContact is
      /// true.
      public: unsigned int collideWithoutContactBitmask;

      /// \brief Custom collision filtering. Will override
      /// collideWithoutContact.
      public: unsigned int collideBitmask;
    };
    /// \}
  }
}
#endif<|MERGE_RESOLUTION|>--- conflicted
+++ resolved
@@ -75,22 +75,6 @@
       /// \return Torsional "use patch radius" flag.
       public: bool UsePatchRadius() const;
 
-      /// \brief Get the torsional friction coefficient.
-      /// \return Torsional friction coefficient.
-      public: double GetMuTorsion();
-
-      /// \brief Get the torsional patch radius.
-      /// \return Torsional patch radius.
-      public: double GetPatchRadius();
-
-      /// \brief Get the torsional surface radius.
-      /// \return Torsional surface radius.
-      public: double GetSurfaceRadius();
-
-      /// \brief Get the torsional "use patch radius" flag.
-      /// \return Torsional "use patch radius" flag.
-      public: bool GetUsePatchRadius();
-
       /// \brief Set the friction coefficient in the primary direction.
       /// \param[in] _mu Friction coefficient.
       public: void SetMuPrimary(double _mu);
@@ -101,21 +85,6 @@
 
       /// \brief Set the torsional friction coefficient.
       /// \param[in] _mu Torsional friction coefficient.
-<<<<<<< HEAD
-      public: void SetMuTorsion(double _mu);
-
-      /// \brief Set the torsional patch radius.
-      /// \param[in] _radius Torsional patch radius.
-      public: void SetPatchRadius(double _radius);
-
-      /// \brief Set the torsional surface radius.
-      /// \param[in] _radius Torsional surface radius.
-      public: void SetSurfaceRadius(double _radius);
-
-      /// \brief Set whether to use the surface radius.
-      /// \param[in] _use True to use the surface radius.
-      public: void SetUsePatchRadius(bool _use);
-=======
       public: void SetMuTorsion(const double _mu);
 
       /// \brief Set the torsional patch radius.
@@ -137,7 +106,6 @@
       /// _index is supplied.
       /// \deprecated See const function Mu
       private: double GetMu(unsigned int _index) GAZEBO_DEPRECATED(7.0);
->>>>>>> ccc1d325
 
       /// \brief Get the friction coefficient in a single direction.
       /// \param[in] _index Index of friction direction, 0 for primary,
