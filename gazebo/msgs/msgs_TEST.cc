--- conflicted
+++ resolved
@@ -1244,7 +1244,6 @@
 
   EXPECT_TRUE(inertialSDF->HasElement("mass"));
   EXPECT_DOUBLE_EQ(inertialSDF->Get<double>("mass"), mass);
-<<<<<<< HEAD
 
   EXPECT_TRUE(inertialSDF->HasElement("pose"));
   EXPECT_EQ(inertialSDF->Get<math::Pose>("pose"), pose);
@@ -1320,83 +1319,6 @@
     EXPECT_EQ(normalMap, shaderElem->Get<std::string>("normal_map"));
   }
 
-=======
-
-  EXPECT_TRUE(inertialSDF->HasElement("pose"));
-  EXPECT_EQ(inertialSDF->Get<math::Pose>("pose"), pose);
-
-  {
-    ASSERT_TRUE(inertialSDF->HasElement("inertia"));
-    sdf::ElementPtr inertiaElem = inertialSDF->GetElement("inertia");
-
-    EXPECT_TRUE(inertiaElem->HasElement("ixx"));
-    EXPECT_DOUBLE_EQ(inertiaElem->Get<double>("ixx"), ixx);
-
-    EXPECT_TRUE(inertiaElem->HasElement("ixy"));
-    EXPECT_DOUBLE_EQ(inertiaElem->Get<double>("ixy"), ixy);
-
-    EXPECT_TRUE(inertiaElem->HasElement("ixz"));
-    EXPECT_DOUBLE_EQ(inertiaElem->Get<double>("ixz"), ixz);
-
-    EXPECT_TRUE(inertiaElem->HasElement("iyy"));
-    EXPECT_DOUBLE_EQ(inertiaElem->Get<double>("iyy"), iyy);
-
-    EXPECT_TRUE(inertiaElem->HasElement("iyz"));
-    EXPECT_DOUBLE_EQ(inertiaElem->Get<double>("iyz"), iyz);
-
-    EXPECT_TRUE(inertiaElem->HasElement("izz"));
-    EXPECT_DOUBLE_EQ(inertiaElem->Get<double>("izz"), izz);
-  }
-}
-
-/////////////////////////////////////////////////
-TEST_F(MsgsTest, MaterialToSDF)
-{
-  msgs::Material msg;
-
-  const std::string name("Gazebo/Grey");
-  const std::string uri("file://media/materials/scripts/gazebo.material");
-  const msgs::Material::ShaderType type = msgs::Material::VERTEX;
-  const std::string normalMap("normalMap");
-  const bool lighting = true;
-  const common::Color ambient(.1, .2, .3, 1.0);
-  const common::Color diffuse(.4, .5, .6, 1.0);
-  const common::Color emissive(.5, .5, .5, 0.5);
-  const common::Color specular(.7, .8, .9, 1.0);
-
-  msg.mutable_script()->set_name(name);
-  msg.mutable_script()->add_uri();
-  msg.mutable_script()->set_uri(0, uri);
-  msg.set_shader_type(type);
-  msg.set_normal_map(normalMap);
-  msg.set_lighting(lighting);
-  msgs::Set(msg.mutable_ambient(), ambient);
-  msgs::Set(msg.mutable_diffuse(), diffuse);
-  msgs::Set(msg.mutable_emissive(), emissive);
-  msgs::Set(msg.mutable_specular(), specular);
-
-  sdf::ElementPtr materialSDF = msgs::MaterialToSDF(msg);
-
-  {
-    ASSERT_TRUE(materialSDF->HasElement("script"));
-    sdf::ElementPtr scriptElem = materialSDF->GetElement("script");
-    EXPECT_TRUE(scriptElem->HasElement("name"));
-    EXPECT_EQ(name, scriptElem->Get<std::string>("name"));
-    EXPECT_TRUE(scriptElem->HasElement("uri"));
-    EXPECT_EQ(uri, scriptElem->Get<std::string>("uri"));
-  }
-
-  {
-    ASSERT_TRUE(materialSDF->HasElement("shader"));
-    sdf::ElementPtr shaderElem = materialSDF->GetElement("shader");
-    EXPECT_TRUE(shaderElem->HasAttribute("type"));
-    EXPECT_EQ(msgs::ConvertShaderType(type),
-              shaderElem->Get<std::string>("type"));
-    EXPECT_TRUE(shaderElem->HasElement("normal_map"));
-    EXPECT_EQ(normalMap, shaderElem->Get<std::string>("normal_map"));
-  }
-
->>>>>>> f2bb6d85
   EXPECT_TRUE(materialSDF->HasElement("ambient"));
   EXPECT_EQ(ambient, materialSDF->Get<common::Color>("ambient"));
   EXPECT_TRUE(materialSDF->HasElement("diffuse"));
