/*
 * Copyright 2012 Open Source Robotics Foundation
 *
 * Licensed under the Apache License, Version 2.0 (the "License");
 * you may not use this file except in compliance with the License.
 * You may obtain a copy of the License at
 *
 *     http://www.apache.org/licenses/LICENSE-2.0
 *
 * Unless required by applicable law or agreed to in writing, software
 * distributed under the License is distributed on an "AS IS" BASIS,
 * WITHOUT WARRANTIES OR CONDITIONS OF ANY KIND, either express or implied.
 * See the License for the specific language governing permissions and
 * limitations under the License.
 *
*/
/* Desc: The ODE physics engine wrapper
 * Author: Nate Koenig
 * Date: 11 June 2007
 */

#ifndef _ODEPHYSICS_HH_
#define _ODEPHYSICS_HH_

#include <tbb/spin_mutex.h>
#include <tbb/concurrent_vector.h>
#include <map>
#include <string>
#include <vector>
#include <utility>

#include <boost/thread/thread.hpp>

#include "gazebo/physics/ode/ode_inc.h"
#include "gazebo/physics/ode/ODETypes.hh"
#include "gazebo/physics/PhysicsEngine.hh"
#include "gazebo/physics/Contact.hh"
#include "gazebo/physics/Shape.hh"
#include "gazebo/gazebo_config.h"

namespace gazebo
{
  namespace physics
  {
    /// \brief Data structure for contact feedbacks
    class ODEJointFeedback
    {
      public: ODEJointFeedback() : contact(NULL), count(0) {}

      /// \brief Contact information.
      public: Contact *contact;

      /// \brief Number of elements in feedbacks array.
      public: int count;

      /// \brief Contact joint feedback information.
      public: dJointFeedback feedbacks[MAX_CONTACT_JOINTS];
    };

    /// \brief ODE physics engine.
    class ODEPhysics : public PhysicsEngine
    {
      /// \enum ODEParam
      /// \brief ODE Physics parameter types.
      public: enum ODEParam
      {
        /// \brief Solve type
        SOLVER_TYPE,

        /// \brief Constraint force mixing
        GLOBAL_CFM,

        /// \brief Error reduction parameter
        GLOBAL_ERP,

        /// \brief Number of iterations
        SOR_PRECON_ITERS,

        /// \brief Number of iterations
        PGS_ITERS,

        /// \brief SOR over-relaxation parameter
        SOR,

        /// \brief Max correcting velocity
        CONTACT_MAX_CORRECTING_VEL,

        /// \brief Surface layer depth
        CONTACT_SURFACE_LAYER,

        /// \brief Maximum number of contacts
        MAX_CONTACTS,

        /// \brief Minimum step size
        MIN_STEP_SIZE
      };

      /// \brief Constructor.
      /// \param[in] _world The World that uses this physics engine.
      public: ODEPhysics(WorldPtr _world);

      /// \brief Destructor.
      public: virtual ~ODEPhysics();

      // Documentation inherited
      public: virtual void Load(sdf::ElementPtr _sdf);

      // Documentation inherited
      public: virtual void Init();

      // Documentation inherited
      public: virtual void Reset();

      // Documentation inherited
      public: virtual void InitForThread();

      // Documentation inherited
      public: virtual void UpdateCollision();

      // Documentation inherited
      public: virtual void UpdatePhysics();

      // Documentation inherited
      public: virtual void Fini();

      // Documentation inherited
      public: virtual std::string GetType() const
                      { return "ode"; }

      // Documentation inherited
      public: virtual LinkPtr CreateLink(ModelPtr _parent);

      // Documentation inherited
      public: virtual CollisionPtr CreateCollision(
                  const std::string &_shapeType, LinkPtr _parent);

      // Documentation inherited
      public: virtual ShapePtr CreateShape(const std::string &_shapeType,
                                           CollisionPtr _collision);

      // Documentation inherited
      public: virtual JointPtr CreateJoint(const std::string &_type,
                                           ModelPtr _parent);

      // Documentation inherited
      public: virtual void SetGravity(const gazebo::math::Vector3 &_gravity);

      // Documentation inherited
      public: virtual void SetWorldCFM(double cfm);

      // Documentation inherited
      public: virtual void SetWorldERP(double erp);

      // Documentation inherited
      public: virtual void SetSORPGSPreconIters(unsigned int iters);

      // Documentation inherited
      public: virtual void SetSORPGSIters(unsigned int iters);

      // Documentation inherited
      public: virtual void SetSORPGSW(double w);

      // Documentation inherited
      public: virtual void SetContactMaxCorrectingVel(double vel);

      // Documentation inherited
      public: virtual void SetContactSurfaceLayer(double layer_depth);

      // Documentation inherited
      public: virtual void SetMaxContacts(unsigned int max_contacts);

      // Documentation inherited
      public: virtual double GetWorldCFM();

      // Documentation inherited
      public: virtual double GetWorldERP();

      // Documentation inherited
      public: virtual int GetSORPGSPreconIters();

      // Documentation inherited
      public: virtual int GetSORPGSIters();

      // Documentation inherited
      public: virtual double GetSORPGSW();

      // Documentation inherited
      public: virtual double GetContactMaxCorrectingVel();

      // Documentation inherited
      public: virtual double GetContactSurfaceLayer();

      // Documentation inherited
      public: virtual int GetMaxContacts();

      // Documentation inherited
      public: virtual void DebugPrint() const;

      // Documentation inherited
      public: virtual void SetSeed(uint32_t _seed);

<<<<<<< HEAD
      /// Documentation inherited
      public: virtual void SetParam(PhysicsParam _param,
=======
      /// \brief Set a parameter of the bullet physics engine
      /// \param[in] _param A parameter listed in the ODEParam enum
      /// \param[in] _value The value to set to
      public: virtual void SetParam(ODEParam _param,
>>>>>>> 20d3bd46
                  const boost::any &_value);

      /// Documentation inherited
      public: virtual void SetParam(const std::string &_key,
                  const boost::any &_value);

      /// Documentation inherited
      public: virtual boost::any GetParam(const std::string &_key) const;

<<<<<<< HEAD
      /// Documentation inherited
      public: virtual boost::any GetParam(PhysicsParam _attr) const;
=======
      /// \brief Get an parameter of the physics engine
      /// \param[in] _param A parameter listed in the ODEParam enum
      /// \return The value of the parameter
      public: virtual boost::any GetParam(ODEParam _param) const;
>>>>>>> 20d3bd46

      /// \brief Return the world space id.
      /// \return The space id for the world.
      public: dSpaceID GetSpaceId() const;

      /// \brief Get the world id.
      /// \return The world id.
      public: dWorldID GetWorldId();

      /// \brief Convert an ODE mass to Inertial.
      /// \param[out] _intertial Pointer to an Inertial object.
      /// \param[in] _odeMass Pointer to an ODE mass that will be converted.
      public: static void ConvertMass(InertialPtr _interial, void *_odeMass);

      /// \brief Convert an Inertial to ODE mass.
      /// \param[out] _odeMass Pointer to an ODE mass.
      /// \param[in] _intertial Pointer to an Inertial object that will be
      /// converted.
      public: static void ConvertMass(void *_odeMass, InertialPtr _inertial);

      /// \brief Get the step type (quick, world).
      /// \return The step type.
      public: virtual std::string GetStepType() const;

      /// \brief Set the step type (quick, world).
      /// \param[in] _type The step type (quick or world).
      public: virtual void SetStepType(const std::string &_type);


      /// \brief Collide two collision objects.
      /// \param[in] _collision1 First collision object.
      /// \param[in] _collision2 Second collision object.
      /// \param[in,out] _contactCollision Array of contacts.
      public: void Collide(ODECollision *_collision1, ODECollision *_collision2,
                           dContactGeom *_contactCollisions);

      /// \brief process joint feedbacks.
      /// \param[in] _feedback ODE Joint Contact feedback information.
      public: void ProcessJointFeedback(ODEJointFeedback *_feedback);

      protected: virtual void OnRequest(ConstRequestPtr &_msg);

      protected: virtual void OnPhysicsMsg(ConstPhysicsPtr &_msg);

      /// \brief Primary collision callback.
      /// \param[in] _data Pointer to user data.
      /// \param[in] _o1 First geom to check for collisions.
      /// \param[in] _o2 Second geom to check for collisions.
      private: static void CollisionCallback(void *_data, dGeomID _o1,
                                             dGeomID _o2);


      /// \brief Create a triangle mesh object collider.
      /// \param[in] _collision1 The first collision object.
      /// \param[in] _collision2 The second collision object.
      private: void AddTrimeshCollider(ODECollision *_collision1,
                                       ODECollision *_collision2);

      /// \brief Create a normal object collider.
      /// \param[in] _collision1 The first collision object.
      /// \param[in] _collision2 The second collision object.
      private: void AddCollider(ODECollision *_collision1,
                                ODECollision *_collision2);

      /// \brief Top-level world for all bodies
      private: dWorldID worldId;

      /// \brief Top-level space for all sub-spaces/collisions
      private: dSpaceID spaceId;

      /// \brief Collision attributes
      private: dJointGroupID contactGroup;

      /// \brief The type of the solver.
      private: std::string stepType;

      /// \brief Buffer of contact feedback information.
      private: std::vector<ODEJointFeedback*> jointFeedbacks;

      /// \brief Current index into the contactFeedbacks buffer
      private: unsigned int jointFeedbackIndex;

      /// \brief All the collsiion spaces.
      private: std::map<std::string, dSpaceID> spaces;

      /// \brief All the normal colliders.
      private: std::vector< std::pair<ODECollision*, ODECollision*> > colliders;

      /// \brief All the triangle mesh colliders.
      private: std::vector< std::pair<ODECollision*, ODECollision*> >
               trimeshColliders;

      /// \brief Number of normal colliders.
      private: unsigned int collidersCount;

      /// \brief Number of triangle mesh colliders.
      private: unsigned int trimeshCollidersCount;

      /// \brief Array of contact collisions.
      private: dContactGeom contactCollisions[MAX_COLLIDE_RETURNS];

      /// \brief Physics step function.
      private: int (*physicsStepFunc)(dxWorld*, dReal);

      /// \brief Indices used during creation of contact joints.
      private: int indices[MAX_CONTACT_JOINTS];
    };
  }
}
#endif<|MERGE_RESOLUTION|>--- conflicted
+++ resolved
@@ -199,15 +199,10 @@
       // Documentation inherited
       public: virtual void SetSeed(uint32_t _seed);
 
-<<<<<<< HEAD
-      /// Documentation inherited
-      public: virtual void SetParam(PhysicsParam _param,
-=======
       /// \brief Set a parameter of the bullet physics engine
       /// \param[in] _param A parameter listed in the ODEParam enum
       /// \param[in] _value The value to set to
       public: virtual void SetParam(ODEParam _param,
->>>>>>> 20d3bd46
                   const boost::any &_value);
 
       /// Documentation inherited
@@ -217,15 +212,10 @@
       /// Documentation inherited
       public: virtual boost::any GetParam(const std::string &_key) const;
 
-<<<<<<< HEAD
-      /// Documentation inherited
-      public: virtual boost::any GetParam(PhysicsParam _attr) const;
-=======
       /// \brief Get an parameter of the physics engine
       /// \param[in] _param A parameter listed in the ODEParam enum
       /// \return The value of the parameter
       public: virtual boost::any GetParam(ODEParam _param) const;
->>>>>>> 20d3bd46
 
       /// \brief Return the world space id.
       /// \return The space id for the world.
