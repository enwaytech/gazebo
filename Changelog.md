--- conflicted
+++ resolved
@@ -1,14 +1,11 @@
 ## Gazebo 6.0
 
-<<<<<<< HEAD
-=======
 ### Gazebo 6.X.X (201X-XX-XX)
 
 1. Fix visual transparency issues
     * [Pull request #1967](https://bitbucket.org/osrf/gazebo/pull-request/1967)
     * [Issue #1726](https://bitbucket.org/osrf/gazebo/issue/1726)
 
->>>>>>> 47fc6e1e
 ### Gazebo 6.5.0 (2015-10-22)
 
 1. Added ability to convert from spherical coordinates to local coordinates.
@@ -22,11 +19,7 @@
 1. Update inertia properties during simulation
     * [Pull request #1909](https://bitbucket.org/osrf/gazebo/pull-requests/1909)
     * [Design document](https://bitbucket.org/osrf/gazebo_design/src/default/inertia_resize/inertia_resize.md)
-<<<<<<< HEAD
-    
-=======
-
->>>>>>> 47fc6e1e
+
 1. Fix transparency correction for opaque materials
     * [Pull request #1946](https://bitbucket.org/osrf/gazebo/pull-requests/1946/fix-transparency-correction-for-opaque/diff)
 
