--- conflicted
+++ resolved
@@ -301,10 +301,6 @@
       public: void SetHFOV(math::Angle _angle) GAZEBO_DEPRECATED(7.0);
 
       /// \brief Set the camera FOV (horizontal)
-<<<<<<< HEAD
-      /// \param[in] _radians Horizontal field of view
-      public: virtual void SetHFOV(math::Angle _angle);
-=======
       /// \param[in] _angle Horizontal field of view
       public: void SetHFOV(const ignition::math::Angle &_angle);
 
@@ -313,7 +309,6 @@
       /// \deprecated See function that returns an ignition::math object.
       /// \sa HFOV
       public: math::Angle GetHFOV() const GAZEBO_DEPRECATED(7.0);
->>>>>>> 7c286e7c
 
       /// \brief Get the camera FOV (horizontal)
       /// \return The horizontal field of view
