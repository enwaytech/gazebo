/*
 * Copyright (C) 2012-2016 Open Source Robotics Foundation
 *
 * Licensed under the Apache License, Version 2.0 (the "License");
 * you may not use this file except in compliance with the License.
 * You may obtain a copy of the License at
 *
 *     http://www.apache.org/licenses/LICENSE-2.0
 *
 * Unless required by applicable law or agreed to in writing, software
 * distributed under the License is distributed on an "AS IS" BASIS,
 * WITHOUT WARRANTIES OR CONDITIONS OF ANY KIND, either express or implied.
 * See the License for the specific language governing permissions and
 * limitations under the License.
 *
 */

<<<<<<< HEAD
=======
#include "gazebo/common/Color.hh"

>>>>>>> f936e4da
#include "gazebo/gui/Conversions.hh"
#include "gazebo/gui/building/BuildingEditorWidget.hh"
#include "gazebo/gui/building/BuildingMaker.hh"
#include "gazebo/gui/building/EditorView.hh"
#include "gazebo/gui/building/RotateHandle.hh"
#include "gazebo/gui/building/StairsInspectorDialog.hh"
#include "gazebo/gui/building/StairsItem.hh"
#include "gazebo/gui/building/StairsItemPrivate.hh"

using namespace gazebo;
using namespace gui;

/////////////////////////////////////////////////
StairsItem::StairsItem() : RectItem(), dataPtr(new StairsItemPrivate())
{
  this->editorType = "Stairs";
  this->itemScale = BuildingMaker::conversionScale;

  this->level = 0;

  this->dataPtr->stairsSteps = 15;
  this->dataPtr->stairsDepth = 350;
  this->dataPtr->stairsWidth = 100;
  this->dataPtr->stairsHeight = 250;

  //  this->dataPtr->stairsUnitRise = 10;
  //  this->dataPtr->stairsUnitRun = 10;
  //  this->dataPtr->stairsDepth =
  //  this->dataPtr->stairsSteps * this->dataPtr->stairsUnitRun;
  //  this->dataPtr->stairsHeight =
  //  this->dataPtr->stairsSteps * this->dataPtr->stairsUnitRise;

  this->dataPtr->stairsPos = Conversions::Convert(this->scenePos());
  this->dataPtr->stairsElevation = 0;

  this->width = this->dataPtr->stairsWidth;
  this->height = this->dataPtr->stairsDepth;
  this->drawingWidth = this->width;
  this->drawingHeight = this->height;

  this->UpdateCornerPositions();

  this->zValueIdle = 3;
  this->setZValue(this->zValueIdle);

  this->dataPtr->inspector = new StairsInspectorDialog();
  this->dataPtr->inspector->setModal(false);
  connect(this->dataPtr->inspector, SIGNAL(Applied()), this, SLOT(OnApply()));

  this->openInspectorAct =
      new QAction(tr("&Open Stairs Inspector"), this);
  this->openInspectorAct->setStatusTip(tr("Open Stairs Inspector"));
  connect(this->openInspectorAct, SIGNAL(triggered()),
      this, SLOT(OnOpenInspector()));
  this->deleteItemAct = new QAction(tr("&Delete"), this);
  this->deleteItemAct->setStatusTip(tr("Delete"));
  connect(this->deleteItemAct, SIGNAL(triggered()),
      this, SLOT(OnDeleteItem()));
}

/////////////////////////////////////////////////
StairsItem::~StairsItem()
{
  delete this->dataPtr->inspector;
}

/////////////////////////////////////////////////
ignition::math::Vector3d StairsItem::Size() const
{
  return ignition::math::Vector3d(this->dataPtr->stairsWidth,
                   this->dataPtr->stairsDepth,
                   this->dataPtr->stairsHeight);
}

/////////////////////////////////////////////////
ignition::math::Vector3d StairsItem::ScenePosition() const
{
  return ignition::math::Vector3d(this->scenePos().x(), this->scenePos().y(),
      this->dataPtr->stairsElevation);
}

/////////////////////////////////////////////////
double StairsItem::SceneRotation() const
{
  return this->rotationAngle;
}

/////////////////////////////////////////////////
int StairsItem::Steps() const
{
  return this->dataPtr->stairsSteps;
}

/////////////////////////////////////////////////
bool StairsItem::RotateEventFilter(RotateHandle *_rotate, QEvent *_event)
{
  QGraphicsSceneMouseEvent *mouseEvent =
    dynamic_cast<QGraphicsSceneMouseEvent*>(_event);

  switch (_event->type())
  {
    case QEvent::GraphicsSceneMousePress:
      {
        _rotate->SetMouseState(QEvent::GraphicsSceneMousePress);
        _rotate->SetMouseDownX(mouseEvent->pos().x());
        _rotate->SetMouseDownY(mouseEvent->pos().y());

        break;
      }
    case QEvent::GraphicsSceneMouseRelease:
      {
        _rotate->SetMouseState(QEvent::GraphicsSceneMouseRelease);
        break;
      }
    case QEvent::GraphicsSceneMouseMove:
      {
        _rotate->SetMouseState(QEvent::GraphicsSceneMouseMove);
        break;
      }
    case QEvent::GraphicsSceneHoverEnter:
    case QEvent::GraphicsSceneHoverMove:
      {
        // QApplication::setOverrideCursor(QCursor(Qt::CrossCursor));
        QApplication::setOverrideCursor(BuildingEditorWidget::rotateCursor);
        return true;
      }
    case QEvent::GraphicsSceneHoverLeave:
      {
        QApplication::restoreOverrideCursor();
        return true;
      }
    default:
      return false;
      break;
  }

  if (mouseEvent == NULL)
    return false;

  if (_rotate->MouseState() == QEvent::GraphicsSceneMouseMove)
  {
    QPoint localCenter(this->drawingOriginX,
                       this->drawingOriginY);
    QPointF center = this->mapToScene(localCenter);

    QPointF newPoint = mouseEvent->scenePos();
    QLineF line(center.x(), center.y(), newPoint.x(), newPoint.y());

    // limit stairs to right angles until there is proper csg support
    double angle = line.angle();
    double range = 45;
    double angleToRotate = this->rotationAngle;
    if (angle > (90 - range) && (angle < 90 + range))
      angleToRotate = 0;
    else if (angle > (180 - range) && (angle < 180 + range))
      angleToRotate = -90;
    else if (angle > (270 - range) && (angle < 270 + range))
      angleToRotate = 180;
    else if (angle > (360 - range) || (angle < 0 + range))
      angleToRotate = 90;

    if (fabs(angleToRotate - this->rotationAngle) > 0)
      this->SetRotation(angleToRotate);
  }
  return true;
}

/////////////////////////////////////////////////
void StairsItem::paint(QPainter *_painter,
    const QStyleOptionGraphicsItem * /*_option*/, QWidget * /*_widget*/)
{
  QPointF topLeft(this->drawingOriginX - this->drawingWidth/2,
      this->drawingOriginY - this->drawingHeight/2);
  QPointF topRight(
      this->drawingOriginX + this->drawingWidth/2,
      this->drawingOriginY - this->drawingHeight/2);
  QPointF bottomLeft(
      this->drawingOriginX - this->drawingWidth/2,
      this->drawingOriginY + this->drawingHeight/2);
  QPointF bottomRight(
      this->drawingOriginX  + this->drawingWidth/2,
      this->drawingOriginY + this->drawingHeight/2);

  this->dataPtr->stairsPos = Conversions::Convert(this->scenePos());
  this->dataPtr->stairsWidth = this->drawingWidth;
  this->dataPtr->stairsDepth = this->drawingHeight;

  _painter->save();

  if (this->isSelected())
    this->DrawBoundingBox(_painter);
  this->ShowHandles(this->isSelected());

  QPen stairsPen;
  stairsPen.setStyle(Qt::SolidLine);
  stairsPen.setColor(Conversions::Convert(this->borderColor));
  _painter->setPen(stairsPen);

  QPointF drawStepLeft = topLeft;
  QPointF drawStepRight = topRight;

  double stairsUnitRun = this->dataPtr->stairsDepth /
    static_cast<double>(this->dataPtr->stairsSteps);

  for (int i = 0; i <= this->dataPtr->stairsSteps; ++i)
  {
    double stepIncr = topLeft.y() + i*stairsUnitRun;
    drawStepLeft.setY(stepIncr);
    drawStepRight.setY(stepIncr);
    _painter->drawLine(drawStepLeft, drawStepRight);
  }
  _painter->drawLine(topLeft, bottomLeft);
  _painter->drawLine(topRight, bottomRight);
  _painter->restore();
}

/////////////////////////////////////////////////
void StairsItem::mouseDoubleClickEvent(QGraphicsSceneMouseEvent *_event)
{
  this->OnOpenInspector();
  _event->setAccepted(true);
}

/////////////////////////////////////////////////
void StairsItem::OnApply()
{
  StairsInspectorDialog *dialog =
    qobject_cast<StairsInspectorDialog *>(QObject::sender());

  QPointF startPos = Conversions::Convert(this->dataPtr->stairsPos) *
      this->itemScale;
  startPos.setY(-startPos.y());
<<<<<<< HEAD
  this->SetSize(ignition::math::Vector2i(dialog->GetWidth() / this->itemScale,
        dialog->GetDepth() / this->itemScale));
  this->dataPtr->stairsWidth = dialog->GetWidth() / this->itemScale;
  this->dataPtr->stairsHeight = dialog->GetHeight() / this->itemScale;
  this->dataPtr->stairsDepth = dialog->GetDepth() / this->itemScale;
  if ((fabs(dialog->GetStartPosition().x() - startPos.x()) >= 0.01)
      || (fabs(dialog->GetStartPosition().y() - startPos.y()) >= 0.01))
  {
    this->dataPtr->stairsPos = Conversions::Convert(
        dialog->GetStartPosition() / this->itemScale);
    this->dataPtr->stairsPos.Y(-this->dataPtr->stairsPos.Y());
    this->setPos(Conversions::Convert(this->dataPtr->stairsPos));
=======
  this->SetSize(QSize(dialog->Width() / this->itemScale,
        dialog->Depth() / this->itemScale));
  this->dataPtr->stairsWidth = dialog->Width() / this->itemScale;
  this->dataPtr->stairsHeight = dialog->Height() / this->itemScale;
  this->dataPtr->stairsDepth = dialog->Depth() / this->itemScale;
  if ((fabs(dialog->StartPosition().X() - startPos.x()) >= 0.01)
      || (fabs(dialog->StartPosition().Y() - startPos.y()) >= 0.01))
  {
    this->dataPtr->stairsPos =
        Conversions::Convert(dialog->StartPosition()) / this->itemScale;
    this->dataPtr->stairsPos.setY(-this->dataPtr->stairsPos.y());
    this->setPos(this->dataPtr->stairsPos);
>>>>>>> f936e4da
    this->setParentItem(NULL);
  }
  if (this->dataPtr->stairsSteps != dialog->Steps())
  {
    this->dataPtr->stairsSteps = dialog->Steps();
    this->StepsChanged();
  }
<<<<<<< HEAD
  // this->dataPtr->stairsElevation = dialog->GetElevation();
  this->SetTexture3d(dialog->GetTexture().toStdString());
  this->SetColor3d(Conversions::Convert(dialog->GetColor()));
=======
  // this->dataPtr->stairsElevation = dialog->Elevation();
  this->Set3dTexture(QString::fromStdString(dialog->Texture()));
  this->Set3dColor(Conversions::Convert(dialog->Color()));
>>>>>>> f936e4da
  this->StairsChanged();
}

/////////////////////////////////////////////////
void StairsItem::OnOpenInspector()
{
  this->dataPtr->inspector->SetName(this->Name());
  this->dataPtr->inspector->SetWidth(
      this->dataPtr->stairsWidth * this->itemScale);
  this->dataPtr->inspector->SetDepth(
      this->dataPtr->stairsDepth * this->itemScale);
  this->dataPtr->inspector->SetHeight(
      this->dataPtr->stairsHeight * this->itemScale);
  this->dataPtr->inspector->SetSteps(this->dataPtr->stairsSteps);
  //  dialog.SetElevation(this->dataPtr->stairsElevation);
  QPointF startPos = Conversions::Convert(this->dataPtr->stairsPos) *
      this->itemScale;
  startPos.setY(-startPos.y());
<<<<<<< HEAD
  this->dataPtr->inspector->SetStartPosition(startPos);
  this->dataPtr->inspector->SetColor(Conversions::Convert(this->visual3dColor));
  this->dataPtr->inspector->SetTexture(
      QString::fromStdString(this->visual3dTexture));
=======
  this->dataPtr->inspector->SetStartPosition(Conversions::Convert(startPos));
  this->dataPtr->inspector->SetColor(Conversions::Convert(this->visual3dColor));
  this->dataPtr->inspector->SetTexture(this->visual3dTexture.toStdString());
>>>>>>> f936e4da
  this->dataPtr->inspector->move(QCursor::pos());
  this->dataPtr->inspector->show();
}

/////////////////////////////////////////////////
void StairsItem::OnDeleteItem()
{
  dynamic_cast<EditorView *>(this->scene()->views()[0])->DeleteItem(this);
}

/////////////////////////////////////////////////
void StairsItem::StairsChanged()
{
  emit WidthChanged(this->dataPtr->stairsWidth);
  emit DepthChanged(this->dataPtr->stairsDepth);
  emit HeightChanged(this->dataPtr->stairsHeight);
  emit PositionChanged(this->dataPtr->stairsPos.X(),
      this->dataPtr->stairsPos.Y(),
      this->levelBaseHeight + this->dataPtr->stairsElevation);
}

/////////////////////////////////////////////////
void StairsItem::StepsChanged()
{
  // emit a signal to delete 3d and make a new one
  // TODO there should be a more efficient way to do this.
  emit ItemDeleted();
  dynamic_cast<EditorView *>((this->scene()->views())[0])->Create3DVisual(this);
  this->StairsChanged();
}<|MERGE_RESOLUTION|>--- conflicted
+++ resolved
@@ -15,11 +15,8 @@
  *
  */
 
-<<<<<<< HEAD
-=======
 #include "gazebo/common/Color.hh"
 
->>>>>>> f936e4da
 #include "gazebo/gui/Conversions.hh"
 #include "gazebo/gui/building/BuildingEditorWidget.hh"
 #include "gazebo/gui/building/BuildingMaker.hh"
@@ -252,21 +249,7 @@
   QPointF startPos = Conversions::Convert(this->dataPtr->stairsPos) *
       this->itemScale;
   startPos.setY(-startPos.y());
-<<<<<<< HEAD
-  this->SetSize(ignition::math::Vector2i(dialog->GetWidth() / this->itemScale,
-        dialog->GetDepth() / this->itemScale));
-  this->dataPtr->stairsWidth = dialog->GetWidth() / this->itemScale;
-  this->dataPtr->stairsHeight = dialog->GetHeight() / this->itemScale;
-  this->dataPtr->stairsDepth = dialog->GetDepth() / this->itemScale;
-  if ((fabs(dialog->GetStartPosition().x() - startPos.x()) >= 0.01)
-      || (fabs(dialog->GetStartPosition().y() - startPos.y()) >= 0.01))
-  {
-    this->dataPtr->stairsPos = Conversions::Convert(
-        dialog->GetStartPosition() / this->itemScale);
-    this->dataPtr->stairsPos.Y(-this->dataPtr->stairsPos.Y());
-    this->setPos(Conversions::Convert(this->dataPtr->stairsPos));
-=======
-  this->SetSize(QSize(dialog->Width() / this->itemScale,
+  this->SetSize(ignition::math::Vector2i(dialog->Width() / this->itemScale,
         dialog->Depth() / this->itemScale));
   this->dataPtr->stairsWidth = dialog->Width() / this->itemScale;
   this->dataPtr->stairsHeight = dialog->Height() / this->itemScale;
@@ -274,11 +257,9 @@
   if ((fabs(dialog->StartPosition().X() - startPos.x()) >= 0.01)
       || (fabs(dialog->StartPosition().Y() - startPos.y()) >= 0.01))
   {
-    this->dataPtr->stairsPos =
-        Conversions::Convert(dialog->StartPosition()) / this->itemScale;
-    this->dataPtr->stairsPos.setY(-this->dataPtr->stairsPos.y());
-    this->setPos(this->dataPtr->stairsPos);
->>>>>>> f936e4da
+    this->dataPtr->stairsPos = dialog->StartPosition() / this->itemScale;
+    this->dataPtr->stairsPos.Y(-this->dataPtr->stairsPos.Y());
+    this->setPos(Conversions::Convert(this->dataPtr->stairsPos));
     this->setParentItem(NULL);
   }
   if (this->dataPtr->stairsSteps != dialog->Steps())
@@ -286,15 +267,9 @@
     this->dataPtr->stairsSteps = dialog->Steps();
     this->StepsChanged();
   }
-<<<<<<< HEAD
   // this->dataPtr->stairsElevation = dialog->GetElevation();
-  this->SetTexture3d(dialog->GetTexture().toStdString());
-  this->SetColor3d(Conversions::Convert(dialog->GetColor()));
-=======
-  // this->dataPtr->stairsElevation = dialog->Elevation();
-  this->Set3dTexture(QString::fromStdString(dialog->Texture()));
-  this->Set3dColor(Conversions::Convert(dialog->Color()));
->>>>>>> f936e4da
+  this->SetTexture3d(dialog->Texture());
+  this->SetColor3d(dialog->Color());
   this->StairsChanged();
 }
 
@@ -310,19 +285,11 @@
       this->dataPtr->stairsHeight * this->itemScale);
   this->dataPtr->inspector->SetSteps(this->dataPtr->stairsSteps);
   //  dialog.SetElevation(this->dataPtr->stairsElevation);
-  QPointF startPos = Conversions::Convert(this->dataPtr->stairsPos) *
-      this->itemScale;
-  startPos.setY(-startPos.y());
-<<<<<<< HEAD
+  auto startPos = this->dataPtr->stairsPos * this->itemScale;
+  startPos.Y(-startPos.Y());
   this->dataPtr->inspector->SetStartPosition(startPos);
-  this->dataPtr->inspector->SetColor(Conversions::Convert(this->visual3dColor));
-  this->dataPtr->inspector->SetTexture(
-      QString::fromStdString(this->visual3dTexture));
-=======
-  this->dataPtr->inspector->SetStartPosition(Conversions::Convert(startPos));
-  this->dataPtr->inspector->SetColor(Conversions::Convert(this->visual3dColor));
-  this->dataPtr->inspector->SetTexture(this->visual3dTexture.toStdString());
->>>>>>> f936e4da
+  this->dataPtr->inspector->SetColor(this->visual3dColor);
+  this->dataPtr->inspector->SetTexture(this->visual3dTexture);
   this->dataPtr->inspector->move(QCursor::pos());
   this->dataPtr->inspector->show();
 }
