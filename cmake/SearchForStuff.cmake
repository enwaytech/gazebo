include (${gazebo_cmake_dir}/GazeboUtils.cmake)
include (${gazebo_cmake_dir}/FindSSE.cmake)
include (CheckCXXSourceCompiles)

include (${gazebo_cmake_dir}/FindOS.cmake)
include (FindPkgConfig)
include (${gazebo_cmake_dir}/FindFreeimage.cmake)

execute_process(COMMAND pkg-config --modversion protobuf
  OUTPUT_VARIABLE PROTOBUF_VERSION
  RESULT_VARIABLE protobuf_modversion_failed)

########################################
# 1. can not use BUILD_TYPE_PROFILE is defined after include this module
# 2. TODO: TOUPPER is a hack until we fix the build system to support standard build names
if (CMAKE_BUILD_TYPE)
  string(TOUPPER ${CMAKE_BUILD_TYPE} TMP_CMAKE_BUILD_TYPE)
  if ("${TMP_CMAKE_BUILD_TYPE}" STREQUAL "PROFILE")
    include (${gazebo_cmake_dir}/FindGooglePerfTools.cmake)
    if (GOOGLE_PERFTOOLS_FOUND)
      message(STATUS "Include google-perftools")
    else()
      BUILD_ERROR("Need google/heap-profiler.h (libgoogle-perftools-dev) tools to compile in Profile mode")
    endif()
  endif()
endif()

########################################
if (PROTOBUF_VERSION LESS 2.3.0)
  BUILD_ERROR("Incorrect version: Gazebo requires protobuf version 2.3.0 or greater")
endif()

########################################
# The Google Protobuf library for message generation + serialization
find_package(Protobuf REQUIRED)
if (NOT PROTOBUF_FOUND)
  BUILD_ERROR ("Missing: Google Protobuf (libprotobuf-dev)")
endif()
if (NOT PROTOBUF_PROTOC_EXECUTABLE)
  BUILD_ERROR ("Missing: Google Protobuf Compiler (protobuf-compiler)")
endif()
if (NOT PROTOBUF_PROTOC_LIBRARY)
  BUILD_ERROR ("Missing: Google Protobuf Compiler Library (libprotoc-dev)")
endif()

########################################
include (FindOpenGL)
if (NOT OPENGL_FOUND)
  BUILD_ERROR ("Missing: OpenGL")
else ()
 APPEND_TO_CACHED_LIST(gazeboserver_include_dirs
                       ${gazeboserver_include_dirs_desc}
                       ${OPENGL_INCLUDE_DIR})
 APPEND_TO_CACHED_LIST(gazeboserver_link_libs
                       ${gazeboserver_link_libs_desc}
                       ${OPENGL_LIBRARIES})
endif ()

########################################
# Find packages
if (PKG_CONFIG_FOUND)

  pkg_check_modules(CURL libcurl)
  if (NOT CURL_FOUND)
    BUILD_ERROR ("Missing: libcurl. Required for connection to model database.")
  endif()

  pkg_check_modules(PROFILER libprofiler)
  if (PROFILER_FOUND)
    set (CMAKE_LINK_FLAGS_PROFILE "-Wl,--no-as-needed -lprofiler -Wl,--as-needed ${CMAKE_LINK_FLAGS_PROFILE}" CACHE INTERNAL "Link flags for profile")
  else ()
    find_library(PROFILER profiler)
    if (PROFILER)
      message (STATUS "Looking for libprofiler - found")
      set (CMAKE_LINK_FLAGS_PROFILE "-Wl,--no-as-needed -lprofiler -Wl,--as-needed ${CMAKE_LINK_FLAGS_PROFILE}" CACHE INTERNAL "Link flags for profile")
    else()
      message (STATUS "Looking for libprofiler - not found")
    endif()
  endif()

  pkg_check_modules(TCMALLOC libtcmalloc)
  if (TCMALLOC_FOUND)
    set (CMAKE_LINK_FLAGS_PROFILE "${CMAKE_LINK_FLAGS_PROFILE} -Wl,--no-as-needed -ltcmalloc -Wl,--no-as-needed"
      CACHE INTERNAL "Link flags for profile" FORCE)
  else ()
    find_library(TCMALLOC tcmalloc)
    if (TCMALLOC)
      message (STATUS "Looking for libtcmalloc - found")
      set (CMAKE_LINK_FLAGS_PROFILE "${CMAKE_LINK_FLAGS_PROFILE} -ltcmalloc"
        CACHE INTERNAL "Link flags for profile" FORCE)
    else ()
      message (STATUS "Looking for libtcmalloc - not found")
    endif()
  endif ()

  pkg_check_modules(CEGUI CEGUI)
  pkg_check_modules(CEGUI_OGRE CEGUI-OGRE)
  if (NOT CEGUI_FOUND)
    BUILD_WARNING ("CEGUI not found, opengl GUI will be disabled.")
    set (HAVE_CEGUI OFF CACHE BOOL "HAVE CEGUI" FORCE)
  else()
    message (STATUS "Looking for CEGUI, found")
    if (NOT CEGUI_OGRE_FOUND)
      BUILD_WARNING ("CEGUI-OGRE not found, opengl GUI will be disabled.")
      set (HAVE_CEGUI OFF CACHE BOOL "HAVE CEGUI" FORCE)
    else()
      set (HAVE_CEGUI ON CACHE BOOL "HAVE CEGUI" FORCE)
      set (CEGUI_LIBRARIES "CEGUIBase;CEGUIOgreRenderer")
      message (STATUS "Looking for CEGUI-OGRE, found")
    endif()
  endif()

  #################################################
  # Find bullet
  pkg_check_modules(BULLET bullet)
  if (BULLET_FOUND)
    set (HAVE_BULLET TRUE)
  else()
    set (HAVE_BULLET FALSE)
  endif()

<<<<<<< HEAD
  #################################################
  # Find rtql8
  find_package(RTQL8)
  if (RTQL8_FOUND)
    message (STATUS "Looking for RTQL8, found")
    set (HAVE_RTQL8 TRUE)
  else()
    message (STATUS "Looking for RTQL8, not found")
    set (HAVE_RTQL8 FALSE)
  endif()
  
=======
>>>>>>> 7e68ea13
  #################################################
  # Find tinyxml. Only debian distributions package tinyxml with a pkg-config
  find_path (tinyxml_include_dir tinyxml.h ${tinyxml_include_dirs} ENV CPATH)
  if (NOT tinyxml_include_dir)
    message (STATUS "Looking for tinyxml.h - not found")
    BUILD_ERROR("Missing: tinyxml")
  else ()
    message (STATUS "Looking for tinyxml.h - found")
    set (tinyxml_include_dirs ${tinyxml_include_dir} CACHE STRING
      "tinyxml include paths. Use this to override automatic detection.")
    set (tinyxml_libraries "tinyxml" CACHE INTERNAL "tinyxml libraries")
  endif ()

  #################################################
  # Find libtar.
  find_path (libtar_include_dir libtar.h /usr/include /usr/local/include ENV CPATH)
  if (NOT libtar_include_dir)
    message (STATUS "Looking for libtar.h - not found")
    BUILD_ERROR("Missing: libtar")
  else ()
    message (STATUS "Looking for libtar.h - found")
    set (libtar_libraries "tar" CACHE INTERNAL "tinyxml libraries")
  endif ()

  #################################################
  # Use internal CCD (built as libgazebo_ccd.so)
  #
  set(CCD_INCLUDE_DIRS "${CMAKE_SOURCE_DIR}/deps/libccd/include")
  set(CCD_LIBRARIES gazebo_ccd)

  #################################################
  # Find TBB
  pkg_check_modules(TBB tbb)
  if (NOT TBB_FOUND)
    message(STATUS "TBB not found, attempting to detect manually")

    find_library(tbb_library tbb ENV LD_LIBRARY_PATH)
    if (tbb_library)
      set(TBB_FOUND true)
      set(TBB_LIBRARIES ${tbb_library})
    else (tbb_library)
      BUILD_ERROR ("Missing: TBB - Threading Building Blocks")
    endif(tbb_library)
  endif (NOT TBB_FOUND)

  #################################################
  # Find OGRE
  execute_process(COMMAND pkg-config --modversion OGRE
                  OUTPUT_VARIABLE OGRE_VERSION)
  string(REPLACE "\n" "" OGRE_VERSION ${OGRE_VERSION})

  pkg_check_modules(OGRE-RTShaderSystem
                    OGRE-RTShaderSystem>=${MIN_OGRE_VERSION})

  if (OGRE-RTShaderSystem_FOUND)
    set(ogre_ldflags ${OGRE-RTShaderSystem_LDFLAGS})
    set(ogre_include_dirs ${OGRE-RTShaderSystem_INCLUDE_DIRS})
    set(ogre_libraries ${OGRE-RTShaderSystem_LIBRARIES})
    set(ogre_library_dirs ${OGRE-RTShaderSystem_LIBRARY_DIRS})
    set(ogre_cflags ${OGRE-RTShaderSystem_CFLAGS})

    set (INCLUDE_RTSHADER ON CACHE BOOL "Enable GPU shaders")
  else ()
    set (INCLUDE_RTSHADER OFF CACHE BOOL "Enable GPU shaders")
  endif ()

  pkg_check_modules(OGRE OGRE>=${MIN_OGRE_VERSION})
  if (NOT OGRE_FOUND)
    BUILD_ERROR("Missing: Ogre3d version >=${MIN_OGRE_VERSION}(http://www.orge3d.org)")
  else (NOT OGRE_FOUND)
    set(ogre_ldflags ${ogre_ldflags} ${OGRE_LDFLAGS})
    set(ogre_include_dirs ${ogre_include_dirs} ${OGRE_INCLUDE_DIRS})
    set(ogre_libraries ${ogre_libraries};${OGRE_LIBRARIES})
    set(ogre_library_dirs ${ogre_library_dirs} ${OGRE_LIBRARY_DIRS})
    set(ogre_cflags ${ogre_cflags} ${OGRE_CFLAGS})
  endif ()

  set (OGRE_INCLUDE_DIRS ${ogre_include_dirs}
       CACHE INTERNAL "Ogre include path")

  pkg_check_modules(OGRE-Terrain OGRE-Terrain)
  if (OGRE-Terrain_FOUND)
    set(ogre_ldflags ${ogre_ldflags} ${OGRE-Terrain_LDFLAGS})
    set(ogre_include_dirs ${ogre_include_dirs} ${OGRE-Terrain_INCLUDE_DIRS})
    set(ogre_libraries ${ogre_libraries};${OGRE-Terrain_LIBRARIES})
    set(ogre_library_dirs ${ogre_library_dirs} ${OGRE-Terrain_LIBRARY_DIRS})
    set(ogre_cflags ${ogre_cflags} ${OGRE-Terrain_CFLAGS})
  endif()

  # Also find OGRE's plugin directory, which is provided in its .pc file as the
  # `plugindir` variable.  We have to call pkg-config manually to get it.
  execute_process(COMMAND pkg-config --variable=plugindir OGRE
                  OUTPUT_VARIABLE _pkgconfig_invoke_result
                  RESULT_VARIABLE _pkgconfig_failed)
  if(_pkgconfig_failed)
    BUILD_WARNING ("Failed to find OGRE's plugin directory.  The build will succeed, but gazebo will likely fail to run.")
  else()
    # This variable will be substituted into cmake/setup.sh.in
    set (OGRE_PLUGINDIR ${_pkgconfig_invoke_result})
  endif()


  ########################################
  # Find OpenAL
  # pkg_check_modules(OAL openal)
  # if (NOT OAL_FOUND)
  #   BUILD_WARNING ("Openal not found. Audio capabilities will be disabled.")
  #   set (HAVE_OPENAL FALSE)
  # else (NOT OAL_FOUND)
  #   set (HAVE_OPENAL TRUE)
  # endif ()

  ########################################
  # Find libswscale format
  pkg_check_modules(libswscale libswscale)
  if (NOT libswscale_FOUND)
    BUILD_WARNING ("libswscale not found. Audio-video capabilities will be disabled.")
  endif ()

  ########################################
  # Find AV format
  pkg_check_modules(libavformat libavformat)
  if (NOT libavformat_FOUND)
    BUILD_WARNING ("libavformat not found. Audio-video capabilities will be disabled.")
  endif ()

  ########################################
  # Find avcodec
  pkg_check_modules(libavcodec libavcodec)
  if (NOT libavcodec_FOUND)
    BUILD_WARNING ("libavcodec not found. Audio-video capabilities will be disabled.")
  endif ()

  if (libavformat_FOUND AND libavcodec_FOUND AND libswscale)
    set (HAVE_FFMPEG TRUE)
  endif ()

  ########################################
  # Find urdfdom and urdfdom_headers
  # look for the cmake modules first, and .pc pkg_config second
  find_package(urdfdom_headers QUIET)
  if (NOT urdfdom_headers_FOUND)
    pkg_check_modules(urdfdom_headers urdfdom_headers)
    if (NOT urdfdom_headers_FOUND)
      BUILD_WARNING ("urdfdom_headers not found, urdf parser will not be built.")
    endif ()
  endif ()
  if (urdfdom_headers_FOUND)
    set (HAVE_URDFDOM_HEADERS TRUE)
  endif ()

  find_package(urdfdom QUIET)
  if (NOT urdfdom_FOUND)
    pkg_check_modules(urdfdom urdfdom)
    if (NOT urdfdom_FOUND)
      BUILD_WARNING ("urdfdom not found, urdf parser will not be built.")
    endif ()
  endif ()
  if (urdfdom_FOUND)
    set (HAVE_URDFDOM TRUE)
  endif ()

  find_package(console_bridge QUIET)
  if (NOT console_bridge_FOUND)
    pkg_check_modules(console_bridge console_bridge)
    if (NOT console_bridge_FOUND)
      BUILD_WARNING ("console_bridge not found, urdf parser will not be built.")
    endif ()
  endif ()
  if (console_bridge_FOUND)
    set (HAVE_CONSOLE_BRIDGE TRUE)
  endif ()

  ########################################
  # Find Player
  pkg_check_modules(PLAYER playercore>=3.0 playerc++)
  if (NOT PLAYER_FOUND)
    set (INCLUDE_PLAYER OFF CACHE BOOL "Build gazebo plugin for player" FORCE)
    BUILD_WARNING ("Player not found, gazebo plugin for player will not be built.")
  else (NOT PLAYER_FOUND)
    set (INCLUDE_PLAYER ON CACHE BOOL "Build gazebo plugin for player" FORCE)
    set (PLAYER_INCLUDE_DIRS ${PLAYER_INCLUDE_DIRS} CACHE INTERNAL
         "Player include directory")
    set (PLAYER_LINK_DIRS ${PLAYER_LINK_DIRS} CACHE INTERNAL
         "Player link directory")
    set (PLAYER_LINK_LIBS ${PLAYER_LIBRARIES} CACHE INTERNAL
         "Player libraries")
  endif ()

  ########################################
  # Find GNU Triangulation Surface Library
  pkg_check_modules(gts gts)
  if (gts_FOUND)
    message (STATUS "Looking for GTS - found")
    set (HAVE_GTS TRUE)
  else ()
    set (HAVE_GTS FALSE)
    BUILD_WARNING ("GNU Triangulation Surface library not found - Gazebo will not have CSG support.")
  endif ()

  #################################################
  # Find bullet
  pkg_check_modules(BULLET bullet)
  if (BULLET_FOUND)
    set (HAVE_BULLET TRUE)
  else()
    set (HAVE_BULLET FALSE)
  endif()

else (PKG_CONFIG_FOUND)
  set (BUILD_GAZEBO OFF CACHE INTERNAL "Build Gazebo" FORCE)
  BUILD_ERROR ("Error: pkg-config not found")
endif ()

find_package (Qt4)
if (NOT QT4_FOUND)
  BUILD_ERROR("Missing: Qt4")
endif()

########################################
# Find Boost, if not specified manually
include(FindBoost)
find_package(Boost ${MIN_BOOST_VERSION} REQUIRED thread signals system filesystem program_options regex iostreams date_time)

if (NOT Boost_FOUND)
  set (BUILD_GAZEBO OFF CACHE INTERNAL "Build Gazebo" FORCE)
  BUILD_ERROR ("Boost not found. Please install thread signals system filesystem program_options regex date_time boost version ${MIN_BOOST_VERSION} or higher.")
endif()

########################################
# Find urdfdom_headers
IF (NOT HAVE_URDFDOM_HEADERS)
  SET (urdfdom_search_path /usr/include)
  FIND_PATH(URDFDOM_HEADERS_PATH urdf_model/model.h ${urdfdom_search_path})
  IF (NOT URDFDOM_HEADERS_PATH)
    MESSAGE (STATUS "Looking for urdf_model/model.h - not found")
    BUILD_WARNING ("model.h not found. urdf parser will not be built")
  ELSE (NOT URDFDOM_HEADERS_PATH)
    MESSAGE (STATUS "Looking for model.h - found")
    SET (HAVE_URDFDOM_HEADERS TRUE)
    SET (URDFDOM_HEADERS_PATH /usr/include)
  ENDIF (NOT URDFDOM_HEADERS_PATH)

ELSE (NOT HAVE_URDFDOM_HEADERS)

  SET (URDFDOM_HEADERS_PATH /usr/include)
  MESSAGE (STATUS "found urdf_model/model.h - found")

ENDIF (NOT HAVE_URDFDOM_HEADERS)

########################################
# Find urdfdom
IF (NOT HAVE_URDFDOM)
  SET (urdfdom_search_path
    /usr/include /usr/local/include
    /usr/include/urdf_parser
  )

  FIND_PATH(URDFDOM_PATH urdf_parser.h ${urdfdom_search_path})
  IF (NOT URDFDOM_PATH)
    MESSAGE (STATUS "Looking for urdf_parser/urdf_parser.h - not found")
    BUILD_WARNING ("urdf_parser.h not found. urdf parser will not be built")
    SET (URDFDOM_PATH /usr/include)
  ELSE (NOT URDFDOM_PATH)
    MESSAGE (STATUS "Looking for urdf_parser.h - found")
    SET (HAVE_URDFDOM TRUE)
    SET (URDFDOM_PATH /usr/include)
  ENDIF (NOT URDFDOM_PATH)

ELSE (NOT HAVE_URDFDOM)

  MESSAGE (STATUS "found urdf_parser/urdf_parser.h - found")

ENDIF (NOT HAVE_URDFDOM)

########################################
# Find console_bridge
IF (NOT HAVE_CONSOLE_BRIDGE)
  SET (console_bridge_search_path
    /usr/include /usr/local/include
  )

  FIND_PATH(CONSOLE_BRIDGE_PATH console_bridge/console.h ${console_bridge_search_path})
  IF (NOT CONSOLE_BRIDGE_PATH)
    MESSAGE (STATUS "Looking for console_bridge/console.h - not found")
    BUILD_WARNING ("console.h not found. urdf parser (depends on console_bridge) will not be built")
    SET (CONSOLE_BRIDGE_PATH /usr/include)
  ELSE (NOT CONSOLE_BRIDGE_PATH)
    MESSAGE (STATUS "Looking for console.h - found")
    SET (HAVE_CONSOLE_BRIDGE TRUE)
    SET (CONSOLE_BRIDGE_PATH /usr/include)
  ENDIF (NOT CONSOLE_BRIDGE_PATH)

ELSE (NOT HAVE_CONSOLE_BRIDGE)

  MESSAGE (STATUS "found console_bridge/console.h - found")

ENDIF (NOT HAVE_CONSOLE_BRIDGE)


########################################
# Find avformat and avcodec
IF (HAVE_FFMPEG)
  SET (libavformat_search_path
    /usr/include /usr/include/libavformat /usr/local/include
    /usr/local/include/libavformat /usr/include/ffmpeg
  )

  SET (libavcodec_search_path
    /usr/include /usr/include/libavcodec /usr/local/include
    /usr/local/include/libavcodec /usr/include/ffmpeg
  )

  FIND_PATH(LIBAVFORMAT_PATH avformat.h ${libavformat_search_path})
  IF (NOT LIBAVFORMAT_PATH)
    MESSAGE (STATUS "Looking for avformat.h - not found")
    BUILD_WARNING ("avformat.h not found. audio/video will not be built")
    SET (LIBAVFORMAT_PATH /usr/include)
  ELSE (NOT LIBAVFORMAT_PATH)
    MESSAGE (STATUS "Looking for avformat.h - found")
  ENDIF (NOT LIBAVFORMAT_PATH)

  FIND_PATH(LIBAVCODEC_PATH avcodec.h ${libavcodec_search_path})
  IF (NOT LIBAVCODEC_PATH)
    MESSAGE (STATUS "Looking for avcodec.h - not found")
    BUILD_WARNING ("avcodec.h not found. audio/video will not be built")
    SET (LIBAVCODEC_PATH /usr/include)
  ELSE (NOT LIBAVCODEC_PATH)
    MESSAGE (STATUS "Looking for avcodec.h - found")
  ENDIF (NOT LIBAVCODEC_PATH)

ELSE (HAVE_FFMPEG)
  SET (LIBAVFORMAT_PATH /usr/include)
  SET (LIBAVCODEC_PATH /usr/include)
ENDIF (HAVE_FFMPEG)

########################################
# Find libtool
find_path(libtool_include_dir ltdl.h /usr/include /usr/local/include)
if (NOT libtool_include_dir)
  message (STATUS "Looking for ltdl.h - not found")
  BUILD_WARNING ("ltdl.h not found")
  set (libtool_include_dir /usr/include)
else (NOT libtool_include_dir)
  message (STATUS "Looking for ltdl.h - found")
endif (NOT libtool_include_dir)

find_library(libtool_library ltdl /usr/lib /usr/local/lib)
if (NOT libtool_library)
  message (STATUS "Looking for libltdl - not found")
else (NOT libtool_library)
  message (STATUS "Looking for libltdl - found")
endif (NOT libtool_library)

if (libtool_library AND libtool_include_dir)
  set (HAVE_LTDL TRUE)
else ()
  set (HAVE_LTDL FALSE)
  set (libtool_library "" CACHE STRING "" FORCE)
endif ()


########################################
# Find libdl
find_path(libdl_include_dir dlfcn.h /usr/include /usr/local/include)
if (NOT libdl_include_dir)
  message (STATUS "Looking for dlfcn.h - not found")
  BUILD_WARNING ("dlfcn.h not found, plugins will not be supported.")
  set (libdl_include_dir /usr/include)
else (NOT libdl_include_dir)
  message (STATUS "Looking for dlfcn.h - found")
endif ()

find_library(libdl_library dl /usr/lib /usr/local/lib)
if (NOT libdl_library)
  message (STATUS "Looking for libdl - not found")
  BUILD_WARNING ("libdl not found, plugins will not be supported.")
else (NOT libdl_library)
  message (STATUS "Looking for libdl - found")
endif ()

if (libdl_library AND libdl_include_dir)
  SET (HAVE_DL TRUE)
else (libdl_library AND libdl_include_dir)
  SET (HAVE_DL FALSE)
endif ()<|MERGE_RESOLUTION|>--- conflicted
+++ resolved
@@ -119,7 +119,6 @@
     set (HAVE_BULLET FALSE)
   endif()
 
-<<<<<<< HEAD
   #################################################
   # Find rtql8
   find_package(RTQL8)
@@ -131,8 +130,6 @@
     set (HAVE_RTQL8 FALSE)
   endif()
   
-=======
->>>>>>> 7e68ea13
   #################################################
   # Find tinyxml. Only debian distributions package tinyxml with a pkg-config
   find_path (tinyxml_include_dir tinyxml.h ${tinyxml_include_dirs} ENV CPATH)
