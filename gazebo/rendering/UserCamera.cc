/*
 * Copyright (C) 2012-2014 Open Source Robotics Foundation
 *
 * Licensed under the Apache License, Version 2.0 (the "License");
 * you may not use this file except in compliance with the License.
 * You may obtain a copy of the License at
 *
 *     http://www.apache.org/licenses/LICENSE-2.0
 *
 * Unless required by applicable law or agreed to in writing, software
 * distributed under the License is distributed on an "AS IS" BASIS,
 * WITHOUT WARRANTIES OR CONDITIONS OF ANY KIND, either express or implied.
 * See the License for the specific language governing permissions and
 * limitations under the License.
 *
*/
#include "gazebo/rendering/ogre_gazebo.h"

#include "gazebo/common/Assert.hh"
#include "gazebo/common/Console.hh"
#include "gazebo/common/Events.hh"

#include "gazebo/rendering/selection_buffer/SelectionBuffer.hh"
#include "gazebo/rendering/RenderEngine.hh"
#include "gazebo/rendering/GUIOverlay.hh"
#include "gazebo/rendering/WindowManager.hh"
#include "gazebo/rendering/FPSViewController.hh"
#include "gazebo/rendering/OrbitViewController.hh"
#include "gazebo/rendering/RenderTypes.hh"
#include "gazebo/rendering/Scene.hh"
#include "gazebo/rendering/UserCameraPrivate.hh"
#include "gazebo/rendering/Conversions.hh"
#include "gazebo/rendering/UserCamera.hh"

using namespace gazebo;
using namespace rendering;

//////////////////////////////////////////////////
UserCamera::UserCamera(const std::string &_name, ScenePtr _scene)
  : Camera(_name, _scene),
    dataPtr(new UserCameraPrivate)
{
  this->dataPtr->gui = new GUIOverlay();

  this->dataPtr->orbitViewController = NULL;
  this->dataPtr->fpsViewController = NULL;
  this->dataPtr->viewController = NULL;

  this->dataPtr->selectionBuffer = NULL;

  // Set default UserCamera render rate to 120Hz. This was choosen
  // for stereo rendering and smooth user interactions.
  this->SetRenderRate(120.0);

  this->SetUseSDFPose(false);
}

//////////////////////////////////////////////////
UserCamera::~UserCamera()
{
  delete this->dataPtr->orbitViewController;
  delete this->dataPtr->fpsViewController;

  delete this->dataPtr->gui;
  this->dataPtr->gui = NULL;

  this->connections.clear();

  delete this->dataPtr;
  this->dataPtr = NULL;
}

//////////////////////////////////////////////////
void UserCamera::Load(sdf::ElementPtr _sdf)
{
  Camera::Load(_sdf);
}

//////////////////////////////////////////////////
void UserCamera::Load()
{
  Camera::Load();
  this->node = transport::NodePtr(new transport::Node());
  this->node->Init();
  this->joySub = this->node->Subscribe("~/spacenav/joy",
      &UserCamera::OnJoy, this);
}

//////////////////////////////////////////////////
void UserCamera::Init()
{
  this->dataPtr->orbitViewController = new OrbitViewController(
      boost::dynamic_pointer_cast<UserCamera>(shared_from_this()));
  this->dataPtr->fpsViewController = new FPSViewController(
      boost::dynamic_pointer_cast<UserCamera>(shared_from_this()));
  this->dataPtr->viewController = this->dataPtr->orbitViewController;

  Camera::Init();

  // Don't yaw along variable axis, causes leaning
  this->camera->setFixedYawAxis(true, Ogre::Vector3::UNIT_Z);
  this->camera->setDirection(1, 0, 0);
  this->camera->setAutoAspectRatio(false);

  // Right camera
  {
    this->rightCamera = this->scene->GetManager()->createCamera(
        "StereoUserRight");
    this->rightCamera->pitch(Ogre::Degree(90));

    // Don't yaw along variable axis, causes leaning
    this->rightCamera->setFixedYawAxis(true, Ogre::Vector3::UNIT_Z);
    this->rightCamera->setDirection(1, 0, 0);

    this->rightCamera->setAutoAspectRatio(false);

    this->sceneNode->attachObject(this->rightCamera);
  }

  this->SetHFOV(GZ_DTOR(60));

  // Careful when setting this value.
  // A far clip that is too close will have bad side effects on the
  // lighting. When using deferred shading, the light's use geometry that
  // trigger shaders. If the far clip is too close, the light's geometry is
  // clipped and wholes appear in the lighting.
  switch (RenderEngine::Instance()->GetRenderPathType())
  {
    case RenderEngine::VERTEX:
      this->SetClipDist(0.1, 100);
      break;

    case RenderEngine::DEFERRED:
    case RenderEngine::FORWARD:
      this->SetClipDist(.1, 5000);
      break;

    default:
      this->SetClipDist(.1, 5000);
      break;
  }

  // Removing for now because the axis doesn't not move properly when the
  // window is resized
  /*
  this->axisNode =
    this->sceneNode->createChildSceneNode(this->name + "AxisNode");

  const Ogre::Vector3 *corners =
    this->camera->getWorldSpaceCorners();

  double width = corners[1].y - corners[0].y;

  this->axisNode->setPosition(corners[0].x + 0.01,
                              corners[0].y + 0.0005,
                              corners[0].z + 0.0005);
  axisNode->setScale(width * 0.05, width * 0.05, width * 0.05);
  axisNode->setInheritOrientation(false);

  Ogre::ManualObject *x =
    this->scene->GetManager()->createManualObject("MyXAxis");
  x->begin("Gazebo/Red", Ogre::RenderOperation::OT_LINE_LIST);
  x->position(0, 0, 0);
  x->position(1, 0, 0);
  x->end();
  x->setVisibilityFlags(GZ_VISIBILITY_GUI);

  Ogre::ManualObject *y =
    this->scene->GetManager()->createManualObject("MyYAxis");
  y->begin("Gazebo/Green", Ogre::RenderOperation::OT_LINE_LIST);
  y->position(0, 0, 0);
  y->position(0, 1, 0);
  y->end();
  y->setVisibilityFlags(GZ_VISIBILITY_GUI);

  Ogre::ManualObject *z =
    this->scene->GetManager()->createManualObject("MyZAxis");
  z->begin("Gazebo/Blue", Ogre::RenderOperation::OT_LINE_LIST);
  z->position(0, 0, 0);
  z->position(0, 0, 1);
  z->end();
  z->setVisibilityFlags(GZ_VISIBILITY_GUI);

  this->axisNode->attachObject(x);
  this->axisNode->attachObject(y);
  this->axisNode->attachObject(z);
  */
}

//////////////////////////////////////////////////
void UserCamera::SetWorldPose(const math::Pose &_pose)
{
  Camera::SetWorldPose(_pose);
  this->dataPtr->viewController->Init();
}

//////////////////////////////////////////////////
void UserCamera::Update()
{
  Camera::Update();

  if (this->dataPtr->gui)
    this->dataPtr->gui->Update();
}

//////////////////////////////////////////////////
void UserCamera::AnimationComplete()
{
  this->dataPtr->viewController->Init();
}

//////////////////////////////////////////////////
void UserCamera::PostRender()
{
  Camera::PostRender();
}

//////////////////////////////////////////////////
void UserCamera::Fini()
{
  Camera::Fini();
}

//////////////////////////////////////////////////
void UserCamera::HandleMouseEvent(const common::MouseEvent &_evt)
{
  if (!this->dataPtr->gui || !this->dataPtr->gui->HandleMouseEvent(_evt))
  {
    if (this->dataPtr->selectionBuffer)
      this->dataPtr->selectionBuffer->Update();

    // DEBUG: this->dataPtr->selectionBuffer->ShowOverlay(true);

    // Don't update the camera if it's being animated.
    if (!this->animState)
      this->dataPtr->viewController->HandleMouseEvent(_evt);
  }
}

/////////////////////////////////////////////////
void UserCamera::HandleKeyPressEvent(const std::string &_key)
{
  if (this->dataPtr->gui)
    this->dataPtr->gui->HandleKeyPressEvent(_key);
  this->dataPtr->viewController->HandleKeyPressEvent(_key);
}

/////////////////////////////////////////////////
void UserCamera::HandleKeyReleaseEvent(const std::string &_key)
{
  if (this->dataPtr->gui)
    this->dataPtr->gui->HandleKeyReleaseEvent(_key);
  this->dataPtr->viewController->HandleKeyReleaseEvent(_key);
}

/////////////////////////////////////////////////
bool UserCamera::IsCameraSetInWorldFile()
{
  return this->dataPtr->isCameraSetInWorldFile;
}

//////////////////////////////////////////////////
void UserCamera::SetUseSDFPose(bool _value)
{
  this->dataPtr->isCameraSetInWorldFile = _value;
}

/////////////////////////////////////////////////
bool UserCamera::AttachToVisualImpl(VisualPtr _visual, bool _inheritOrientation,
                                     double /*_minDist*/, double /*_maxDist*/)
{
  Camera::AttachToVisualImpl(_visual, _inheritOrientation);
  if (_visual)
  {
    math::Pose origPose = this->GetWorldPose();
    double yaw = _visual->GetWorldPose().rot.GetAsEuler().z;

    double zDiff = origPose.pos.z - _visual->GetWorldPose().pos.z;
    double pitch = 0;

    if (fabs(zDiff) > 1e-3)
    {
      double dist = _visual->GetWorldPose().pos.Distance(
          this->GetWorldPose().pos);
      pitch = acos(zDiff/dist);
    }

    this->RotateYaw(yaw);
    this->RotatePitch(pitch);

    math::Box bb = _visual->GetBoundingBox();
    math::Vector3 pos = bb.GetCenter();
    pos.z = bb.max.z;

    this->SetViewController(OrbitViewController::GetTypeString(), pos);
  }
  else
    this->SetViewController(FPSViewController::GetTypeString());

  return true;
}

//////////////////////////////////////////////////
bool UserCamera::TrackVisualImpl(VisualPtr _visual)
{
  Camera::TrackVisualImpl(_visual);
  /*if (_visual)
    this->SetViewController(OrbitViewController::GetTypeString());
  else
    this->SetViewController(FPSViewController::GetTypeString());
    */

  return true;
}

//////////////////////////////////////////////////
void UserCamera::SetViewController(const std::string &type)
{
  if (this->dataPtr->viewController->GetTypeString() == type)
    return;

  if (type == OrbitViewController::GetTypeString())
    this->dataPtr->viewController = this->dataPtr->orbitViewController;
  else if (type == FPSViewController::GetTypeString())
    this->dataPtr->viewController = this->dataPtr->fpsViewController;
  else
    gzthrow("Invalid view controller type: " + type);

  this->dataPtr->viewController->Init();
}

//////////////////////////////////////////////////
void UserCamera::SetViewController(const std::string &type,
                                    const math::Vector3 &_pos)
{
  if (this->dataPtr->viewController->GetTypeString() == type)
    return;

  if (type == OrbitViewController::GetTypeString())
    this->dataPtr->viewController = this->dataPtr->orbitViewController;
  else if (type == FPSViewController::GetTypeString())
    this->dataPtr->viewController = this->dataPtr->fpsViewController;
  else
    gzthrow("Invalid view controller type: " + type);

  this->dataPtr->viewController->Init(_pos);
}

//////////////////////////////////////////////////
unsigned int UserCamera::GetImageWidth() const
{
  return this->viewport->getActualWidth();
}

//////////////////////////////////////////////////
unsigned int UserCamera::GetImageHeight() const
{
  return this->viewport->getActualHeight();
}

//////////////////////////////////////////////////
void UserCamera::Resize(unsigned int /*_w*/, unsigned int /*_h*/)
{
  if (this->viewport)
  {
    this->viewport->setDimensions(0, 0, 1, 1);
    double ratio = static_cast<double>(this->viewport->getActualWidth()) /
                   static_cast<double>(this->viewport->getActualHeight());

    double hfov =
      this->sdf->Get<double>("horizontal_fov");
    double vfov = 2.0 * atan(tan(hfov / 2.0) / ratio);
    this->camera->setAspectRatio(ratio);
    this->camera->setFOVy(Ogre::Radian(vfov));

    this->rightCamera->setAspectRatio(ratio);
    this->rightCamera->setFOVy(Ogre::Radian(vfov));

    if (this->dataPtr->gui)
    {
      this->dataPtr->gui->Resize(this->viewport->getActualWidth(),
                        this->viewport->getActualHeight());
    }

    delete [] this->saveFrameBuffer;
    this->saveFrameBuffer = NULL;
  }
}

//////////////////////////////////////////////////
void UserCamera::SetViewportDimensions(float /*x_*/, float /*y_*/,
                                       float /*w_*/, float /*h_*/)
{
  // this->viewport->setDimensions(x, y, w, h);
}

//////////////////////////////////////////////////
float UserCamera::GetAvgFPS() const
{
  return RenderEngine::Instance()->GetWindowManager()->GetAvgFPS(
      this->windowId);
}

//////////////////////////////////////////////////
unsigned int UserCamera::GetTriangleCount() const
{
  return RenderEngine::Instance()->GetWindowManager()->GetTriangleCount(
      this->windowId);
}

//////////////////////////////////////////////////
void UserCamera::ToggleShowVisual()
{
  // this->visual->ToggleVisible();
}

//////////////////////////////////////////////////
void UserCamera::ShowVisual(bool /*_s*/)
{
  // this->visual->SetVisible(_s);
}

//////////////////////////////////////////////////
bool UserCamera::MoveToPosition(const math::Pose &_pose, double _time)
{
  return Camera::MoveToPosition(_pose, _time);
}

//////////////////////////////////////////////////
void UserCamera::MoveToVisual(const std::string &_name)
{
  VisualPtr visualPtr = this->scene->GetVisual(_name);
  if (visualPtr)
    this->MoveToVisual(visualPtr);
  else
    gzerr << "MoveTo Unknown visual[" << _name << "]\n";
}

//////////////////////////////////////////////////
void UserCamera::MoveToVisual(VisualPtr _visual)
{
  if (!_visual)
    return;

  if (this->scene->GetManager()->hasAnimation("cameratrack"))
  {
    this->scene->GetManager()->destroyAnimation("cameratrack");
  }

  math::Box box = _visual->GetBoundingBox();
  math::Vector3 size = box.GetSize();
  double maxSize = std::max(std::max(size.x, size.y), size.z);

  math::Vector3 start = this->GetWorldPose().pos;
  start.Correct();
  math::Vector3 end = box.GetCenter() + _visual->GetWorldPose().pos;
  end.Correct();
  math::Vector3 dir = end - start;
  dir.Correct();
  dir.Normalize();

  double dist = start.Distance(end) - maxSize;

  math::Vector3 mid = start + dir*(dist*.5);
  mid.z = box.GetCenter().z + box.GetSize().z + 2.0;

  dir = end - mid;
  dir.Correct();

  dist = mid.Distance(end) - maxSize;

  double yawAngle = atan2(dir.y, dir.x);
  double pitchAngle = atan2(-dir.z, sqrt(dir.x*dir.x + dir.y*dir.y));
  math::Quaternion pitchYawOnly(0, pitchAngle, yawAngle);
  Ogre::Quaternion pitchYawFinal(pitchYawOnly.w, pitchYawOnly.x,
    pitchYawOnly.y, pitchYawOnly.z);

  dir.Normalize();

  double scale = maxSize / tan((this->GetHFOV()/2.0).Radian());

  end = mid + dir*(dist - scale);

  // dist = start.Distance(end);
  // double vel = 5.0;
  double time = 0.5;  // dist / vel;

  Ogre::Animation *anim =
    this->scene->GetManager()->createAnimation("cameratrack", time);
  anim->setInterpolationMode(Ogre::Animation::IM_SPLINE);

  Ogre::NodeAnimationTrack *strack = anim->createNodeTrack(0, this->sceneNode);


  Ogre::TransformKeyFrame *key;

  key = strack->createNodeKeyFrame(0);
  key->setTranslate(Ogre::Vector3(start.x, start.y, start.z));
  key->setRotation(this->sceneNode->getOrientation());

  /*key = strack->createNodeKeyFrame(time * 0.5);
  key->setTranslate(Ogre::Vector3(mid.x, mid.y, mid.z));
  key->setRotation(pitchYawFinal);
  */

  key = strack->createNodeKeyFrame(time);
  key->setTranslate(Ogre::Vector3(end.x, end.y, end.z));
  key->setRotation(pitchYawFinal);

  this->animState =
    this->scene->GetManager()->createAnimationState("cameratrack");

  this->animState->setTimePosition(0);
  this->animState->setEnabled(true);
  this->animState->setLoop(false);
  this->prevAnimTime = common::Time::GetWallTime();

  // this->dataPtr->orbitViewController->SetFocalPoint(
  //    _visual->GetWorldPose().pos);
  this->onAnimationComplete =
    boost::bind(&UserCamera::OnMoveToVisualComplete, this);
}

/////////////////////////////////////////////////
void UserCamera::OnMoveToVisualComplete()
{
  this->dataPtr->orbitViewController->SetDistance(
      this->GetWorldPose().pos.Distance(
      this->dataPtr->orbitViewController->GetFocalPoint()));
}

//////////////////////////////////////////////////
void UserCamera::SetRenderTarget(Ogre::RenderTarget *_target)
{
  Camera::SetRenderTarget(_target);

  Ogre::Vector2 offset(0.03f, 0.0f);
  float focalLength = 1.0;

  this->camera->setFocalLength(focalLength);
  this->camera->setFrustumOffset(offset);

  this->rightCamera->setFocalLength(focalLength);
  this->rightCamera->setFrustumOffset(-offset);

  this->rightViewport = this->renderTarget->addViewport(this->rightCamera, 1);
  this->rightViewport->setBackgroundColour(
        Conversions::Convert(this->scene->GetBackgroundColor()));

  this->viewport->setDrawBuffer(Ogre::CBT_BACK_LEFT);
  this->rightViewport->setDrawBuffer(Ogre::CBT_BACK_RIGHT);

  this->viewport->setVisibilityMask(GZ_VISIBILITY_ALL);
  this->rightViewport->setVisibilityMask(GZ_VISIBILITY_ALL);

  if (this->dataPtr->gui)
    this->dataPtr->gui->Init(this->renderTarget);

  this->initialized = true;

  this->dataPtr->selectionBuffer = new SelectionBuffer(this->scopedUniqueName,
      this->scene->GetManager(), this->renderTarget);
}

//////////////////////////////////////////////////
GUIOverlay *UserCamera::GetGUIOverlay()
{
  return this->dataPtr->gui;
}

//////////////////////////////////////////////////
void UserCamera::EnableViewController(bool _value) const
{
  this->dataPtr->viewController->SetEnabled(_value);
}

//////////////////////////////////////////////////
VisualPtr UserCamera::GetVisual(const math::Vector2i &_mousePos,
                                std::string &_mod)
{
  VisualPtr result;

  if (!this->dataPtr->selectionBuffer)
    return result;

  // Update the selection buffer
  this->dataPtr->selectionBuffer->Update();

  Ogre::Entity *entity =
    this->dataPtr->selectionBuffer->OnSelectionClick(_mousePos.x, _mousePos.y);

  _mod = "";
  if (entity)
  {
    // Make sure we set the _mod only if we have found a selection object
    if (entity->getName().substr(0, 15) == "__SELECTION_OBJ" &&
        !entity->getUserAny().isEmpty() &&
        entity->getUserAny().getType() == typeid(std::string))
    {
      try
      {
        _mod = Ogre::any_cast<std::string>(entity->getUserAny());
      }
      catch(Ogre::Exception &e)
      {
        gzerr << "Ogre Error:" << e.getFullDescription() << "\n";
        gzthrow("Unable to get visual " + _mod);
      }
    }

    if (!entity->getUserAny().isEmpty())
    {
      try
      {
        result = this->scene->GetVisual(
            Ogre::any_cast<std::string>(entity->getUserAny()));
      }
      catch(Ogre::Exception &e)
      {
        gzerr << "Ogre Error:" << e.getFullDescription() << "\n";
        gzthrow("Unable to get visual " + _mod);
      }
    }
  }

  return result;
}

//////////////////////////////////////////////////
void UserCamera::SetFocalPoint(const math::Vector3 &_pt)
{
  this->dataPtr->orbitViewController->SetFocalPoint(_pt);
}

//////////////////////////////////////////////////
VisualPtr UserCamera::GetVisual(const math::Vector2i &_mousePos) const
{
  VisualPtr result;

  Ogre::Entity *entity =
    this->dataPtr->selectionBuffer->OnSelectionClick(_mousePos.x, _mousePos.y);

  if (entity && !entity->getUserAny().isEmpty())
  {
    result = this->scene->GetVisual(
        Ogre::any_cast<std::string>(entity->getUserAny()));
  }

  return result;
}

//////////////////////////////////////////////////
std::string UserCamera::GetViewControllerTypeString()
{
  GZ_ASSERT(this->dataPtr->viewController, "ViewController != NULL");
  return this->dataPtr->viewController->GetTypeString();
}

//////////////////////////////////////////////////
<<<<<<< HEAD
void UserCamera::SetClipDist(float _near, float _far)
{
  Camera::SetClipDist(_near, _far);

  if (this->camera && this->rightCamera)
  {
    this->rightCamera->setNearClipDistance(this->camera->getNearClipDistance());
    this->rightCamera->setFarClipDistance(this->camera->getFarClipDistance());
    this->rightCamera->setRenderingDistance(
        this->camera->getRenderingDistance());
=======
void UserCamera::OnJoy(ConstJoystickPtr &_msg)
{
  // Scaling factor applied to rotations.
  static math::Vector3 rpyFactor(0, 0.01, 0.05);

  // This function was establish when integrating the space navigator
  // joystick.
  if (_msg->has_translation() || _msg->has_rotation())
  {
    math::Pose pose = this->GetWorldPose();

    // Get the joystick XYZ
    if (_msg->has_translation())
    {
      math::Vector3 trans = msgs::Convert(_msg->translation()) * 0.05;
      pose.pos = pose.rot.RotateVector(trans) + pose.pos;
    }

    // Get the jostick RPY. We are disabling rotation around x.
    if (_msg->has_rotation())
    {
      math::Vector3 rot = msgs::Convert(_msg->rotation()) * rpyFactor;
      pose.rot.SetFromEuler(pose.rot.GetAsEuler() + rot);
    }

    this->SetWorldPose(pose);
>>>>>>> 5996b049
  }
}<|MERGE_RESOLUTION|>--- conflicted
+++ resolved
@@ -657,18 +657,6 @@
 }
 
 //////////////////////////////////////////////////
-<<<<<<< HEAD
-void UserCamera::SetClipDist(float _near, float _far)
-{
-  Camera::SetClipDist(_near, _far);
-
-  if (this->camera && this->rightCamera)
-  {
-    this->rightCamera->setNearClipDistance(this->camera->getNearClipDistance());
-    this->rightCamera->setFarClipDistance(this->camera->getFarClipDistance());
-    this->rightCamera->setRenderingDistance(
-        this->camera->getRenderingDistance());
-=======
 void UserCamera::OnJoy(ConstJoystickPtr &_msg)
 {
   // Scaling factor applied to rotations.
@@ -695,6 +683,19 @@
     }
 
     this->SetWorldPose(pose);
->>>>>>> 5996b049
+  }
+
+  //////////////////////////////////////////////////
+  void UserCamera::SetClipDist(float _near, float _far)
+  {
+    Camera::SetClipDist(_near, _far);
+
+    if (this->camera && this->rightCamera)
+    {
+      this->rightCamera->setNearClipDistance(this->camera->getNearClipDistance());
+      this->rightCamera->setFarClipDistance(this->camera->getFarClipDistance());
+      this->rightCamera->setRenderingDistance(
+          this->camera->getRenderingDistance());
+    }
   }
 }